--- conflicted
+++ resolved
@@ -48,11 +48,7 @@
 
 public abstract class FederatedOperationOutputHandlerTest<OP extends Output<O>, O> {
     public static final String TEST_ENTITY = "TestEntity";
-<<<<<<< HEAD
     public static final String TEST_GRAPH_ID = "testGraphId";
-    public static final String TEST_USER = "testUser";
-=======
->>>>>>> f3f3e310
     public static final String PROPERTY_TYPE = "property";
     protected O o1;
     protected O o2;
@@ -143,11 +139,7 @@
         // Given
         final String message = "Test Exception";
         final OP op = getExampleOperation();
-<<<<<<< HEAD
-        op.addOption(FederatedStoreConstants.GRAPH_IDS, TEST_GRAPH_ID);
-=======
-        op.addOption(KEY_OPERATION_OPTIONS_GRAPH_IDS, graphID);
->>>>>>> f3f3e310
+        op.addOption(KEY_OPERATION_OPTIONS_GRAPH_IDS, TEST_GRAPH_ID);
 
         Schema unusedSchema = new Schema.Builder().build();
 
@@ -157,11 +149,7 @@
 
         FederatedStore mockStore = Mockito.mock(FederatedStore.class);
         HashSet<Graph> filteredGraphs = Sets.newHashSet(getGraphWithMockStore(mockStoreInner));
-<<<<<<< HEAD
-        Mockito.when(mockStore.getGraphs(TEST_GRAPH_ID)).thenReturn(filteredGraphs);
-=======
-        Mockito.when(mockStore.getGraphs(user, graphID)).thenReturn(filteredGraphs);
->>>>>>> f3f3e310
+        Mockito.when(mockStore.getGraphs(user, TEST_GRAPH_ID)).thenReturn(filteredGraphs);
 
         // When
         try {
