--- conflicted
+++ resolved
@@ -71,23 +71,6 @@
     }
 
     /**
-<<<<<<< HEAD
-     * @deprecated use {@link NamedViewCache#deleteNamedView(String, User)}
-     *
-     *             Removes the specified {@link NamedViewDetail} from the cache.
-     *
-     * @param name {@link NamedViewDetail} name to delete
-     * @throws CacheOperationFailedException Thrown when the NamedViewDetail doesn't exist or the User doesn't have
-     *                                       write permission on the NamedViewDetail
-     */
-    @Deprecated
-    public void deleteNamedView(final String name) throws CacheOperationFailedException {
-        deleteNamedView(name, null);
-    }
-
-    /**
-=======
->>>>>>> d081ca68
      * Removes the specified {@link NamedViewDetail} from the cache.
      *
      * @param name {@link NamedViewDetail} name to delete
@@ -114,27 +97,6 @@
     }
 
     /**
-<<<<<<< HEAD
-     * @deprecated use {@link NamedViewCache#getNamedView(String, User)}
-     *
-     *             Gets the specified {@link uk.gov.gchq.gaffer.data.elementdefinition.view.NamedViewDetail} from the cache.
-     *
-     * @param name {@link uk.gov.gchq.gaffer.data.elementdefinition.view.NamedViewDetail} name to get
-     * @return namedView {@link uk.gov.gchq.gaffer.data.elementdefinition.view.NamedViewDetail} of specified name
-     * @throws CacheOperationFailedException if the get operation fails
-     */
-    @Deprecated
-    public NamedViewDetail getNamedView(final String name) throws CacheOperationFailedException {
-        if (null != name) {
-            return getFromCache(name);
-        } else {
-            throw new CacheOperationFailedException("NamedView name cannot be null");
-        }
-    }
-
-    /**
-=======
->>>>>>> d081ca68
      * Gets the specified {@link uk.gov.gchq.gaffer.data.elementdefinition.view.NamedViewDetail} from the cache.
      *
      * @param name {@link uk.gov.gchq.gaffer.data.elementdefinition.view.NamedViewDetail} name to get
@@ -169,31 +131,6 @@
         }
     }
 
-<<<<<<< HEAD
-    /**
-     * @deprecated use {@link NamedViewCache#getAllNamedViews(User)}
-     *
-     *             Gets all the {@link uk.gov.gchq.gaffer.data.elementdefinition.view.NamedViewDetail}s from the cache.
-     *
-     * @return a {@link Iterable} containing all of the {@link uk.gov.gchq.gaffer.data.elementdefinition.view.NamedViewDetail}s in the cache
-     * @throws CacheOperationFailedException if the get operation fails
-     */
-    @Deprecated
-    public Iterable<NamedViewDetail> getAllNamedViews() throws CacheOperationFailedException {
-        final Set<String> keys = CacheServiceLoader.getService().getAllKeysFromCache(CACHE_NAME);
-        final Set<NamedViewDetail> views = new HashSet<>();
-        for (final String key : keys) {
-            try {
-                views.add(getFromCache(key));
-            } catch (final CacheOperationFailedException e) {
-                throw e;
-            }
-        }
-        return views;
-    }
-
-=======
->>>>>>> d081ca68
     /***
      * Gets all the {@link uk.gov.gchq.gaffer.data.elementdefinition.view.NamedViewDetail}s from the cache for a user.
      *
