/*
 * Copyright 2019 Crown Copyright
 *
 * Licensed under the Apache License, Version 2.0 (the "License");
 * you may not use this file except in compliance with the License.
 * You may obtain a copy of the License at
 *
 *     http://www.apache.org/licenses/LICENSE-2.0
 *
 * Unless required by applicable law or agreed to in writing, software
 * distributed under the License is distributed on an "AS IS" BASIS,
 * WITHOUT WARRANTIES OR CONDITIONS OF ANY KIND, either express or implied.
 * See the License for the specific language governing permissions and
 * limitations under the License.
 */
package uk.gov.gchq.gaffer.python.operation.handler;

import org.eclipse.jgit.api.Git;

import uk.gov.gchq.gaffer.operation.OperationException;
<<<<<<< HEAD
import uk.gov.gchq.gaffer.python.operation.DockerImageBuilder;
import uk.gov.gchq.gaffer.python.operation.PullOrCloneGitRepo;
=======
import uk.gov.gchq.gaffer.python.operation.BuildImageFromDockerfile;
import uk.gov.gchq.gaffer.python.operation.GetPort;
import uk.gov.gchq.gaffer.python.operation.GitScriptProvider;
>>>>>>> 1bae9aad
import uk.gov.gchq.gaffer.python.operation.RunPythonScript;
import uk.gov.gchq.gaffer.python.operation.ScriptInputType;
import uk.gov.gchq.gaffer.store.Context;
import uk.gov.gchq.gaffer.store.Store;
import uk.gov.gchq.gaffer.store.operation.handler.OperationHandler;

import java.io.File;
import java.nio.file.FileSystems;
import java.nio.file.Path;
import java.nio.file.Paths;
import java.util.Map;

public class RunPythonScriptHandler implements OperationHandler<RunPythonScript> {

<<<<<<< HEAD
    private final PullOrCloneGitRepo pullOrCloneRepo = new PullOrCloneGitRepo();
    private final DockerImageBuilder dockerImageBuilder = new DockerImageBuilder();
=======
    private static final Logger LOGGER = LoggerFactory.getLogger(RunPythonScriptHandler.class);
    private final SendAndGetDataFromContainer sendAndGetDataFromContainer = new SendAndGetDataFromContainer();
    private final GitScriptProvider gitScriptProvider = new GitScriptProvider();
    private final BuildImageFromDockerfile buildImageFromDockerfile = new BuildImageFromDockerfile();
>>>>>>> 1bae9aad
    private Git git = null;

    private String dockerfilePath = "";
    private String repoURI = "https://github.com/g609bmsma/test";
    private String repoName = "test";
    private String ip = "127.0.0.1";

<<<<<<< HEAD

    // Static Port Generator is fine for LocalDocker
    // Move out 99% of code here into LocalDockerPlatform

=======
    @Override
>>>>>>> 1bae9aad
    public Object doOperation(final RunPythonScript operation, final Context context, final Store store) throws OperationException {

        final String currentWorkingDirectory = FileSystems.getDefault().getPath("").toAbsolutePath().toString();
        final String directoryPath = currentWorkingDirectory.concat("/src/main/resources/.PythonBin");
        final Path pathAbsolutePythonRepo = Paths.get(directoryPath, repoName);
        final File directory = new File(directoryPath);
        if (!directory.exists()) {
            directory.mkdir();
        }

        Object output = null;

        final String scriptName = operation.getScriptName();
        final Map<String, Object> scriptParameters = operation.getScriptParameters();
        final ScriptInputType scriptInputType = operation.getScriptInputType();

        // Pull or Clone the repo with the files
<<<<<<< HEAD
        pullOrCloneRepo.pullOrClone(git, pathAbsolutePythonRepo.toString(), repoURI);
        dockerImageBuilder.getFiles(directoryPath, dockerfilePath);

=======
        gitScriptProvider.getScripts(git, pathAbsolutePythonRepo.toString(), repoURI);
        buildImageFromDockerfile.getFiles(directoryPath, dockerfilePath);

        try {

            // Connect to the Docker client. To ensure only one reference to the Docker client and to avoid
            // memory leaks, synchronize this code amongst multiple threads.
            LOGGER.info("Connecting to the Docker client...");

            synchronized (this) {
                docker = DefaultDockerClient.fromEnv().build();
            }
            LOGGER.info("Docker is now: {}", docker);
            final String returnedImageId = buildImageFromDockerfile.buildImage(scriptName, scriptParameters, scriptInputType, docker, directoryPath);

            // Remove the old images
            final List<Image> images;
            images = docker.listImages();
            String repoTag = "[<none>:<none>]";
            for (final Image image : images) {
                if (Objects.requireNonNull(image.repoTags()).toString().equals(repoTag)) {
                    docker.removeImage(image.id());
                }
            }

            // Keep trying to start a container and find a free port.
            String port = null;
            boolean portAvailable = false;
            for (int i = 0; i < 100; i++) {
                try {
                    port = GetPort.getPort();

                    // Create a container from the image and bind ports
                    final ContainerConfig containerConfig = ContainerConfig.builder().hostConfig(HostConfig.builder().portBindings(ImmutableMap.of("80/tcp", Collections.singletonList(PortBinding.of(ip, port)))).build()).image(returnedImageId).exposedPorts("80/tcp").cmd("sh", "-c", "while :; do sleep 1; done").build();
                    final ContainerCreation creation = docker.createContainer(containerConfig);
                    containerId = creation.id();

                    // Start the container
                    LOGGER.info("Starting the Docker container...");
                    docker.startContainer(containerId);

                    portAvailable = true;
                    break;
                } catch (final DockerRequestException ignored) {
                }
            }
            LOGGER.info("Port number is: " + port);

            if (!portAvailable) {
                LOGGER.info("Failed to find an available port");
            }
            output = sendAndGetDataFromContainer.setUpAndCloseContainer(operation, port);

            LOGGER.info("Closed the connection.");

        } catch (final DockerCertificateException | InterruptedException | DockerException | IOException e) {
            e.printStackTrace();
        } finally {
            LOGGER.info("Deleting the container...");
            if (docker != null) {
                try {
                    if (containerId != null) {
                        docker.waitContainer(containerId);
                        docker.removeContainer(containerId);
                    }
                } catch (final DockerException | InterruptedException e) {
                    e.printStackTrace();
                }
                docker.close();
            }
        }
>>>>>>> 1bae9aad
        return output;
    }

    private String getDockerfilePath() {
        return dockerfilePath;
    }

    private void setDockerfilePath(final String dockerfilePath) {
        this.dockerfilePath = dockerfilePath;
    }

    private String getRepoName() {
        return repoName;
    }

    private void setRepoName(final String repoName) {
        this.repoName = repoName;
    }

    private String getRepoURI() {
        return repoURI;
    }

    private void setRepoURI(final String repoURI) {
        this.repoURI = repoURI;
    }

    private String getIp() {
        return ip;
    }

    private void setIp(final String ip) {
        this.ip = ip;
    }
}<|MERGE_RESOLUTION|>--- conflicted
+++ resolved
@@ -18,14 +18,9 @@
 import org.eclipse.jgit.api.Git;
 
 import uk.gov.gchq.gaffer.operation.OperationException;
-<<<<<<< HEAD
 import uk.gov.gchq.gaffer.python.operation.DockerImageBuilder;
-import uk.gov.gchq.gaffer.python.operation.PullOrCloneGitRepo;
-=======
-import uk.gov.gchq.gaffer.python.operation.BuildImageFromDockerfile;
 import uk.gov.gchq.gaffer.python.operation.GetPort;
 import uk.gov.gchq.gaffer.python.operation.GitScriptProvider;
->>>>>>> 1bae9aad
 import uk.gov.gchq.gaffer.python.operation.RunPythonScript;
 import uk.gov.gchq.gaffer.python.operation.ScriptInputType;
 import uk.gov.gchq.gaffer.store.Context;
@@ -40,15 +35,8 @@
 
 public class RunPythonScriptHandler implements OperationHandler<RunPythonScript> {
 
-<<<<<<< HEAD
-    private final PullOrCloneGitRepo pullOrCloneRepo = new PullOrCloneGitRepo();
     private final DockerImageBuilder dockerImageBuilder = new DockerImageBuilder();
-=======
-    private static final Logger LOGGER = LoggerFactory.getLogger(RunPythonScriptHandler.class);
-    private final SendAndGetDataFromContainer sendAndGetDataFromContainer = new SendAndGetDataFromContainer();
     private final GitScriptProvider gitScriptProvider = new GitScriptProvider();
-    private final BuildImageFromDockerfile buildImageFromDockerfile = new BuildImageFromDockerfile();
->>>>>>> 1bae9aad
     private Git git = null;
 
     private String dockerfilePath = "";
@@ -56,14 +44,7 @@
     private String repoName = "test";
     private String ip = "127.0.0.1";
 
-<<<<<<< HEAD
-
-    // Static Port Generator is fine for LocalDocker
-    // Move out 99% of code here into LocalDockerPlatform
-
-=======
     @Override
->>>>>>> 1bae9aad
     public Object doOperation(final RunPythonScript operation, final Context context, final Store store) throws OperationException {
 
         final String currentWorkingDirectory = FileSystems.getDefault().getPath("").toAbsolutePath().toString();
@@ -81,83 +62,9 @@
         final ScriptInputType scriptInputType = operation.getScriptInputType();
 
         // Pull or Clone the repo with the files
-<<<<<<< HEAD
-        pullOrCloneRepo.pullOrClone(git, pathAbsolutePythonRepo.toString(), repoURI);
+        gitScriptProvider.getScripts(git, pathAbsolutePythonRepo.toString(), repoURI);
         dockerImageBuilder.getFiles(directoryPath, dockerfilePath);
 
-=======
-        gitScriptProvider.getScripts(git, pathAbsolutePythonRepo.toString(), repoURI);
-        buildImageFromDockerfile.getFiles(directoryPath, dockerfilePath);
-
-        try {
-
-            // Connect to the Docker client. To ensure only one reference to the Docker client and to avoid
-            // memory leaks, synchronize this code amongst multiple threads.
-            LOGGER.info("Connecting to the Docker client...");
-
-            synchronized (this) {
-                docker = DefaultDockerClient.fromEnv().build();
-            }
-            LOGGER.info("Docker is now: {}", docker);
-            final String returnedImageId = buildImageFromDockerfile.buildImage(scriptName, scriptParameters, scriptInputType, docker, directoryPath);
-
-            // Remove the old images
-            final List<Image> images;
-            images = docker.listImages();
-            String repoTag = "[<none>:<none>]";
-            for (final Image image : images) {
-                if (Objects.requireNonNull(image.repoTags()).toString().equals(repoTag)) {
-                    docker.removeImage(image.id());
-                }
-            }
-
-            // Keep trying to start a container and find a free port.
-            String port = null;
-            boolean portAvailable = false;
-            for (int i = 0; i < 100; i++) {
-                try {
-                    port = GetPort.getPort();
-
-                    // Create a container from the image and bind ports
-                    final ContainerConfig containerConfig = ContainerConfig.builder().hostConfig(HostConfig.builder().portBindings(ImmutableMap.of("80/tcp", Collections.singletonList(PortBinding.of(ip, port)))).build()).image(returnedImageId).exposedPorts("80/tcp").cmd("sh", "-c", "while :; do sleep 1; done").build();
-                    final ContainerCreation creation = docker.createContainer(containerConfig);
-                    containerId = creation.id();
-
-                    // Start the container
-                    LOGGER.info("Starting the Docker container...");
-                    docker.startContainer(containerId);
-
-                    portAvailable = true;
-                    break;
-                } catch (final DockerRequestException ignored) {
-                }
-            }
-            LOGGER.info("Port number is: " + port);
-
-            if (!portAvailable) {
-                LOGGER.info("Failed to find an available port");
-            }
-            output = sendAndGetDataFromContainer.setUpAndCloseContainer(operation, port);
-
-            LOGGER.info("Closed the connection.");
-
-        } catch (final DockerCertificateException | InterruptedException | DockerException | IOException e) {
-            e.printStackTrace();
-        } finally {
-            LOGGER.info("Deleting the container...");
-            if (docker != null) {
-                try {
-                    if (containerId != null) {
-                        docker.waitContainer(containerId);
-                        docker.removeContainer(containerId);
-                    }
-                } catch (final DockerException | InterruptedException e) {
-                    e.printStackTrace();
-                }
-                docker.close();
-            }
-        }
->>>>>>> 1bae9aad
         return output;
     }
 
