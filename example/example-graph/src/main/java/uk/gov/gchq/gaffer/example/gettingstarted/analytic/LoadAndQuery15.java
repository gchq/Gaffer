--- conflicted
+++ resolved
@@ -16,12 +16,7 @@
 package uk.gov.gchq.gaffer.example.gettingstarted.analytic;
 
 import uk.gov.gchq.gaffer.commonutil.iterable.CloseableIterable;
-<<<<<<< HEAD
-import uk.gov.gchq.gaffer.data.element.Edge;
-import uk.gov.gchq.gaffer.data.element.id.EntityId;
-=======
 import uk.gov.gchq.gaffer.data.element.Element;
->>>>>>> 460f2b3d
 import uk.gov.gchq.gaffer.example.gettingstarted.generator.DataGenerator15;
 import uk.gov.gchq.gaffer.example.gettingstarted.util.DataUtils;
 import uk.gov.gchq.gaffer.graph.Graph;
@@ -76,15 +71,9 @@
 
         // [job] create an operation chain to be executed as a job
         // ---------------------------------------------------------
-<<<<<<< HEAD
-        final OperationChain<CloseableIterable<Edge>> job = new OperationChain.Builder()
-                .first(new GetEdges.Builder<EntityId>()
-                        .addSeed(new EntitySeed("1"))
-=======
         final OperationChain<CloseableIterable<Element>> job = new OperationChain.Builder()
                 .first(new GetElements.Builder()
                         .input(new EntitySeed("1"))
->>>>>>> 460f2b3d
                         .build())
                 .build();
         // ---------------------------------------------------------
