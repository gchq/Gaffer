--- conflicted
+++ resolved
@@ -16,11 +16,7 @@
 
 package uk.gov.gchq.gaffer.store.serialiser;
 
-<<<<<<< HEAD
-import org.junit.jupiter.api.BeforeEach;
-=======
 import org.junit.jupiter.api.BeforeAll;
->>>>>>> 6c60d867
 import org.junit.jupiter.api.Test;
 
 import uk.gov.gchq.gaffer.commonutil.TestGroups;
@@ -35,34 +31,22 @@
 
 import static org.junit.jupiter.api.Assertions.assertEquals;
 import static org.junit.jupiter.api.Assertions.assertFalse;
-<<<<<<< HEAD
-import static org.junit.jupiter.api.Assertions.assertNull;
-=======
->>>>>>> 6c60d867
 import static org.junit.jupiter.api.Assertions.assertTrue;
 
 public class ElementSerialiserTest {
 
-<<<<<<< HEAD
-    private ElementSerialiser elementSerialiser;
-    private static final String TEST_VERTEX = "testVertex";
-
-    @BeforeEach
-    public void setUp() {
-=======
     private static Schema schema;
     private static ElementSerialiser serialiser;
     private static final String TEST_VERTEX = "testVertex";
 
     @BeforeAll
     public static void setUp() {
->>>>>>> 6c60d867
         final SchemaEdgeDefinition edgeDef = new SchemaEdgeDefinition.Builder()
                 .build();
         final SchemaEntityDefinition entityDef = new SchemaEntityDefinition.Builder()
                 .build();
 
-        final Schema schema = new Schema.Builder()
+        schema = new Schema.Builder()
                 .entity(TestGroups.ENTITY, entityDef)
                 .edge(TestGroups.EDGE, edgeDef)
                 .vertexSerialiser(new StringSerialiser())
@@ -118,15 +102,6 @@
     }
 
     @Test
-<<<<<<< HEAD
-    public void testCantSerialiseIntegerClass() {
-        assertFalse(elementSerialiser.canHandle(Integer.class));
-    }
-
-    @Test
-    public void testCanSerialiseElementClass() {
-        assertTrue(elementSerialiser.canHandle(Element.class));
-=======
     public void testCantSerialiseIntegerClass() throws SerialisationException {
         assertFalse(serialiser.canHandle(Integer.class));
     }
@@ -134,25 +109,15 @@
     @Test
     public void testCanSerialiseElementClass() throws SerialisationException {
         assertTrue(serialiser.canHandle(Element.class));
->>>>>>> 6c60d867
     }
 
     @Test
     public void testDeserialiseEmpty() throws SerialisationException {
-<<<<<<< HEAD
-        assertNull(elementSerialiser.deserialiseEmpty());
-    }
-
-    @Test
-    public void testPreserveObjectOrdering() {
-        assertFalse(elementSerialiser.preservesObjectOrdering());
-=======
         assertEquals(null, serialiser.deserialiseEmpty());
     }
 
     @Test
     public void testPreserveObjectOrdering() throws SerialisationException {
         assertEquals(false, serialiser.preservesObjectOrdering());
->>>>>>> 6c60d867
     }
 }