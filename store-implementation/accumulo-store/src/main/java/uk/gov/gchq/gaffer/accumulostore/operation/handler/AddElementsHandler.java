--- conflicted
+++ resolved
@@ -36,11 +36,8 @@
     @Override
     public Void _doOperation(final Operation operation, final Context context, final Store store) throws OperationException {
         try {
-<<<<<<< HEAD
             final boolean validate = (boolean) operation.getOrDefault(VALIDATE, true);
-=======
-            final boolean validate = (boolean) operation.getOrDefault(VALIDATE, false);
->>>>>>> 3b7dd446
+
             final boolean skipInvalidElements = (boolean) operation.getOrDefault(SKIP_INVALID_ELEMENTS, false);
             final AccumuloStore accumuloStore = (AccumuloStore) store;
 
