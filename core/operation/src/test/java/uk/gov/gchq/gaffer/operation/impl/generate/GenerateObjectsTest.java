--- conflicted
+++ resolved
@@ -36,13 +36,9 @@
 import static org.junit.jupiter.api.Assertions.assertFalse;
 import static org.junit.jupiter.api.Assertions.assertNotSame;
 import static org.junit.jupiter.api.Assertions.assertTrue;
-<<<<<<< HEAD
-=======
 
->>>>>>> 6c60d867
 
 public class GenerateObjectsTest extends OperationTest<GenerateObjects> {
-
     @Override
     protected Set<String> getRequiredFields() {
         return Sets.newHashSet("elementGenerator");
@@ -117,7 +113,6 @@
         assertEquals(ObjectGeneratorImpl.class, generateObjects.getElementGenerator().getClass());
     }
 
-    @Test
     @Override
     public void shouldShallowCloneOperation() {
         // Given
