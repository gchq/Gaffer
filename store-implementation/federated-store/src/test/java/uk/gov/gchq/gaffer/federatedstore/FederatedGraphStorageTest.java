--- conflicted
+++ resolved
@@ -32,6 +32,7 @@
 import uk.gov.gchq.gaffer.graph.GraphConfig;
 import uk.gov.gchq.gaffer.graph.GraphSerialisable;
 import uk.gov.gchq.gaffer.store.Context;
+import uk.gov.gchq.gaffer.store.StoreTrait;
 import uk.gov.gchq.gaffer.store.library.GraphLibrary;
 import uk.gov.gchq.gaffer.store.schema.Schema;
 import uk.gov.gchq.gaffer.store.schema.SchemaEdgeDefinition;
@@ -411,7 +412,6 @@
     }
 
     @Test
-<<<<<<< HEAD
     public void shouldGetTraitsForAddingUser() throws Exception {
         graphStorage.put(a, new FederatedAccess(Sets.newHashSet(X), X));
         graphStorage.put(b, access);
@@ -455,8 +455,6 @@
     }
 
     @Test
-=======
->>>>>>> 15de5835
     public void shouldRemoveForAddingUser() throws Exception {
         graphStorage.put(a, access);
         final boolean remove = graphStorage.remove(GRAPH_ID_A, testUser);
