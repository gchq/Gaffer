--- conflicted
+++ resolved
@@ -23,12 +23,9 @@
 import org.junit.Test;
 import org.mockito.Mockito;
 
-<<<<<<< HEAD
 import uk.gov.gchq.gaffer.accumulostore.SingleUseAccumuloStore;
 import uk.gov.gchq.gaffer.cache.CacheServiceLoader;
 import uk.gov.gchq.gaffer.commonutil.JsonUtil;
-=======
->>>>>>> 5826be8d
 import uk.gov.gchq.gaffer.commonutil.StreamUtil;
 import uk.gov.gchq.gaffer.commonutil.iterable.CloseableIterable;
 import uk.gov.gchq.gaffer.data.element.Edge;
@@ -220,12 +217,8 @@
     }
 
     @Test
-<<<<<<< HEAD
-    public void shouldUpdateTraitsWhenNewGraphIsAdded() throws Exception {
-        // Given
-=======
     public void shouldAlwaysReturnSupportedTraits() throws Exception {
->>>>>>> 5826be8d
+        // Given
         federatedProperties.setGraphIds(ACC_ID_1);
         federatedProperties.setGraphPropFile(ACC_ID_1, PATH_ACC_STORE_PROPERTIES);
         federatedProperties.setGraphSchemaFile(ACC_ID_1, PATH_BASIC_ENTITY_SCHEMA_JSON);
@@ -241,18 +234,9 @@
                 .build());
 
         Set<StoreTrait> after = store.getTraits();
-<<<<<<< HEAD
-
-        // Then
-        assertEquals("Sole graph has 9 traits, so all traits of the federatedStore is 9", 9, before.size());
-        assertEquals("the two graphs share 5 traits", 5, after.size());
-        assertNotEquals(before, after);
-        assertTrue(before.size() > after.size());
-=======
         assertEquals(StoreTrait.values().length, before.size());
         assertEquals(StoreTrait.values().length, after.size());
         assertEquals(before, after);
->>>>>>> 5826be8d
     }
 
     @Test
@@ -262,35 +246,22 @@
         federatedProperties.setGraphPropFile(ACC_ID_1, PATH_ACC_STORE_PROPERTIES);
         federatedProperties.setGraphSchemaFile(ACC_ID_1, PATH_BASIC_ENTITY_SCHEMA_JSON);
         store.initialise(FEDERATED_STORE_ID, null, federatedProperties);
-<<<<<<< HEAD
-        Schema before = store.getSchema();
-
-        // When
-        store.addGraphs(null, null, false, new Graph.Builder()
-=======
-
         Schema before = store.getSchema((Operation) null, authUserContext);
 
-        store.addGraphs(null, authUserContext.getUser().getUserId(), new Graph.Builder()
->>>>>>> 5826be8d
+        store.addGraphs(null, authUserContext.getUser().getUserId(), false, new Graph.Builder()
                 .config(new GraphConfig(MAP_ID_1))
                 .storeProperties(StreamUtil.openStream(FederatedStoreTest.class, PATH_MAP_STORE_PROPERTIES))
                 .addSchema(StreamUtil.openStream(FederatedStoreTest.class, PATH_BASIC_EDGE_SCHEMA_JSON))
                 .build());
-<<<<<<< HEAD
-        Schema after = store.getSchema();
-
-        // Then
-=======
 
         Schema after = store.getSchema((Operation) null, authUserContext);
->>>>>>> 5826be8d
+
+        // Then
         assertNotEquals(before, after);
     }
 
     @Test
-<<<<<<< HEAD
-    public void shouldUpdateTraitsToMinWhenGraphIsRemoved() throws Exception {
+    public void shouldUpdateSchemaWhenNewGraphIsRemoved() throws Exception {
         // Given
         federatedProperties.setGraphIds(MAP_ID_1 + "," + ACC_ID_1);
         federatedProperties.setGraphPropFile(MAP_ID_1, PATH_MAP_STORE_PROPERTIES);
@@ -299,48 +270,12 @@
         federatedProperties.setGraphSchemaFile(ACC_ID_1, PATH_BASIC_ENTITY_SCHEMA_JSON);
         store.initialise(FEDERATED_STORE_ID, null, federatedProperties);
 
-        // When
-        //with less Traits
-        Set<StoreTrait> before = store.getTraits();
+        Schema before = store.getSchema((Operation) null, authUserContext);
+
+        // When
         store.remove(MAP_ID_1, testUser);
-        Set<StoreTrait> after = store.getTraits();
-
-        // Then
-        //includes same as before but with more Traits
-        assertEquals("Shared traits between the two graphs should be " + 5, 5, before.size());
-        assertEquals("Shared traits counter-intuitively will go up after removing graph, because the sole remaining graph has 9 traits", 9, after.size());
-        assertNotEquals(before, after);
-        assertTrue(before.size() < after.size());
-    }
-
-    @Test
-=======
->>>>>>> 5826be8d
-    public void shouldUpdateSchemaWhenNewGraphIsRemoved() throws Exception {
-        // Given
-        federatedProperties.setGraphIds(MAP_ID_1 + "," + ACC_ID_1);
-        federatedProperties.setGraphPropFile(MAP_ID_1, PATH_MAP_STORE_PROPERTIES);
-        federatedProperties.setGraphSchemaFile(MAP_ID_1, PATH_BASIC_EDGE_SCHEMA_JSON);
-        federatedProperties.setGraphPropFile(ACC_ID_1, PATH_ACC_STORE_PROPERTIES);
-        federatedProperties.setGraphSchemaFile(ACC_ID_1, PATH_BASIC_ENTITY_SCHEMA_JSON);
-        store.initialise(FEDERATED_STORE_ID, null, federatedProperties);
-<<<<<<< HEAD
-        Schema before = store.getSchema();
-=======
-
-        Schema before = store.getSchema((Operation) null, authUserContext);
->>>>>>> 5826be8d
-
-        // When
-        store.remove(MAP_ID_1, testUser);
-<<<<<<< HEAD
-        Schema after = store.getSchema();
-
-        // Then
-=======
 
         Schema after = store.getSchema((Operation) null, authUserContext);
->>>>>>> 5826be8d
         assertNotEquals(before, after);
     }
 
@@ -394,34 +329,6 @@
     }
 
     @Test
-<<<<<<< HEAD
-    public void shouldCombineTraitsToMin() throws Exception {
-        // Given
-        final StoreProperties storeProperties = StoreProperties.loadStoreProperties(StreamUtil.openStream(FederatedStoreITs.class, PATH_FEDERATED_STORE_PROPERTIES));
-        federatedProperties.setProperties(storeProperties.getProperties());
-        HashSet<StoreTrait> traits = new HashSet<>();
-        traits.addAll(SingleUseAccumuloStore.TRAITS);
-        traits.retainAll(MapStore.TRAITS);
-        Set<StoreTrait> before = store.getTraits();
-        int sizeBefore = before.size();
-
-        // When
-        store.initialise(FEDERATED_STORE_ID, null, federatedProperties);
-        Set<StoreTrait> after = store.getTraits();
-        int sizeAfter = after.size();
-
-        // Then
-        assertEquals(5, MapStore.TRAITS.size());
-        assertEquals(9, SingleUseAccumuloStore.TRAITS.size());
-        assertNotEquals(SingleUseAccumuloStore.TRAITS, MapStore.TRAITS);
-        assertEquals(0, sizeBefore);
-        assertEquals(5, sizeAfter);
-        assertEquals(traits, after);
-    }
-
-    @Test
-=======
->>>>>>> 5826be8d
     public void shouldContainNoElements() throws Exception {
         // Given
         final StoreProperties storeProperties = StoreProperties.loadStoreProperties(StreamUtil.openStream(FederatedStoreITs.class, PATH_FEDERATED_STORE_PROPERTIES));
