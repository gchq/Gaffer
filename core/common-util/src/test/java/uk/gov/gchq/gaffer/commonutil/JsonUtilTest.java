--- conflicted
+++ resolved
@@ -18,9 +18,7 @@
 import org.junit.jupiter.api.Test;
 
 import static org.junit.jupiter.api.Assertions.assertFalse;
-import static org.junit.jupiter.api.Assertions.assertThrows;
 import static org.junit.jupiter.api.Assertions.assertTrue;
-import static uk.gov.gchq.gaffer.commonutil.JsonAssert.assertEquals;
 
 public class JsonUtilTest {
 
@@ -32,13 +30,8 @@
         assertTrue(JsonUtil.equals(json1, json2));
         assertTrue(JsonUtil.equals(json1.getBytes(), json2.getBytes()));
 
-<<<<<<< HEAD
-        assertEquals(json1, json2);
+        JsonAssert.assertEquals(json1, json2);
         JsonAssert.assertEquals(json1.getBytes(), json2.getBytes());
-=======
-        JsonAssert.assertEquals(json1, json2);
-        assertEquals(json1.getBytes(), json2.getBytes());
->>>>>>> 83304b98
     }
 
     @Test
@@ -49,13 +42,8 @@
         assertFalse(JsonUtil.equals(json1, json2));
         assertFalse(JsonUtil.equals(json1.getBytes(), json2.getBytes()));
 
-<<<<<<< HEAD
-        assertThrows(AssertionError.class, () -> assertEquals(json1, json2));
-        assertThrows(AssertionError.class, () -> JsonAssert.assertEquals(json1.getBytes(), json2.getBytes()));
-=======
-        assertThrows(AssertionError.class, () -> JsonAssert.assertEquals(json1, json2));
-        assertThrows(AssertionError.class, () -> assertEquals(json1.getBytes(), json2.getBytes()));
->>>>>>> 83304b98
+        JsonAssert.assertNotEqual(json1, json2);
+        JsonAssert.assertNotEqual(json1.getBytes(), json2.getBytes());
     }
 
     @Test
@@ -66,13 +54,8 @@
         assertFalse(JsonUtil.equals(json1, json2));
         assertFalse(JsonUtil.equals(json1.getBytes(), json2.getBytes()));
 
-<<<<<<< HEAD
-        assertThrows(AssertionError.class, () -> assertEquals(json1, json2));
-        assertThrows(AssertionError.class, () -> JsonAssert.assertEquals(json1.getBytes(), json2.getBytes()));
-=======
-        assertThrows(AssertionError.class, () -> JsonAssert.assertEquals(json1, json2));
-        assertThrows(AssertionError.class, () -> assertEquals(json1.getBytes(), json2.getBytes()));
->>>>>>> 83304b98
+        JsonAssert.assertNotEqual(json1, json2);
+        JsonAssert.assertNotEqual(json1.getBytes(), json2.getBytes());
     }
 
     @Test
@@ -83,13 +66,8 @@
         assertTrue(JsonUtil.equals(json1, json2));
         assertTrue(JsonUtil.equals(json1.getBytes(), json2.getBytes()));
 
-<<<<<<< HEAD
-        assertEquals(json1, json2);
+        JsonAssert.assertEquals(json1, json2);
         JsonAssert.assertEquals(json1.getBytes(), json2.getBytes());
-=======
-        JsonAssert.assertEquals(json1, json2);
-        assertEquals(json1.getBytes(), json2.getBytes());
->>>>>>> 83304b98
     }
 
     @Test
@@ -101,13 +79,8 @@
         assertFalse(JsonUtil.equals(json1, json2));
         assertFalse(JsonUtil.equals(json1.getBytes(), json2.getBytes()));
 
-<<<<<<< HEAD
-        assertThrows(AssertionError.class, () -> assertEquals(json1, json2));
-        assertThrows(AssertionError.class, () -> JsonAssert.assertEquals(json1.getBytes(), json2.getBytes()));
-=======
-        assertThrows(AssertionError.class, () -> JsonAssert.assertEquals(json1, json2));
-        assertThrows(AssertionError.class, () -> assertEquals(json1.getBytes(), json2.getBytes()));
->>>>>>> 83304b98
+        JsonAssert.assertNotEqual(json1, json2);
+        JsonAssert.assertNotEqual(json1.getBytes(), json2.getBytes());
     }
 
     @Test
@@ -118,13 +91,8 @@
         assertFalse(JsonUtil.equals(json1, json2));
         assertFalse(JsonUtil.equals(json1.getBytes(), json2.getBytes()));
 
-<<<<<<< HEAD
-        assertThrows(AssertionError.class, () -> assertEquals(json1, json2));
-        assertThrows(AssertionError.class, () -> JsonAssert.assertEquals(json1.getBytes(), json2.getBytes()));
-=======
-        assertThrows(AssertionError.class, () -> JsonAssert.assertEquals(json1, json2));
-        assertThrows(AssertionError.class, () -> assertEquals(json1.getBytes(), json2.getBytes()));
->>>>>>> 83304b98
+        JsonAssert.assertNotEqual(json1, json2);
+        JsonAssert.assertNotEqual(json1.getBytes(), json2.getBytes());
     }
 
     @Test
@@ -134,12 +102,7 @@
         assertFalse(JsonUtil.equals(json1, null));
         assertFalse(JsonUtil.equals(json1.getBytes(), null));
 
-<<<<<<< HEAD
-        assertThrows(AssertionError.class, () -> assertEquals(json1, null));
-        assertThrows(AssertionError.class, () -> JsonAssert.assertEquals(json1.getBytes(), null));
-=======
-        assertThrows(AssertionError.class, () -> JsonAssert.assertEquals(json1, null));
-        assertThrows(AssertionError.class, () -> assertEquals(json1.getBytes(), null));
->>>>>>> 83304b98
+        JsonAssert.assertNotEqual(json1, null);
+        JsonAssert.assertNotEqual(json1.getBytes(), null);
     }
 }