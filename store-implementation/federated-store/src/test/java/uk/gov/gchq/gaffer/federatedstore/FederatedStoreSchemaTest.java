--- conflicted
+++ resolved
@@ -22,10 +22,7 @@
 
 import uk.gov.gchq.gaffer.accumulostore.AccumuloProperties;
 import uk.gov.gchq.gaffer.accumulostore.MockAccumuloStore;
-<<<<<<< HEAD
 import uk.gov.gchq.gaffer.cache.CacheServiceLoader;
-=======
->>>>>>> 5826be8d
 import uk.gov.gchq.gaffer.federatedstore.operation.AddGraph;
 import uk.gov.gchq.gaffer.operation.Operation;
 import uk.gov.gchq.gaffer.store.Context;
@@ -101,40 +98,6 @@
 
         assertFalse(library.exists("b"));
 
-<<<<<<< HEAD
-        boolean addingGraphBWasSuccessful = true;
-
-        try {
-            fStore.execute(Operation.asOperationChain(new AddGraph.Builder()
-                    .graphId("b")
-                    .parentPropertiesId("accProp")
-                    .parentSchemaIds(Lists.newArrayList("bSchema"))
-                    .build()), TEST_CONTEXT);
-        } catch (final Exception e) {
-            addingGraphBWasSuccessful = false;
-                assertEquals("Element group properties cannot be defined in different" +
-                        " schema parts, they must all be defined in a single " +
-                        "schema part. Please fix this group: e1", e.getCause().getMessage());
-        }
-
-        try {
-            fStore.execute(Operation.asOperationChain(new AddGraph.Builder()
-                    .graphId("c")
-                    .parentPropertiesId("accProp")
-                    .parentSchemaIds(Lists.newArrayList("aSchema"))
-                    .build()), TEST_CONTEXT);
-
-            assertFalse("If this assertion failed then it is possible this " +
-                    "test is no longer needed, because Schema Collisions are not" +
-                    " being thrown when adding graph \"a\". So deadlock will not" +
-                    " occur, please examine.", addingGraphBWasSuccessful);
-
-        } catch (final Exception e) {
-            assertFalse("This test is not behaving how it was designed, " +
-                    "Adding graph\"c\" should never fail if adding graph \"b\" was successful!", addingGraphBWasSuccessful);
-            assertFalse("Deadlock has occurred, If exception is thrown, then graph \"b\" should not have been added to the library", library.exists("b"));
-        }
-=======
         fStore.execute(Operation.asOperationChain(new AddGraph.Builder()
                 .graphId("b")
                 .parentPropertiesId("accProp")
@@ -148,7 +111,6 @@
                 .build()), TEST_CONTEXT);
 
         // No exceptions thrown - as all 3 graphs should be able to be added together.
->>>>>>> 5826be8d
     }
 
     private SchemaEdgeDefinition getProp(final String propName) {
