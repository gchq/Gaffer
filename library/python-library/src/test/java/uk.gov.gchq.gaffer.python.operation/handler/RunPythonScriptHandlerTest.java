/*
 * Copyright 2019 Crown Copyright
 *
 * Licensed under the Apache License, Version 2.0 (the "License");
 * you may not use this file except in compliance with the License.
 * You may obtain a copy of the License at
 *
 *     http://www.apache.org/licenses/LICENSE-2.0
 *
 * Unless required by applicable law or agreed to in writing, software
 * distributed under the License is distributed on an "AS IS" BASIS,
 * WITHOUT WARRANTIES OR CONDITIONS OF ANY KIND, either express or implied.
 * See the License for the specific language governing permissions and
 * limitations under the License.
 */
package uk.gov.gchq.gaffer.python.operation.handler;

import org.junit.Assert;
import org.junit.Test;

import uk.gov.gchq.gaffer.operation.OperationException;
import uk.gov.gchq.gaffer.python.operation.PythonTestConstants;
import uk.gov.gchq.gaffer.python.operation.RunPythonScript;
import uk.gov.gchq.gaffer.python.operation.ScriptInputType;
import uk.gov.gchq.gaffer.python.operation.ScriptOutputType;

import java.util.ArrayList;
import java.util.HashMap;
import java.util.Map;

public class RunPythonScriptHandlerTest {

    @Test
    public void shouldReturnDataInJSON() {
        // Given
        RunPythonScriptHandler rPSH = new RunPythonScriptHandler();
        final String scriptName = "script1";
        final Map<String, Object> scriptParameters = new HashMap<String, Object>() { {
            put("a", "b");
        } };
        final ScriptOutputType scriptOutputType = ScriptOutputType.JSON;
        final ScriptInputType scriptInputType = ScriptInputType.DATAFRAME;
        final ArrayList<String> inputData = new ArrayList<>();
        inputData.add("{\"Test Data\"}");

        final RunPythonScript<String, Iterable<? extends String>> runPythonScript =
                new RunPythonScript.Builder<String, Iterable<? extends String>>()
                        .scriptName(scriptName)
                        .scriptParameters(scriptParameters)
<<<<<<< HEAD
                        .repoName(PythonTestConstants.REPONAME)
                        .repoURI(PythonTestConstants.REPOURI)
=======
>>>>>>> af137490
                        .scriptOutputType(scriptOutputType)
                        .scriptInputType(scriptInputType)
                        .build();
        runPythonScript.setInput(inputData);

        // When
        StringBuilder results = null;
        try {

            results = (StringBuilder) rPSH.doOperation(runPythonScript);
        } catch (OperationException e) {
            e.printStackTrace();
            Assert.fail();
        }

        // Then
        assert results != null;
        Assert.assertEquals("[{\"0\":\"{\\\"Test Data\\\"}\"}]", results.toString());
    }
}<|MERGE_RESOLUTION|>--- conflicted
+++ resolved
@@ -19,7 +19,6 @@
 import org.junit.Test;
 
 import uk.gov.gchq.gaffer.operation.OperationException;
-import uk.gov.gchq.gaffer.python.operation.PythonTestConstants;
 import uk.gov.gchq.gaffer.python.operation.RunPythonScript;
 import uk.gov.gchq.gaffer.python.operation.ScriptInputType;
 import uk.gov.gchq.gaffer.python.operation.ScriptOutputType;
@@ -47,14 +46,10 @@
                 new RunPythonScript.Builder<String, Iterable<? extends String>>()
                         .scriptName(scriptName)
                         .scriptParameters(scriptParameters)
-<<<<<<< HEAD
-                        .repoName(PythonTestConstants.REPONAME)
-                        .repoURI(PythonTestConstants.REPOURI)
-=======
->>>>>>> af137490
                         .scriptOutputType(scriptOutputType)
                         .scriptInputType(scriptInputType)
                         .build();
+
         runPythonScript.setInput(inputData);
 
         // When
