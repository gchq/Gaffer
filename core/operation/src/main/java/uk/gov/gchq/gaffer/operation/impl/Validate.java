/*
 * Copyright 2016 Crown Copyright
 *
 * Licensed under the Apache License, Version 2.0 (the "License");
 * you may not use this file except in compliance with the License.
 * You may obtain a copy of the License at
 *
 *     http://www.apache.org/licenses/LICENSE-2.0
 *
 * Unless required by applicable law or agreed to in writing, software
 * distributed under the License is distributed on an "AS IS" BASIS,
 * WITHOUT WARRANTIES OR CONDITIONS OF ANY KIND, either express or implied.
 * See the License for the specific language governing permissions and
 * limitations under the License.
 */

package uk.gov.gchq.gaffer.operation.impl;

import com.fasterxml.jackson.annotation.JsonIgnore;
import com.fasterxml.jackson.annotation.JsonProperty;
import com.fasterxml.jackson.core.type.TypeReference;
import com.google.common.collect.Lists;
import uk.gov.gchq.gaffer.commonutil.iterable.CloseableIterable;
import uk.gov.gchq.gaffer.commonutil.iterable.WrappedCloseableIterable;
import uk.gov.gchq.gaffer.data.element.Element;
import uk.gov.gchq.gaffer.operation.AbstractGetIterableOperation;
import uk.gov.gchq.gaffer.operation.AbstractOperation;
import uk.gov.gchq.gaffer.operation.serialisation.TypeReferenceImpl;
import java.util.List;

/**
 * A <code>Validate</code> operation takes in {@link uk.gov.gchq.gaffer.data.element.Element}s validates them using the
 * store schema and returns the valid {@link uk.gov.gchq.gaffer.data.element.Element}s.
 * If skipInvalidElements is set to false, the handler should stop the operation if invalid elements are found.
 * The Graph will automatically add this operation prior to all {@link uk.gov.gchq.gaffer.operation.Validatable} operations when
 * executing.
 *
 * @see uk.gov.gchq.gaffer.operation.impl.Validate.Builder
 */
public class Validate extends AbstractGetIterableOperation<Element, Element> {
    private boolean skipInvalidElements;

    /**
     * Constructs an instance with the skip invalid elements flag set to true.
     */
    public Validate() {
        this(true);
    }

    /**
     * Constructs an instance with the skip invalid elements flag set to the provided value.
     *
     * @param skipInvalidElements if true invalid elements will be skipped, otherwise an exception will be thrown.
     */
    public Validate(final boolean skipInvalidElements) {
        super();
        this.skipInvalidElements = skipInvalidElements;
    }

    /**
     * @return the input {@link CloseableIterable} of {@link uk.gov.gchq.gaffer.data.element.Element}s to be validated.
     */
    public CloseableIterable<Element> getElements() {
        return getInput();
    }

    /**
     * @param elements the input {@link java.lang.Iterable} of {@link uk.gov.gchq.gaffer.data.element.Element}s to be validated.
     */
    public void setElements(final Iterable<Element> elements) {
        setElements(new WrappedCloseableIterable<>(elements));
    }

    /**
     * @param elements the input {@link CloseableIterable} of {@link uk.gov.gchq.gaffer.data.element.Element}s to be validated.
     */
    public void setElements(final CloseableIterable<Element> elements) {
        setInput(elements);
    }

    /**
     * @return true if invalid elements should be skipped, otherwise an exception should be thrown.
     */
    public boolean isSkipInvalidElements() {
        return skipInvalidElements;
    }

    /**
     * @param skipInvalidElements if true invalid elements will be skipped, otherwise an exception will be thrown.
     */
    public void setSkipInvalidElements(final boolean skipInvalidElements) {
        this.skipInvalidElements = skipInvalidElements;
    }

    @JsonIgnore
    @Override
    public CloseableIterable<Element> getInput() {
        return super.getInput();
    }

    /**
     * @return the input {@link java.util.List} of {@link uk.gov.gchq.gaffer.data.element.Element}s to be validated.
     */
    @JsonProperty(value = "elements")
    List<Element> getElementList() {
        final CloseableIterable<Element> input = getInput();
        return null != input ? Lists.newArrayList(input) : null;
    }

    /**
     * @param elements the input {@link java.util.List} of {@link uk.gov.gchq.gaffer.data.element.Element}s to be validated.
     */
    @JsonProperty(value = "elements")
    void setElementList(final List<Element> elements) {
        setInput(new WrappedCloseableIterable<>(elements));
    }

    @JsonIgnore
    @Override
<<<<<<< HEAD
    public TypeReference<CloseableIterable<Element>> getTypeReference() {
=======
    public TypeReference<CloseableIterable<Element>> getOutputTypeReference() {
>>>>>>> 24f0eaa0
        return new TypeReferenceImpl.CloseableIterableElement();
    }

    public abstract static class BaseBuilder<CHILD_CLASS extends BaseBuilder<?>>
            extends AbstractOperation.BaseBuilder<Validate, CloseableIterable<Element>, CloseableIterable<Element>, CHILD_CLASS> {

        public BaseBuilder() {
            super(new Validate());
        }

        /**
         * @param elements the input {@link java.lang.Iterable} of {@link uk.gov.gchq.gaffer.data.element.Element}s to be set on the operation.
         * @return this Builder
         * @see uk.gov.gchq.gaffer.operation.impl.Validate#setElements(Iterable)
         */
        public CHILD_CLASS elements(final Iterable<Element> elements) {
            op.setElements(elements);
            return self();
        }

        /**
         * @param elements the input {@link CloseableIterable} of {@link uk.gov.gchq.gaffer.data.element.Element}s to be set on the operation.
         * @return this Builder
         * @see uk.gov.gchq.gaffer.operation.impl.Validate#setElements(CloseableIterable)
         */
        public CHILD_CLASS elements(final CloseableIterable<Element> elements) {
            op.setElements(elements);
            return self();
        }

        /**
         * @param skipInvalidElements the skipInvalidElements flag to be set on the operation.
         * @return this Builder
         * @see uk.gov.gchq.gaffer.operation.impl.Validate#setSkipInvalidElements(boolean)
         */
        public CHILD_CLASS skipInvalidElements(final boolean skipInvalidElements) {
            op.setSkipInvalidElements(skipInvalidElements);
            return self();
        }
    }

    public static final class Builder extends BaseBuilder<Builder> {
        @Override
        protected Builder self() {
            return this;
        }
    }
}<|MERGE_RESOLUTION|>--- conflicted
+++ resolved
@@ -117,11 +117,7 @@
 
     @JsonIgnore
     @Override
-<<<<<<< HEAD
-    public TypeReference<CloseableIterable<Element>> getTypeReference() {
-=======
     public TypeReference<CloseableIterable<Element>> getOutputTypeReference() {
->>>>>>> 24f0eaa0
         return new TypeReferenceImpl.CloseableIterableElement();
     }
 
