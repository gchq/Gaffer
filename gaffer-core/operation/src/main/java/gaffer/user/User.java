/*
 * Copyright 2016 Crown Copyright
 *
 * Licensed under the Apache License, Version 2.0 (the "License");
 * you may not use this file except in compliance with the License.
 * You may obtain a copy of the License at
 *
 *     http://www.apache.org/licenses/LICENSE-2.0
 *
 * Unless required by applicable law or agreed to in writing, software
 * distributed under the License is distributed on an "AS IS" BASIS,
 * WITHOUT WARRANTIES OR CONDITIONS OF ANY KIND, either express or implied.
 * See the License for the specific language governing permissions and
 * limitations under the License.
 */
package gaffer.user;

import java.util.Collection;
import java.util.Collections;
import java.util.HashSet;
import java.util.Set;

public class User {
    public static final String UNKNOWN_USER_ID = "UNKNOWN";
<<<<<<< HEAD
    private String userId;
    private Set<String> dataAuths = new HashSet<>();
    private Set<String> opAuths = new HashSet<>();
    private boolean locked = false;
=======
    private final String userId;
    private final Set<String> dataAuths = new HashSet<>();
>>>>>>> e65b146c

    public User() {
        this(UNKNOWN_USER_ID);
    }

    public User(final String userId) {
        setUserId(userId);
    }

    public User(final String userId, final Set<String> dataAuths) {
        this.userId = userId;
        this.dataAuths.addAll(dataAuths);
    }

<<<<<<< HEAD
    public void setUserId(final String userId) {
        checkLock();
        if (null == userId) {
            this.userId = UNKNOWN_USER_ID;
        } else {
            this.userId = userId;
        }
=======
    public String getUserId() {
        return userId;
>>>>>>> e65b146c
    }

    public Set<String> getDataAuths() {
        return Collections.unmodifiableSet(dataAuths);
    }

<<<<<<< HEAD
    public void addDataAuth(final String dataAuth) {
        checkLock();
        dataAuths.add(dataAuth);
    }

    public void setDataAuths(final Set<String> dataAuths) {
        checkLock();

        if (null != dataAuths) {
            this.dataAuths = dataAuths;
        } else {
            this.dataAuths = new HashSet<>();
        }
    }

    public Set<String> getOpAuths() {
        return Collections.unmodifiableSet(opAuths);
    }

    public void addOpAuth(final String opAuth) {
        checkLock();
        opAuths.add(opAuth);
    }

    public void setOpAuths(final Set<String> opAuths) {
        checkLock();

        if (null != opAuths) {
            this.opAuths = opAuths;
        } else {
            this.opAuths = new HashSet<>();
        }
    }

    public void lock() {
        this.locked = true;
    }

    @JsonIgnore
    public boolean isLocked() {
        return locked;
    }

=======
>>>>>>> e65b146c
    @Override
    public boolean equals(final Object o) {
        if (this == o) {
            return true;
        }
        if (o == null || getClass() != o.getClass()) {
            return false;
        }

        final User user = (User) o;
        if (!userId.equals(user.userId)) {
            return false;
        }

        return dataAuths.equals(user.dataAuths) && opAuths.equals(user.opAuths);
    }

    @Override
    public int hashCode() {
        int result = userId.hashCode();
        result = 31 * result + dataAuths.hashCode();
        result = 31 * result + opAuths.hashCode();
        return result;
    }

    @Override
    public String toString() {
        return "User{"
                + "userId='" + userId + '\''
                + ", dataAuths=" + dataAuths
                + '}';
    }

    public static class Builder {
        private String userId;
        private final Set<String> dataAuths = new HashSet<>();


        public Builder userId(final String userId) {
            this.userId = userId;
            return this;
        }

        public Builder dataAuth(final String dataAuth) {
            this.dataAuths.add(dataAuth);
            return this;
        }

        public Builder dataAuths(final String... dataAuths) {
            Collections.addAll(this.dataAuths, dataAuths);
            return this;
        }

<<<<<<< HEAD
        public Builder opAuths(final String... opAuths) {
            if (null != opAuths) {
                opAuths(Sets.newHashSet(opAuths));
            }

            return this;
        }

        public Builder opAuths(final Collection<String> opAuths) {
            user.opAuths.addAll(opAuths);
            return this;
        }

        public Builder opAuth(final String opAuth) {
            user.addOpAuth(opAuth);
            return this;
        }

        public Builder lock() {
            user.lock();
=======
        public Builder dataAuths(final Collection<String> dataAuths) {
            this.dataAuths.addAll(dataAuths);
>>>>>>> e65b146c
            return this;
        }

        public User build() {
            return new User(userId, dataAuths);
        }
    }
}<|MERGE_RESOLUTION|>--- conflicted
+++ resolved
@@ -22,22 +22,16 @@
 
 public class User {
     public static final String UNKNOWN_USER_ID = "UNKNOWN";
-<<<<<<< HEAD
-    private String userId;
-    private Set<String> dataAuths = new HashSet<>();
-    private Set<String> opAuths = new HashSet<>();
-    private boolean locked = false;
-=======
     private final String userId;
     private final Set<String> dataAuths = new HashSet<>();
->>>>>>> e65b146c
+    private final Set<String> opAuths = new HashSet<>();
 
     public User() {
         this(UNKNOWN_USER_ID);
     }
 
     public User(final String userId) {
-        setUserId(userId);
+        this.userId = userId;
     }
 
     public User(final String userId, final Set<String> dataAuths) {
@@ -45,70 +39,24 @@
         this.dataAuths.addAll(dataAuths);
     }
 
-<<<<<<< HEAD
-    public void setUserId(final String userId) {
-        checkLock();
-        if (null == userId) {
-            this.userId = UNKNOWN_USER_ID;
-        } else {
-            this.userId = userId;
-        }
-=======
+    public User(final String userId, final Set<String> dataAuths, final Set<String> opAuths) {
+        this.userId = userId;
+        this.dataAuths.addAll(dataAuths);
+        this.opAuths.addAll(opAuths);
+    }
+
     public String getUserId() {
         return userId;
->>>>>>> e65b146c
     }
 
     public Set<String> getDataAuths() {
         return Collections.unmodifiableSet(dataAuths);
     }
 
-<<<<<<< HEAD
-    public void addDataAuth(final String dataAuth) {
-        checkLock();
-        dataAuths.add(dataAuth);
-    }
-
-    public void setDataAuths(final Set<String> dataAuths) {
-        checkLock();
-
-        if (null != dataAuths) {
-            this.dataAuths = dataAuths;
-        } else {
-            this.dataAuths = new HashSet<>();
-        }
-    }
-
     public Set<String> getOpAuths() {
         return Collections.unmodifiableSet(opAuths);
     }
 
-    public void addOpAuth(final String opAuth) {
-        checkLock();
-        opAuths.add(opAuth);
-    }
-
-    public void setOpAuths(final Set<String> opAuths) {
-        checkLock();
-
-        if (null != opAuths) {
-            this.opAuths = opAuths;
-        } else {
-            this.opAuths = new HashSet<>();
-        }
-    }
-
-    public void lock() {
-        this.locked = true;
-    }
-
-    @JsonIgnore
-    public boolean isLocked() {
-        return locked;
-    }
-
-=======
->>>>>>> e65b146c
     @Override
     public boolean equals(final Object o) {
         if (this == o) {
@@ -139,12 +87,14 @@
         return "User{"
                 + "userId='" + userId + '\''
                 + ", dataAuths=" + dataAuths
+                + ", opAuths=" + opAuths
                 + '}';
     }
 
     public static class Builder {
         private String userId;
         private final Set<String> dataAuths = new HashSet<>();
+        private final Set<String> opAuths = new HashSet<>();
 
 
         public Builder userId(final String userId) {
@@ -162,36 +112,28 @@
             return this;
         }
 
-<<<<<<< HEAD
+        public Builder dataAuths(final Collection<String> dataAuths) {
+            this.dataAuths.addAll(dataAuths);
+            return this;
+        }
+
+        public Builder opAuth(final String opAuth) {
+            this.opAuths.add(opAuth);
+            return this;
+        }
+
         public Builder opAuths(final String... opAuths) {
-            if (null != opAuths) {
-                opAuths(Sets.newHashSet(opAuths));
-            }
-
+            Collections.addAll(this.opAuths, opAuths);
             return this;
         }
 
         public Builder opAuths(final Collection<String> opAuths) {
-            user.opAuths.addAll(opAuths);
-            return this;
-        }
-
-        public Builder opAuth(final String opAuth) {
-            user.addOpAuth(opAuth);
-            return this;
-        }
-
-        public Builder lock() {
-            user.lock();
-=======
-        public Builder dataAuths(final Collection<String> dataAuths) {
-            this.dataAuths.addAll(dataAuths);
->>>>>>> e65b146c
+            this.opAuths.addAll(opAuths);
             return this;
         }
 
         public User build() {
-            return new User(userId, dataAuths);
+            return new User(userId, dataAuths, opAuths);
         }
     }
 }