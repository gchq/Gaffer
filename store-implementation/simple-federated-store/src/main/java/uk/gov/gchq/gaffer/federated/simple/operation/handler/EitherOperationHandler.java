--- conflicted
+++ resolved
@@ -29,11 +29,8 @@
 import uk.gov.gchq.gaffer.store.operation.handler.OperationHandler;
 import uk.gov.gchq.gaffer.store.operation.handler.named.AddToCacheHandler;
 
-<<<<<<< HEAD
 import java.util.ArrayList;
-=======
 import java.util.Collections;
->>>>>>> 4eee4dea
 import java.util.List;
 import java.util.Set;
 
@@ -63,23 +60,14 @@
         // Check inside operation chain for if any operations are handled locally by a federated store
         if (operation instanceof OperationChain) {
             Set<Class<? extends Operation>> storeSpecificOps = ((FederatedStore) store).getStoreSpecificOperations();
-<<<<<<< HEAD
             List<Class<? extends Operation>> chainOps = new ArrayList<>();
             ((OperationChain<?>) operation).flatten().forEach(op -> chainOps.add(op.getClass()));
 
-            if (storeSpecificOps.containsAll(chainOps)) {
-                return new OperationChainHandler<>(store.getOperationChainValidator(), store.getOperationChainOptimisers())
-                    .doOperation((OperationChain<Object>) operation, context, store);
-=======
-            List<Class<? extends Operation>> chainOps = ((OperationChain<?>) operation).flatten().stream()
-                .map(Operation::getClass)
-                .collect(Collectors.toList());
             // Use default chain handler to handle each operation rather than forwarding the whole chain
             if (!Collections.disjoint(storeSpecificOps, chainOps)) {
                 LOGGER.debug("Operation chain contains some operations that should not be forwarded");
                 context.setVariable(OperationChainHandler.APPLY_CHAIN_OPS_TO_ALL, true);
                 return standardHandler.doOperation(operation, context, store);
->>>>>>> 4eee4dea
             }
         }
 
