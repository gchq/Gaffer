/*
 * Copyright 2016-2017 Crown Copyright
 *
 * Licensed under the Apache License, Version 2.0 (the "License");
 * you may not use this file except in compliance with the License.
 * You may obtain a copy of the License at
 *
 *     http://www.apache.org/licenses/LICENSE-2.0
 *
 * Unless required by applicable law or agreed to in writing, software
 * distributed under the License is distributed on an "AS IS" BASIS,
 * WITHOUT WARRANTIES OR CONDITIONS OF ANY KIND, either express or implied.
 * See the License for the specific language governing permissions and
 * limitations under the License.
 */
package uk.gov.gchq.gaffer.spark.operation.dataframe;

import org.apache.spark.SparkConf;
import org.apache.spark.SparkContext;
import org.apache.spark.sql.SQLContext;
import org.apache.spark.sql.sources.And;
import org.apache.spark.sql.sources.EqualTo;
import org.apache.spark.sql.sources.Filter;
import org.apache.spark.sql.sources.GreaterThan;
import org.apache.spark.sql.sources.LessThan;
import org.apache.spark.sql.sources.Or;
import org.junit.Test;
import uk.gov.gchq.gaffer.data.element.id.EntityId;
import uk.gov.gchq.gaffer.data.elementdefinition.view.View;
import uk.gov.gchq.gaffer.function.filter.IsLessThan;
import uk.gov.gchq.gaffer.function.filter.IsMoreThan;
import uk.gov.gchq.gaffer.operation.Operation;
import uk.gov.gchq.gaffer.operation.OperationException;
import uk.gov.gchq.gaffer.operation.data.EntitySeed;
import uk.gov.gchq.gaffer.operation.graph.GraphFilters;
import uk.gov.gchq.gaffer.spark.operation.dataframe.converter.schema.SchemaToStructTypeConverter;
import uk.gov.gchq.gaffer.spark.operation.scalardd.GetRDDOfAllElements;
import uk.gov.gchq.gaffer.spark.operation.scalardd.GetRDDOfElements;
import uk.gov.gchq.gaffer.store.schema.Schema;
import uk.gov.gchq.koryphe.tuple.predicate.TupleAdaptedPredicate;
import java.util.ArrayList;
import java.util.Arrays;
import java.util.Collections;
import java.util.HashSet;
import java.util.List;
import java.util.Set;
import java.util.function.Predicate;

import static org.junit.Assert.assertEquals;
import static org.junit.Assert.assertNull;
import static org.junit.Assert.assertTrue;

public class FilterToOperationConverterTest {
    private static final String ENTITY_GROUP = "BasicEntity";
    private static final String EDGE_GROUP = "BasicEdge";
    private static final String EDGE_GROUP2 = "BasicEdge2";
    private static final Set<String> EDGE_GROUPS = new HashSet<>(Arrays.asList(EDGE_GROUP, EDGE_GROUP2));

    @Test
    public void testIncompatibleGroups() throws OperationException {
        final Schema schema = getSchema();
        final SQLContext sqlContext = getSqlContext("testIncompatibleGroups");

        final Filter[] filters = new Filter[2];
        filters[0] = new EqualTo(SchemaToStructTypeConverter.GROUP, "A");
        filters[1] = new EqualTo(SchemaToStructTypeConverter.GROUP, "B");
        final FiltersToOperationConverter converter = new FiltersToOperationConverter(sqlContext,
                getViewFromSchema(schema), schema, filters);

        final Operation operation = converter.getOperation();
        assertNull(operation);

        sqlContext.sparkContext().stop();
    }

    @Test
    public void testSingleGroup() throws OperationException {
        final Schema schema = getSchema();
        final SQLContext sqlContext = getSqlContext("testSingleGroup");

        final Filter[] filters = new Filter[1];
        filters[0] = new EqualTo(SchemaToStructTypeConverter.GROUP, ENTITY_GROUP);

        final FiltersToOperationConverter converter = new FiltersToOperationConverter(sqlContext,
                getViewFromSchema(schema), schema, filters);

        final Operation operation = converter.getOperation();
        assertTrue(operation instanceof GetRDDOfAllElements);
        assertEquals(Collections.singleton(ENTITY_GROUP), ((GraphFilters) operation).getView().getEntityGroups());
        assertEquals(0, ((GraphFilters) operation).getView().getEdgeGroups().size());

        sqlContext.sparkContext().stop();
    }

    @Test
    public void testSingleGroupNotInSchema() throws OperationException {
        final Schema schema = getSchema();
        final SQLContext sqlContext = getSqlContext("testSingleGroupNotInSchema");

        final Filter[] filters = new Filter[1];
        filters[0] = new EqualTo(SchemaToStructTypeConverter.GROUP, "random");
        final FiltersToOperationConverter converter = new FiltersToOperationConverter(sqlContext,
                getViewFromSchema(schema), schema, filters);

        final Operation operation = converter.getOperation();
        assertNull(operation);

        sqlContext.sparkContext().stop();
    }

    @Test
    public void testTwoGroups() throws OperationException {
        final Schema schema = getSchema();
        final SQLContext sqlContext = getSqlContext("testTwoGroups");

        final Filter[] filters = new Filter[1];
        final Filter left = new EqualTo(SchemaToStructTypeConverter.GROUP, ENTITY_GROUP);
        final Filter right = new EqualTo(SchemaToStructTypeConverter.GROUP, EDGE_GROUP2);
        filters[0] = new Or(left, right);
        final FiltersToOperationConverter converter = new FiltersToOperationConverter(sqlContext,
                getViewFromSchema(schema), schema, filters);

        final Operation operation = converter.getOperation();
        assertTrue(operation instanceof GetRDDOfAllElements);
        assertEquals(Collections.singleton(ENTITY_GROUP), ((GraphFilters) operation).getView().getEntityGroups());
        assertEquals(Collections.singleton(EDGE_GROUP2), ((GraphFilters) operation).getView().getEdgeGroups());

        sqlContext.sparkContext().stop();
    }

    @Test
    public void testSpecifyVertex() throws OperationException {
        final Schema schema = getSchema();
        final SQLContext sqlContext = getSqlContext("testSpecifyVertex");

        final Filter[] filters = new Filter[1];
        filters[0] = new EqualTo(SchemaToStructTypeConverter.VERTEX_COL_NAME, "0");
        final FiltersToOperationConverter converter = new FiltersToOperationConverter(sqlContext,
                getViewFromSchema(schema), schema, filters);

        final Operation operation = converter.getOperation();
        assertTrue(operation instanceof GetRDDOfElements);
        assertEquals(Collections.singleton(ENTITY_GROUP), ((GraphFilters) operation).getView().getEntityGroups());
        assertEquals(0, ((GraphFilters) operation).getView().getEdgeGroups().size());
        final Set<EntityId> seeds = new HashSet<>();
        for (final Object seed : ((GetRDDOfElements) operation).getInput()) {
            seeds.add((EntitySeed) seed);
        }
        assertEquals(Collections.singleton(new EntitySeed("0")), seeds);

        sqlContext.sparkContext().stop();
    }

    @Test
    public void testSpecifySource() throws OperationException {
        final Schema schema = getSchema();
        final SQLContext sqlContext = getSqlContext("testSpecifySource");

        final Filter[] filters = new Filter[1];
        filters[0] = new EqualTo(SchemaToStructTypeConverter.SRC_COL_NAME, "0");
        FiltersToOperationConverter converter = new FiltersToOperationConverter(sqlContext, getViewFromSchema(schema),
                schema, filters);

        Operation operation = converter.getOperation();
        assertTrue(operation instanceof GetRDDOfElements);
        assertEquals(0, ((GraphFilters) operation).getView().getEntityGroups().size());
        assertEquals(EDGE_GROUPS, ((GraphFilters) operation).getView().getEdgeGroups());
        final Set<EntityId> seeds = new HashSet<>();
        for (final Object seed : ((GetRDDOfElements) operation).getInput()) {
            seeds.add((EntitySeed) seed);
        }
        assertEquals(Collections.singleton(new EntitySeed("0")), seeds);

        sqlContext.sparkContext().stop();
    }

    @Test
    public void testSpecifyDestination() throws OperationException {
        final Schema schema = getSchema();
        final SQLContext sqlContext = getSqlContext("testSpecifyDestination");

        final Filter[] filters = new Filter[1];
        filters[0] = new EqualTo(SchemaToStructTypeConverter.DST_COL_NAME, "0");
        final FiltersToOperationConverter converter = new FiltersToOperationConverter(sqlContext,
                getViewFromSchema(schema), schema, filters);

        final Operation operation = converter.getOperation();
        assertTrue(operation instanceof GetRDDOfElements);
        assertEquals(0, ((GraphFilters) operation).getView().getEntityGroups().size());
        assertEquals(EDGE_GROUPS, ((GraphFilters) operation).getView().getEdgeGroups());
        final Set<EntityId> seeds = new HashSet<>();
        for (final Object seed : ((GetRDDOfElements) operation).getInput()) {
            seeds.add((EntitySeed) seed);
        }
        assertEquals(Collections.singleton(new EntitySeed("0")), seeds);

        sqlContext.sparkContext().stop();
    }

    @Test
    public void testSpecifyPropertyFilters() throws OperationException {
        final Schema schema = getSchema();
        final SQLContext sqlContext = getSqlContext("testSpecifyPropertyFilters");
        final Filter[] filters = new Filter[1];

        // GreaterThan
        filters[0] = new GreaterThan("property1", 5);
        FiltersToOperationConverter converter = new FiltersToOperationConverter(sqlContext, getViewFromSchema(schema),
                schema, filters);
        Operation operation = converter.getOperation();

        assertTrue(operation instanceof GetRDDOfAllElements);
<<<<<<< HEAD
        View opView = operation.getView();
        List<TupleAdaptedPredicate<String, ?>> entityPostAggFilters = opView
=======
        View opView = ((GraphFilters) operation).getView();
        List<ConsumerFunctionContext<String, FilterFunction>> entityPostAggFilters = opView
>>>>>>> 941b1556
                .getEntity(ENTITY_GROUP).getPostAggregationFilterFunctions();
        assertEquals(1, entityPostAggFilters.size());
        assertEquals(new ArrayList<>(Collections.singleton("property1")), entityPostAggFilters.get(0).getSelection());
        assertEquals(new IsMoreThan(5, false), entityPostAggFilters.get(0));
        for (final String edgeGroup : EDGE_GROUPS) {
            final List<TupleAdaptedPredicate<String, ?>> edgePostAggFilters = opView
                    .getEdge(edgeGroup).getPostAggregationFilterFunctions();
            assertEquals(1, edgePostAggFilters.size());
            assertEquals(new ArrayList<>(Collections.singleton("property1")), edgePostAggFilters.get(0).getSelection());
            assertEquals(new IsMoreThan(5, false), edgePostAggFilters.get(0).getFunction());
        }

        // LessThan
        filters[0] = new LessThan("property4", 8L);
        converter = new FiltersToOperationConverter(sqlContext, getViewFromSchema(schema), schema, filters);
        operation = converter.getOperation();

        assertTrue(operation instanceof GetRDDOfAllElements);
        // Only groups ENTITY_GROUP and EDGE_GROUP should be in the view as only they have property4
        opView = ((GraphFilters) operation).getView();
        entityPostAggFilters = opView
                .getEntity(ENTITY_GROUP).getPostAggregationFilterFunctions();
        assertEquals(1, entityPostAggFilters.size());
        assertEquals(new ArrayList<>(Collections.singleton("property4")), entityPostAggFilters.get(0).getSelection());
        assertEquals(new IsLessThan(8L, false), entityPostAggFilters.get(0).getFunction());
        List<TupleAdaptedPredicate<String, ?>> edgePostAggFilters = opView.getEdge(EDGE_GROUP)
                .getPostAggregationFilterFunctions();
        assertEquals(1, edgePostAggFilters.size());
        assertEquals(new ArrayList<>(Collections.singleton("property4")), edgePostAggFilters.get(0).getSelection());
        assertEquals(new IsLessThan(8L, false), edgePostAggFilters.get(0).getFunction());

        // And
        final Filter left = new GreaterThan("property1", 5);
        final Filter right = new GreaterThan("property4", 8L);
        filters[0] = new And(left, right);
        converter = new FiltersToOperationConverter(sqlContext, getViewFromSchema(schema), schema, filters);
        operation = converter.getOperation();

        assertTrue(operation instanceof GetRDDOfAllElements);
        // Only groups ENTITY_GROUP and EDGE_GROUP should be in the view as only they have property1 and property4
        opView = ((GraphFilters) operation).getView();
        entityPostAggFilters = opView.getEntity(ENTITY_GROUP).getPostAggregationFilterFunctions();
        assertEquals(2, entityPostAggFilters.size());
        final ArrayList<String> expectedProperties = new ArrayList<>();
        expectedProperties.add("property1");
        expectedProperties.add("property4");
        assertEquals(1, entityPostAggFilters.get(0).getSelection().size());
        assertEquals(expectedProperties.get(0), entityPostAggFilters.get(0).getSelection().get(0));
        assertEquals(1, entityPostAggFilters.get(1).getSelection().size());
        assertEquals(expectedProperties.get(1), entityPostAggFilters.get(1).getSelection().get(0));
        final ArrayList<Predicate> expectedFunctions = new ArrayList<>();
        expectedFunctions.add(new IsMoreThan(5, false));
        expectedFunctions.add(new IsMoreThan(8L, false));
        assertEquals(expectedFunctions.get(0), entityPostAggFilters.get(0).getFunction());
        assertEquals(expectedFunctions.get(1), entityPostAggFilters.get(1).getFunction());
        edgePostAggFilters = opView.getEdge(EDGE_GROUP).getPostAggregationFilterFunctions();
        assertEquals(2, edgePostAggFilters.size());
        assertEquals(1, edgePostAggFilters.get(0).getSelection().size());
        assertEquals(expectedProperties.get(0), edgePostAggFilters.get(0).getSelection().get(0));
        assertEquals(1, edgePostAggFilters.get(1).getSelection().size());
        assertEquals(expectedProperties.get(1), edgePostAggFilters.get(1).getSelection().get(0));

        sqlContext.sparkContext().stop();
    }

    @Test
    public void testSpecifyMultiplePropertyFilters() throws OperationException {
        final Schema schema = getSchema();
        final SQLContext sqlContext = getSqlContext("testSpecifyMultiplePropertyFilters");

        final Filter[] filters = new Filter[2];
        filters[0] = new GreaterThan("property1", 5);
        filters[1] = new LessThan("property4", 8L);
        FiltersToOperationConverter converter = new FiltersToOperationConverter(sqlContext, getViewFromSchema(schema),
                schema, filters);
        Operation operation = converter.getOperation();

        assertTrue(operation instanceof GetRDDOfAllElements);
        // Only groups ENTITY_GROUP and EDGE_GROUP should be in the view as only they have property1 and property4
<<<<<<< HEAD
        View opView = operation.getView();
        List<TupleAdaptedPredicate<String, ?>> entityPostAggFilters = opView.getEntity(ENTITY_GROUP)
=======
        View opView = ((GraphFilters) operation).getView();
        List<ConsumerFunctionContext<String, FilterFunction>> entityPostAggFilters = opView.getEntity(ENTITY_GROUP)
>>>>>>> 941b1556
                .getPostAggregationFilterFunctions();
        assertEquals(2, entityPostAggFilters.size());
        final ArrayList<String> expectedProperties = new ArrayList<>();
        expectedProperties.add("property1");
        expectedProperties.add("property4");
        assertEquals(1, entityPostAggFilters.get(0).getSelection().size());
        assertEquals(expectedProperties.get(0), entityPostAggFilters.get(0).getSelection().get(0));
        assertEquals(1, entityPostAggFilters.get(1).getSelection().size());
        assertEquals(expectedProperties.get(1), entityPostAggFilters.get(1).getSelection().get(0));
        final ArrayList<Predicate> expectedFunctions = new ArrayList<>();
        expectedFunctions.add(new IsMoreThan(5, false));
        expectedFunctions.add(new IsLessThan(8L, false));
        assertEquals(expectedFunctions.get(0), entityPostAggFilters.get(0).getFunction());
        assertEquals(expectedFunctions.get(1), entityPostAggFilters.get(1).getFunction());
        final List<TupleAdaptedPredicate<String, ?>> edgePostAggFilters = opView.getEdge(EDGE_GROUP)
                .getPostAggregationFilterFunctions();
        assertEquals(2, edgePostAggFilters.size());
        assertEquals(1, edgePostAggFilters.get(0).getSelection().size());
        assertEquals(expectedProperties.get(0), edgePostAggFilters.get(0).getSelection().get(0));
        assertEquals(1, edgePostAggFilters.get(1).getSelection().size());
        assertEquals(expectedProperties.get(1), edgePostAggFilters.get(1).getSelection().get(0));

        sqlContext.sparkContext().stop();
    }

    @Test
    public void testSpecifyVertexAndPropertyFilter() throws OperationException {
        final Schema schema = getSchema();
        final SQLContext sqlContext = getSqlContext("testSpecifyVertexAndPropertyFilter");

        // Specify vertex and a filter on property1
        Filter[] filters = new Filter[2];
        filters[0] = new GreaterThan("property1", 5);
        filters[1] = new EqualTo(SchemaToStructTypeConverter.VERTEX_COL_NAME, "0");
        FiltersToOperationConverter converter = new FiltersToOperationConverter(sqlContext, getViewFromSchema(schema),
                schema, filters);
        Operation operation = converter.getOperation();

        assertTrue(operation instanceof GetRDDOfElements);
        assertEquals(1, ((GraphFilters) operation).getView().getEntityGroups().size());
        assertEquals(0, ((GraphFilters) operation).getView().getEdgeGroups().size());
        final Set<EntityId> seeds = new HashSet<>();
        for (final Object seed : ((GetRDDOfElements) operation).getInput()) {
            seeds.add((EntitySeed) seed);
        }
        assertEquals(Collections.singleton(new EntitySeed("0")), seeds);
<<<<<<< HEAD
        View opView = operation.getView();
        List<TupleAdaptedPredicate<String, ?>> entityPostAggFilters = opView
=======
        View opView = ((GraphFilters) operation).getView();
        List<ConsumerFunctionContext<String, FilterFunction>> entityPostAggFilters = opView
>>>>>>> 941b1556
                .getEntity(ENTITY_GROUP).getPostAggregationFilterFunctions();
        assertEquals(1, entityPostAggFilters.size());
        final ArrayList<String> expectedProperties = new ArrayList<>();
        expectedProperties.add("property1");
        assertEquals(1, entityPostAggFilters.get(0).getSelection().size());
        assertEquals(expectedProperties.get(0), entityPostAggFilters.get(0).getSelection().get(0));
        final ArrayList<Predicate> expectedFunctions = new ArrayList<>();
        expectedFunctions.add(new IsMoreThan(5, false));
        assertEquals(expectedFunctions.get(0), entityPostAggFilters.get(0).getFunction());

        // Specify vertex and filters on properties property1 and property4
        filters = new Filter[3];
        filters[0] = new GreaterThan("property1", 5);
        filters[1] = new EqualTo(SchemaToStructTypeConverter.VERTEX_COL_NAME, "0");
        filters[2] = new LessThan("property4", 8);
        converter = new FiltersToOperationConverter(sqlContext, getViewFromSchema(schema), schema, filters);
        operation = converter.getOperation();
        assertTrue(operation instanceof GetRDDOfElements);
        assertEquals(1, ((GraphFilters) operation).getView().getEntityGroups().size());
        assertEquals(0, ((GraphFilters) operation).getView().getEdgeGroups().size());
        seeds.clear();
        for (final Object seed : ((GetRDDOfElements) operation).getInput()) {
            seeds.add((EntitySeed) seed);
        }
        assertEquals(Collections.singleton(new EntitySeed("0")), seeds);
        opView = ((GraphFilters) operation).getView();
        entityPostAggFilters = opView.getEntity(ENTITY_GROUP)
                .getPostAggregationFilterFunctions();
        assertEquals(2, entityPostAggFilters.size());
        expectedProperties.clear();
        expectedProperties.add("property1");
        expectedProperties.add("property4");
        assertEquals(1, entityPostAggFilters.get(0).getSelection().size());
        assertEquals(expectedProperties.get(0), entityPostAggFilters.get(0).getSelection().get(0));
        assertEquals(1, entityPostAggFilters.get(1).getSelection().size());
        assertEquals(expectedProperties.get(1), entityPostAggFilters.get(1).getSelection().get(0));

        expectedFunctions.clear();
        expectedFunctions.add(new IsMoreThan(5, false));
        expectedFunctions.add(new IsLessThan(8, false));
        assertEquals(expectedFunctions.get(0), entityPostAggFilters.get(0).getFunction());
        assertEquals(expectedFunctions.get(1), entityPostAggFilters.get(1).getFunction());

        sqlContext.sparkContext().stop();
    }

    @Test
    public void testSpecifySourceOrDestinationAndPropertyFilter() throws OperationException {
        final Schema schema = getSchema();
        final SQLContext sqlContext = getSqlContext("testSpecifyVertexAndPropertyFilter");

        // Specify src and a filter on property1
        Filter[] filters = new Filter[2];
        filters[0] = new GreaterThan("property1", 5);
        filters[1] = new EqualTo(SchemaToStructTypeConverter.SRC_COL_NAME, "0");
        FiltersToOperationConverter converter = new FiltersToOperationConverter(sqlContext, getViewFromSchema(schema),
                schema, filters);
        Operation operation = converter.getOperation();

        assertTrue(operation instanceof GetRDDOfElements);
        assertEquals(0, ((GraphFilters) operation).getView().getEntityGroups().size());
        assertEquals(2, ((GraphFilters) operation).getView().getEdgeGroups().size());
        final Set<EntityId> seeds = new HashSet<>();
        for (final Object seed : ((GetRDDOfElements) operation).getInput()) {
            seeds.add((EntitySeed) seed);
        }
        assertEquals(Collections.singleton(new EntitySeed("0")), seeds);
        View opView = ((GraphFilters) operation).getView();
        for (final String edgeGroup : EDGE_GROUPS) {
            final List<TupleAdaptedPredicate<String, ?>> edgePostAggFilters = opView
                    .getEdge(edgeGroup).getPostAggregationFilterFunctions();
            assertEquals(1, edgePostAggFilters.size());
            assertEquals(new ArrayList<>(Collections.singleton("property1")), edgePostAggFilters.get(0).getSelection());
            assertEquals(new IsMoreThan(5, false), edgePostAggFilters.get(0).getFunction());
        }

        // Specify src and filters on property1 and property4
        filters = new Filter[3];
        filters[0] = new GreaterThan("property1", 5);
        filters[1] = new EqualTo(SchemaToStructTypeConverter.SRC_COL_NAME, "0");
        filters[2] = new LessThan("property4", 8);
        converter = new FiltersToOperationConverter(sqlContext, getViewFromSchema(schema), schema, filters);
        operation = converter.getOperation();

        assertTrue(operation instanceof GetRDDOfElements);
        assertEquals(0, ((GraphFilters) operation).getView().getEntityGroups().size());
        assertEquals(1, ((GraphFilters) operation).getView().getEdgeGroups().size());
        seeds.clear();
        for (final Object seed : ((GetRDDOfElements) operation).getInput()) {
            seeds.add((EntitySeed) seed);
        }
        assertEquals(Collections.singleton(new EntitySeed("0")), seeds);
<<<<<<< HEAD
        opView = operation.getView();
        final List<TupleAdaptedPredicate<String, ?>> entityPostAggFilters = opView
=======
        opView = ((GraphFilters) operation).getView();
        final List<ConsumerFunctionContext<String, FilterFunction>> entityPostAggFilters = opView
>>>>>>> 941b1556
                .getEdge(EDGE_GROUP).getPostAggregationFilterFunctions();
        assertEquals(2, entityPostAggFilters.size());
        final List<String> expectedProperties = new ArrayList<>();
        expectedProperties.add("property1");
        expectedProperties.add("property4");
        assertEquals(1, entityPostAggFilters.get(0).getSelection().size());
        assertEquals(expectedProperties.get(0), entityPostAggFilters.get(0).getSelection().get(0));
        assertEquals(new IsMoreThan(5, false), entityPostAggFilters.get(0).getFunction());
        assertEquals(1, entityPostAggFilters.get(1).getSelection().size());
        assertEquals(expectedProperties.get(1), entityPostAggFilters.get(1).getSelection().get(0));
        assertEquals(new IsLessThan(8, false), entityPostAggFilters.get(1).getFunction());

        sqlContext.sparkContext().stop();
    }

    private Schema getSchema() {
        return Schema.fromJson(
                getClass().getResourceAsStream("/schema-DataFrame/dataSchema.json"),
                getClass().getResourceAsStream("/schema-DataFrame/dataTypes.json"),
                getClass().getResourceAsStream("/schema-DataFrame/storeTypes.json"));
    }

    private View getViewFromSchema(final Schema schema) {
        return new View.Builder()
                .entities(schema.getEntityGroups())
                .edges(schema.getEdgeGroups())
                .build();
    }

    private SQLContext getSqlContext(final String appName) {
        final SparkConf sparkConf = new SparkConf()
                .setMaster("local")
                .setAppName(appName)
                .set("spark.serializer", "org.apache.spark.serializer.KryoSerializer")
                .set("spark.kryo.registrator", "uk.gov.gchq.gaffer.spark.serialisation.kryo.Registrator")
                .set("spark.driver.allowMultipleContexts", "true");
        return new SQLContext(new SparkContext(sparkConf));
    }
}<|MERGE_RESOLUTION|>--- conflicted
+++ resolved
@@ -210,13 +210,8 @@
         Operation operation = converter.getOperation();
 
         assertTrue(operation instanceof GetRDDOfAllElements);
-<<<<<<< HEAD
-        View opView = operation.getView();
+        View opView = ((GraphFilters) operation).getView();
         List<TupleAdaptedPredicate<String, ?>> entityPostAggFilters = opView
-=======
-        View opView = ((GraphFilters) operation).getView();
-        List<ConsumerFunctionContext<String, FilterFunction>> entityPostAggFilters = opView
->>>>>>> 941b1556
                 .getEntity(ENTITY_GROUP).getPostAggregationFilterFunctions();
         assertEquals(1, entityPostAggFilters.size());
         assertEquals(new ArrayList<>(Collections.singleton("property1")), entityPostAggFilters.get(0).getSelection());
@@ -263,10 +258,10 @@
         final ArrayList<String> expectedProperties = new ArrayList<>();
         expectedProperties.add("property1");
         expectedProperties.add("property4");
-        assertEquals(1, entityPostAggFilters.get(0).getSelection().size());
-        assertEquals(expectedProperties.get(0), entityPostAggFilters.get(0).getSelection().get(0));
-        assertEquals(1, entityPostAggFilters.get(1).getSelection().size());
-        assertEquals(expectedProperties.get(1), entityPostAggFilters.get(1).getSelection().get(0));
+        assertEquals(1, entityPostAggFilters.get(0).getSelection().length);
+        assertEquals(expectedProperties.get(0), entityPostAggFilters.get(0).getSelection()[0]);
+        assertEquals(1, entityPostAggFilters.get(1).getSelection().length);
+        assertEquals(expectedProperties.get(1), entityPostAggFilters.get(1).getSelection()[0]);
         final ArrayList<Predicate> expectedFunctions = new ArrayList<>();
         expectedFunctions.add(new IsMoreThan(5, false));
         expectedFunctions.add(new IsMoreThan(8L, false));
@@ -274,10 +269,10 @@
         assertEquals(expectedFunctions.get(1), entityPostAggFilters.get(1).getFunction());
         edgePostAggFilters = opView.getEdge(EDGE_GROUP).getPostAggregationFilterFunctions();
         assertEquals(2, edgePostAggFilters.size());
-        assertEquals(1, edgePostAggFilters.get(0).getSelection().size());
-        assertEquals(expectedProperties.get(0), edgePostAggFilters.get(0).getSelection().get(0));
-        assertEquals(1, edgePostAggFilters.get(1).getSelection().size());
-        assertEquals(expectedProperties.get(1), edgePostAggFilters.get(1).getSelection().get(0));
+        assertEquals(1, edgePostAggFilters.get(0).getSelection().length);
+        assertEquals(expectedProperties.get(0), edgePostAggFilters.get(0).getSelection()[0]);
+        assertEquals(1, edgePostAggFilters.get(1).getSelection().length);
+        assertEquals(expectedProperties.get(1), edgePostAggFilters.get(1).getSelection()[0]);
 
         sqlContext.sparkContext().stop();
     }
@@ -296,22 +291,17 @@
 
         assertTrue(operation instanceof GetRDDOfAllElements);
         // Only groups ENTITY_GROUP and EDGE_GROUP should be in the view as only they have property1 and property4
-<<<<<<< HEAD
-        View opView = operation.getView();
+        View opView = ((GraphFilters) operation).getView();
         List<TupleAdaptedPredicate<String, ?>> entityPostAggFilters = opView.getEntity(ENTITY_GROUP)
-=======
-        View opView = ((GraphFilters) operation).getView();
-        List<ConsumerFunctionContext<String, FilterFunction>> entityPostAggFilters = opView.getEntity(ENTITY_GROUP)
->>>>>>> 941b1556
                 .getPostAggregationFilterFunctions();
         assertEquals(2, entityPostAggFilters.size());
         final ArrayList<String> expectedProperties = new ArrayList<>();
         expectedProperties.add("property1");
         expectedProperties.add("property4");
-        assertEquals(1, entityPostAggFilters.get(0).getSelection().size());
-        assertEquals(expectedProperties.get(0), entityPostAggFilters.get(0).getSelection().get(0));
-        assertEquals(1, entityPostAggFilters.get(1).getSelection().size());
-        assertEquals(expectedProperties.get(1), entityPostAggFilters.get(1).getSelection().get(0));
+        assertEquals(1, entityPostAggFilters.get(0).getSelection().length);
+        assertEquals(expectedProperties.get(0), entityPostAggFilters.get(0).getSelection()[0]);
+        assertEquals(1, entityPostAggFilters.get(1).getSelection().length);
+        assertEquals(expectedProperties.get(1), entityPostAggFilters.get(1).getSelection()[0]);
         final ArrayList<Predicate> expectedFunctions = new ArrayList<>();
         expectedFunctions.add(new IsMoreThan(5, false));
         expectedFunctions.add(new IsLessThan(8L, false));
@@ -320,10 +310,10 @@
         final List<TupleAdaptedPredicate<String, ?>> edgePostAggFilters = opView.getEdge(EDGE_GROUP)
                 .getPostAggregationFilterFunctions();
         assertEquals(2, edgePostAggFilters.size());
-        assertEquals(1, edgePostAggFilters.get(0).getSelection().size());
-        assertEquals(expectedProperties.get(0), edgePostAggFilters.get(0).getSelection().get(0));
-        assertEquals(1, edgePostAggFilters.get(1).getSelection().size());
-        assertEquals(expectedProperties.get(1), edgePostAggFilters.get(1).getSelection().get(0));
+        assertEquals(1, edgePostAggFilters.get(0).getSelection().length);
+        assertEquals(expectedProperties.get(0), edgePostAggFilters.get(0).getSelection()[0]);
+        assertEquals(1, edgePostAggFilters.get(1).getSelection().length);
+        assertEquals(expectedProperties.get(1), edgePostAggFilters.get(1).getSelection()[0]);
 
         sqlContext.sparkContext().stop();
     }
@@ -349,19 +339,14 @@
             seeds.add((EntitySeed) seed);
         }
         assertEquals(Collections.singleton(new EntitySeed("0")), seeds);
-<<<<<<< HEAD
-        View opView = operation.getView();
+        View opView = ((GraphFilters) operation).getView();
         List<TupleAdaptedPredicate<String, ?>> entityPostAggFilters = opView
-=======
-        View opView = ((GraphFilters) operation).getView();
-        List<ConsumerFunctionContext<String, FilterFunction>> entityPostAggFilters = opView
->>>>>>> 941b1556
                 .getEntity(ENTITY_GROUP).getPostAggregationFilterFunctions();
         assertEquals(1, entityPostAggFilters.size());
         final ArrayList<String> expectedProperties = new ArrayList<>();
         expectedProperties.add("property1");
-        assertEquals(1, entityPostAggFilters.get(0).getSelection().size());
-        assertEquals(expectedProperties.get(0), entityPostAggFilters.get(0).getSelection().get(0));
+        assertEquals(1, entityPostAggFilters.get(0).getSelection().length);
+        assertEquals(expectedProperties.get(0), entityPostAggFilters.get(0).getSelection()[0]);
         final ArrayList<Predicate> expectedFunctions = new ArrayList<>();
         expectedFunctions.add(new IsMoreThan(5, false));
         assertEquals(expectedFunctions.get(0), entityPostAggFilters.get(0).getFunction());
@@ -388,10 +373,10 @@
         expectedProperties.clear();
         expectedProperties.add("property1");
         expectedProperties.add("property4");
-        assertEquals(1, entityPostAggFilters.get(0).getSelection().size());
-        assertEquals(expectedProperties.get(0), entityPostAggFilters.get(0).getSelection().get(0));
-        assertEquals(1, entityPostAggFilters.get(1).getSelection().size());
-        assertEquals(expectedProperties.get(1), entityPostAggFilters.get(1).getSelection().get(0));
+        assertEquals(1, entityPostAggFilters.get(0).getSelection().length);
+        assertEquals(expectedProperties.get(0), entityPostAggFilters.get(0).getSelection()[0]);
+        assertEquals(1, entityPostAggFilters.get(1).getSelection().length);
+        assertEquals(expectedProperties.get(1), entityPostAggFilters.get(1).getSelection()[0]);
 
         expectedFunctions.clear();
         expectedFunctions.add(new IsMoreThan(5, false));
@@ -448,23 +433,18 @@
             seeds.add((EntitySeed) seed);
         }
         assertEquals(Collections.singleton(new EntitySeed("0")), seeds);
-<<<<<<< HEAD
-        opView = operation.getView();
+        opView = ((GraphFilters) operation).getView();
         final List<TupleAdaptedPredicate<String, ?>> entityPostAggFilters = opView
-=======
-        opView = ((GraphFilters) operation).getView();
-        final List<ConsumerFunctionContext<String, FilterFunction>> entityPostAggFilters = opView
->>>>>>> 941b1556
                 .getEdge(EDGE_GROUP).getPostAggregationFilterFunctions();
         assertEquals(2, entityPostAggFilters.size());
         final List<String> expectedProperties = new ArrayList<>();
         expectedProperties.add("property1");
         expectedProperties.add("property4");
-        assertEquals(1, entityPostAggFilters.get(0).getSelection().size());
-        assertEquals(expectedProperties.get(0), entityPostAggFilters.get(0).getSelection().get(0));
+        assertEquals(1, entityPostAggFilters.get(0).getSelection().length);
+        assertEquals(expectedProperties.get(0), entityPostAggFilters.get(0).getSelection()[0]);
         assertEquals(new IsMoreThan(5, false), entityPostAggFilters.get(0).getFunction());
-        assertEquals(1, entityPostAggFilters.get(1).getSelection().size());
-        assertEquals(expectedProperties.get(1), entityPostAggFilters.get(1).getSelection().get(0));
+        assertEquals(1, entityPostAggFilters.get(1).getSelection().length);
+        assertEquals(expectedProperties.get(1), entityPostAggFilters.get(1).getSelection()[0]);
         assertEquals(new IsLessThan(8, false), entityPostAggFilters.get(1).getFunction());
 
         sqlContext.sparkContext().stop();
