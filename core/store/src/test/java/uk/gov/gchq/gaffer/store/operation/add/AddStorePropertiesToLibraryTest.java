/*
 * Copyright 2017-2020 Crown Copyright
 *
 * Licensed under the Apache License, Version 2.0 (the "License");
 * you may not use this file except in compliance with the License.
 * You may obtain a copy of the License at
 *
 *     http://www.apache.org/licenses/LICENSE-2.0
 *
 * Unless required by applicable law or agreed to in writing, software
 * distributed under the License is distributed on an "AS IS" BASIS,
 * WITHOUT WARRANTIES OR CONDITIONS OF ANY KIND, either express or implied.
 * See the License for the specific language governing permissions and
 * limitations under the License.
 */

package uk.gov.gchq.gaffer.store.operation.add;

import com.google.common.collect.Sets;
<<<<<<< HEAD
import org.junit.jupiter.api.BeforeEach;
import org.junit.jupiter.api.Test;
=======
import org.junit.jupiter.api.BeforeAll;
>>>>>>> 6c60d867

import uk.gov.gchq.gaffer.operation.OperationTest;
import uk.gov.gchq.gaffer.store.StoreProperties;
import uk.gov.gchq.gaffer.store.operation.add.AddStorePropertiesToLibrary.Builder;

import java.util.Set;

import static org.junit.jupiter.api.Assertions.assertEquals;

public class AddStorePropertiesToLibraryTest extends OperationTest<AddStorePropertiesToLibrary> {

    public static final String VALUE_1 = "value1";
    public static final String TEST_ID = "testId";
    private static AddStorePropertiesToLibrary op;
    private static StoreProperties storeProperties;

<<<<<<< HEAD
    @BeforeEach
    public void setUp() throws Exception {
=======
    @BeforeAll
    public static void setUp() throws Exception {
>>>>>>> 6c60d867

        storeProperties = new StoreProperties();

        op = new Builder()
                .storeProperties(storeProperties)
                .parentPropertiesId(VALUE_1)
                .id(TEST_ID)
                .build();
    }

    @Override
    protected Set<String> getRequiredFields() {
        return Sets.newHashSet("storeProperties", "id");
    }

    @Override
    protected AddStorePropertiesToLibrary getTestObject() {
        return new AddStorePropertiesToLibrary();
    }

    @Test
    @Override
    public void builderShouldCreatePopulatedOperation() {
        // Then
        assertEquals(storeProperties, op.getStoreProperties());
        assertEquals(VALUE_1, op.getParentPropertiesId());
        assertEquals(TEST_ID, op.getId());
    }

    @Test
    @Override
    public void shouldShallowCloneOperation() {
        // When
        AddStorePropertiesToLibrary clone = op.shallowClone();

        // Then
        assertEquals(op.getStoreProperties(), clone.getStoreProperties());
        assertEquals(op.getParentPropertiesId(), clone.getParentPropertiesId());
        assertEquals(op.getId(), clone.getId());
    }
}<|MERGE_RESOLUTION|>--- conflicted
+++ resolved
@@ -17,12 +17,7 @@
 package uk.gov.gchq.gaffer.store.operation.add;
 
 import com.google.common.collect.Sets;
-<<<<<<< HEAD
-import org.junit.jupiter.api.BeforeEach;
-import org.junit.jupiter.api.Test;
-=======
 import org.junit.jupiter.api.BeforeAll;
->>>>>>> 6c60d867
 
 import uk.gov.gchq.gaffer.operation.OperationTest;
 import uk.gov.gchq.gaffer.store.StoreProperties;
@@ -39,13 +34,8 @@
     private static AddStorePropertiesToLibrary op;
     private static StoreProperties storeProperties;
 
-<<<<<<< HEAD
-    @BeforeEach
-    public void setUp() throws Exception {
-=======
     @BeforeAll
     public static void setUp() throws Exception {
->>>>>>> 6c60d867
 
         storeProperties = new StoreProperties();
 
@@ -66,22 +56,20 @@
         return new AddStorePropertiesToLibrary();
     }
 
-    @Test
     @Override
     public void builderShouldCreatePopulatedOperation() {
-        // Then
+        //then
         assertEquals(storeProperties, op.getStoreProperties());
         assertEquals(VALUE_1, op.getParentPropertiesId());
         assertEquals(TEST_ID, op.getId());
     }
 
-    @Test
     @Override
     public void shouldShallowCloneOperation() {
-        // When
+        //when
         AddStorePropertiesToLibrary clone = op.shallowClone();
 
-        // Then
+        //then
         assertEquals(op.getStoreProperties(), clone.getStoreProperties());
         assertEquals(op.getParentPropertiesId(), clone.getParentPropertiesId());
         assertEquals(op.getId(), clone.getId());
