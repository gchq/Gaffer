--- conflicted
+++ resolved
@@ -38,10 +38,6 @@
 import java.util.List;
 
 import static org.junit.jupiter.api.Assertions.assertEquals;
-<<<<<<< HEAD
-import static org.junit.jupiter.api.Assertions.assertThrows;
-=======
->>>>>>> 6c60d867
 
 public class KeyFunctionMatchTest {
 
@@ -53,25 +49,25 @@
 
     @Test
     public void shouldJsonSerialiseWithNoKeyFunctions() throws SerialisationException {
-        // Given
-        final String json = "{\n" +
+        // given
+        String json = "{\n" +
                 "   \"class\": \"uk.gov.gchq.gaffer.store.operation.handler.join.match.KeyFunctionMatch\"\n" +
                 "}";
 
-        // When
-        KeyFunctionMatch match = new KeyFunctionMatch();
-
-        // Then
+        // when
+        KeyFunctionMatch match = new KeyFunctionMatch();
+
+        // then
         assertEquals(match, JSONSerialiser.deserialise(json, KeyFunctionMatch.class));
     }
 
     @Test
     public void shouldAddDefaultIdentityFunctionToJson() throws SerialisationException {
-        // Given
-        KeyFunctionMatch match = new KeyFunctionMatch();
-
-        // When / then
-        final String expected = "{\n" +
+        // given
+        KeyFunctionMatch match = new KeyFunctionMatch();
+
+        // when / then
+        String expected = "{\n" +
                 "  \"class\" : \"uk.gov.gchq.gaffer.store.operation.handler.join.match.KeyFunctionMatch\",\n" +
                 "  \"firstKeyFunction\" : {\n" +
                 "    \"class\" : \"uk.gov.gchq.koryphe.impl.function.Identity\"\n" +
@@ -85,14 +81,14 @@
 
     @Test
     public void shouldJsonSerialiseAndDeserialiseWithKeyFunctions() throws SerialisationException {
-        // Given
+        // given
         KeyFunctionMatch match = new KeyFunctionMatch.Builder()
                 .firstKeyFunction(new FunctionComposite(Lists.newArrayList(new DivideBy(20), new FirstItem())))
                 .secondKeyFunction(new ExtractProperty("count"))
                 .build();
 
-        // When / then
-        final String expected = "{\n" +
+        // when / then
+        String expected = "{\n" +
                 "  \"class\" : \"uk.gov.gchq.gaffer.store.operation.handler.join.match.KeyFunctionMatch\",\n" +
                 "  \"firstKeyFunction\" : {\n" +
                 "    \"class\" : \"uk.gov.gchq.koryphe.function.FunctionComposite\",\n" +
@@ -115,11 +111,11 @@
 
     @Test
     public void shouldJsonSerialiseAndDeserialiseWithSingleFirstKeyFunction() throws SerialisationException {
-        // Given
+        // given
         KeyFunctionMatch match = new KeyFunctionMatch.Builder().firstKeyFunction(new ExtractProperty("count")).build();
 
-        // When / then
-        final String json = "{\n" +
+        // when / then
+        String json = "{\n" +
                 "  \"class\" : \"uk.gov.gchq.gaffer.store.operation.handler.join.match.KeyFunctionMatch\",\n" +
                 "  \"firstKeyFunction\" : {\n" +
                 "    \"class\" : \"uk.gov.gchq.gaffer.data.element.function.ExtractProperty\",\n" +
@@ -129,8 +125,9 @@
 
         assertEquals(match, JSONSerialiser.deserialise(json, KeyFunctionMatch.class));
 
-        // When / Then
-        final String jsonWithIdentity = "{\n" +
+        // when / then
+
+        String jsonWithIdentity = "{\n" +
                 "  \"class\" : \"uk.gov.gchq.gaffer.store.operation.handler.join.match.KeyFunctionMatch\",\n" +
                 "  \"firstKeyFunction\" : {\n" +
                 "    \"class\" : \"uk.gov.gchq.gaffer.data.element.function.ExtractProperty\",\n" +
@@ -147,11 +144,11 @@
 
     @Test
     public void shouldJsonSerialiseAndDeserialiseWithSingleRightKeyFunction() throws SerialisationException {
-        // Given
+        // given
         KeyFunctionMatch match = new KeyFunctionMatch.Builder().secondKeyFunction(new ExtractProperty("count")).build();
 
-        // When / Then
-        final String json = "{\n" +
+        // when / then
+        String json = "{\n" +
                 "  \"class\" : \"uk.gov.gchq.gaffer.store.operation.handler.join.match.KeyFunctionMatch\",\n" +
                 "  \"secondKeyFunction\" : {\n" +
                 "    \"class\" : \"uk.gov.gchq.gaffer.data.element.function.ExtractProperty\",\n" +
@@ -161,8 +158,9 @@
 
         assertEquals(match, JSONSerialiser.deserialise(json, KeyFunctionMatch.class));
 
-        // When / Then
-        final String jsonWithIdentity = "{\n" +
+        // when / then
+
+        String jsonWithIdentity = "{\n" +
                 "  \"class\" : \"uk.gov.gchq.gaffer.store.operation.handler.join.match.KeyFunctionMatch\",\n" +
                 "  \"firstKeyFunction\" : {\n" +
                 "    \"class\" : \"uk.gov.gchq.koryphe.impl.function.Identity\"\n" +
@@ -178,11 +176,11 @@
 
     @Test
     public void shouldThrowExceptionIfKeyFunctionsAreSetToNull() {
-        // Given
+        // given
         Integer testValue = 3;
         List<Integer> testList = new ArrayList<>();
 
-        // When
+        // when
         KeyFunctionMatch match = new KeyFunctionMatch.Builder()
                 .firstKeyFunction(null)
                 .secondKeyFunction(null)
@@ -190,33 +188,37 @@
 
         match.init(testList);
 
-        // Then
-        final Exception exception = assertThrows(IllegalArgumentException.class, () -> match.matching(testValue));
-        assertEquals("Key functions for left and right input cannot be null", exception.getMessage());
+        // then
+
+        try {
+            match.matching(testValue);
+        } catch (IllegalArgumentException e) {
+            assertEquals("Key functions for left and right input cannot be null", e.getMessage());
+        }
     }
 
     @Test
     public void shouldMatchEqualObjectsIfNoKeyFunctionIsSpecified() {
-        // Given
+        // given
         Integer testValue = 3;
         List<Integer> testList = Lists.newArrayList(1, 2, 3, 4, 3);
 
-        // When
-        KeyFunctionMatch match = new KeyFunctionMatch();
-        match.init(testList);
-
-        // Then
+        // when
+        KeyFunctionMatch match = new KeyFunctionMatch();
+        match.init(testList);
+
+        // then
         List<Integer> expected = Lists.newArrayList(3, 3);
         assertEquals(expected, match.matching(testValue));
     }
 
     @Test
     public void shouldMatchObjectsBasedOnKeyFunctions() {
-        // Given
+        // given
         TypeSubTypeValue testValue = new TypeSubTypeValue("myType", "mySubType", "30");
         List<Long> testList = Lists.newArrayList(100L, 200L, 300L, 400L);
 
-        // When
+        // when
         KeyFunctionMatch match = new KeyFunctionMatch.Builder()
                 .firstKeyFunction(
                         new FunctionComposite(
@@ -226,7 +228,7 @@
 
         match.init(testList);
 
-        // Then
+        // then
         List<Long> expected = Lists.newArrayList(300L);
         assertEquals(expected, match.matching(testValue));
 
@@ -234,42 +236,42 @@
 
     @Test
     public void shouldOutputEmptyListWhenNoMatchesAreFound() {
-        // Given
+        // given
         Integer testValue = 3;
         List<Integer> testList = Lists.newArrayList(1, 2, 5, 4, 8);
 
-        // When
-        KeyFunctionMatch match = new KeyFunctionMatch();
-
-        match.init(testList);
-
-        // Then
+        // when
+        KeyFunctionMatch match = new KeyFunctionMatch();
+
+        match.init(testList);
+
+        // then
         List<Integer> expected = Lists.newArrayList();
         assertEquals(expected, match.matching(testValue));
     }
 
     @Test
     public void shouldOutputEmptyListWhenEmptyListIsSupplied() {
-        // Given
+        // given
         Integer testValue = 3;
         List<Integer> testList = Lists.newArrayList();
 
-        // When
-        KeyFunctionMatch match = new KeyFunctionMatch();
-        match.init(testList);
-
-        // Then
+        // when
+        KeyFunctionMatch match = new KeyFunctionMatch();
+        match.init(testList);
+
+        // then
         List<Integer> expected = Lists.newArrayList();
         assertEquals(expected, match.matching(testValue));
     }
 
     @Test
     public void shouldThrowExceptionFromFunctionIfInputIsInvalid() {
-        // Given
+        // given
         // Performing a FirstItem on null should throw IllegalArgumentException
         List<Long> testList = Lists.newArrayList(100L, 200L, 300L, null);
 
-        // When
+        // when
         KeyFunctionMatch match = new KeyFunctionMatch.Builder()
                 .firstKeyFunction(new FunctionComposite(
                         Lists.newArrayList(new CallMethod("getValue"), new ToInteger())))
@@ -277,54 +279,61 @@
                 .build();
 
 
-        // Then
-        final Exception exception = assertThrows(IllegalArgumentException.class, () -> match.init(testList));
-        // copied from docs of FirstItem
-        assertEquals("Input cannot be null", exception.getMessage());
+        // then
+        try {
+            match.init(testList);
+        } catch (final IllegalArgumentException e) {
+            // copied from docs of FirstItem
+            assertEquals("Input cannot be null", e.getMessage());
+        }
     }
 
     @Test
     public void shouldAllowNullValuesIfValid() {
-        // Given
+        // given
         List<Integer> testList = Lists.newArrayList(1, null, 5, 4, 8);
 
-        // When
-        KeyFunctionMatch match = new KeyFunctionMatch();
-        match.init(testList);
-
-        // Then
+        // when
+        KeyFunctionMatch match = new KeyFunctionMatch();
+        match.init(testList);
+
+        // then
         List<Integer> expected = Lists.newArrayList((Integer) null);
         assertEquals(expected, match.matching(null));
     }
 
     @Test
     public void shouldAllowNullValuesInList() {
-        // Given
+        // given
         Integer testItem = 4;
         List<Integer> testList = Lists.newArrayList(1, null, 5, 4, 8);
 
-        // When
-        KeyFunctionMatch match = new KeyFunctionMatch();
-        match.init(testList);
-
-        // Then
+        // when
+        KeyFunctionMatch match = new KeyFunctionMatch();
+        match.init(testList);
+
+        // then
         List<Integer> expected = Lists.newArrayList(4);
         assertEquals(expected, match.matching(testItem));
     }
 
     @Test
     public void shouldThrowExceptionIfListIsNull() {
-        // Given
+        // given
         KeyFunctionMatch match = new KeyFunctionMatch.Builder().build();
 
-        // When / Then
-        final Exception exception = assertThrows(IllegalArgumentException.class, () -> match.init(null));
-        assertEquals("Iterable of match candidates cannot be null", exception.getMessage());
+        // when / then
+
+        try {
+            match.init(null);
+        } catch (IllegalArgumentException e) {
+            assertEquals("Iterable of match candidates cannot be null", e.getMessage());
+        }
     }
 
     @Test
     public void shouldMatchElementsOfTheSameGroupBasedOnKeyFunctions() {
-        // Given
+        // given
         Entity testItem = new Entity.Builder().group(TEST_ENTITY_GROUP)
                 .vertex("test")
                 .property(PROP_1, 3L)
@@ -353,7 +362,7 @@
                         .build()
         );
 
-        // When
+        // when
         KeyFunctionMatch match = new KeyFunctionMatch.Builder()
                 .firstKeyFunction(new ExtractProperty(PROP_1))
                 .secondKeyFunction(new ExtractProperty(PROP_1))
@@ -361,8 +370,8 @@
 
         match.init(testList);
 
-        // Then
-        final List<Entity> expected = Lists.newArrayList(
+        // then
+        ArrayList<Entity> expected = Lists.newArrayList(
                 new Entity.Builder()
                         .group(TEST_ENTITY_GROUP)
                         .vertex("test3")
@@ -379,7 +388,7 @@
 
     @Test
     public void shouldMatchElementsOfDifferentGroupsBasedOnKeyFunctions() {
-        // Given
+        // given
         Entity testItem = new Entity.Builder().group(TEST_ENTITY_GROUP)
                 .vertex("test")
                 .property(PROP_1, 2L)
@@ -408,7 +417,7 @@
                         .build()
         );
 
-        // When
+        // when
         KeyFunctionMatch match = new KeyFunctionMatch.Builder()
                 .firstKeyFunction(new ExtractProperty(PROP_1))
                 .secondKeyFunction(new FunctionComposite(Lists.newArrayList(new ExtractProperty(PROP_2), new ToLong())))
@@ -416,8 +425,8 @@
 
         match.init(testList);
 
-        // Then
-        final ArrayList<Entity> expected = Lists.newArrayList(
+        // then
+        ArrayList<Entity> expected = Lists.newArrayList(
                 new Entity.Builder()
                         .group(TEST_ENTITY_GROUP_2)
                         .vertex("test2")
@@ -434,7 +443,8 @@
 
     @Test
     public void shouldMatchElementsOfDifferentClassesBasedOnKeyFunctions() {
-        // Given
+        // given
+
         Edge testItem = new Edge.Builder().group(TEST_EDGE_GROUP)
                 .source("test1")
                 .dest("test4")
@@ -465,7 +475,8 @@
                         .build()
         );
 
-        // When
+        // when
+
         KeyFunctionMatch match = new KeyFunctionMatch.Builder()
                 .firstKeyFunction(new ExtractId(IdentifierType.SOURCE))
                 .secondKeyFunction(new ExtractId(IdentifierType.VERTEX))
@@ -473,8 +484,8 @@
 
         match.init(testList);
 
-        // Then
-        final List<Entity> expected = Lists.newArrayList(new Entity.Builder()
+        // then
+        ArrayList<Entity> expected = Lists.newArrayList(new Entity.Builder()
                 .group(TEST_ENTITY_GROUP)
                 .vertex("test1")
                 .property(PROP_1, 4L)
