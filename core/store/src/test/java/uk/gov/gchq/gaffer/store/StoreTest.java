/*
 * Copyright 2016-2021 Crown Copyright
 *
 * Licensed under the Apache License, Version 2.0 (the "License");
 * you may not use this file except in compliance with the License.
 * You may obtain a copy of the License at
 *
 *     http://www.apache.org/licenses/LICENSE-2.0
 *
 * Unless required by applicable law or agreed to in writing, software
 * distributed under the License is distributed on an "AS IS" BASIS,
 * WITHOUT WARRANTIES OR CONDITIONS OF ANY KIND, either express or implied.
 * See the License for the specific language governing permissions and
 * limitations under the License.
 */

package uk.gov.gchq.gaffer.store;

import com.fasterxml.jackson.databind.Module;
import com.fasterxml.jackson.databind.ObjectMapper;
import com.google.common.collect.Lists;
import org.junit.jupiter.api.AfterEach;
import org.junit.jupiter.api.BeforeEach;
import org.junit.jupiter.api.Test;
import org.junit.jupiter.api.extension.ExtendWith;
import org.mockito.ArgumentCaptor;
import org.mockito.Mock;
import org.mockito.Mockito;
import org.mockito.junit.jupiter.MockitoExtension;

import uk.gov.gchq.gaffer.cache.CacheServiceLoader;
import uk.gov.gchq.gaffer.cache.impl.HashMapCacheService;
import uk.gov.gchq.gaffer.cache.util.CacheProperties;
import uk.gov.gchq.gaffer.commonutil.CommonConstants;
import uk.gov.gchq.gaffer.commonutil.TestGroups;
import uk.gov.gchq.gaffer.commonutil.TestPropertyNames;
import uk.gov.gchq.gaffer.data.element.Element;
import uk.gov.gchq.gaffer.data.element.Entity;
import uk.gov.gchq.gaffer.data.element.IdentifierType;
import uk.gov.gchq.gaffer.data.element.LazyEntity;
import uk.gov.gchq.gaffer.data.element.id.EntityId;
import uk.gov.gchq.gaffer.data.elementdefinition.exception.SchemaException;
import uk.gov.gchq.gaffer.exception.SerialisationException;
import uk.gov.gchq.gaffer.jobtracker.Job;
import uk.gov.gchq.gaffer.jobtracker.JobDetail;
import uk.gov.gchq.gaffer.jobtracker.JobStatus;
import uk.gov.gchq.gaffer.jobtracker.JobTracker;
import uk.gov.gchq.gaffer.jobtracker.Repeat;
import uk.gov.gchq.gaffer.jsonserialisation.JSONSerialiser;
import uk.gov.gchq.gaffer.named.operation.AddNamedOperation;
import uk.gov.gchq.gaffer.named.operation.DeleteNamedOperation;
import uk.gov.gchq.gaffer.named.operation.GetAllNamedOperations;
import uk.gov.gchq.gaffer.named.operation.NamedOperation;
import uk.gov.gchq.gaffer.named.view.AddNamedView;
import uk.gov.gchq.gaffer.named.view.DeleteNamedView;
import uk.gov.gchq.gaffer.named.view.GetAllNamedViews;
import uk.gov.gchq.gaffer.operation.Operation;
import uk.gov.gchq.gaffer.operation.OperationChain;
import uk.gov.gchq.gaffer.operation.OperationChainDAO;
import uk.gov.gchq.gaffer.operation.OperationException;
import uk.gov.gchq.gaffer.operation.impl.Count;
import uk.gov.gchq.gaffer.operation.impl.CountGroups;
import uk.gov.gchq.gaffer.operation.impl.DiscardOutput;
import uk.gov.gchq.gaffer.operation.impl.ForEach;
import uk.gov.gchq.gaffer.operation.impl.GetVariable;
import uk.gov.gchq.gaffer.operation.impl.GetVariables;
import uk.gov.gchq.gaffer.operation.impl.GetWalks;
import uk.gov.gchq.gaffer.operation.impl.If;
import uk.gov.gchq.gaffer.operation.impl.Limit;
import uk.gov.gchq.gaffer.operation.impl.Map;
import uk.gov.gchq.gaffer.operation.impl.Reduce;
import uk.gov.gchq.gaffer.operation.impl.SetVariable;
import uk.gov.gchq.gaffer.operation.impl.Validate;
import uk.gov.gchq.gaffer.operation.impl.ValidateOperationChain;
import uk.gov.gchq.gaffer.operation.impl.While;
import uk.gov.gchq.gaffer.operation.impl.add.AddElements;
import uk.gov.gchq.gaffer.operation.impl.add.AddElementsFromOpenCypherCsv;
import uk.gov.gchq.gaffer.operation.impl.compare.Max;
import uk.gov.gchq.gaffer.operation.impl.compare.Min;
import uk.gov.gchq.gaffer.operation.impl.compare.Sort;
import uk.gov.gchq.gaffer.operation.impl.export.GetExports;
import uk.gov.gchq.gaffer.operation.impl.export.resultcache.ExportToGafferResultCache;
import uk.gov.gchq.gaffer.operation.impl.export.resultcache.GetGafferResultCacheExport;
import uk.gov.gchq.gaffer.operation.impl.export.set.ExportToSet;
import uk.gov.gchq.gaffer.operation.impl.export.set.GetSetExport;
import uk.gov.gchq.gaffer.operation.impl.function.Aggregate;
import uk.gov.gchq.gaffer.operation.impl.function.Filter;
import uk.gov.gchq.gaffer.operation.impl.function.Transform;
import uk.gov.gchq.gaffer.operation.impl.generate.GenerateElements;
import uk.gov.gchq.gaffer.operation.impl.generate.GenerateObjects;
import uk.gov.gchq.gaffer.operation.impl.get.GetAdjacentIds;
import uk.gov.gchq.gaffer.operation.impl.get.GetAllElements;
import uk.gov.gchq.gaffer.operation.impl.get.GetElements;
import uk.gov.gchq.gaffer.operation.impl.job.CancelScheduledJob;
import uk.gov.gchq.gaffer.operation.impl.job.GetAllJobDetails;
import uk.gov.gchq.gaffer.operation.impl.job.GetJobDetails;
import uk.gov.gchq.gaffer.operation.impl.job.GetJobResults;
import uk.gov.gchq.gaffer.operation.impl.join.Join;
import uk.gov.gchq.gaffer.operation.impl.output.ToArray;
import uk.gov.gchq.gaffer.operation.impl.output.ToCsv;
import uk.gov.gchq.gaffer.operation.impl.output.ToEntitySeeds;
import uk.gov.gchq.gaffer.operation.impl.output.ToList;
import uk.gov.gchq.gaffer.operation.impl.output.ToMap;
import uk.gov.gchq.gaffer.operation.impl.output.ToSet;
import uk.gov.gchq.gaffer.operation.impl.output.ToSingletonList;
import uk.gov.gchq.gaffer.operation.impl.output.ToStream;
import uk.gov.gchq.gaffer.operation.impl.output.ToVertices;
import uk.gov.gchq.gaffer.serialisation.Serialiser;
import uk.gov.gchq.gaffer.serialisation.ToBytesSerialiser;
import uk.gov.gchq.gaffer.serialisation.implementation.StringSerialiser;
import uk.gov.gchq.gaffer.serialisation.implementation.tostring.StringToStringSerialiser;
import uk.gov.gchq.gaffer.store.Store.ScheduledJobRunnable;
import uk.gov.gchq.gaffer.store.library.GraphLibrary;
import uk.gov.gchq.gaffer.store.operation.GetSchema;
import uk.gov.gchq.gaffer.store.operation.GetTraits;
import uk.gov.gchq.gaffer.store.operation.HasTrait;
import uk.gov.gchq.gaffer.store.operation.OperationChainValidator;
import uk.gov.gchq.gaffer.store.operation.declaration.OperationDeclaration;
import uk.gov.gchq.gaffer.store.operation.declaration.OperationDeclarations;
import uk.gov.gchq.gaffer.store.operation.handler.CountGroupsHandler;
import uk.gov.gchq.gaffer.store.operation.handler.GetTraitsHandler;
import uk.gov.gchq.gaffer.store.operation.handler.OperationHandler;
import uk.gov.gchq.gaffer.store.operation.handler.OutputOperationHandler;
import uk.gov.gchq.gaffer.store.operation.handler.export.set.ExportToSetHandler;
import uk.gov.gchq.gaffer.store.operation.handler.export.set.GetSetExportHandler;
import uk.gov.gchq.gaffer.store.operation.handler.generate.GenerateElementsHandler;
import uk.gov.gchq.gaffer.store.operation.handler.generate.GenerateObjectsHandler;
import uk.gov.gchq.gaffer.store.operation.handler.output.ToSetHandler;
import uk.gov.gchq.gaffer.store.optimiser.AbstractOperationChainOptimiser;
import uk.gov.gchq.gaffer.store.schema.Schema;
import uk.gov.gchq.gaffer.store.schema.SchemaEdgeDefinition;
import uk.gov.gchq.gaffer.store.schema.SchemaEntityDefinition;
import uk.gov.gchq.gaffer.store.schema.SchemaOptimiser;
import uk.gov.gchq.gaffer.store.schema.TypeDefinition;
import uk.gov.gchq.gaffer.user.User;
import uk.gov.gchq.koryphe.ValidationResult;
import uk.gov.gchq.koryphe.impl.binaryoperator.StringConcat;

import java.nio.charset.Charset;
import java.util.ArrayList;
import java.util.Comparator;
import java.util.HashSet;
import java.util.List;
import java.util.Properties;
import java.util.Set;
import java.util.concurrent.RunnableScheduledFuture;
import java.util.concurrent.ScheduledExecutorService;
import java.util.concurrent.ScheduledFuture;
import java.util.concurrent.TimeUnit;

import static java.util.Arrays.asList;
import static java.util.Collections.emptyList;
import static java.util.Collections.singletonList;
import static org.assertj.core.api.Assertions.assertThat;
import static org.assertj.core.api.Assertions.assertThatExceptionOfType;
import static org.assertj.core.api.Assertions.assertThatIllegalArgumentException;
import static org.mockito.AdditionalAnswers.returnsFirstArg;
import static org.mockito.ArgumentMatchers.any;
import static org.mockito.ArgumentMatchers.anyLong;
import static org.mockito.ArgumentMatchers.eq;
import static org.mockito.BDDMockito.given;
import static org.mockito.Mockito.lenient;
import static org.mockito.Mockito.mock;
import static org.mockito.Mockito.never;
import static org.mockito.Mockito.times;
import static org.mockito.Mockito.verify;
import static uk.gov.gchq.gaffer.store.StoreTrait.INGEST_AGGREGATION;
import static uk.gov.gchq.gaffer.store.StoreTrait.ORDERED;
import static uk.gov.gchq.gaffer.store.StoreTrait.PRE_AGGREGATION_FILTERING;
import static uk.gov.gchq.gaffer.store.StoreTrait.TRANSFORMATION;

@ExtendWith(MockitoExtension.class)
public class StoreTest {
    private final User user = new User("user01");
    private final Context context = new Context(user);

    private Schema schema;
    private StoreImpl store;

    @Mock
    private OperationHandler<AddElements> addElementsHandler;
    @Mock
    private OutputOperationHandler<GetElements, Iterable<? extends Element>> getElementsHandler;
    @Mock
    private OutputOperationHandler<GetAllElements, Iterable<? extends Element>> getAllElementsHandler;
    @Mock
    private OutputOperationHandler<GetAdjacentIds, Iterable<? extends EntityId>> getAdjacentIdsHandler;
    @Mock
    private OperationHandler<Validate> validateHandler;
    @Mock
    private SchemaOptimiser schemaOptimiser;
    @Mock
    private JobTracker jobTracker;
    @Mock
    private OperationHandler<ExportToGafferResultCache<?>> exportToGafferResultCacheHandler;
    @Mock
    private OperationHandler<GetGafferResultCacheExport> getGafferResultCacheExportHandler;
    @Mock
    private OperationChainValidator operationChainValidator;

    @BeforeEach
    public void setup() {
        System.clearProperty(JSONSerialiser.JSON_SERIALISER_CLASS_KEY);
        System.clearProperty(JSONSerialiser.JSON_SERIALISER_MODULES);
        JSONSerialiser.update();

        store = new StoreImpl();
        lenient().when(schemaOptimiser.optimise(any(Schema.class), any(Boolean.class))).then(returnsFirstArg());
        lenient().when(operationChainValidator.validate(any(OperationChain.class), any(User.class), any(Store.class)))
                .thenReturn(new ValidationResult());

        schema = new Schema.Builder().edge(TestGroups.EDGE,
                new SchemaEdgeDefinition.Builder().source("string")
                        .destination("string")
                        .directed("true")
                        .property(TestPropertyNames.PROP_1, "string")
                        .property(TestPropertyNames.PROP_2, "string")
                        .build())
                .edge(TestGroups.EDGE_2,
                        new SchemaEdgeDefinition.Builder().source("string")
                                .destination("string")
                                .directed("true")
                                .property(TestPropertyNames.PROP_1, "string")
                                .property(TestPropertyNames.PROP_2, "string")
                                .build())
                .entity(TestGroups.ENTITY,
                        new SchemaEntityDefinition.Builder().vertex("string")
                                .property(TestPropertyNames.PROP_1, "string")
                                .property(TestPropertyNames.PROP_2, "string")
                                .build())
                .entity(TestGroups.ENTITY_2,
                        new SchemaEntityDefinition.Builder().vertex("string")
                                .property(TestPropertyNames.PROP_1, "string")
                                .property(TestPropertyNames.PROP_2, "string")
                                .build())
                .type("string", new TypeDefinition.Builder().clazz(String.class)
                        .serialiser(new StringSerialiser())
                        .aggregateFunction(new StringConcat())
                        .build())
                .type("true", Boolean.class)
                .build();
    }

    @AfterEach
    public void after() {
        System.clearProperty(JSONSerialiser.JSON_SERIALISER_CLASS_KEY);
        System.clearProperty(JSONSerialiser.JSON_SERIALISER_MODULES);
        JSONSerialiser.update();
    }

    @Test
    public void shouldThrowExceptionIfGraphIdIsNull(@Mock final StoreProperties properties) throws Exception {
        assertThatIllegalArgumentException().isThrownBy(() -> store.initialise(null, schema, properties))
                .extracting("message").isNotNull();
    }

    @Test
    public void shouldThrowExceptionWhenPropertyIsNotSerialisable(@Mock final StoreProperties properties) throws StoreException {
        // Given
        final Schema mySchema =
                new Schema.Builder().edge(TestGroups.EDGE,
                        new SchemaEdgeDefinition.Builder().property(TestPropertyNames.PROP_1, "invalidType").build())
                        .type("invalidType", new TypeDefinition.Builder().clazz(Object.class)
                                .serialiser(new StringSerialiser())
                                .build())
                        .build();

        // When
        assertThatExceptionOfType(SchemaException.class).isThrownBy(() -> store.initialise("graphId", mySchema, properties))
                .extracting("message").isNotNull();
    }

    @Test
    public void shouldCreateStoreWithValidSchemasAndRegisterOperations(@Mock final StoreProperties properties,
                                                                       @Mock final OperationHandler<AddElements> addElementsHandlerOverridden)
            throws StoreException {
        // Given
        final OperationDeclarations opDeclarations =
                new OperationDeclarations.Builder().declaration(new OperationDeclaration.Builder().operation(AddElements.class)
                        .handler(addElementsHandlerOverridden)
                        .build())
                        .build();
        given(properties.getOperationDeclarations()).willReturn(opDeclarations);
        given(properties.getJobExecutorThreadCount()).willReturn(1);

        // When
        store.initialise("graphId", schema, properties);

        // Then
        assertThat(store.getOperationHandlerExposed(Validate.class)).isNotNull();
        assertThat(store.getOperationHandlerExposed(AddElements.class)).isSameAs(addElementsHandlerOverridden);

        assertThat(store.getOperationHandlerExposed(GetAllElements.class)).isSameAs(getAllElementsHandler);

        assertThat(store.getOperationHandlerExposed(GenerateElements.class)).isInstanceOf(GenerateElementsHandler.class);
        assertThat(store.getOperationHandlerExposed(GenerateObjects.class)).isInstanceOf(GenerateObjectsHandler.class);

        assertThat(store.getOperationHandlerExposed(CountGroups.class)).isInstanceOf(CountGroupsHandler.class);
        assertThat(store.getOperationHandlerExposed(ToSet.class)).isInstanceOf(ToSetHandler.class);

        assertThat(store.getOperationHandlerExposed(ExportToSet.class)).isInstanceOf(ExportToSetHandler.class);
        assertThat(store.getOperationHandlerExposed(GetSetExport.class)).isInstanceOf(GetSetExportHandler.class);

        assertThat(store.getCreateOperationHandlersCallCount()).isEqualTo(1);
        assertThat(store.getSchema()).isSameAs(schema);
        assertThat(store.getProperties()).isSameAs(properties);

        verify(schemaOptimiser).optimise(store.getSchema(), true);
    }

    @Test
    public void shouldDelegateDoOperationToOperationHandler(@Mock final StoreProperties properties) throws Exception {
        // Given
        final Schema schema = createSchemaMock();
        given(properties.getJobExecutorThreadCount()).willReturn(1);
        final AddElements addElements = new AddElements();
        store.initialise("graphId", schema, properties);

        // When
        store.execute(addElements, context);

        // Then
        verify(addElementsHandler).doOperation(addElements, context, store);
    }

    @Test
    public void shouldCloseOperationIfResultIsNotCloseable(@Mock final StoreProperties properties,
                                                           @Mock final Operation operation)
            throws Exception {
        // Given
        final Schema schema = createSchemaMock();
        given(properties.getJobExecutorThreadCount()).willReturn(1);
        final StoreImpl store = new StoreImpl();
        store.initialise("graphId", schema, properties);

        // When
        store.handleOperation(operation, context);

        // Then
        verify(operation).close();
    }

    @Test
    public void shouldCloseOperationIfExceptionThrown(@Mock final StoreProperties properties,
                                                      @Mock final OperationHandler<?> opHandler,
                                                      @Mock final Operation operation)
            throws Exception {
        // Given
        final Schema schema = createSchemaMock();
        given(properties.getJobExecutorThreadCount()).willReturn(1);
        final StoreImpl store = new StoreImpl();
        store.addOperationHandler(Operation.class, opHandler);
        store.initialise("graphId", schema, properties);

        // When / Then
        try {
            store.handleOperation(operation, context);
        } catch (final Exception e) {
            verify(operation).close();
        }
    }

    @Test
    public void shouldThrowExceptionIfOperationChainIsInvalid(@Mock final StoreProperties properties) throws OperationException, StoreException {
        // Given
        final Schema schema = createSchemaMock();
        final OperationChain<?> opChain = new OperationChain<>();
        final StoreImpl store = new StoreImpl();

        given(properties.getJobExecutorThreadCount()).willReturn(1);
        given(schema.validate()).willReturn(new ValidationResult());
        final ValidationResult validationResult = new ValidationResult();
        validationResult.addError("error");
        given(operationChainValidator.validate(opChain, user, store)).willReturn(validationResult);
        store.initialise("graphId", schema, properties);

        // When / Then
        assertThatIllegalArgumentException().isThrownBy(() -> store.execute(opChain, context))
                .withMessageContaining("Operation chain");
        verify(operationChainValidator).validate(opChain, user, store);
    }

    @Test
    public void shouldCallDoUnhandledOperationWhenDoOperationWithUnknownOperationClass(@Mock final StoreProperties properties) throws Exception {
        // Given
        final Schema schema = createSchemaMock();
        final Operation operation = new SetVariable.Builder().variableName("aVariable").input("inputString").build();
        given(properties.getJobExecutorThreadCount()).willReturn(1);

        store.initialise("graphId", schema, properties);

        // When
        store.execute(operation, context);

        // Then
        assertThat(store.getDoUnhandledOperationCalls()).hasSize(1);
        assertThat(store.getDoUnhandledOperationCalls().get(0)).isSameAs(operation);
    }

    @Test
    public void shouldFullyLoadLazyElement(@Mock final StoreProperties properties,
                                           @Mock final LazyEntity lazyElement,
                                           @Mock final Entity entity)
            throws StoreException {
        // Given
        final Store store = new StoreImpl();
        given(lazyElement.getGroup()).willReturn(TestGroups.ENTITY);
        given(lazyElement.getElement()).willReturn(entity);
        given(properties.getJobExecutorThreadCount()).willReturn(1);

        store.initialise("graphId", schema, properties);

        // When
        final Element result = store.populateElement(lazyElement);

        // Then
        assertThat(result).isSameAs(entity);
        verify(lazyElement).getGroup();
        verify(lazyElement).getProperty(TestPropertyNames.PROP_1);
        verify(lazyElement).getIdentifier(IdentifierType.VERTEX);
    }

    @SuppressWarnings({"rawtypes", "unchecked"})
    @Test
    public void shouldHandleMultiStepOperations(@Mock final StoreProperties properties,
                                                @Mock final Iterable getElementsResult)
            throws Exception {
        // Given
        final Schema schema = createSchemaMock();
        given(properties.getJobExecutorThreadCount()).willReturn(1);

        final AddElements addElements1 = new AddElements();
        final GetElements getElements = new GetElements();
        final OperationChain<Iterable<? extends Element>> opChain = new OperationChain.Builder()
                .first(addElements1)
                .then(getElements)
                .build();

        given(addElementsHandler.doOperation(addElements1, context, store)).willReturn(null);
        given(getElementsHandler.doOperation(getElements, context, store)).willReturn(getElementsResult);

        store.initialise("graphId", schema, properties);

        // When
        final Iterable<? extends Element> result = store.execute(opChain, context);

        // Then
        assertThat(result).isSameAs(getElementsResult);
    }

    @SuppressWarnings("unchecked")
    @Test
    public void shouldReturnAllSupportedOperations(@Mock final StoreProperties properties) throws Exception {
        // Given
        final Properties cacheProperties = new Properties();
        cacheProperties.setProperty(CacheProperties.CACHE_SERVICE_CLASS, HashMapCacheService.class.getName());
        CacheServiceLoader.initialise(cacheProperties);

        final Schema schema = createSchemaMock();
        given(properties.getJobExecutorThreadCount()).willReturn(1);
        given(properties.getJobTrackerEnabled()).willReturn(true);
        store.initialise("graphId", schema, properties);

        // When
        final List<Class<? extends Operation>> supportedOperations = Lists.newArrayList(store.getSupportedOperations());

        // Then
<<<<<<< HEAD
        assertNotNull(supportedOperations);

        final List<Class<? extends Operation>> expectedOperations = Lists.newArrayList(
                AddElements.class,
                GetElements.class,
                GetAdjacentIds.class,
                GetAllElements.class,

                mock(AddElements.class).getClass(),
                mock(GetElements.class).getClass(),
                mock(GetAdjacentIds.class).getClass(),

                // Export
                ExportToSet.class,
                GetSetExport.class,
                GetExports.class,
                ExportToGafferResultCache.class,
                GetGafferResultCacheExport.class,

                // Import
                AddElementsFromOpenCypherCsv.class,

                // Jobs
                GetJobDetails.class,
                GetAllJobDetails.class,
                GetJobResults.class,

                // Output
                ToArray.class,
                ToEntitySeeds.class,
                ToList.class,
                ToMap.class,
                ToCsv.class,
                ToSet.class,
                ToStream.class,
                ToVertices.class,

                // Named Operations
                NamedOperation.class,
                AddNamedOperation.class,
                GetAllNamedOperations.class,
                DeleteNamedOperation.class,

                // Named View
                AddNamedView.class,
                GetAllNamedViews.class,
                DeleteNamedView.class,

                // ElementComparison
                Max.class,
                Min.class,
                Sort.class,

                // Validation
                ValidateOperationChain.class,

                // Algorithm
                GetWalks.class,

                // OperationChain
                OperationChain.class,
                OperationChainDAO.class,

                // Other
                GenerateElements.class,
                GenerateObjects.class,
                Validate.class,
                Count.class,
                CountGroups.class,
                Limit.class,
                DiscardOutput.class,
                GetSchema.class,
                Map.class,
                If.class,
                GetTraits.class,
                HasTrait.class,
                While.class,
                Join.class,
                ToSingletonList.class,
                ForEach.class,
                Reduce.class,
                CancelScheduledJob.class,

                // Function
                Filter.class,
                Transform.class,
                Aggregate.class,

                // Context variables
                SetVariable.class,
                GetVariable.class,
                GetVariables.class
        );
=======
        assertThat(supportedOperations).isNotNull();

        final List<Class<? extends Operation>> expectedOperations =
                Lists.newArrayList(AddElements.class,
                        GetElements.class,
                        GetAdjacentIds.class,
                        GetAllElements.class,

                        mock(AddElements.class).getClass(),
                        mock(GetElements.class).getClass(),
                        mock(GetAdjacentIds.class).getClass(),

                        // Export
                        ExportToSet.class,
                        GetSetExport.class,
                        GetExports.class,
                        ExportToGafferResultCache.class,
                        GetGafferResultCacheExport.class,

                        // Jobs
                        GetJobDetails.class,
                        GetAllJobDetails.class,
                        GetJobResults.class,

                        // Output
                        ToArray.class,
                        ToEntitySeeds.class,
                        ToList.class,
                        ToMap.class,
                        ToCsv.class,
                        ToSet.class,
                        ToStream.class,
                        ToVertices.class,

                        // Named Operations
                        NamedOperation.class,
                        AddNamedOperation.class,
                        GetAllNamedOperations.class,
                        DeleteNamedOperation.class,

                        // Named View
                        AddNamedView.class,
                        GetAllNamedViews.class,
                        DeleteNamedView.class,

                        // ElementComparison
                        Max.class,
                        Min.class,
                        Sort.class,

                        // Validation
                        ValidateOperationChain.class,

                        // Algorithm
                        GetWalks.class,

                        // OperationChain
                        OperationChain.class,
                        OperationChainDAO.class,

                        // Other
                        GenerateElements.class,
                        GenerateObjects.class,
                        Validate.class,
                        Count.class,
                        CountGroups.class,
                        Limit.class,
                        DiscardOutput.class,
                        GetSchema.class,
                        Map.class,
                        If.class,
                        GetTraits.class,
                        HasTrait.class,
                        While.class,
                        Join.class,
                        ToSingletonList.class,
                        ForEach.class,
                        Reduce.class,
                        CancelScheduledJob.class,

                        // Function
                        Filter.class,
                        Transform.class,
                        Aggregate.class,

                        // Context variables
                        SetVariable.class,
                        GetVariable.class,
                        GetVariables.class);
>>>>>>> 800b8a33

        expectedOperations.sort(Comparator.comparing(Class::getName));
        supportedOperations.sort(Comparator.comparing(Class::getName));
        assertThat(supportedOperations).isEqualTo(expectedOperations);
    }

    @SuppressWarnings("unchecked")
    @Test
    public void shouldReturnAllSupportedOperationsWhenJobTrackerIsDisabled(@Mock final StoreProperties properties) throws Exception {
        // Given
        final Properties cacheProperties = new Properties();
        cacheProperties.setProperty(CacheProperties.CACHE_SERVICE_CLASS, HashMapCacheService.class.getName());
        CacheServiceLoader.initialise(cacheProperties);

        final Schema schema = createSchemaMock();
        given(properties.getJobExecutorThreadCount()).willReturn(1);
        given(properties.getJobTrackerEnabled()).willReturn(false);
        store.initialise("graphId", schema, properties);

        // When
        final List<Class<? extends Operation>> supportedOperations = Lists.newArrayList(store.getSupportedOperations());

        // Then
<<<<<<< HEAD
        assertNotNull(supportedOperations);

        final List<Class<? extends Operation>> expectedOperations = Lists.newArrayList(
                AddElements.class,
                GetElements.class,
                GetAdjacentIds.class,
                GetAllElements.class,

                mock(AddElements.class).getClass(),
                mock(GetElements.class).getClass(),
                mock(GetAdjacentIds.class).getClass(),

                // Export
                ExportToSet.class,
                GetSetExport.class,
                GetExports.class,
                ExportToGafferResultCache.class,
                GetGafferResultCacheExport.class,

                // Import
                AddElementsFromOpenCypherCsv.class,

                // Jobs are disabled

                // Output
                ToArray.class,
                ToEntitySeeds.class,
                ToList.class,
                ToMap.class,
                ToCsv.class,
                ToSet.class,
                ToStream.class,
                ToVertices.class,

                // Named Operations
                NamedOperation.class,
                AddNamedOperation.class,
                GetAllNamedOperations.class,
                DeleteNamedOperation.class,

                // Named View
                AddNamedView.class,
                GetAllNamedViews.class,
                DeleteNamedView.class,

                // ElementComparison
                Max.class,
                Min.class,
                Sort.class,

                // Validation
                ValidateOperationChain.class,

                // Algorithm
                GetWalks.class,

                // OperationChain
                OperationChain.class,
                OperationChainDAO.class,

                // Other
                GenerateElements.class,
                GenerateObjects.class,
                Validate.class,
                Count.class,
                CountGroups.class,
                Limit.class,
                DiscardOutput.class,
                GetSchema.class,
                GetTraits.class,
                HasTrait.class,
                Map.class,
                If.class,
                While.class,
                Join.class,
                ToSingletonList.class,
                ForEach.class,
                Reduce.class,
                CancelScheduledJob.class,

                // Function
                Filter.class,
                Transform.class,
                Aggregate.class,

                // Context variables
                SetVariable.class,
                GetVariable.class,
                GetVariables.class
        );
=======
        assertThat(supportedOperations).isNotNull();

        final List<Class<? extends Operation>> expectedOperations =
                Lists.newArrayList(AddElements.class,
                        GetElements.class,
                        GetAdjacentIds.class,
                        GetAllElements.class,

                        mock(AddElements.class).getClass(),
                        mock(GetElements.class).getClass(),
                        mock(GetAdjacentIds.class).getClass(),

                        // Export
                        ExportToSet.class,
                        GetSetExport.class,
                        GetExports.class,
                        ExportToGafferResultCache.class,
                        GetGafferResultCacheExport.class,

                        // Jobs are disabled

                        // Output
                        ToArray.class,
                        ToEntitySeeds.class,
                        ToList.class,
                        ToMap.class,
                        ToCsv.class,
                        ToSet.class,
                        ToStream.class,
                        ToVertices.class,

                        // Named Operations
                        NamedOperation.class,
                        AddNamedOperation.class,
                        GetAllNamedOperations.class,
                        DeleteNamedOperation.class,

                        // Named View
                        AddNamedView.class,
                        GetAllNamedViews.class,
                        DeleteNamedView.class,

                        // ElementComparison
                        Max.class,
                        Min.class,
                        Sort.class,

                        // Validation
                        ValidateOperationChain.class,

                        // Algorithm
                        GetWalks.class,

                        // OperationChain
                        OperationChain.class,
                        OperationChainDAO.class,

                        // Other
                        GenerateElements.class,
                        GenerateObjects.class,
                        Validate.class,
                        Count.class,
                        CountGroups.class,
                        Limit.class,
                        DiscardOutput.class,
                        GetSchema.class,
                        GetTraits.class,
                        HasTrait.class,
                        Map.class,
                        If.class,
                        While.class,
                        Join.class,
                        ToSingletonList.class,
                        ForEach.class,
                        Reduce.class,
                        CancelScheduledJob.class,

                        // Function
                        Filter.class,
                        Transform.class,
                        Aggregate.class,

                        // Context variables
                        SetVariable.class,
                        GetVariable.class,
                        GetVariables.class);
>>>>>>> 800b8a33

        expectedOperations.sort(Comparator.comparing(Class::getName));
        supportedOperations.sort(Comparator.comparing(Class::getName));
        assertThat(supportedOperations).isEqualTo(expectedOperations);
    }

    @Test
    public void shouldReturnTrueWhenOperationSupported(@Mock final StoreProperties properties) throws Exception {
        // Given
        final Schema schema = createSchemaMock();
        given(properties.getJobExecutorThreadCount()).willReturn(1);
        store.initialise("graphId", schema, properties);

        // WHen
        final Set<Class<? extends Operation>> supportedOperations = store.getSupportedOperations();
        for (final Class<? extends Operation> operationClass : supportedOperations) {
            final boolean isOperationClassSupported = store.isSupported(operationClass);

            // Then
            assertThat(isOperationClassSupported).isTrue();
        }
    }

    @Test
    public void shouldReturnFalseWhenUnsupportedOperationRequested(@Mock final StoreProperties properties) throws Exception {
        // Given
        final Schema schema = createSchemaMock();
        given(properties.getJobExecutorThreadCount()).willReturn(1);
        store.initialise("graphId", schema, properties);

        // When
        final boolean supported = store.isSupported(Operation.class);

        // Then
        assertThat(supported).isFalse();
    }

    @Test
    public void shouldHandleNullOperationSupportRequest(@Mock final StoreProperties properties) throws Exception {
        // Given
        final Schema schema = createSchemaMock();
        given(properties.getJobExecutorThreadCount()).willReturn(1);
        store.initialise("graphId", schema, properties);

        // When
        final boolean supported = store.isSupported(null);

        // Then
        assertThat(supported).isFalse();
    }

    @SuppressWarnings({"unchecked", "rawtypes"})
    @Test
    public void shouldExecuteOperationChainJob(@Mock final StoreProperties properties) throws OperationException, InterruptedException, StoreException {
        // Given
        final Operation operation = new GetVariables.Builder().variableNames(Lists.newArrayList()).build();
        final OperationChain<?> opChain = new OperationChain.Builder()
                .first(operation)
                .then(new ExportToGafferResultCache())
                .build();
        given(properties.getJobExecutorThreadCount()).willReturn(1);
        given(properties.getJobTrackerEnabled()).willReturn(true);
        final Store store = new StoreImpl();
        final Schema schema = new Schema();
        store.initialise("graphId", schema, properties);

        // When
        final JobDetail resultJobDetail = store.executeJob(opChain, context);

        // Then
        Thread.sleep(1000);
        final ArgumentCaptor<JobDetail> jobDetail = ArgumentCaptor.forClass(JobDetail.class);
        verify(jobTracker, times(2)).addOrUpdateJob(jobDetail.capture(), eq(user));
        assertThat(resultJobDetail).isEqualTo(jobDetail.getAllValues().get(0));
        assertThat(jobDetail.getAllValues().get(1).getStatus()).isEqualTo(JobStatus.FINISHED);

        final ArgumentCaptor<Context> contextCaptor = ArgumentCaptor.forClass(Context.class);
        verify(exportToGafferResultCacheHandler).doOperation(Mockito.any(ExportToGafferResultCache.class),
                contextCaptor.capture(), eq(store));
        assertThat(contextCaptor.getValue().getUser()).isSameAs(user);
    }

    @Test
    public void shouldExecuteOperationJobAndWrapJobOperationInChain(@Mock final StoreProperties properties)
            throws OperationException, InterruptedException, StoreException, SerialisationException {
        // Given
        final Operation operation = new GetVariables.Builder().variableNames(Lists.newArrayList()).build();
        given(properties.getJobExecutorThreadCount()).willReturn(1);
        given(properties.getJobTrackerEnabled()).willReturn(true);
        final Store store = new StoreImpl();
        final Schema schema = new Schema();
        store.initialise("graphId", schema, properties);

        // When
        final JobDetail resultJobDetail = store.executeJob(operation, context);

        // Then
        Thread.sleep(1000);
        final ArgumentCaptor<JobDetail> jobDetail = ArgumentCaptor.forClass(JobDetail.class);
        verify(jobTracker, times(2)).addOrUpdateJob(jobDetail.capture(), eq(user));

        assertThat(resultJobDetail).isEqualTo(jobDetail.getAllValues().get(0));
        assertThat(resultJobDetail.getOpChain()).isEqualTo(OperationChain.wrap(operation).toOverviewString());
        assertThat(jobDetail.getAllValues().get(1).getStatus()).isEqualTo(JobStatus.FINISHED);

        final ArgumentCaptor<Context> contextCaptor = ArgumentCaptor.forClass(Context.class);
        verify(exportToGafferResultCacheHandler).doOperation(Mockito.any(ExportToGafferResultCache.class),
                contextCaptor.capture(), eq(store));
        assertThat(contextCaptor.getValue().getUser()).isSameAs(user);
    }

    @Test
    public void shouldExecuteOperationChainJobAndExportResults(@Mock final StoreProperties properties)
            throws OperationException, InterruptedException, StoreException {
        // Given
        final Operation operation = new GetVariables.Builder().variableNames(Lists.newArrayList()).build();
        final OperationChain<?> opChain = new OperationChain<>(operation);
        given(properties.getJobExecutorThreadCount()).willReturn(1);
        given(properties.getJobTrackerEnabled()).willReturn(true);
        final Store store = new StoreImpl();
        final Schema schema = new Schema();
        store.initialise("graphId", schema, properties);

        // When
        final JobDetail resultJobDetail = store.executeJob(opChain, context);

        // Then
        Thread.sleep(1000);
        final ArgumentCaptor<JobDetail> jobDetail = ArgumentCaptor.forClass(JobDetail.class);
        verify(jobTracker, times(2)).addOrUpdateJob(jobDetail.capture(), eq(user));

        assertThat(resultJobDetail).isEqualTo(jobDetail.getAllValues().get(0));
        assertThat(jobDetail.getAllValues().get(1).getStatus()).isEqualTo(JobStatus.FINISHED);

        final ArgumentCaptor<Context> contextCaptor = ArgumentCaptor.forClass(Context.class);
        verify(exportToGafferResultCacheHandler).doOperation(Mockito.any(ExportToGafferResultCache.class),
                contextCaptor.capture(), eq(store));
        assertThat(contextCaptor.getValue().getUser()).isSameAs(user);
    }

    @Test
    public void shouldGetJobTracker(@Mock final StoreProperties properties) throws StoreException {
        // Given
        given(properties.getJobExecutorThreadCount()).willReturn(1);
        given(properties.getJobTrackerEnabled()).willReturn(true);
        final Store store = new StoreImpl();
        final Schema schema = new Schema();
        store.initialise("graphId", schema, properties);
        // When
        final JobTracker resultJobTracker = store.getJobTracker();

        // Then
        assertThat(resultJobTracker).isSameAs(jobTracker);
    }

    @Test
    public void shouldUpdateJsonSerialiser(@Mock final StoreProperties properties,
                                           @Mock final ObjectMapper mockObjectMapper)
            throws StoreException {
        // Given
        given(properties.getJsonSerialiserClass()).willReturn(TestCustomJsonSerialiser1.class.getName());
        given(properties.getJsonSerialiserModules()).willReturn(StorePropertiesTest.TestCustomJsonModules1.class.getName());
        given(properties.getJobExecutorThreadCount()).willReturn(1);

        TestCustomJsonSerialiser1.mapper = mockObjectMapper;
        System.setProperty(JSONSerialiser.JSON_SERIALISER_CLASS_KEY, TestCustomJsonSerialiser1.class.getName());
        StorePropertiesTest.TestCustomJsonModules1.modules = asList(
                mock(Module.class),
                mock(Module.class));

        final Store store = new StoreImpl();
        final Schema schema = new Schema();

        // When
        store.initialise("graphId", schema, properties);

        // Then
        assertThat(JSONSerialiser.getInstance()).isInstanceOf(TestCustomJsonSerialiser1.class);
        assertThat(JSONSerialiser.getMapper()).isSameAs(TestCustomJsonSerialiser1.mapper);
        verify(TestCustomJsonSerialiser1.mapper, times(2)).registerModules(StorePropertiesTest.TestCustomJsonModules1.modules);
    }

    @Test
    public void shouldSetAndGetGraphLibrary(@Mock final GraphLibrary graphLibrary) {
        // Given
        final Store store = new StoreImpl();

        // When
        store.setGraphLibrary(graphLibrary);
        final GraphLibrary result = store.getGraphLibrary();

        // Then
        assertThat(result).isSameAs(graphLibrary);
    }

    private Schema createSchemaMock() {
        final Schema schema = mock(Schema.class);
        given(schema.validate()).willReturn(new ValidationResult());
        given(schema.getVertexSerialiser()).willReturn(mock(Serialiser.class));
        return schema;
    }

    @SuppressWarnings("rawtypes")
    @Test
    public void shouldFindInvalidSerialiser(@Mock final StoreProperties properties) throws Exception {
        final Class<StringToStringSerialiser> invalidSerialiserClass = StringToStringSerialiser.class;
        final Schema invalidSchema =
                new Schema.Builder().edge(TestGroups.EDGE,
                        new SchemaEdgeDefinition.Builder().source("string")
                                .destination("invalidString")
                                .directed("true")
                                .property(TestPropertyNames.PROP_1, "string")
                                .property(TestPropertyNames.PROP_2, "string")
                                .build())
                        .type("string", new TypeDefinition.Builder().clazz(String.class)
                                .serialiser(new StringSerialiser())
                                .build())
                        .type("invalidString", new TypeDefinition.Builder().clazz(String.class)
                                .serialiser(invalidSerialiserClass.newInstance())
                                .build())
                        .type("true", Boolean.class)
                        .build();

        final Class<ToBytesSerialiser> validSerialiserInterface = ToBytesSerialiser.class;
        assertThatExceptionOfType(SchemaException.class).isThrownBy(() -> {
            new StoreImpl() {
                @Override
                protected Class<? extends Serialiser> getRequiredParentSerialiserClass() {
                    return validSerialiserInterface;
                }
            }.initialise("graphId", invalidSchema, properties);
        }).withMessageContaining(invalidSerialiserClass.getSimpleName());
    }

    @SuppressWarnings("rawtypes")
    @Test
    public void shouldCorrectlySetUpScheduledJobDetail(@Mock final StoreProperties properties) throws Exception {
        // Given
        given(properties.getJobTrackerEnabled()).willReturn(true);
        given(properties.getJobExecutorThreadCount()).willReturn(1);

        final StoreImpl2 store = new StoreImpl2();

        store.initialise("graphId", schema, properties);

        final Repeat repeat = new Repeat(0, 100, TimeUnit.SECONDS);
        final OperationChain opChain = new OperationChain.Builder().first(new DiscardOutput()).build();
        final Context context = new Context(user);
        final String operationChainOverviewString = opChain.toOverviewString();
        final String serialisedOperationChain = new String(JSONSerialiser.serialise(opChain), Charset.forName(CommonConstants.UTF_8));

        // When - setup job
        final JobDetail parentJobDetail = store.executeJob(new Job(repeat, opChain), context);

        final ScheduledExecutorService service = store.getExecutorService();

        // Then - assert scheduled
        verify(service).scheduleAtFixedRate(any(Runnable.class),
                eq(repeat.getInitialDelay()),
                eq(repeat.getRepeatPeriod()),
                eq(repeat.getTimeUnit()));

        // Then - assert job detail is as expected
        assertThat(parentJobDetail.getStatus()).isEqualTo(JobStatus.SCHEDULED_PARENT);
        assertThat(parentJobDetail.getOpChain()).isEqualTo(operationChainOverviewString);
        assertThat(parentJobDetail.getSerialisedOperationChain()).isEqualTo(serialisedOperationChain);
        assertThat(parentJobDetail.getUser()).isEqualTo(context.getUser());
    }

    @Test
    public void shouldCorrectlyRescheduleJobsOnInitialisation() throws Exception {
        shouldRescheduleJobsCorrectlyWhenInitialisationCountIs(1);
    }

    @Test
    public void shouldOnlyRescheduleJobsOnceWhenInitialisationCalledMultipleTimes() throws Exception {
        shouldRescheduleJobsCorrectlyWhenInitialisationCountIs(5);
    }

    private void shouldRescheduleJobsCorrectlyWhenInitialisationCountIs(final int initialisationCount)
            throws Exception {
        // Given
        final StoreProperties properties = mock(StoreProperties.class);
        given(properties.getJobTrackerEnabled()).willReturn(true);
        given(properties.getJobExecutorThreadCount()).willReturn(1);

        final Repeat repeat = new Repeat(0, 100, TimeUnit.SECONDS);
        final OperationChain<?> opChain = new OperationChain.Builder().first(new DiscardOutput()).build();

        final User user = new User.Builder().userId("testUser")
                .opAuth("opAuth")
                .dataAuth("dataAuth")
                .build();

        final JobDetail scheduledJobDetail = new JobDetail.Builder().jobId("jobId")
                .user(user)
                .opChain(opChain.toOverviewString())
                .serialisedOperationChain(opChain)
                .repeat(repeat)
                .build();

        given(jobTracker.getAllScheduledJobs()).willReturn(singletonList(scheduledJobDetail));

        final StoreImpl2 store = new StoreImpl2();

        // When - initialise store
        for (int i = 0; i < initialisationCount; i++) {
            store.initialise("graphId", schema, properties);
        }

        final ScheduledExecutorService service = store.getExecutorService();

        // Then - assert scheduled
        final ArgumentCaptor<ScheduledJobRunnable> scheduledJobRunnableCaptor = ArgumentCaptor.forClass(ScheduledJobRunnable.class);

        verify(service).scheduleAtFixedRate(scheduledJobRunnableCaptor.capture(),
                eq(repeat.getInitialDelay()),
                eq(repeat.getRepeatPeriod()),
                eq(repeat.getTimeUnit()));

        assertThat(scheduledJobRunnableCaptor.getValue().getJobDetail()).isEqualTo(scheduledJobDetail);
        assertThat(scheduledJobRunnableCaptor.getValue().getContext().getUser()).isEqualTo(user);
        assertThat(JSONSerialiser.serialise(scheduledJobRunnableCaptor.getValue().getOperationChain()))
                .isEqualTo(JSONSerialiser.serialise(opChain));
    }

    @SuppressWarnings({"rawtypes", "unchecked"})
    @Test
    public void shouldOptimiseOperationChains(@Mock final StoreProperties properties,
                                              @Mock final Iterable expectedResult)
            throws Exception {
        // Given
        final StoreImpl store = new StoreImpl();
        store.initialise("graphId", createSchemaMock(), properties);

        // An input OperationChain
        final AddElements addElements = new AddElements();
        final GetElements getElements = new GetElements();
        final OperationChain<Iterable<? extends Element>> opChain = new OperationChain.Builder().first(addElements)
                .then(getElements)
                .build();

        // The Operation contained in the optimised OperationChain
        final GetAllElements getAllElements = new GetAllElements();
        given(getAllElementsHandler.doOperation(getAllElements, context, store)).willReturn(expectedResult);

        // Create OperationChain optimiser
        store.addOperationChainOptimisers(asList(new TestOperationChainOptimiser(asList(getAllElements))));

        // When
        final Iterable<? extends Element> result = store.execute(opChain, context);

        // Then
        assertThat(result).isSameAs(expectedResult);
        verify(getAllElementsHandler).doOperation(getAllElements, context, store);
        verify(addElementsHandler, never()).doOperation(addElements, context, store);
        verify(getElementsHandler, never()).doOperation(getElements, context, store);
    }

    private class TestOperationChainOptimiser extends AbstractOperationChainOptimiser {

        private final List<Operation> optimisedOperationList;

        TestOperationChainOptimiser(final List<Operation> optimisedOperationList) {
            this.optimisedOperationList = optimisedOperationList;
        }

        @Override
        protected List<Operation> addPreOperations(final Operation previousOp, final Operation currentOp) {
            return emptyList();
        }

        @Override
        protected List<Operation> optimiseCurrentOperation(final Operation previousOp, final Operation currentOp,
                                                           final Operation nextOp) {
            return emptyList();
        }

        @Override
        protected List<Operation> addPostOperations(final Operation currentOp, final Operation nextOp) {
            return emptyList();
        }

        @Override
        protected List<Operation> optimiseAll(final List<Operation> ops) {
            return optimisedOperationList;
        }
    }

    private class StoreImpl extends Store {
        private final Set<StoreTrait> traits =
                new HashSet<>(asList(INGEST_AGGREGATION, PRE_AGGREGATION_FILTERING, TRANSFORMATION, ORDERED));
        private final ArrayList<Operation> doUnhandledOperationCalls = new ArrayList<>();
        private int createOperationHandlersCallCount;

        @Mock
        private ScheduledExecutorService executorService;

        @Override
        protected OperationChainValidator createOperationChainValidator() {
            return operationChainValidator;
        }

        @Override
        public Set<StoreTrait> getTraits() {
            return traits;
        }

        @SuppressWarnings("rawtypes")
        public OperationHandler getOperationHandlerExposed(final Class<? extends Operation> opClass) {
            return super.getOperationHandler(opClass);
        }

        @Override
        public OperationHandler<Operation> getOperationHandler(final Class<? extends Operation> opClass) {
            if (opClass.equals(SetVariable.class)) {
                return null;
            }
            return super.getOperationHandler(opClass);
        }

        @Override
        protected void addAdditionalOperationHandlers() {
            createOperationHandlersCallCount++;
            addOperationHandler(mock(AddElements.class).getClass(), addElementsHandler);
            addOperationHandler(mock(GetElements.class).getClass(), getElementsHandler);
            addOperationHandler(mock(GetAdjacentIds.class).getClass(), getElementsHandler);
            addOperationHandler(Validate.class, validateHandler);
            addOperationHandler(ExportToGafferResultCache.class, exportToGafferResultCacheHandler);
            addOperationHandler(GetGafferResultCacheExport.class, getGafferResultCacheExportHandler);
        }

        @Override
        protected OutputOperationHandler<GetElements, Iterable<? extends Element>> getGetElementsHandler() {
            return getElementsHandler;
        }

        @Override
        protected OutputOperationHandler<GetAllElements, Iterable<? extends Element>> getGetAllElementsHandler() {
            return getAllElementsHandler;
        }

        @Override
        protected OutputOperationHandler<GetAdjacentIds, Iterable<? extends EntityId>> getAdjacentIdsHandler() {
            return getAdjacentIdsHandler;
        }

        @Override
        protected OperationHandler<AddElements> getAddElementsHandler() {
            return addElementsHandler;
        }

        @Override
        protected OutputOperationHandler<GetTraits, Set<StoreTrait>> getGetTraitsHandler() {
            return new GetTraitsHandler(traits);
        }

        @Override
        protected Object doUnhandledOperation(final Operation operation, final Context context) {
            doUnhandledOperationCalls.add(operation);
            return null;
        }

        public int getCreateOperationHandlersCallCount() {
            return createOperationHandlersCallCount;
        }

        public ArrayList<Operation> getDoUnhandledOperationCalls() {
            return doUnhandledOperationCalls;
        }

        @Override
        protected SchemaOptimiser createSchemaOptimiser() {
            return schemaOptimiser;
        }

        @Override
        protected JobTracker createJobTracker() {
            if (getProperties().getJobTrackerEnabled()) {
                return jobTracker;
            }

            return null;
        }

        @SuppressWarnings("rawtypes")
        @Override
        protected Class<? extends Serialiser> getRequiredParentSerialiserClass() {
            return Serialiser.class;
        }
    }

    // Second store implementation with overriding ExecutorService.
    // This cannot be done in the first because the other tests for Jobs will fail due to mocking.
    private class StoreImpl2 extends Store {
        private final Set<StoreTrait> traits = new HashSet<>(asList(INGEST_AGGREGATION, PRE_AGGREGATION_FILTERING, TRANSFORMATION, ORDERED));

        private final ArrayList<Operation> doUnhandledOperationCalls = new ArrayList<>();

        private final ScheduledExecutorService executorService = mock(ScheduledExecutorService.class);

        @Override
        protected OperationChainValidator createOperationChainValidator() {
            return operationChainValidator;
        }

        @Override
        public Set<StoreTrait> getTraits() {
            return traits;
        }

        @Override
        public OperationHandler<Operation> getOperationHandler(final Class<? extends Operation> opClass) {
            if (opClass.equals(SetVariable.class)) {
                return null;
            }
            return super.getOperationHandler(opClass);
        }

        @Override
        protected void addAdditionalOperationHandlers() {
            addOperationHandler(mock(AddElements.class).getClass(), addElementsHandler);
            addOperationHandler(mock(GetElements.class).getClass(), getElementsHandler);
            addOperationHandler(mock(GetAdjacentIds.class).getClass(), getElementsHandler);
            addOperationHandler(Validate.class, validateHandler);
            addOperationHandler(ExportToGafferResultCache.class, exportToGafferResultCacheHandler);
            addOperationHandler(GetGafferResultCacheExport.class, getGafferResultCacheExportHandler);
        }

        @Override
        protected OutputOperationHandler<GetElements, Iterable<? extends Element>> getGetElementsHandler() {
            return getElementsHandler;
        }

        @Override
        protected OutputOperationHandler<GetAllElements, Iterable<? extends Element>> getGetAllElementsHandler() {
            return getAllElementsHandler;
        }

        @Override
        protected OutputOperationHandler<GetAdjacentIds, Iterable<? extends EntityId>> getAdjacentIdsHandler() {
            return getAdjacentIdsHandler;
        }

        @Override
        protected OperationHandler<AddElements> getAddElementsHandler() {
            return addElementsHandler;
        }

        @Override
        protected OutputOperationHandler<GetTraits, Set<StoreTrait>> getGetTraitsHandler() {
            return new GetTraitsHandler(traits);
        }

        @Override
        protected Object doUnhandledOperation(final Operation operation, final Context context) {
            doUnhandledOperationCalls.add(operation);
            return null;
        }

        @Override
        protected JobTracker createJobTracker() {
            if (getProperties().getJobTrackerEnabled()) {
                return jobTracker;
            }

            return null;
        }

        @SuppressWarnings("rawtypes")
        @Override
        protected Class<? extends Serialiser> getRequiredParentSerialiserClass() {
            return Serialiser.class;
        }

        @Override
        protected ScheduledExecutorService getExecutorService() {
            final ScheduledFuture<?> future = mock(RunnableScheduledFuture.class);
            lenient().doReturn(future).when(executorService).scheduleAtFixedRate(any(Runnable.class),
                    anyLong(),
                    anyLong(),
                    any(TimeUnit.class));
            return executorService;
        }
    }

    public static final class TestCustomJsonSerialiser1 extends JSONSerialiser {
        public static ObjectMapper mapper;

        public TestCustomJsonSerialiser1() {
            super(mapper);
        }
    }
}<|MERGE_RESOLUTION|>--- conflicted
+++ resolved
@@ -465,101 +465,6 @@
         final List<Class<? extends Operation>> supportedOperations = Lists.newArrayList(store.getSupportedOperations());
 
         // Then
-<<<<<<< HEAD
-        assertNotNull(supportedOperations);
-
-        final List<Class<? extends Operation>> expectedOperations = Lists.newArrayList(
-                AddElements.class,
-                GetElements.class,
-                GetAdjacentIds.class,
-                GetAllElements.class,
-
-                mock(AddElements.class).getClass(),
-                mock(GetElements.class).getClass(),
-                mock(GetAdjacentIds.class).getClass(),
-
-                // Export
-                ExportToSet.class,
-                GetSetExport.class,
-                GetExports.class,
-                ExportToGafferResultCache.class,
-                GetGafferResultCacheExport.class,
-
-                // Import
-                AddElementsFromOpenCypherCsv.class,
-
-                // Jobs
-                GetJobDetails.class,
-                GetAllJobDetails.class,
-                GetJobResults.class,
-
-                // Output
-                ToArray.class,
-                ToEntitySeeds.class,
-                ToList.class,
-                ToMap.class,
-                ToCsv.class,
-                ToSet.class,
-                ToStream.class,
-                ToVertices.class,
-
-                // Named Operations
-                NamedOperation.class,
-                AddNamedOperation.class,
-                GetAllNamedOperations.class,
-                DeleteNamedOperation.class,
-
-                // Named View
-                AddNamedView.class,
-                GetAllNamedViews.class,
-                DeleteNamedView.class,
-
-                // ElementComparison
-                Max.class,
-                Min.class,
-                Sort.class,
-
-                // Validation
-                ValidateOperationChain.class,
-
-                // Algorithm
-                GetWalks.class,
-
-                // OperationChain
-                OperationChain.class,
-                OperationChainDAO.class,
-
-                // Other
-                GenerateElements.class,
-                GenerateObjects.class,
-                Validate.class,
-                Count.class,
-                CountGroups.class,
-                Limit.class,
-                DiscardOutput.class,
-                GetSchema.class,
-                Map.class,
-                If.class,
-                GetTraits.class,
-                HasTrait.class,
-                While.class,
-                Join.class,
-                ToSingletonList.class,
-                ForEach.class,
-                Reduce.class,
-                CancelScheduledJob.class,
-
-                // Function
-                Filter.class,
-                Transform.class,
-                Aggregate.class,
-
-                // Context variables
-                SetVariable.class,
-                GetVariable.class,
-                GetVariables.class
-        );
-=======
         assertThat(supportedOperations).isNotNull();
 
         final List<Class<? extends Operation>> expectedOperations =
@@ -578,6 +483,9 @@
                         GetExports.class,
                         ExportToGafferResultCache.class,
                         GetGafferResultCacheExport.class,
+
+                        // Import
+                        AddElementsFromOpenCypherCsv.class,
 
                         // Jobs
                         GetJobDetails.class,
@@ -649,7 +557,6 @@
                         SetVariable.class,
                         GetVariable.class,
                         GetVariables.class);
->>>>>>> 800b8a33
 
         expectedOperations.sort(Comparator.comparing(Class::getName));
         supportedOperations.sort(Comparator.comparing(Class::getName));
@@ -673,98 +580,7 @@
         final List<Class<? extends Operation>> supportedOperations = Lists.newArrayList(store.getSupportedOperations());
 
         // Then
-<<<<<<< HEAD
-        assertNotNull(supportedOperations);
-
-        final List<Class<? extends Operation>> expectedOperations = Lists.newArrayList(
-                AddElements.class,
-                GetElements.class,
-                GetAdjacentIds.class,
-                GetAllElements.class,
-
-                mock(AddElements.class).getClass(),
-                mock(GetElements.class).getClass(),
-                mock(GetAdjacentIds.class).getClass(),
-
-                // Export
-                ExportToSet.class,
-                GetSetExport.class,
-                GetExports.class,
-                ExportToGafferResultCache.class,
-                GetGafferResultCacheExport.class,
-
-                // Import
-                AddElementsFromOpenCypherCsv.class,
-
-                // Jobs are disabled
-
-                // Output
-                ToArray.class,
-                ToEntitySeeds.class,
-                ToList.class,
-                ToMap.class,
-                ToCsv.class,
-                ToSet.class,
-                ToStream.class,
-                ToVertices.class,
-
-                // Named Operations
-                NamedOperation.class,
-                AddNamedOperation.class,
-                GetAllNamedOperations.class,
-                DeleteNamedOperation.class,
-
-                // Named View
-                AddNamedView.class,
-                GetAllNamedViews.class,
-                DeleteNamedView.class,
-
-                // ElementComparison
-                Max.class,
-                Min.class,
-                Sort.class,
-
-                // Validation
-                ValidateOperationChain.class,
-
-                // Algorithm
-                GetWalks.class,
-
-                // OperationChain
-                OperationChain.class,
-                OperationChainDAO.class,
-
-                // Other
-                GenerateElements.class,
-                GenerateObjects.class,
-                Validate.class,
-                Count.class,
-                CountGroups.class,
-                Limit.class,
-                DiscardOutput.class,
-                GetSchema.class,
-                GetTraits.class,
-                HasTrait.class,
-                Map.class,
-                If.class,
-                While.class,
-                Join.class,
-                ToSingletonList.class,
-                ForEach.class,
-                Reduce.class,
-                CancelScheduledJob.class,
-
-                // Function
-                Filter.class,
-                Transform.class,
-                Aggregate.class,
-
-                // Context variables
-                SetVariable.class,
-                GetVariable.class,
-                GetVariables.class
-        );
-=======
+
         assertThat(supportedOperations).isNotNull();
 
         final List<Class<? extends Operation>> expectedOperations =
@@ -783,6 +599,9 @@
                         GetExports.class,
                         ExportToGafferResultCache.class,
                         GetGafferResultCacheExport.class,
+
+                        // Import
+                        AddElementsFromOpenCypherCsv.class,
 
                         // Jobs are disabled
 
@@ -851,7 +670,6 @@
                         SetVariable.class,
                         GetVariable.class,
                         GetVariables.class);
->>>>>>> 800b8a33
 
         expectedOperations.sort(Comparator.comparing(Class::getName));
         supportedOperations.sort(Comparator.comparing(Class::getName));
