--- conflicted
+++ resolved
@@ -73,12 +73,8 @@
 
         // Then
         final Map<String, Object> variables = graph.variables().asMap();
-<<<<<<< HEAD
-        assertThat(variables.get(GafferPopGraphVariables.USER)).isEqualTo(expectedUser);
+        assertThat(variables.get(GafferPopGraphVariables.USER_ID)).isEqualTo(expectedUser.getUserId());
         assertThat(variables.get(GafferPopGraphVariables.GET_ALL_ELEMENTS_LIMIT)).isEqualTo(1);
-=======
-        assertThat(variables.get(GafferPopGraphVariables.USER_ID)).isEqualTo(expectedUser.getUserId());
->>>>>>> bab6724d
 
         final Map<String, String> opOptions = (Map<String, String>) variables.get(GafferPopGraphVariables.OP_OPTIONS);
         assertThat(opOptions).containsEntry("key1", "value1").containsEntry("key2", "value2").hasSize(2);
@@ -95,12 +91,8 @@
 
         // Then
         final Map<String, Object> variables = graph.variables().asMap();
-<<<<<<< HEAD
-        assertThat(variables.get(GafferPopGraphVariables.USER)).isEqualTo(expectedUser);
+        assertThat(variables.get(GafferPopGraphVariables.USER_ID)).isEqualTo(expectedUser.getUserId());
         assertThat(variables.get(GafferPopGraphVariables.GET_ALL_ELEMENTS_LIMIT)).isEqualTo(100);
-=======
-        assertThat(variables.get(GafferPopGraphVariables.USER_ID)).isEqualTo(expectedUser.getUserId());
->>>>>>> bab6724d
 
         final Map<String, String> opOptions = (Map<String, String>) variables.get(GafferPopGraphVariables.OP_OPTIONS);
         assertThat(opOptions).containsEntry("key1", "value1").hasSize(1);
@@ -118,15 +110,10 @@
 
         // Then
         final Map<String, Object> variables = graph.variables().asMap();
-<<<<<<< HEAD
-        assertThat(variables.get(GafferPopGraphVariables.SCHEMA)).isEqualTo(gafferGraph.getSchema());
-        assertThat(variables.get(GafferPopGraphVariables.USER)).isEqualTo(expectedUser);
-        assertThat(variables.get(GafferPopGraphVariables.GET_ALL_ELEMENTS_LIMIT)).isEqualTo(100);
-=======
         assertThat(variables)
             .containsEntry(GafferPopGraphVariables.DATA_AUTHS, expectedUser.getDataAuths().toArray())
-            .containsEntry(GafferPopGraphVariables.USER_ID, expectedUser.getUserId());
->>>>>>> bab6724d
+            .containsEntry(GafferPopGraphVariables.USER_ID, expectedUser.getUserId())
+            .containsEntry(GafferPopGraphVariables.GET_ALL_ELEMENTS_LIMIT, 100);
 
         final Map<String, String> opOptions = (Map<String, String>) variables.get(GafferPopGraphVariables.OP_OPTIONS);
         assertThat(opOptions).containsEntry("key1", "value1").containsEntry("key2", "value2").hasSize(2);
