--- conflicted
+++ resolved
@@ -182,25 +182,24 @@
 - Apache License, Version 2.0
 
 
-<<<<<<< HEAD
 Databricks (com.databricks:spark-avro_2.11:3.2.0):
-=======
+
+- Apache License, Version 2.0
+
+
+Parquet (org.apache.parquet:parquet-avro:1.8.0):
+
+- Apache License, Version 2.0
+
+
 Apache Kafka (org.apache.kafka:kafka_2.11:0.10.0.0,org.apache.kafka:kafka-clients:0.10.0.0)
->>>>>>> c1bf14f2
-
-- Apache License, Version 2.0
-
-
-<<<<<<< HEAD
-Parquet (org.apache.parquet:parquet-avro:1.8.0):
-
-- Apache License, Version 2.0
-=======
+
+- Apache License, Version 2.0
+
+
 Apache Flink (org.apache.curator:curator-test:0.5.11)
 
 - Apache License, Version 2.0
-
->>>>>>> c1bf14f2
 
 ------------------------------------------------------------------------------------------------
 
