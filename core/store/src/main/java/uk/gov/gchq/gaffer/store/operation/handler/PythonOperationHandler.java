/*
 * Copyright 2019 Crown Copyright
 *
 * Licensed under the Apache License, Version 2.0 (the "License");
 * you may not use this file except in compliance with the License.
 * You may obtain a copy of the License at
 *
 *     http://www.apache.org/licenses/LICENSE-2.0
 *
 * Unless required by applicable law or agreed to in writing, software
 * distributed under the License is distributed on an "AS IS" BASIS,
 * WITHOUT WARRANTIES OR CONDITIONS OF ANY KIND, either express or implied.
 * See the License for the specific language governing permissions and
 * limitations under the License.
 */
package uk.gov.gchq.gaffer.store.operation.handler;

import com.google.common.collect.ImmutableMap;
import com.spotify.docker.client.DefaultDockerClient;
import com.spotify.docker.client.DockerClient;
import com.spotify.docker.client.exceptions.DockerCertificateException;
import com.spotify.docker.client.exceptions.DockerException;
import com.spotify.docker.client.messages.ContainerConfig;
import com.spotify.docker.client.messages.ContainerCreation;
import com.spotify.docker.client.messages.HostConfig;
import com.spotify.docker.client.messages.PortBinding;
import org.eclipse.jgit.api.Git;
import org.eclipse.jgit.api.errors.GitAPIException;
import org.eclipse.jgit.errors.RepositoryNotFoundException;

import uk.gov.gchq.gaffer.operation.OperationException;
import uk.gov.gchq.gaffer.operation.PythonOperation;
import uk.gov.gchq.gaffer.store.Context;
import uk.gov.gchq.gaffer.store.Store;

import java.io.DataInputStream;
import java.io.DataOutputStream;
import java.io.File;
import java.io.IOException;
import java.io.InputStream;
import java.io.OutputStream;
import java.net.Socket;
import java.net.URLEncoder;
import java.nio.file.FileSystems;
import java.nio.file.Paths;
import java.util.Collections;
import java.util.concurrent.TimeUnit;
import java.util.concurrent.atomic.AtomicReference;

public class PythonOperationHandler implements OperationHandler<PythonOperation> {

    private Git git;
    private final String repoName = "test";
    private final String repoURI = "https://github.com/g609bmsma/test";
    private final String pathAbsolutePythonRepo = FileSystems.getDefault().getPath(".").toAbsolutePath() + "/core/store/src/main/resources" + "/" + repoName;

    // Clone the git repo
    private Git getGit() {

        if (git == null) {
            try {
                git = Git.open(new File(pathAbsolutePythonRepo));
            } catch (RepositoryNotFoundException e) {
                try {
                    git = Git.cloneRepository().setDirectory(new File(pathAbsolutePythonRepo)).setURI(repoURI).call();
                    System.out.println("Cloned the repo.");
                } catch (GitAPIException e1) {
                    e1.printStackTrace();
                    git = null;
                }
            } catch (IOException e) {
                e.printStackTrace();
                git = null;
            }
        }
        return git;
    }

    @Override
    public Object doOperation(final PythonOperation operation, final Context context, final Store store) throws OperationException {

        final String scriptName = operation.getScriptName();
        final String dataToSend = "[{ 'name': 'Joe Bloggs', 'age': 20 }]".replaceAll("'", "\"");

        // Pull or Clone the repo with the files
        System.out.println("Fetching the repo...");
        File dir = new File(pathAbsolutePythonRepo);
        try {
            if (getGit() != null) {
                System.out.println("Repo already cloned, pulling files...");
                getGit().pull().call();
                System.out.println("Pulled the latest files.");
            } else {
                System.out.println("Repo has not been cloned, cloning the repo...");
                Git.cloneRepository().setDirectory(dir).setURI(repoURI).call();
                System.out.println("Cloned the repo.");
            }
        } catch (GitAPIException e) {
            e.printStackTrace();
        }

<<<<<<< HEAD

//         String moduleData = "";
//         try {
//             FileInputStream fis = new FileInputStream(pathAbsolutePythonRepo + "/" + modulesFilename);
//             System.out.println("Modules file found. Loading module data...");
//             moduleData = IOUtils.toString(fis, "UTF-8");
//             System.out.println("Loaded module data.");
//         } catch (FileNotFoundException e) {
//             System.out.println("No modules file found. Continuing without.");
//         } catch (IOException e) {
//             System.out.println("Unable to load modules file.");
//             e.printStackTrace();
//         }
//         String[] modules = moduleData.split("\\n");
//         System.out.println(modules);

//         // Create Dockerfile data
//         StringBuilder dockerFileData = new StringBuilder("FROM python:3\n");
//         String addEntrypointFileLine = "ADD " + entrypointFilename + " /\n";
//         String addScriptFileLine = "ADD " + scriptFilename + " /\n";
//         String addSupportScriptFileLine = "ADD " + supportScript + " /\n";
//         dockerFileData.append(addEntrypointFileLine).append(addScriptFileLine).append(addSupportScriptFileLine);
//         for (String module : modules) {
//             if (module != "") {
//                 String installLine = "RUN pip install " + module + "\n";
//                 dockerFileData.append(installLine);
//             }
//         }
//         dockerFileData.append("RUN pip install sh\n");
//         String entrypointLine = "ENTRYPOINT [ \"python\", \"./" + entrypointFilename + "\", \"" + scriptName + "\"]";
//         dockerFileData.append(entrypointLine);

//         // Create a new Dockerfile from the modules file
//         System.out.println("Creating a new Dockerfile...");
//         try {
//             Files.write(Paths.get(pathAbsolutePythonRepo + "/" + dockerfileName), dockerFileData.toString().getBytes());
//             System.out.println("Dockerfile created.");
//         } catch (IOException e) {
//             System.out.println("Failed to create a new Dockerfile");
//             e.printStackTrace();
//         }

=======
>>>>>>> 95734580
        try {

            // Start the docker client
            System.out.println("Starting the Docker client...");
            DockerClient docker = DefaultDockerClient.fromEnv().build();

            // Build an image from the Dockerfile
            final String buildargs = "{\"scriptName\":\"" + scriptName + "\"}";
            final DockerClient.BuildParam buildParam = DockerClient.BuildParam.create("buildargs", URLEncoder.encode(buildargs, "UTF-8"));

            System.out.println("Building the image from the Dockerfile...");
            final AtomicReference<String> imageIdFromMessage = new AtomicReference<>();
            final String returnedImageId = docker.build(Paths.get(pathAbsolutePythonRepo + "/../"),"pythonoperation:" + scriptName, "Dockerfile", message -> {
                final String imageId = message.buildImageId();
                if (imageId != null) {
                    imageIdFromMessage.set(imageId);
                }
                System.out.println(message);
            }, buildParam);

            // Create a container from the image and bind ports
            final ContainerConfig containerConfig = ContainerConfig.builder().hostConfig(HostConfig.builder().portBindings(ImmutableMap.of("8080/tcp", Collections.singletonList(PortBinding.of("127.0.0.1", "8080")))).build()).image(returnedImageId).exposedPorts("8080/tcp").cmd("sh", "-c", "while :; do sleep 1; done").build();
            final ContainerCreation creation = docker.createContainer(containerConfig);
            final String id = creation.id();

            // Start the container
            System.out.println("Starting the Docker container...");
            docker.startContainer(id);
            // Keep trying to connect to container and give the container some time to load up
            boolean failedToConnect = true;
            IOException error = null;
            Socket clientSocket = null;
            DataInputStream in = null;
            System.out.println("Attempting to send data to container...");
            for (int i = 0; i < 10; i++) {
                try {
                    clientSocket = new Socket("127.0.0.1", 8080);
                    System.out.println("Connected to container port at " + clientSocket.getRemoteSocketAddress());

                    // Send the data
                    System.out.println("Sending data to docker container from " + clientSocket.getLocalSocketAddress() + "...");
                    OutputStream outToContainer = clientSocket.getOutputStream();
                    DataOutputStream out = new DataOutputStream(outToContainer);
                    out.writeUTF(dataToSend);
                    System.out.println("Waiting for response from Container...");
                    // Get the data from the container
                    InputStream inFromContainer = clientSocket.getInputStream();
                    in = new DataInputStream(inFromContainer);
                    System.out.println("Container ready status: " + in.readBoolean());
                    break;
                } catch (IOException e) {
                    System.out.println("Failed to send data.");
                    error = e;
                    TimeUnit.MILLISECONDS.sleep(50);
                }
            }
            if (clientSocket != null && in != null) {
                int timeout = 0;
                while (timeout < 100) {
                    try {
                        // Get the data from the container
                        System.out.println("Data from container: " + in.readUTF());
                        failedToConnect = false;
                        clientSocket.close();
                        System.out.println("Closed the connection.");
                        break;
                    } catch (IOException e) {
                        timeout += 1;
                        error = e;
                        TimeUnit.MILLISECONDS.sleep(50);
                    }
                }
            }

            if (failedToConnect) {
                System.out.println("Connection failed, stopping the container...");
                error.printStackTrace();
                docker.stopContainer(id, 1); // Kill the container after 1 second
            }

            // Delete the container
            //            System.out.println("Deleting the container...");
            //            docker.removeContainer(id);

            // Close the docker client
            System.out.println("Closing the docker client...");
            docker.close();
            System.out.println("Closed the docker client.");

        } catch (DockerCertificateException | InterruptedException | DockerException | IOException e) {
            e.printStackTrace();
        }
        return null;
    }
}











<|MERGE_RESOLUTION|>--- conflicted
+++ resolved
@@ -99,8 +99,6 @@
             e.printStackTrace();
         }
 
-<<<<<<< HEAD
-
 //         String moduleData = "";
 //         try {
 //             FileInputStream fis = new FileInputStream(pathAbsolutePythonRepo + "/" + modulesFilename);
@@ -142,8 +140,6 @@
 //             e.printStackTrace();
 //         }
 
-=======
->>>>>>> 95734580
         try {
 
             // Start the docker client
