/*
 * Copyright 2016 Crown Copyright
 *
 * Licensed under the Apache License, Version 2.0 (the "License");
 * you may not use this file except in compliance with the License.
 * You may obtain a copy of the License at
 *
 *     http://www.apache.org/licenses/LICENSE-2.0
 *
 * Unless required by applicable law or agreed to in writing, software
 * distributed under the License is distributed on an "AS IS" BASIS,
 * WITHOUT WARRANTIES OR CONDITIONS OF ANY KIND, either express or implied.
 * See the License for the specific language governing permissions and
 * limitations under the License.
 */

package gaffer.data.elementdefinition.schema;

import com.fasterxml.jackson.annotation.JsonGetter;
import com.fasterxml.jackson.annotation.JsonIgnore;
import com.fasterxml.jackson.annotation.JsonSetter;
import edu.umd.cs.findbugs.annotations.SuppressFBWarnings;
import gaffer.data.element.ElementComponentKey;
import gaffer.data.element.IdentifierType;
import gaffer.data.element.function.ElementAggregator;
import gaffer.data.element.function.ElementFilter;
import gaffer.data.elementdefinition.Type;
import gaffer.data.elementdefinition.TypeStore;
import gaffer.data.elementdefinition.TypedElementDefinition;
import gaffer.function.AggregateFunction;
import gaffer.function.FilterFunction;
import gaffer.function.IsA;
import gaffer.function.context.ConsumerFunctionContext;
import gaffer.function.context.PassThroughFunctionContext;
import java.util.Arrays;
import java.util.Collections;
import java.util.List;
import java.util.Map;

/**
 * A <code>DataElementDefinition</code> is the representation of a single group in a
 * {@link gaffer.data.elementdefinition.schema.DataSchema}.
 * Each element needs identifiers and can optionally have properties, an aggregator and a validator.
 *
 * @see gaffer.data.elementdefinition.schema.DataElementDefinition.Builder
 * @see gaffer.data.elementdefinition.TypedElementDefinition
 */
public abstract class DataElementDefinition extends TypedElementDefinition {
    private ElementFilter validator;
    private ElementAggregator aggregator;

    /**
     * The <code>TypeStore</code> provides the different element identifier value types and property value types.
     *
     * @see gaffer.data.elementdefinition.TypeStore
     */
    private TypeStore typeStore;

    /**
     * Constructs a <code>DataElementDefinition</code> with a <code>DataElementDefinitionValidator</code> to validate
     * this <code>DataElementDefinition</code>.
     *
     * @see gaffer.data.elementdefinition.schema.DataElementDefinitionValidator
     */
    public DataElementDefinition() {
        super(new DataElementDefinitionValidator());
    }

    /**
     * @return a cloned instance of {@link gaffer.data.element.function.ElementAggregator} fully populated with all the
     * {@link gaffer.function.AggregateFunction}s defined in this
     * {@link gaffer.data.elementdefinition.schema.DataElementDefinition} and also the
     * {@link gaffer.function.AggregateFunction}s defined in the corresponding property value
     * {@link gaffer.data.elementdefinition.Type}s.
     */
    @JsonIgnore
    public ElementAggregator getAggregator() {
        final ElementAggregator fullAggregator = null != aggregator ? aggregator.clone() : new ElementAggregator();
        for (Map.Entry<String, String> entry : getPropertyMap().entrySet()) {
            addTypeAggregateFunctions(fullAggregator, new ElementComponentKey(entry.getKey()), entry.getValue());
        }

        return fullAggregator;
    }

    @JsonSetter("aggregator")
    public void setAggregator(final ElementAggregator aggregator) {
        this.aggregator = aggregator;
    }

    /**
     * @return a cloned instance of {@link gaffer.data.element.function.ElementFilter} fully populated with all the
     * {@link gaffer.function.FilterFunction}s defined in this
     * {@link gaffer.data.elementdefinition.schema.DataElementDefinition} and also the
     * {@link gaffer.function.FilterFunction}s defined in the corresponding identifier and property value
     * {@link gaffer.data.elementdefinition.Type}s.
     */
    @JsonIgnore
    public ElementFilter getValidator() {
        return getValidator(true);
    }

    public ElementFilter getValidator(final boolean includeIsA) {
        final ElementFilter fullValidator = null != validator ? validator.clone() : new ElementFilter();
        for (Map.Entry<IdentifierType, String> entry : getIdentifierMap().entrySet()) {
            final ElementComponentKey key = new ElementComponentKey(entry.getKey());
            if (includeIsA) {
                addIsAFunction(fullValidator, key, entry.getValue());
            }
            addTypeValidatorFunctions(fullValidator, key, entry.getValue());
        }
        for (Map.Entry<String, String> entry : getPropertyMap().entrySet()) {
            final ElementComponentKey key = new ElementComponentKey(entry.getKey());
            if (includeIsA) {
                addIsAFunction(fullValidator, key, entry.getValue());
            }
            addTypeValidatorFunctions(fullValidator, key, entry.getValue());
        }

        return fullValidator;
    }

<<<<<<< HEAD
    @JsonSetter("validator")
    public void setValidator(final ElementFilter validator) {
=======
    private void setValidator(final ElementFilter validator) {
>>>>>>> 4002ed58
        this.validator = validator;
    }

    @SuppressFBWarnings(value = "PZLA_PREFER_ZERO_LENGTH_ARRAYS", justification = "null is only returned when the validator is null")
    @JsonGetter("validateFunctions")
    public ConsumerFunctionContext<ElementComponentKey, FilterFunction>[] getOriginalValidateFunctions() {
        if (null != validator) {
            final List<ConsumerFunctionContext<ElementComponentKey, FilterFunction>> functions = validator.getFunctions();
            return functions.toArray(new ConsumerFunctionContext[functions.size()]);
        }

        return null;
    }

    @JsonSetter("validateFunctions")
    public void addValidateFunctions(final ConsumerFunctionContext<ElementComponentKey, FilterFunction>... functions) {
        if (null == validator) {
            validator = new ElementFilter();
        }
        validator.addFunctions(Arrays.asList(functions));
    }

    @SuppressFBWarnings(value = "PZLA_PREFER_ZERO_LENGTH_ARRAYS", justification = "null is only returned when the aggregator is null")
    @JsonGetter("aggregateFunctions")
    public PassThroughFunctionContext<ElementComponentKey, AggregateFunction>[] getOriginalAggregateFunctions() {
        if (null != aggregator) {
            final List<PassThroughFunctionContext<ElementComponentKey, AggregateFunction>> functions = aggregator.getFunctions();
            return functions.toArray(new PassThroughFunctionContext[functions.size()]);
        }

        return null;
    }

    @JsonSetter("aggregateFunctions")
    public void addAggregateFunctions(final PassThroughFunctionContext<ElementComponentKey, AggregateFunction>... functions) {
        if (null == aggregator) {
            aggregator = new ElementAggregator();
        }
        aggregator.addFunctions(Arrays.asList(functions));
    }

    @JsonIgnore
    public TypeStore getTypeStore() {
        return typeStore;
    }

    public void setTypeStore(final TypeStore typeStore) {
        this.typeStore = typeStore;
    }

    @Override
    public String getIdentifierClassName(final IdentifierType idType) {
        final String classOrTypeName = super.getIdentifierClassName(idType);
        final Type type = getType(classOrTypeName);
        return null != type ? type.getClassString() : classOrTypeName;
    }

    @Override
    public String getPropertyClassName(final String propertyName) {
        final String classOrTypeName = super.getPropertyClassName(propertyName);
        final Type type = getType(classOrTypeName);
        return null != type ? type.getClassString() : classOrTypeName;
    }

    public Class<?> getClassFromClassOrTypeName(final String classOrTypeName) {
        final Type type = getType(classOrTypeName);
        return null != type ? type.getClazz() : getClass(classOrTypeName);
    }

    private Type getType(final String classOrTypeName) {
        return null != typeStore ? typeStore.get(classOrTypeName) : null;
    }

    private void addTypeValidatorFunctions(final ElementFilter fullValidator, final ElementComponentKey key, final String classOrTypeName) {
        final Type type = getType(classOrTypeName);
        if (null != type && null != type.getValidator()) {
            for (ConsumerFunctionContext<ElementComponentKey, FilterFunction> function : type.getValidator().clone().getFunctions()) {
                final List<ElementComponentKey> selection = function.getSelection();
                if (null == selection || selection.isEmpty()) {
                    function.setSelection(Collections.singletonList(key));
                } else if (!selection.contains(key)) {
                    selection.add(key);
                }
                fullValidator.addFunction(function);
            }
        }
    }

    private void addTypeAggregateFunctions(final ElementAggregator aggregator, final ElementComponentKey key, final String typeName) {
        final Type type = getType(typeName);
        if (null != type && null != type.getAggregateFunction()) {
            aggregator.addFunction(new PassThroughFunctionContext<>(type.getAggregateFunction().statelessClone(), Collections.singletonList(key)));
        }
    }

    private void addIsAFunction(final ElementFilter fullValidator, final ElementComponentKey key, final String classOrTypeName) {
        fullValidator.addFunction(
                new ConsumerFunctionContext<ElementComponentKey, FilterFunction>(
                        new IsA(getClassFromClassOrTypeName(classOrTypeName)), Collections.singletonList(key)));
    }

    protected static class Builder extends TypedElementDefinition.Builder {
        public Builder(final DataElementDefinition elDef) {
            super(elDef);
        }

        public Builder validator(final ElementFilter validator) {
            getElementDef().setValidator(validator);
            return this;
        }

        public Builder aggregator(final ElementAggregator aggregator) {
            getElementDef().setAggregator(aggregator);
            return this;
        }

        @Override
        protected DataElementDefinition getElementDef() {
            return (DataElementDefinition) super.getElementDef();
        }
    }
}<|MERGE_RESOLUTION|>--- conflicted
+++ resolved
@@ -120,12 +120,8 @@
         return fullValidator;
     }
 
-<<<<<<< HEAD
     @JsonSetter("validator")
     public void setValidator(final ElementFilter validator) {
-=======
-    private void setValidator(final ElementFilter validator) {
->>>>>>> 4002ed58
         this.validator = validator;
     }
 
