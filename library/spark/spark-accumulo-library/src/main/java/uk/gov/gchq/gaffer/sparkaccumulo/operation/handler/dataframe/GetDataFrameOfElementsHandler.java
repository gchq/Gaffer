/*
 * Copyright 2016-2017 Crown Copyright
 *
 * Licensed under the Apache License, Version 2.0 (the "License");
 * you may not use this file except in compliance with the License.
 * You may obtain a copy of the License at
 *
 *     http://www.apache.org/licenses/LICENSE-2.0
 *
 * Unless required by applicable law or agreed to in writing, software
 * distributed under the License is distributed on an "AS IS" BASIS,
 * WITHOUT WARRANTIES OR CONDITIONS OF ANY KIND, either express or implied.
 * See the License for the specific language governing permissions and
 * limitations under the License.
 */
package uk.gov.gchq.gaffer.sparkaccumulo.operation.handler.dataframe;

import org.apache.spark.sql.Dataset;
import org.apache.spark.sql.Row;

import uk.gov.gchq.gaffer.accumulostore.AccumuloStore;
import uk.gov.gchq.gaffer.operation.OperationException;
import uk.gov.gchq.gaffer.spark.operation.dataframe.GetDataFrameOfElements;
import uk.gov.gchq.gaffer.store.Context;
import uk.gov.gchq.gaffer.store.Store;
import uk.gov.gchq.gaffer.store.operation.handler.OutputOperationHandler;
import uk.gov.gchq.gaffer.store.schema.SchemaEntityDefinition;

import java.util.HashMap;
import java.util.Map;

public class GetDataFrameOfElementsHandler implements OutputOperationHandler<GetDataFrameOfElements, Dataset<Row>> {

    @Override
    public Dataset<Row> doOperation(final GetDataFrameOfElements operation, final Context context,
                                    final Store store) throws OperationException {
        return doOperation(operation, context, (AccumuloStore) store);
    }

    public Dataset<Row> doOperation(final GetDataFrameOfElements operation, final Context context,
                                    final AccumuloStore store) throws OperationException {
        final Map<String, String> operationOptions;
        if (operation.getOptions() != null) {
            operationOptions = operation.getOptions();
        } else {
            operationOptions = new HashMap<>();
        }

<<<<<<< HEAD
        for (final SchemaEntityDefinition entityDef : store.getSchema().getEntities().values()) {
            if (entityDef.containsProperty("vertex")) {
                throw new OperationException("Cannot execute GetDataFrameOfElements" +
                        " when schema contains a property called vertex.");
            }
        }

=======
>>>>>>> ffc22566
        final AccumuloStoreRelation relation = new AccumuloStoreRelation(context,
                operation.getConverters(),
                operation.getView(),
                store,
                operationOptions);
        return relation.sqlContext().baseRelationToDataFrame(relation);
    }

}<|MERGE_RESOLUTION|>--- conflicted
+++ resolved
@@ -24,7 +24,6 @@
 import uk.gov.gchq.gaffer.store.Context;
 import uk.gov.gchq.gaffer.store.Store;
 import uk.gov.gchq.gaffer.store.operation.handler.OutputOperationHandler;
-import uk.gov.gchq.gaffer.store.schema.SchemaEntityDefinition;
 
 import java.util.HashMap;
 import java.util.Map;
@@ -46,16 +45,6 @@
             operationOptions = new HashMap<>();
         }
 
-<<<<<<< HEAD
-        for (final SchemaEntityDefinition entityDef : store.getSchema().getEntities().values()) {
-            if (entityDef.containsProperty("vertex")) {
-                throw new OperationException("Cannot execute GetDataFrameOfElements" +
-                        " when schema contains a property called vertex.");
-            }
-        }
-
-=======
->>>>>>> ffc22566
         final AccumuloStoreRelation relation = new AccumuloStoreRelation(context,
                 operation.getConverters(),
                 operation.getView(),
