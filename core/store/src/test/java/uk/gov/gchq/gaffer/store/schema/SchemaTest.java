--- conflicted
+++ resolved
@@ -44,7 +44,9 @@
 import uk.gov.gchq.koryphe.tuple.binaryoperator.TupleAdaptedBinaryOperator;
 import uk.gov.gchq.koryphe.tuple.predicate.TupleAdaptedPredicate;
 
+import java.io.IOException;
 import java.io.InputStream;
+import java.io.NotSerializableException;
 import java.nio.file.Paths;
 import java.util.Collections;
 import java.util.Date;
@@ -55,1286 +57,12 @@
 import java.util.Set;
 
 import static org.junit.jupiter.api.Assertions.assertArrayEquals;
-<<<<<<< HEAD
-import static org.junit.jupiter.api.Assertions.assertDoesNotThrow;
-=======
->>>>>>> 6c60d867
 import static org.junit.jupiter.api.Assertions.assertEquals;
 import static org.junit.jupiter.api.Assertions.assertFalse;
 import static org.junit.jupiter.api.Assertions.assertNotNull;
 import static org.junit.jupiter.api.Assertions.assertNotSame;
 import static org.junit.jupiter.api.Assertions.assertNull;
 import static org.junit.jupiter.api.Assertions.assertSame;
-<<<<<<< HEAD
-import static org.junit.jupiter.api.Assertions.assertThrows;
-import static org.junit.jupiter.api.Assertions.assertTrue;
-import static org.mockito.Mockito.mock;
-
-public class SchemaTest {
-    public static final String EDGE_DESCRIPTION = "Edge description";
-    public static final String ENTITY_DESCRIPTION = "Entity description";
-    public static final String STRING_TYPE_DESCRIPTION = "String type description";
-    public static final String INTEGER_TYPE_DESCRIPTION = "Integer type description";
-    public static final String TIMESTAMP_TYPE_DESCRIPTION = "Timestamp type description";
-    public static final String DATE_TYPE_DESCRIPTION = "Date type description";
-    public static final String MAP_TYPE_DESCRIPTION = "Map type description";
-
-    private Schema schema = new Schema.Builder().json(StreamUtil.schemas(getClass())).build();
-
-    @Test
-    public void shouldCloneSchema() {
-        // When
-        final Schema clonedSchema = schema.clone();
-
-        // Then - Check they are different instances
-        assertNotSame(schema, clonedSchema);
-        // Check they are equal by comparing the json
-        JsonAssert.assertEquals(schema.toJson(true), clonedSchema.toJson(true));
-    }
-
-    @Test
-    public void shouldDeserialiseAndReserialiseIntoTheSameJson() {
-        //Given
-        final byte[] json1 = schema.toCompactJson();
-        final Schema schema2 = new Schema.Builder().json(json1).build();
-
-        // When
-        final byte[] json2 = schema2.toCompactJson();
-
-        // Then
-        JsonAssert.assertEquals(json1, json2);
-    }
-
-    @Test
-    public void shouldDeserialiseAndReserialiseIntoTheSamePrettyJson() {
-        //Given
-        final byte[] json1 = schema.toJson(true);
-        final Schema schema2 = new Schema.Builder().json(json1).build();
-
-        // When
-        final byte[] json2 = schema2.toJson(true);
-
-        // Then
-        JsonAssert.assertEquals(json1, json2);
-    }
-
-    @Test
-    public void testLoadingSchemaFromJson() {
-        // Edge definitions
-        SchemaElementDefinition edgeDefinition = schema.getEdge(TestGroups.EDGE);
-        assertNotNull(edgeDefinition);
-        assertEquals(EDGE_DESCRIPTION, edgeDefinition.getDescription());
-
-        final Map<String, String> propertyMap = edgeDefinition.getPropertyMap();
-        assertEquals(3, propertyMap.size());
-        assertEquals("prop.string", propertyMap.get(TestPropertyNames.PROP_2));
-        assertEquals("prop.date", propertyMap.get(TestPropertyNames.DATE));
-        assertEquals("timestamp", propertyMap.get(TestPropertyNames.TIMESTAMP));
-
-        assertEquals(Sets.newLinkedHashSet(Collections.singletonList(TestPropertyNames.DATE)),
-                edgeDefinition.getGroupBy());
-
-        // Check validator
-        ElementFilter validator = edgeDefinition.getValidator();
-        List<TupleAdaptedPredicate<String, ?>> valContexts = validator.getComponents();
-        int index = 0;
-
-        TupleAdaptedPredicate<String, ?> tuplePredicate = valContexts.get(index++);
-        assertTupleIs_IsA(tuplePredicate, IdentifierType.SOURCE.name());
-
-        tuplePredicate = valContexts.get(index++);
-        assertTupleIs_IsA(tuplePredicate, IdentifierType.DESTINATION.name());
-
-        tuplePredicate = valContexts.get(index++);
-        assertTupleIs_IsA(tuplePredicate, IdentifierType.DIRECTED.name());
-
-        tuplePredicate = valContexts.get(index++);
-        assertTupleIs_ExampleFilterFunction(tuplePredicate, IdentifierType.DIRECTED.name());
-
-        tuplePredicate = valContexts.get(index++);
-        assertTupleIs_IsA(tuplePredicate, TestPropertyNames.PROP_2);
-
-        tuplePredicate = valContexts.get(index++);
-        assertTupleIs_ExampleFilterFunction(tuplePredicate, TestPropertyNames.PROP_2);
-
-        tuplePredicate = valContexts.get(index++);
-        assertTupleIs_IsA(tuplePredicate, TestPropertyNames.DATE);
-
-        tuplePredicate = valContexts.get(index++);
-        assertTupleIs_IsA(tuplePredicate, TestPropertyNames.TIMESTAMP);
-
-        assertEquals(index, valContexts.size());
-
-        TypeDefinition type = edgeDefinition.getPropertyTypeDef(TestPropertyNames.DATE);
-        assertEquals(Date.class, type.getClazz());
-        assertEquals(DATE_TYPE_DESCRIPTION, type.getDescription());
-        assertNull(type.getSerialiser());
-        assertTrue(type.getAggregateFunction() instanceof ExampleAggregateFunction);
-
-        // Entity definitions
-        SchemaElementDefinition entityDefinition = schema.getEntity(TestGroups.ENTITY);
-        assertNotNull(entityDefinition);
-        assertEquals(ENTITY_DESCRIPTION, entityDefinition.getDescription());
-        assertTrue(entityDefinition.containsProperty(TestPropertyNames.PROP_1));
-        type = entityDefinition.getPropertyTypeDef(TestPropertyNames.PROP_1);
-        assertEquals(0, entityDefinition.getGroupBy().size());
-        assertEquals(STRING_TYPE_DESCRIPTION, type.getDescription());
-        assertEquals(String.class, type.getClazz());
-        assertNull(type.getSerialiser());
-        assertTrue(type.getAggregateFunction() instanceof ExampleAggregateFunction);
-        validator = entityDefinition.getValidator();
-        valContexts = validator.getComponents();
-        index = 0;
-        tuplePredicate = valContexts.get(index++);
-
-        assertTrue(tuplePredicate.getPredicate() instanceof IsXMoreThanY);
-        assertEquals(2, tuplePredicate.getSelection().length);
-        assertEquals(TestPropertyNames.PROP_1, tuplePredicate.getSelection()[0]);
-        assertEquals(TestPropertyNames.VISIBILITY, tuplePredicate.getSelection()[1]);
-
-        tuplePredicate = valContexts.get(index++);
-        assertTupleIs_IsA(tuplePredicate, IdentifierType.VERTEX.name());
-
-        tuplePredicate = valContexts.get(index);
-        assertTupleIs_IsA(tuplePredicate, TestPropertyNames.PROP_1);
-
-
-        final ElementAggregator aggregator = edgeDefinition.getFullAggregator();
-        final List<TupleAdaptedBinaryOperator<String, ?>> aggContexts = aggregator.getComponents();
-        assertEquals(3, aggContexts.size());
-
-        TupleAdaptedBinaryOperator<String, ?> aggContext = aggContexts.get(0);
-        assertTrue(aggContext.getBinaryOperator() instanceof ExampleAggregateFunction);
-        assertEquals(1, aggContext.getSelection().length);
-        assertEquals(TestPropertyNames.PROP_2, aggContext.getSelection()[0]);
-
-        aggContext = aggContexts.get(1);
-        assertTrue(aggContext.getBinaryOperator() instanceof ExampleAggregateFunction);
-        assertEquals(1, aggContext.getSelection().length);
-        assertEquals(TestPropertyNames.DATE, aggContext.getSelection()[0]);
-
-        final TypeDefinition mapTypeDef = schema.getType(TestTypes.PROP_MAP);
-        assertEquals(LinkedHashMap.class, mapTypeDef.getClazz());
-        assertEquals(MAP_TYPE_DESCRIPTION, mapTypeDef.getDescription());
-        final Serialiser serialiser = mapTypeDef.getSerialiser();
-        assertEquals(MapSerialiser.class, serialiser.getClass());
-        final MapSerialiser mapSerialiser = (MapSerialiser) serialiser;
-        assertEquals(StringSerialiser.class, mapSerialiser.getKeySerialiser().getClass());
-        assertEquals(RawLongSerialiser.class, mapSerialiser.getValueSerialiser().getClass());
-        assertNull(mapSerialiser.getMapClass());
-    }
-
-    private void assertTupleIs_IsA(TupleAdaptedPredicate<String, ?> tuplePredicate, final String date) {
-        assertTrue(tuplePredicate.getPredicate() instanceof IsA);
-        assertEquals(1, tuplePredicate.getSelection().length);
-        assertEquals(date, tuplePredicate.getSelection()[0]);
-    }
-
-    private void assertTupleIs_ExampleFilterFunction(TupleAdaptedPredicate<String, ?> tuplePredicate, final String name) {
-        assertTrue(tuplePredicate.getPredicate() instanceof ExampleFilterFunction);
-        assertEquals(1, tuplePredicate.getSelection().length);
-        assertEquals(name, tuplePredicate.getSelection()[0]);
-    }
-
-    @Test
-    public void shouldReturnTrueWhenSchemaHasAggregationEnabled() {
-        final Schema schemaWithAggregators = new Schema.Builder()
-                .entity(TestGroups.ENTITY, new SchemaEntityDefinition.Builder()
-                        .aggregate(true)
-                        .build())
-                .build();
-        assertTrue(schemaWithAggregators.isAggregationEnabled());
-    }
-
-    @Test
-    public void shouldReturnFalseWhenSchemaHasAggregationDisabled() {
-        final Schema schemaNoAggregators = new Schema.Builder()
-                .entity(TestGroups.ENTITY, new SchemaEntityDefinition.Builder()
-                        .aggregate(false)
-                        .build())
-                .build();
-        assertFalse(schemaNoAggregators.isAggregationEnabled());
-    }
-
-    @Test
-    public void createProgramaticSchema() {
-        createSchema();
-    }
-
-    private Schema createSchema() {
-        MapSerialiser mapSerialiser = new MapSerialiser();
-        mapSerialiser.setKeySerialiser(new StringSerialiser());
-        mapSerialiser.setValueSerialiser(new RawLongSerialiser());
-        mapSerialiser.setMapClass(LinkedHashMap.class);
-        return new Schema.Builder()
-                .edge(TestGroups.EDGE, new SchemaEdgeDefinition.Builder()
-                        .source(TestTypes.ID_STRING)
-                        .destination(TestTypes.ID_STRING)
-                        .property(TestPropertyNames.PROP_1, TestTypes.PROP_STRING)
-                        .property(TestPropertyNames.PROP_2, TestTypes.PROP_INTEGER)
-                        .property(TestPropertyNames.TIMESTAMP, TestTypes.TIMESTAMP)
-                        .groupBy(TestPropertyNames.PROP_1)
-                        .description(EDGE_DESCRIPTION)
-                        .validator(new ElementFilter.Builder()
-                                .select(TestPropertyNames.PROP_1)
-                                .execute(new ExampleFilterFunction())
-                                .build())
-                        .build())
-                .entity(TestGroups.ENTITY, new SchemaEntityDefinition.Builder()
-                        .vertex(TestTypes.ID_STRING)
-                        .property(TestPropertyNames.PROP_1, TestTypes.PROP_STRING)
-                        .property(TestPropertyNames.PROP_2, TestTypes.PROP_INTEGER)
-                        .property(TestPropertyNames.TIMESTAMP, TestTypes.TIMESTAMP)
-                        .groupBy(TestPropertyNames.PROP_1)
-                        .description(EDGE_DESCRIPTION)
-                        .validator(new ElementFilter.Builder()
-                                .select(TestPropertyNames.PROP_1)
-                                .execute(new ExampleFilterFunction())
-                                .build())
-                        .build())
-                .type(TestTypes.ID_STRING, new TypeDefinition.Builder()
-                        .clazz(String.class)
-                        .description(STRING_TYPE_DESCRIPTION)
-                        .build())
-                .type(TestTypes.PROP_MAP, new TypeDefinition.Builder()
-                        .description(MAP_TYPE_DESCRIPTION)
-                        .clazz(LinkedHashMap.class)
-                        .serialiser(mapSerialiser)
-                        .build())
-                .type(TestTypes.PROP_STRING, new TypeDefinition.Builder()
-                        .clazz(String.class)
-                        .description(STRING_TYPE_DESCRIPTION)
-                        .build())
-                .type(TestTypes.PROP_INTEGER, new TypeDefinition.Builder()
-                        .clazz(Integer.class)
-                        .description(INTEGER_TYPE_DESCRIPTION)
-                        .build())
-                .type(TestTypes.TIMESTAMP, new TypeDefinition.Builder()
-                        .clazz(Long.class)
-                        .description(TIMESTAMP_TYPE_DESCRIPTION)
-                        .build())
-                .visibilityProperty(TestPropertyNames.VISIBILITY)
-                .timestampProperty(TestPropertyNames.TIMESTAMP)
-                .config("key", "value")
-                .build();
-    }
-
-    @Test
-    public void writeProgramaticSchemaAsJson() throws SchemaException {
-        Schema schema = createSchema();
-        JsonAssert.assertEquals(String.format("{%n" +
-                "  \"edges\" : {%n" +
-                "    \"BasicEdge\" : {%n" +
-                "      \"properties\" : {%n" +
-                "        \"property1\" : \"prop.string\",%n" +
-                "        \"property2\" : \"prop.integer\",%n" +
-                "        \"timestamp\" : \"timestamp\"%n" +
-                "      },%n" +
-                "      \"groupBy\" : [ \"property1\" ],%n" +
-                "      \"description\" : \"Edge description\",%n" +
-                "      \"source\" : \"id.string\",%n" +
-                "      \"destination\" : \"id.string\",%n" +
-                "      \"validateFunctions\" : [ {%n" +
-                "        \"predicate\" : {%n" +
-                "          \"class\" : \"uk.gov.gchq.gaffer.function.ExampleFilterFunction\"%n" +
-                "        },%n" +
-                "        \"selection\" : [ \"property1\" ]%n" +
-                "      } ]%n" +
-                "    }%n" +
-                "  },%n" +
-                "  \"entities\" : {%n" +
-                "    \"BasicEntity\" : {%n" +
-                "      \"properties\" : {%n" +
-                "        \"property1\" : \"prop.string\",%n" +
-                "        \"property2\" : \"prop.integer\",%n" +
-                "        \"timestamp\" : \"timestamp\"%n" +
-                "      },%n" +
-                "      \"groupBy\" : [ \"property1\" ],%n" +
-                "      \"description\" : \"Edge description\",%n" +
-                "      \"vertex\" : \"id.string\",%n" +
-                "      \"validateFunctions\" : [ {%n" +
-                "        \"predicate\" : {%n" +
-                "          \"class\" : \"uk.gov.gchq.gaffer.function.ExampleFilterFunction\"%n" +
-                "        },%n" +
-                "        \"selection\" : [ \"property1\" ]%n" +
-                "      } ]%n" +
-                "    }%n" +
-                "  },%n" +
-                "  \"types\" : {%n" +
-                "    \"id.string\" : {%n" +
-                "      \"description\" : \"String type description\",%n" +
-                "      \"class\" : \"java.lang.String\"%n" +
-                "    },%n" +
-                "    \"prop.map\" : {%n" +
-                "      \"serialiser\" : {%n" +
-                "          \"class\" : \"uk.gov.gchq.gaffer.serialisation.implementation.MapSerialiser\",%n" +
-                "          \"keySerialiser\" : \"uk.gov.gchq.gaffer.serialisation.implementation.StringSerialiser\",%n" +
-                "          \"valueSerialiser\" : \"uk.gov.gchq.gaffer.serialisation.implementation.raw.RawLongSerialiser\",%n" +
-                "          \"mapClass\" : \"java.util.LinkedHashMap\"%n" +
-                "      },%n" +
-                "      \"description\" : \"Map type description\",%n" +
-                "      \"class\" : \"java.util.LinkedHashMap\"%n" +
-                "    },%n" +
-                "    \"prop.string\" : {%n" +
-                "      \"description\" : \"String type description\",%n" +
-                "      \"class\" : \"java.lang.String\"%n" +
-                "    },%n" +
-                "    \"prop.integer\" : {%n" +
-                "      \"description\" : \"Integer type description\",%n" +
-                "      \"class\" : \"java.lang.Integer\"%n" +
-                "    },%n" +
-                "    \"timestamp\" : {%n" +
-                "      \"description\" : \"Timestamp type description\",%n" +
-                "      \"class\" : \"java.lang.Long\"%n" +
-                "    }%n" +
-                "  },%n" +
-                "  \"visibilityProperty\" : \"visibility\",%n" +
-                "  \"timestampProperty\" : \"timestamp\",%n" +
-                "  \"config\" : {\n" +
-                "    \"key\" : \"value\",\n" +
-                "    \"timestampProperty\" : \"timestamp\"\n" +
-                "  }" +
-                "}"), new String(schema.toJson(true)));
-    }
-
-    @Test
-    public void testCorrectSerialiserRetrievableFromConfig() {
-        Schema store = new Schema.Builder()
-                .type(TestTypes.PROP_STRING, new TypeDefinition.Builder()
-                        .clazz(String.class)
-                        .serialiser(new JavaSerialiser())
-                        .build())
-                .edge(TestGroups.EDGE, new SchemaEdgeDefinition.Builder()
-                        .property(TestPropertyNames.PROP_1, TestTypes.PROP_STRING)
-                        .build())
-                .build();
-
-        assertEquals(JavaSerialiser.class,
-                store.getElement(TestGroups.EDGE)
-                        .getPropertyTypeDef(TestPropertyNames.PROP_1)
-                        .getSerialiser()
-                        .getClass());
-    }
-
-    @Test
-    public void testStoreConfigUsableWithSchemaInitialisationAndProgramaticListOfElements() {
-        final SchemaEntityDefinition entityDef = new SchemaEntityDefinition.Builder()
-                .property(TestPropertyNames.PROP_1, TestTypes.PROP_STRING)
-                .build();
-
-        final SchemaEdgeDefinition edgeDef = new SchemaEdgeDefinition.Builder()
-                .property(TestPropertyNames.PROP_2, TestTypes.PROP_STRING)
-                .build();
-
-        final Schema schema = new Schema.Builder()
-                .type(TestTypes.PROP_STRING, String.class)
-                .type(TestTypes.PROP_STRING, Integer.class)
-                .entity(TestGroups.ENTITY, entityDef)
-                .edge(TestGroups.EDGE, edgeDef)
-                .build();
-
-        assertSame(entityDef, schema.getEntity(TestGroups.ENTITY));
-        assertSame(edgeDef, schema.getEdge(TestGroups.EDGE));
-    }
-
-    @Test
-    public void testSchemaConstructedFromInputStream() {
-        final InputStream resourceAsStream = this.getClass().getResourceAsStream(StreamUtil.ELEMENTS_SCHEMA);
-        assertNotNull(resourceAsStream);
-        final Schema deserialisedSchema = new Schema.Builder().json(resourceAsStream).build();
-        assertNotNull(deserialisedSchema);
-
-        assertExpectedSchemaElementsContent(deserialisedSchema);
-    }
-
-    @Test
-    public void testSchemaConstructedFromPath() throws Exception {
-
-        final Schema schema = Schema.fromJson(Paths.get(SchemaTest.class.getResource("/schema").toURI()));
-
-        assertExpectedSchemaElementsContent(schema);
-        assertExpectedSchemaSerialisationContent(schema);
-        assertExpectedSchemaTypesContent(schema);
-    }
-
-    @Test
-    public void testSchemaConstructedByRecursiveDirectoryProcessingOfPath() throws Exception {
-
-        final Schema schemaNested = Schema.fromJson(Paths.get(SchemaTest.class.getResource("/schema-nested").toURI()));
-
-        assertExpectedSchemaElementsContent(schemaNested);
-        assertExpectedSchemaSerialisationContent(schemaNested);
-        assertExpectedSchemaTypesContent(schemaNested);
-
-        final Schema schema = Schema.fromJson(Paths.get(SchemaTest.class.getResource("/schema").toURI()));
-
-        JsonAssert.assertEquals(schema.toCompactJson(), schemaNested.toCompactJson());
-    }
-
-    private void assertExpectedSchemaElementsContent(final Schema schema) {
-
-        final Map<String, SchemaEdgeDefinition> edges = schema.getEdges();
-
-        assertEquals(1, edges.size());
-        final SchemaElementDefinition edgeGroup = edges.get(TestGroups.EDGE);
-        assertEquals(3, edgeGroup.getProperties().size());
-
-        final Map<String, SchemaEntityDefinition> entities = schema.getEntities();
-
-        assertEquals(1, entities.size());
-        final SchemaElementDefinition entityGroup = entities.get(TestGroups.ENTITY);
-        assertEquals(3, entityGroup.getProperties().size());
-
-        assertEquals(TestPropertyNames.VISIBILITY, schema.getVisibilityProperty());
-        assertEquals(TestPropertyNames.TIMESTAMP, schema.getTimestampProperty());
-        assertEquals(2, schema.getConfig().size());
-        assertEquals("value", schema.getConfig("key"));
-        assertEquals(TestPropertyNames.TIMESTAMP, schema.getConfig("timestampProperty"));
-    }
-
-    private void assertExpectedSchemaSerialisationContent(final Schema schema) {
-
-        assertEquals(JavaSerialiser.class, schema.getVertexSerialiser().getClass());
-    }
-
-    private void assertExpectedSchemaTypesContent(final Schema schema) {
-
-        assertEquals(6, schema.getTypes().size());
-    }
-
-    @Test
-    public void shouldBuildSchema() {
-        // Given
-        final Serialiser vertexSerialiser = mock(Serialiser.class);
-
-        // When
-        final Schema schema = new Schema.Builder()
-                .edge(TestGroups.EDGE, new SchemaEdgeDefinition())
-                .entity(TestGroups.ENTITY, new SchemaEntityDefinition())
-                .entity(TestGroups.ENTITY_2, new SchemaEntityDefinition())
-                .edge(TestGroups.EDGE_2, new SchemaEdgeDefinition())
-                .vertexSerialiser(vertexSerialiser)
-                .type(TestTypes.PROP_STRING, String.class)
-                .visibilityProperty(TestPropertyNames.VISIBILITY)
-                .config("key", "value")
-                .build();
-
-        // Then
-        assertEquals(2, schema.getEdges().size());
-        assertNotNull(schema.getEdge(TestGroups.EDGE));
-        assertNotNull(schema.getEdge(TestGroups.EDGE_2));
-
-        assertEquals(2, schema.getEntities().size());
-        assertNotNull(schema.getEntity(TestGroups.ENTITY));
-        assertNotNull(schema.getEntity(TestGroups.ENTITY_2));
-
-        assertEquals(String.class, schema.getType(TestTypes.PROP_STRING).getClazz());
-        assertSame(vertexSerialiser, schema.getVertexSerialiser());
-
-        assertEquals(TestPropertyNames.VISIBILITY, schema.getVisibilityProperty());
-        assertEquals("value", schema.getConfig("key"));
-    }
-
-    @Test
-    public void shouldMergeDifferentSchemas() {
-        // Given
-        final String typeShared = "typeShared";
-        final String type1 = "type1";
-        final String type2 = "type2";
-        final Serialiser vertexSerialiser = mock(Serialiser.class);
-        final Schema schema1 = new Schema.Builder()
-                .edge(TestGroups.EDGE, new SchemaEdgeDefinition.Builder()
-                        .property(TestPropertyNames.PROP_1, type1)
-                        .build())
-                .entity(TestGroups.ENTITY, new SchemaEntityDefinition.Builder()
-                        .property(TestPropertyNames.COUNT, typeShared)
-                        .build())
-                .vertexSerialiser(vertexSerialiser)
-                .type(typeShared, Long.class)
-                .type(type1, Integer.class)
-                .visibilityProperty(TestPropertyNames.VISIBILITY)
-                .config("key1a", "value1a")
-                .config("key1b", "value1b")
-                .build();
-
-        final Schema schema2 = new Schema.Builder()
-                .entity(TestGroups.ENTITY_2, new SchemaEntityDefinition.Builder()
-                        .property(TestPropertyNames.COUNT, typeShared)
-                        .build())
-                .edge(TestGroups.EDGE_2, new SchemaEdgeDefinition.Builder()
-                        .property(TestPropertyNames.PROP_2, type2)
-                        .build())
-                .type(type2, String.class)
-                .type(typeShared, Long.class)
-                .config("key1b", "value1c")
-                .config("key2", "value2")
-                .build();
-
-        // When
-        final Schema mergedSchema = new Schema.Builder()
-                .merge(schema1)
-                .merge(schema1)
-                .merge(schema2)
-                .merge(schema2) // should be able to merge a duplicate schema
-                .build();
-
-        // Then
-        assertEquals(2, mergedSchema.getEdges().size());
-        assertEquals(1, mergedSchema.getEdge(TestGroups.EDGE).getPropertyMap().size());
-        assertEquals(type1, mergedSchema.getEdge(TestGroups.EDGE).getPropertyMap().get(TestPropertyNames.PROP_1));
-        assertEquals(1, mergedSchema.getEdge(TestGroups.EDGE_2).getPropertyMap().size());
-        assertEquals(type2, mergedSchema.getEdge(TestGroups.EDGE_2).getPropertyMap().get(TestPropertyNames.PROP_2));
-
-        assertEquals(2, mergedSchema.getEntities().size());
-        assertEquals(1, mergedSchema.getEntity(TestGroups.ENTITY).getPropertyMap().size());
-        assertEquals(typeShared, mergedSchema.getEntity(TestGroups.ENTITY).getPropertyMap().get(TestPropertyNames.COUNT));
-        assertEquals(1, mergedSchema.getEntity(TestGroups.ENTITY_2).getPropertyMap().size());
-        assertEquals(typeShared, mergedSchema.getEntity(TestGroups.ENTITY_2).getPropertyMap().get(TestPropertyNames.COUNT));
-
-        assertEquals(Integer.class, mergedSchema.getType(type1).getClazz());
-        assertEquals(String.class, mergedSchema.getType(type2).getClazz());
-        assertSame(vertexSerialiser, mergedSchema.getVertexSerialiser());
-        assertEquals(TestPropertyNames.VISIBILITY, mergedSchema.getVisibilityProperty());
-        assertEquals("value1a", mergedSchema.getConfig("key1a"));
-        assertEquals("value1c", mergedSchema.getConfig("key1b"));
-        assertEquals("value2", mergedSchema.getConfig("key2"));
-    }
-
-    @Test
-    public void shouldMergeDifferentSchemasOppositeWayAround() {
-        // Given
-        // Given
-        final String typeShared = "typeShared";
-        final String type1 = "type1";
-        final String type2 = "type2";
-        final Serialiser vertexSerialiser = mock(Serialiser.class);
-        final Schema schema1 = new Schema.Builder()
-                .edge(TestGroups.EDGE, new SchemaEdgeDefinition.Builder()
-                        .property(TestPropertyNames.PROP_1, type1)
-                        .build())
-                .entity(TestGroups.ENTITY, new SchemaEntityDefinition.Builder()
-                        .property(TestPropertyNames.COUNT, typeShared)
-                        .build())
-                .vertexSerialiser(vertexSerialiser)
-                .type(typeShared, Long.class)
-                .type(type1, Integer.class)
-                .visibilityProperty(TestPropertyNames.VISIBILITY)
-                .build();
-
-        final Schema schema2 = new Schema.Builder()
-                .entity(TestGroups.ENTITY_2, new SchemaEntityDefinition.Builder()
-                        .property(TestPropertyNames.COUNT, typeShared)
-                        .build())
-                .edge(TestGroups.EDGE_2, new SchemaEdgeDefinition.Builder()
-                        .property(TestPropertyNames.PROP_2, type2)
-                        .build())
-                .type(type2, String.class)
-                .type(typeShared, Long.class)
-                .build();
-
-        // When
-        final Schema mergedSchema = new Schema.Builder()
-                .merge(schema2)
-                .merge(schema2)
-                .merge(schema1)
-                .merge(schema1) // should be able to merge a duplicate schema
-                .build();
-
-        // Then
-        assertEquals(2, mergedSchema.getEdges().size());
-        assertEquals(1, mergedSchema.getEdge(TestGroups.EDGE).getPropertyMap().size());
-        assertEquals(type1, mergedSchema.getEdge(TestGroups.EDGE).getPropertyMap().get(TestPropertyNames.PROP_1));
-        assertEquals(1, mergedSchema.getEdge(TestGroups.EDGE_2).getPropertyMap().size());
-        assertEquals(type2, mergedSchema.getEdge(TestGroups.EDGE_2).getPropertyMap().get(TestPropertyNames.PROP_2));
-
-        assertEquals(2, mergedSchema.getEntities().size());
-        assertEquals(1, mergedSchema.getEntity(TestGroups.ENTITY).getPropertyMap().size());
-        assertEquals(typeShared, mergedSchema.getEntity(TestGroups.ENTITY).getPropertyMap().get(TestPropertyNames.COUNT));
-        assertEquals(1, mergedSchema.getEntity(TestGroups.ENTITY_2).getPropertyMap().size());
-        assertEquals(typeShared, mergedSchema.getEntity(TestGroups.ENTITY_2).getPropertyMap().get(TestPropertyNames.COUNT));
-
-        assertEquals(Integer.class, mergedSchema.getType(type1).getClazz());
-        assertEquals(String.class, mergedSchema.getType(type2).getClazz());
-        assertSame(vertexSerialiser, mergedSchema.getVertexSerialiser());
-        assertEquals(TestPropertyNames.VISIBILITY, mergedSchema.getVisibilityProperty());
-    }
-
-    @Test
-    public void shouldThrowExceptionWhenMergeSchemasWithASharedEdgeGroup() {
-        // Given
-        final Schema schema1 = new Schema.Builder()
-                .edge(TestGroups.EDGE, new SchemaEdgeDefinition.Builder()
-                        .property(TestPropertyNames.PROP_1, "string")
-                        .build())
-                .build();
-        final Schema schema2 = new Schema.Builder()
-                .edge(TestGroups.EDGE, new SchemaEdgeDefinition.Builder()
-                        .property(TestPropertyNames.PROP_2, "string")
-                        .build())
-                .build();
-
-        // When / Then
-        final Exception exception = assertThrows(SchemaException.class, () -> new Schema.Builder()
-                .merge(schema1)
-                .merge(schema2));
-        final String expected = "Element group properties cannot be defined in different schema parts, " +
-                "they must all be defined in a single schema part. Please fix this group: BasicEdge";
-        assertEquals(expected, exception.getMessage());
-    }
-
-    @Test
-    public void shouldThrowExceptionWhenMergeSchemasWithASharedEntityGroup() {
-        // Given
-        final Schema schema1 = new Schema.Builder()
-                .entity(TestGroups.ENTITY, new SchemaEntityDefinition.Builder()
-                        .property(TestPropertyNames.PROP_1, "string")
-                        .build())
-                .build();
-        final Schema schema2 = new Schema.Builder()
-                .entity(TestGroups.ENTITY, new SchemaEntityDefinition.Builder()
-                        .property(TestPropertyNames.PROP_2, "string")
-                        .build())
-                .build();
-
-        // When / Then
-        final Exception exception = assertThrows(SchemaException.class, () -> new Schema.Builder()
-                .merge(schema1)
-                .merge(schema2));
-        final String expected = "Element group properties cannot be defined in different schema parts, " +
-                "they must all be defined in a single schema part. Please fix this group: BasicEntity";
-        assertEquals(expected, exception.getMessage());
-    }
-
-    @Test
-    public void shouldThrowExceptionWhenMergeSchemasWithConflictingVertexSerialiser() {
-        // Given
-        final Serialiser vertexSerialiser1 = mock(Serialiser.class);
-        final Serialiser vertexSerialiser2 = mock(SerialisationImpl.class);
-        final Schema schema1 = new Schema.Builder()
-                .vertexSerialiser(vertexSerialiser1)
-                .build();
-        final Schema schema2 = new Schema.Builder()
-                .vertexSerialiser(vertexSerialiser2)
-                .build();
-
-        // When / Then
-        final Exception exception = assertThrows(SchemaException.class, () -> new Schema.Builder()
-                .merge(schema1)
-                .merge(schema2)
-                .build());
-        assertTrue(exception.getMessage().contains("Unable to merge schemas. Conflict with vertex serialiser"));
-    }
-
-    @Test
-    public void shouldThrowExceptionWhenMergeSchemasWithConflictingVisibility() {
-        // Given
-        final Schema schema1 = new Schema.Builder()
-                .visibilityProperty(TestPropertyNames.VISIBILITY)
-                .build();
-        final Schema schema2 = new Schema.Builder()
-                .visibilityProperty(TestPropertyNames.COUNT)
-                .build();
-
-        // When / Then
-        final Exception exception = assertThrows(SchemaException.class, () -> new Schema.Builder()
-                .merge(schema1)
-                .merge(schema2)
-                .build());
-        final String expected = "Unable to merge schemas. Conflict with visibility property, options are: visibility and count";
-        assertEquals(expected, exception.getMessage());
-    }
-
-    @Test
-    public void shouldNotRemoveMissingParentsWhenExpanded() {
-        // When
-        final Schema schema = new Schema.Builder()
-                .edge(TestGroups.EDGE_2, new SchemaEdgeDefinition.Builder()
-                        .parents(TestGroups.EDGE)
-                        .build())
-                .build();
-
-        // Then
-        assertArrayEquals(new String[] {TestGroups.EDGE}, schema.getEdge(TestGroups.EDGE_2)
-                .getParents()
-                .toArray());
-    }
-
-    @Test
-    public void shouldInheritIdentifiersFromParents() {
-        // When
-        final Schema schema = new Schema.Builder()
-                .edge(TestGroups.EDGE, new SchemaEdgeDefinition.Builder()
-                        .source("string")
-                        .destination("int")
-                        .build())
-                .edge(TestGroups.EDGE_2, new SchemaEdgeDefinition.Builder()
-                        .parents(TestGroups.EDGE)
-                        .destination("long")
-                        .directed("true")
-                        .build())
-                .merge(new Schema.Builder()
-                        .edge(TestGroups.EDGE_3, new SchemaEdgeDefinition.Builder()
-                                .parents(TestGroups.EDGE_2, TestGroups.EDGE)
-                                .source("date")
-                                .build())
-                        .build())
-                .build();
-
-        // Then
-        final SchemaEdgeDefinition childEdge1 = schema.getEdge(TestGroups.EDGE);
-        assertEquals("string", childEdge1.getSource());
-        assertEquals("int", childEdge1.getDestination());
-        assertNull(childEdge1.getDirected());
-
-        final SchemaEdgeDefinition childEdge2 = schema.getEdge(TestGroups.EDGE_2);
-        assertEquals("string", childEdge2.getSource());
-        assertEquals("long", childEdge2.getDestination());
-        assertEquals("true", childEdge2.getDirected());
-
-        final SchemaEdgeDefinition childEdge3 = schema.getEdge(TestGroups.EDGE_3);
-        assertEquals("date", childEdge3.getSource());
-        assertEquals("int", childEdge3.getDestination());
-        assertEquals("true", childEdge3.getDirected());
-    }
-
-    @Test
-    public void shouldInheritPropertiesFromParentsInOrderFromJson() {
-        // When
-        final Schema schema = new Schema.Builder()
-                .json(StreamUtil.openStream(getClass(), "schemaWithParents.json"))
-                .build();
-
-        // Then
-        // Check edges
-        assertArrayEquals(new String[] {
-                        TestPropertyNames.PROP_1,
-                        TestPropertyNames.PROP_2,
-                        TestPropertyNames.PROP_3,
-                        TestPropertyNames.PROP_4},
-                schema.getEdge(TestGroups.EDGE_4).getProperties().toArray());
-
-        // Check order of properties and overrides is from order of parents
-        assertArrayEquals(new String[] {
-                        TestPropertyNames.PROP_1,
-                        TestPropertyNames.PROP_2,
-                        TestPropertyNames.PROP_3,
-                        TestPropertyNames.PROP_4,
-                        TestPropertyNames.PROP_5},
-                schema.getEdge(TestGroups.EDGE_5).getProperties().toArray());
-
-        assertEquals("A parent edge with a single property", schema.getEdge(TestGroups.EDGE).getDescription());
-        assertEquals("An edge that should have properties: 1, 2, 3, 4 and 5", schema.getEdge(TestGroups.EDGE_5).getDescription());
-        assertArrayEquals(new String[] {TestPropertyNames.PROP_1}, schema.getEdge(TestGroups.EDGE).getGroupBy().toArray());
-        assertArrayEquals(new String[] {TestPropertyNames.PROP_4}, schema.getEdge(TestGroups.EDGE_5).getGroupBy().toArray());
-
-        // Check entities
-        assertArrayEquals(new String[] {
-                        TestPropertyNames.PROP_1,
-                        TestPropertyNames.PROP_2,
-                        TestPropertyNames.PROP_3,
-                        TestPropertyNames.PROP_4},
-                schema.getEntity(TestGroups.ENTITY_4)
-                        .getProperties()
-                        .toArray());
-
-        // Check order of properties and overrides is from order of parents
-        assertArrayEquals(new String[] {
-                        TestPropertyNames.PROP_1,
-                        TestPropertyNames.PROP_2,
-                        TestPropertyNames.PROP_3,
-                        TestPropertyNames.PROP_4,
-                        TestPropertyNames.PROP_5},
-                schema.getEntity(TestGroups.ENTITY_5)
-                        .getProperties()
-                        .toArray());
-
-        assertEquals("A parent entity with a single property", schema.getEntity(TestGroups.ENTITY).getDescription());
-        assertEquals("An entity that should have properties: 1, 2, 3, 4 and 5", schema.getEntity(TestGroups.ENTITY_5).getDescription());
-        assertArrayEquals(new String[] {TestPropertyNames.PROP_1}, schema.getEntity(TestGroups.ENTITY).getGroupBy().toArray());
-        assertArrayEquals(new String[] {TestPropertyNames.PROP_4}, schema.getEntity(TestGroups.ENTITY_5).getGroupBy().toArray());
-    }
-
-    @Test
-    public void shouldInheritPropertiesFromParentsInOrder() {
-        // When
-        final Schema schema = new Schema.Builder()
-                .edge(TestGroups.EDGE, new SchemaEdgeDefinition.Builder()
-                        .property(TestPropertyNames.PROP_1, "prop.string")
-                        .build())
-                .edge(TestGroups.EDGE_2, new SchemaEdgeDefinition.Builder()
-                        .property(TestPropertyNames.PROP_2, "prop.string2")
-                        .build())
-                .edge(TestGroups.EDGE_3, new SchemaEdgeDefinition.Builder()
-                        .parents(TestGroups.EDGE, TestGroups.EDGE_2)
-                        .property(TestPropertyNames.PROP_3, "prop.string3")
-                        .build())
-                .edge(TestGroups.EDGE_4, new SchemaEdgeDefinition.Builder()
-                        .parents(TestGroups.EDGE_3)
-                        .property(TestPropertyNames.PROP_4, "prop.string4")
-                        .build())
-                .edge(TestGroups.EDGE_5, new SchemaEdgeDefinition.Builder()
-                        .parents(TestGroups.EDGE_4)
-                        .property(TestPropertyNames.PROP_5, "prop.string5")
-                        .build())
-                .build();
-
-
-        // Then
-        assertArrayEquals(new String[] {
-                        TestPropertyNames.PROP_1,
-                        TestPropertyNames.PROP_2,
-                        TestPropertyNames.PROP_3,
-                        TestPropertyNames.PROP_4},
-                schema.getEdge(TestGroups.EDGE_4).getProperties().toArray());
-
-        // Then - check order of properties and overrides is from order of parents
-        assertArrayEquals(new String[] {
-                        TestPropertyNames.PROP_1,
-                        TestPropertyNames.PROP_2,
-                        TestPropertyNames.PROP_3,
-                        TestPropertyNames.PROP_4,
-                        TestPropertyNames.PROP_5},
-                schema.getEdge(TestGroups.EDGE_5).getProperties().toArray());
-    }
-
-    @Test
-    public void shouldThrowExceptionIfPropertyExistsInParentAndChild() {
-        // When / Then
-        assertThrows(SchemaException.class, () -> new Schema.Builder()
-                .edge(TestGroups.EDGE, new SchemaEdgeDefinition.Builder()
-                        .property(TestPropertyNames.PROP_1, "prop.string")
-                        .property(TestPropertyNames.PROP_2, "prop.integer")
-                        .build())
-                .edge(TestGroups.EDGE_2, new SchemaEdgeDefinition.Builder()
-                        .parents(TestGroups.EDGE)
-                        .property(TestPropertyNames.PROP_1, "prop.string.changed")
-                        .build())
-                .build());
-    }
-
-    @Test
-    public void shouldOverrideInheritedParentGroupBy() {
-        // When
-        final Schema schema = new Schema.Builder()
-                .edge(TestGroups.EDGE, new SchemaEdgeDefinition.Builder()
-                        .property(TestPropertyNames.PROP_1, "prop.string")
-                        .property(TestPropertyNames.PROP_2, "prop.integer")
-                        .groupBy(TestPropertyNames.PROP_1)
-                        .build())
-                .edge(TestGroups.EDGE_2, new SchemaEdgeDefinition.Builder()
-                        .groupBy(TestPropertyNames.PROP_2)
-                        .parents(TestGroups.EDGE)
-                        .build())
-                .build();
-
-        // Then
-        assertArrayEquals(new String[] {TestPropertyNames.PROP_2},
-                schema.getEdge(TestGroups.EDGE_2).getGroupBy().toArray());
-    }
-
-    @Test
-    public void shouldOverrideInheritedParentDescriptionWhenSet() {
-        // When
-        final Schema schema = new Schema.Builder()
-                .edge(TestGroups.EDGE, new SchemaEdgeDefinition.Builder()
-                        .property(TestPropertyNames.PROP_1, "prop.string")
-                        .property(TestPropertyNames.PROP_2, "prop.integer")
-                        .groupBy(TestPropertyNames.PROP_1)
-                        .description("A description")
-                        .build())
-                .edge(TestGroups.EDGE_2, new SchemaEdgeDefinition.Builder()
-                        .parents(TestGroups.EDGE)
-                        .description("A new description")
-                        .build())
-                .build();
-
-        // Then
-        assertEquals("A new description", schema.getEdge(TestGroups.EDGE_2).getDescription());
-    }
-
-    @Test
-    public void shouldNotOverrideInheritedParentDescriptionWhenNotSet() {
-        // When
-        final Schema schema = new Schema.Builder()
-                .edge(TestGroups.EDGE, new SchemaEdgeDefinition.Builder()
-                        .property(TestPropertyNames.PROP_1, "prop.string")
-                        .property(TestPropertyNames.PROP_2, "prop.integer")
-                        .groupBy(TestPropertyNames.PROP_1)
-                        .description("A description")
-                        .build())
-                .edge(TestGroups.EDGE_2, new SchemaEdgeDefinition.Builder()
-                        .parents(TestGroups.EDGE)
-                        .build())
-                .build();
-
-        // Then
-        assertEquals("A description", schema.getEdge(TestGroups.EDGE_2).getDescription());
-    }
-
-    @Test
-    public void shouldOverrideInheritedParentGroupByWhenSet() {
-        // When
-        final Schema schema = new Schema.Builder()
-                .edge(TestGroups.EDGE, new SchemaEdgeDefinition.Builder()
-                        .property(TestPropertyNames.PROP_1, "prop.string")
-                        .property(TestPropertyNames.PROP_2, "prop.integer")
-                        .groupBy(TestPropertyNames.PROP_1)
-                        .build())
-                .edge(TestGroups.EDGE_2, new SchemaEdgeDefinition.Builder()
-                        .parents(TestGroups.EDGE)
-                        .groupBy(TestPropertyNames.PROP_2)
-                        .build())
-                .build();
-
-        // Then
-        assertArrayEquals(new String[] {TestPropertyNames.PROP_2},
-                schema.getEdge(TestGroups.EDGE_2).getGroupBy().toArray());
-    }
-
-    @Test
-    public void shouldNotOverrideInheritedParentGroupByWhenEmpty() {
-        // When
-        final Schema schema = new Schema.Builder()
-                .edge(TestGroups.EDGE, new SchemaEdgeDefinition.Builder()
-                        .property(TestPropertyNames.PROP_1, "prop.string")
-                        .property(TestPropertyNames.PROP_2, "prop.integer")
-                        .groupBy(TestPropertyNames.PROP_1)
-                        .build())
-                .edge(TestGroups.EDGE_2, new SchemaEdgeDefinition.Builder()
-                        .groupBy()
-                        .parents(TestGroups.EDGE)
-                        .build())
-                .build();
-
-        // Then
-        assertArrayEquals(new String[] {TestPropertyNames.PROP_1},
-                schema.getEdge(TestGroups.EDGE_2).getGroupBy().toArray());
-    }
-
-    @Test
-    public void shouldNotOverrideInheritedParentGroupByWhenNotSet() {
-        // When
-        final Schema schema = new Schema.Builder()
-                .edge(TestGroups.EDGE, new SchemaEdgeDefinition.Builder()
-                        .property(TestPropertyNames.PROP_1, "prop.string")
-                        .property(TestPropertyNames.PROP_2, "prop.integer")
-                        .groupBy(TestPropertyNames.PROP_1)
-                        .build())
-                .edge(TestGroups.EDGE_2, new SchemaEdgeDefinition.Builder()
-                        .parents(TestGroups.EDGE)
-                        .build())
-                .build();
-
-        // Then
-        assertArrayEquals(new String[] {TestPropertyNames.PROP_1},
-                schema.getEdge(TestGroups.EDGE_2).getGroupBy().toArray());
-    }
-
-    @Test
-    public void shouldNotOverrideGroupByWhenMergingAndItIsNotSet() {
-        // When
-        final Schema schema = new Schema.Builder()
-                .edge(TestGroups.EDGE, new SchemaEdgeDefinition.Builder()
-                        .property(TestPropertyNames.PROP_1, "prop.string")
-                        .property(TestPropertyNames.PROP_2, "prop.integer")
-                        .groupBy(TestPropertyNames.PROP_1)
-                        .build())
-                .merge(new Schema.Builder()
-                        .edge(TestGroups.EDGE, new SchemaEdgeDefinition.Builder()
-                                .build())
-                        .build())
-                .build();
-
-        // Then
-        assertArrayEquals(new String[] {TestPropertyNames.PROP_1},
-                schema.getEdge(TestGroups.EDGE).getGroupBy().toArray());
-    }
-
-    @Test
-    public void shouldNotOverrideGroupByWhenMergingAndItIsEmpty() {
-        // When
-        final Schema schema = new Schema.Builder()
-                .edge(TestGroups.EDGE, new SchemaEdgeDefinition.Builder()
-                        .property(TestPropertyNames.PROP_1, "prop.string")
-                        .property(TestPropertyNames.PROP_2, "prop.integer")
-                        .groupBy(TestPropertyNames.PROP_1)
-                        .build())
-                .merge(new Schema.Builder()
-                        .edge(TestGroups.EDGE, new SchemaEdgeDefinition.Builder()
-                                .groupBy()
-                                .build())
-                        .build())
-                .build();
-
-        // Then
-        assertArrayEquals(new String[] {TestPropertyNames.PROP_1},
-                schema.getEdge(TestGroups.EDGE).getGroupBy().toArray());
-    }
-
-    @Test
-    public void shouldSerialiseToCompactJson() {
-        // Given - schema loaded from file
-
-        // When
-        final String compactJson = new String(schema.toCompactJson());
-
-        // Then - no description fields or new lines
-        assertFalse(compactJson.contains("description"));
-        assertFalse(compactJson.contains(String.format("%n")));
-    }
-
-    @Test
-    public void shouldGetAllGroups() {
-        // Given - schema loaded from file
-
-        // When
-        final Set<String> groups = schema.getGroups();
-
-        // Then
-        final Set<String> allGroups = new HashSet<>(schema.getEntityGroups());
-        allGroups.addAll(schema.getEdgeGroups());
-
-        assertEquals(allGroups, groups);
-    }
-
-    @Test
-    public void shouldReturnTrueWhenSchemaHasValidatorEntityFilters() {
-        // Given
-        final Schema schema = new Schema.Builder()
-                .entity(TestGroups.ENTITY, new SchemaEntityDefinition.Builder()
-                        .validator(new ElementFilter.Builder()
-                                .select(TestPropertyNames.PROP_1)
-                                .execute(new Exists())
-                                .build())
-                        .build())
-                .edge(TestGroups.EDGE, new SchemaEdgeDefinition())
-                .build();
-
-        // When
-        final boolean result = schema.hasValidation();
-
-        // Then
-        assertTrue(result);
-    }
-
-    @Test
-    public void shouldReturnTrueWhenSchemaHasValidatorEntityPropertyFilters() {
-        // Given
-        final Schema schema = new Schema.Builder()
-                .entity(TestGroups.ENTITY, new SchemaEntityDefinition.Builder()
-                        .property(TestPropertyNames.PROP_1, "str")
-                        .build())
-                .type("str", new TypeDefinition.Builder()
-                        .validateFunctions(new Exists())
-                        .build())
-                .edge(TestGroups.EDGE, new SchemaEdgeDefinition())
-                .build();
-
-        // When
-        final boolean result = schema.hasValidation();
-
-        // Then
-        assertTrue(result);
-    }
-
-    @Test
-    public void shouldReturnTrueWhenSchemaHasValidatorEntityIdentifierFilters() {
-        // Given
-        final Schema schema = new Schema.Builder()
-                .entity(TestGroups.ENTITY, new SchemaEntityDefinition.Builder()
-                        .vertex("str")
-                        .build())
-                .type("str", new TypeDefinition.Builder()
-                        .validateFunctions(new Exists())
-                        .build())
-                .edge(TestGroups.EDGE, new SchemaEdgeDefinition())
-                .build();
-
-        // When
-        final boolean result = schema.hasValidation();
-
-        // Then
-        assertTrue(result);
-    }
-
-    @Test
-    public void shouldReturnTrueWhenSchemaHasValidatorEdgeFilters() {
-        // Given
-        final Schema schema = new Schema.Builder()
-                .edge(TestGroups.EDGE, new SchemaEdgeDefinition.Builder()
-                        .validator(new ElementFilter.Builder()
-                                .select(TestPropertyNames.PROP_1)
-                                .execute(new Exists())
-                                .build())
-                        .build())
-                .edge(TestGroups.ENTITY, new SchemaEdgeDefinition())
-                .build();
-
-        // When
-        final boolean result = schema.hasValidation();
-
-        // Then
-        assertTrue(result);
-    }
-
-    @Test
-    public void shouldReturnTrueWhenSchemaHasValidatorEdgePropertyFilters() {
-        // Given
-        final Schema schema = new Schema.Builder()
-                .edge(TestGroups.EDGE, new SchemaEdgeDefinition.Builder()
-                        .property(TestPropertyNames.PROP_1, "str")
-                        .build())
-                .type("str", new TypeDefinition.Builder()
-                        .validateFunctions(new Exists())
-                        .build())
-                .edge(TestGroups.ENTITY, new SchemaEdgeDefinition())
-                .build();
-
-        // When
-        final boolean result = schema.hasValidation();
-
-        // Then
-        assertTrue(result);
-    }
-
-    @Test
-    public void shouldReturnTrueWhenSchemaHasValidatorEdgeIdentifierFilters() {
-        // Given
-        final Schema schema = new Schema.Builder()
-                .edge(TestGroups.EDGE, new SchemaEdgeDefinition.Builder()
-                        .source("str")
-                        .destination("dest")
-                        .build())
-                .type("str", new TypeDefinition.Builder()
-                        .validateFunctions(new Exists())
-                        .build())
-                .edge(TestGroups.EDGE_2, new SchemaEdgeDefinition.Builder()
-                        .source("src")
-                        .destination("dest")
-                        .build())
-                .build();
-
-        // When
-        final boolean result = schema.hasValidation();
-
-        // Then
-        assertTrue(result);
-    }
-
-    @Test
-    public void shouldReturnFalseWhenSchemaHasNullValidatorEdgeFilters() {
-        // Given
-        final Schema schema = new Schema.Builder()
-                .edge(TestGroups.EDGE, new SchemaEdgeDefinition.Builder()
-                        .validator(null)
-                        .build())
-                .build();
-
-        // When
-        final boolean result = schema.hasValidation();
-
-        // Then
-        assertFalse(result);
-    }
-
-    @Test
-    public void shouldReturnFalseWhenSchemaHasEmptyValidatorEdgeFilters() {
-        // Given
-        final Schema schema = new Schema.Builder()
-                .edge(TestGroups.EDGE, new SchemaEdgeDefinition.Builder()
-                        .validator(new ElementFilter.Builder()
-                                .build())
-                        .build())
-                .build();
-
-        // When
-        final boolean result = schema.hasValidation();
-
-        // Then
-        assertFalse(result);
-    }
-
-    @Test
-    public void shouldThrowExceptionWhenEdgeGroupIsInvalid() {
-        // Given
-        final SchemaEdgeDefinition edgeDef = new SchemaEdgeDefinition();
-        final String invalidGroupString = "invalidGroup-@?";
-
-        // When / Then
-        final Exception exception = assertThrows(IllegalArgumentException.class, () -> new Schema.Builder()
-                .edge(invalidGroupString, edgeDef)
-                .build());
-        assertEquals("Group is invalid: invalidGroup-@?, it must match regex: [a-zA-Z0-9|-]*", exception.getMessage());
-    }
-
-    @Test
-    public void shouldBuildSchemaWhenEdgeGroupIsValid() {
-        // Given
-        final SchemaEdgeDefinition edgeDef = new SchemaEdgeDefinition();
-        final String validGroupString = "val1dGr0up||";
-
-        // When
-        assertDoesNotThrow(() -> new Schema.Builder()
-                .edge(validGroupString, edgeDef)
-                .build());
-    }
-
-    @Test
-    public void shouldThrowExceptionWhenEntityGroupIsInvalid() {
-        // Given
-        final SchemaEntityDefinition entityDef = new SchemaEntityDefinition();
-        final String invalidGroupString = "invalidGroup-@?";
-
-        // When / Then
-        final Exception exception = assertThrows(IllegalArgumentException.class, () -> new Schema.Builder()
-                .entity(invalidGroupString, entityDef)
-                .build());
-        assertEquals("Group is invalid: invalidGroup-@?, it must match regex: [a-zA-Z0-9|-]*", exception.getMessage());
-    }
-
-    @Test
-    public void shouldBuildSchemaWhenEntityGroupIsValid() {
-        // Given
-        final SchemaEntityDefinition entityDef = new SchemaEntityDefinition();
-        final String validGroupString = "val1dGr0up||";
-
-        // When
-        assertDoesNotThrow(() -> new Schema.Builder()
-                .entity(validGroupString, entityDef)
-                .build());
-    }
-
-    @Test
-    public void shouldThrowExceptionWhenEdgePropertyIsInvalid() {
-        // When / Then
-        final Exception exception = assertThrows(IllegalArgumentException.class, () -> new Schema.Builder()
-                .edge(TestGroups.EDGE, new SchemaEdgeDefinition.Builder()
-                        .property("invalidPropName{@3#", "str")
-                        .build()));
-        assertEquals("Property is invalid: invalidPropName{@3#, it must match regex: [a-zA-Z0-9|-]*", exception.getMessage());
-    }
-
-    @Test
-    public void shouldBuildSchemaWhenEdgePropertyisValid() {
-        // Given
-        final SchemaEdgeDefinition edgeDef = new SchemaEdgeDefinition.Builder()
-                .property("val1dPr0perty||", "str")
-                .build();
-
-        // When
-        assertDoesNotThrow(() -> new Schema.Builder()
-                .edge(TestGroups.EDGE, edgeDef));
-    }
-
-    @Test
-    public void shouldThrowExceptionWhenEntityPropertyIsInvalid() {
-        final Exception exception = assertThrows(IllegalArgumentException.class, () -> new Schema.Builder()
-                .entity(TestGroups.ENTITY, new SchemaEntityDefinition.Builder()
-                        .property("invalidPropName{@3#", "str")
-                        .build()));
-        assertEquals("Property is invalid: invalidPropName{@3#, it must match regex: [a-zA-Z0-9|-]*", exception.getMessage());
-    }
-=======
 import static org.junit.jupiter.api.Assertions.assertTrue;
 import static org.junit.jupiter.api.Assertions.fail;
 import static org.mockito.Mockito.mock;
@@ -1860,7 +588,6 @@
                 assertSame(vertexSerialiser, mergedSchema.getVertexSerialiser());
                 assertEquals(TestPropertyNames.VISIBILITY, mergedSchema.getVisibilityProperty());
         }
->>>>>>> 6c60d867
 
         @Test
         public void shouldThrowExceptionWhenMergeSchemasWithASharedEdgeGroup() {
@@ -1887,12 +614,6 @@
                 }
         }
 
-<<<<<<< HEAD
-        // When / Then
-        assertDoesNotThrow(() -> new Schema.Builder()
-                .entity(TestGroups.ENTITY, entityDef));
-    }
-=======
         @Test
         public void shouldThrowExceptionWhenMergeSchemasWithASharedEntityGroup() {
                 // Given
@@ -1934,7 +655,6 @@
                         assertTrue(e.getMessage().contains("vertex serialiser"));
                 }
         }
->>>>>>> 6c60d867
 
         @Test
         public void shouldThrowExceptionWhenMergeSchemasWithConflictingVisibility() {
@@ -1959,11 +679,6 @@
                                                 new SchemaEdgeDefinition.Builder().parents(TestGroups.EDGE).build())
                                 .build();
 
-<<<<<<< HEAD
-        // When / Then
-        assertDoesNotThrow(() -> graphLibrary.addSchema("TEST_SCHEMA_ID_merged", schema));
-    }
-=======
                 // Then
                 assertArrayEquals(new String[] {TestGroups.EDGE}, schema.getEdge(TestGroups.EDGE_2).getParents().toArray());
         }
@@ -1999,7 +714,6 @@
                 assertEquals("int", childEdge3.getDestination());
                 assertEquals("true", childEdge3.getDirected());
         }
->>>>>>> 6c60d867
 
         @Test
         public void shouldInheritPropertiesFromParentsInOrderFromJson() {
@@ -2048,10 +762,6 @@
                                 schema.getEntity(TestGroups.ENTITY_5).getGroupBy().toArray());
         }
 
-<<<<<<< HEAD
-    private static class SerialisationImpl implements ToBytesSerialiser<Object> {
-        private static final long serialVersionUID = 5055359689222968046L;
-=======
         @Test
         public void shouldInheritPropertiesFromParentsInOrder() {
                 // When
@@ -2080,7 +790,6 @@
                                 TestPropertyNames.PROP_3, TestPropertyNames.PROP_4, TestPropertyNames.PROP_5},
                                 schema.getEdge(TestGroups.EDGE_5).getProperties().toArray());
         }
->>>>>>> 6c60d867
 
         @Test
         public void shouldThrowExceptionIfPropertyExistsInParentAndChild() {
@@ -2102,11 +811,6 @@
                 }
         }
 
-<<<<<<< HEAD
-        @Override
-        public byte[] serialise(final Object object) {
-            return new byte[0];
-=======
         @Test
         public void shouldOverrideInheritedParentGroupBy() {
                 // When
@@ -2121,7 +825,6 @@
                 // Then
                 assertArrayEquals(new String[] {TestPropertyNames.PROP_2},
                                 schema.getEdge(TestGroups.EDGE_2).getGroupBy().toArray());
->>>>>>> 6c60d867
         }
 
         @Test
@@ -2139,11 +842,6 @@
                 assertEquals("A new description", schema.getEdge(TestGroups.EDGE_2).getDescription());
         }
 
-<<<<<<< HEAD
-        @Override
-        public Object deserialiseEmpty() {
-            return null;
-=======
         @Test
         public void shouldNotOverrideInheritedParentDescriptionWhenNotSet() {
                 // When
@@ -2157,7 +855,6 @@
 
                 // Then
                 assertEquals("A description", schema.getEdge(TestGroups.EDGE_2).getDescription());
->>>>>>> 6c60d867
         }
 
         @Test
