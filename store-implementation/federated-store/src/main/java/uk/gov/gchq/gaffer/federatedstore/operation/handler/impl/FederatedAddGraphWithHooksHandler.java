/*
 * Copyright 2018 Crown Copyright
 *
 * Licensed under the Apache License, Version 2.0 (the "License");
 * you may not use this file except in compliance with the License.
 * You may obtain a copy of the License at
 *
 *     http://www.apache.org/licenses/LICENSE-2.0
 *
 * Unless required by applicable law or agreed to in writing, software
 * distributed under the License is distributed on an "AS IS" BASIS,
 * WITHOUT WARRANTIES OR CONDITIONS OF ANY KIND, either express or implied.
 * See the License for the specific language governing permissions and
 * limitations under the License.
 */

package uk.gov.gchq.gaffer.federatedstore.operation.handler.impl;

import uk.gov.gchq.gaffer.federatedstore.operation.AddGraphWithHooks;
import uk.gov.gchq.gaffer.federatedstore.operation.handler.FederatedAddGraphHandlerParent;
import uk.gov.gchq.gaffer.graph.Graph;
import uk.gov.gchq.gaffer.graph.GraphDelegate;
import uk.gov.gchq.gaffer.store.Store;

/**
 * A handler for {@link AddGraphWithHooks} operation for the FederatedStore.
 *
 * @see FederatedAddGraphHandlerParent
 * @see GraphDelegate
 */
public class FederatedAddGraphWithHooksHandler extends FederatedAddGraphHandlerParent<AddGraphWithHooks> {
    @Override
    protected Graph _makeGraph(final AddGraphWithHooks operation, final Store store) {
        return new GraphDelegate.Builder()
                .store(store)
                .graphId(operation.getGraphId())
                .schema(operation.getSchema())
                .storeProperties(operation.getStoreProperties())
<<<<<<< HEAD
                .parentSchemaIds(operation.getParentSchemaIds())
                .parentStorePropertiesId(operation.getParentPropertiesId())
                .hooks(operation.getHooks())
=======
                .hooks(operation.getHooks())
                .parentSchemaIds(operation.getParentSchemaIds())
                .parentStorePropertiesId(operation.getParentPropertiesId())
>>>>>>> 85cff543
                .build();
    }
}<|MERGE_RESOLUTION|>--- conflicted
+++ resolved
@@ -19,7 +19,7 @@
 import uk.gov.gchq.gaffer.federatedstore.operation.AddGraphWithHooks;
 import uk.gov.gchq.gaffer.federatedstore.operation.handler.FederatedAddGraphHandlerParent;
 import uk.gov.gchq.gaffer.graph.Graph;
-import uk.gov.gchq.gaffer.graph.GraphDelegate;
+import uk.gov.gchq.gaffer.operation.export.graph.handler.GraphDelegate;
 import uk.gov.gchq.gaffer.store.Store;
 
 /**
@@ -36,15 +36,9 @@
                 .graphId(operation.getGraphId())
                 .schema(operation.getSchema())
                 .storeProperties(operation.getStoreProperties())
-<<<<<<< HEAD
                 .parentSchemaIds(operation.getParentSchemaIds())
                 .parentStorePropertiesId(operation.getParentPropertiesId())
                 .hooks(operation.getHooks())
-=======
-                .hooks(operation.getHooks())
-                .parentSchemaIds(operation.getParentSchemaIds())
-                .parentStorePropertiesId(operation.getParentPropertiesId())
->>>>>>> 85cff543
                 .build();
     }
 }