/*
 * Copyright 2017-2020 Crown Copyright
 *
 * Licensed under the Apache License, Version 2.0 (the "License");
 * you may not use this file except in compliance with the License.
 * You may obtain a copy of the License at
 *
 *     http://www.apache.org/licenses/LICENSE-2.0
 *
 * Unless required by applicable law or agreed to in writing, software
 * distributed under the License is distributed on an "AS IS" BASIS,
 * WITHOUT WARRANTIES OR CONDITIONS OF ANY KIND, either express or implied.
 * See the License for the specific language governing permissions and
 * limitations under the License.
 */

package uk.gov.gchq.gaffer.graph.hook;

import com.google.common.collect.Lists;

import org.apache.commons.io.IOUtils;
import org.junit.jupiter.api.Test;

import uk.gov.gchq.gaffer.commonutil.JsonAssert;
import uk.gov.gchq.gaffer.commonutil.StreamUtil;
import uk.gov.gchq.gaffer.exception.SerialisationException;
import uk.gov.gchq.gaffer.jsonserialisation.JSONSerialiser;
import uk.gov.gchq.gaffer.operation.Operation;
import uk.gov.gchq.gaffer.operation.OperationChain;
import uk.gov.gchq.gaffer.operation.TestUnmodifiableOperationsImpl;
import uk.gov.gchq.gaffer.operation.impl.Count;
import uk.gov.gchq.gaffer.operation.impl.CountGroups;
import uk.gov.gchq.gaffer.operation.impl.DiscardOutput;
import uk.gov.gchq.gaffer.operation.impl.GetWalks;
import uk.gov.gchq.gaffer.operation.impl.If;
import uk.gov.gchq.gaffer.operation.impl.Limit;
import uk.gov.gchq.gaffer.operation.impl.SplitStoreFromFile;
import uk.gov.gchq.gaffer.operation.impl.Validate;
import uk.gov.gchq.gaffer.operation.impl.get.GetAdjacentIds;
import uk.gov.gchq.gaffer.operation.impl.get.GetAllElements;
import uk.gov.gchq.gaffer.operation.impl.get.GetElements;
import uk.gov.gchq.gaffer.operation.impl.output.ToSet;
import uk.gov.gchq.gaffer.operation.impl.output.ToVertices;
import uk.gov.gchq.gaffer.operation.util.Conditional;
import uk.gov.gchq.gaffer.store.Context;
import uk.gov.gchq.gaffer.user.User;
import uk.gov.gchq.koryphe.impl.predicate.Exists;

import java.io.IOException;
import java.io.InputStream;
import java.util.Arrays;
import java.util.HashMap;
import java.util.LinkedList;
import java.util.List;
import java.util.Map;

import static org.junit.jupiter.api.Assertions.assertEquals;
import static org.junit.jupiter.api.Assertions.assertNotSame;
<<<<<<< HEAD
import static org.junit.jupiter.api.Assertions.assertThrows;
=======
import static org.junit.jupiter.api.Assertions.assertTrue;
import static org.junit.jupiter.api.Assertions.fail;
>>>>>>> 6c60d867

public class AddOperationsToChainTest extends GraphHookTest<AddOperationsToChain> {

    private static final String ADD_OPERATIONS_TO_CHAIN_RESOURCE_PATH = "addOperationsToChain.json";

    public AddOperationsToChainTest() {
        super(AddOperationsToChain.class);
    }

    @Test
    public void shouldAddAllOperationsToGetWalksOperation() throws SerialisationException {
        // Given
        final AddOperationsToChain hook = new AddOperationsToChain();
        final java.util.Map<String, List<Operation>> after = new HashMap<>();
        after.put(GetElements.class.getName(), Lists.newArrayList(new Limit()));
        hook.setAfter(after);
        hook.setEnd(Lists.newArrayList(new Limit()));

        final GetElements getElements = new GetElements();
        final Limit limit = new Limit();

        final OperationChain getWalksOperations = new OperationChain.Builder()
                .first(getElements)
                .build();

        final GetWalks getWalks = new GetWalks.Builder()
                .operations(getWalksOperations)
                .build();

        final OperationChain opChain = new OperationChain.Builder()
                .first(getWalks)
                .build();

        // When
        hook.preExecute(opChain, new Context(new User()));

        // Then
        final GetWalks expectedGetWalks = new GetWalks.Builder()
                .operations(new OperationChain(getElements, limit))
                .build();

        final OperationChain expectedOpChain = new OperationChain.Builder()
                .first(expectedGetWalks)
                .then(limit)
                .build();
        JsonAssert.assertEquals(JSONSerialiser.serialise(expectedOpChain), JSONSerialiser.serialise(opChain));
    }

    @Test
    public void shouldAddAllOperationsWithNoAuthsGivenPath() throws IOException {
        // Given
        AddOperationsToChain hook = fromJson(ADD_OPERATIONS_TO_CHAIN_RESOURCE_PATH);

        Operation discardOutput = new DiscardOutput();
        Operation splitStore = new SplitStoreFromFile();
        Operation validate = new Validate();
        Operation getAdjacentIds = new GetAdjacentIds();
        Operation count = new Count<>();
        Operation countGroups = new CountGroups();
        Operation getElements = new GetElements();
        Operation getAllElements = new GetAllElements();
        Operation limit = new Limit<>();

        final OperationChain opChain = new OperationChain.Builder()
                .first(getAdjacentIds)
                .then(getElements)
                .then(getAllElements)
                .build();

        // When
        hook.preExecute(opChain, new Context(new User()));

        // Then
        final OperationChain expectedOpChain = new OperationChain.Builder()
                .first(discardOutput)
                .then(splitStore)
                .then(validate)
                .then(getAdjacentIds)
                .then(count)
                .then(discardOutput)
                .then(countGroups)
                .then(getElements)
                .then(getAllElements)
                .then(limit)
                .then(validate)
                .then(count)
                .build();
        JsonAssert.assertEquals(JSONSerialiser.serialise(expectedOpChain), JSONSerialiser.serialise(opChain));
    }

    @Test
    public void shouldAddAllOperationsWithFirstAuthsGivenPath() throws IOException {
        // Given
        AddOperationsToChain hook = fromJson(ADD_OPERATIONS_TO_CHAIN_RESOURCE_PATH);

        User user = new User.Builder().opAuths("auth1", "auth2").build();

        Operation discardOutput = new DiscardOutput();
        Operation splitStore = new SplitStoreFromFile();
        Operation getAdjacentIds = new GetAdjacentIds();
        Operation getElements = new GetElements();
        Operation getAllElements = new GetAllElements();

        final OperationChain opChain = new OperationChain.Builder()
                .first(getAdjacentIds)
                .then(getElements)
                .then(getAllElements)
                .build();

        // When
        hook.preExecute(opChain, new Context(user));

        // Then
        final OperationChain expectedOpChain = new OperationChain.Builder()
                .first(discardOutput)
                .then(getAdjacentIds)
                .then(getElements)
                .then(getAllElements)
                .then(splitStore)
                .build();
        JsonAssert.assertEquals(JSONSerialiser.serialise(expectedOpChain), JSONSerialiser.serialise(opChain));
    }

    @Test
    public void shouldAddAllOperationsWithSecondAuthsGivenPath() throws IOException {
        // Given
        AddOperationsToChain hook = fromJson(ADD_OPERATIONS_TO_CHAIN_RESOURCE_PATH);

        User user = new User.Builder().opAuths("auth2").build();

        Operation splitStore = new SplitStoreFromFile();
        Operation validate = new Validate();
        Operation getAdjacentIds = new GetAdjacentIds();
        Operation countGroups = new CountGroups();
        Operation getElements = new GetElements();
        Operation getAllElements = new GetAllElements();

        final OperationChain opChain = new OperationChain.Builder()
                .first(getAdjacentIds)
                .then(getElements)
                .then(getAllElements)
                .build();

        // When
        hook.preExecute(opChain, new Context(user));

        // Then
        final OperationChain expectedOpChain = new OperationChain.Builder()
                .first(validate)
                .then(getAdjacentIds)
                .then(countGroups)
                .then(getElements)
                .then(getAllElements)
                .then(splitStore)
                .build();
        JsonAssert.assertEquals(JSONSerialiser.serialise(expectedOpChain), JSONSerialiser.serialise(opChain));
    }

    @Test
    public void shouldAddAllOperationsGivenJson() throws IOException {
        // Given
        final byte[] bytes;
        try (final InputStream inputStream = StreamUtil.openStream(getClass(), ADD_OPERATIONS_TO_CHAIN_RESOURCE_PATH)) {
            bytes = IOUtils.toByteArray(inputStream);
        }
        final AddOperationsToChain hook = fromJson(bytes);

        Operation discardOutput = new DiscardOutput();
        Operation splitStore = new SplitStoreFromFile();
        Operation validate = new Validate();
        Operation getAdjacentIds = new GetAdjacentIds();
        Operation count = new Count<>();
        Operation countGroups = new CountGroups();
        Operation getElements = new GetElements();
        Operation getAllElements = new GetAllElements();
        Operation limit = new Limit<>();

        final OperationChain opChain = new OperationChain.Builder()
                .first(getAdjacentIds)
                .then(getElements)
                .then(getAllElements)
                .build();

        // When
        hook.preExecute(opChain, new Context(new User()));

        // Then
        final OperationChain<Void> expectedOpChain = new OperationChain.Builder()
                .first(discardOutput)
                .then(splitStore)
                .then(validate)
                .then(getAdjacentIds)
                .then(count)
                .then(discardOutput)
                .then(countGroups)
                .then(getElements)
                .then(getAllElements)
                .then(limit)
                .then(validate)
                .then(count)
                .build();
        JsonAssert.assertEquals(JSONSerialiser.serialise(expectedOpChain), JSONSerialiser.serialise(opChain));
    }

    @Test
    public void shouldThrowExceptionWhenAddingNullExtraOperation() {
        final String nullTestJson = "{\"class\": \"uk.gov.gchq.gaffer.graph.hook.AddOperationsToChain\", \"start\":[{\"class\": null}]}";

<<<<<<< HEAD
        final Exception exception = assertThrows(RuntimeException.class, () -> fromJson(nullTestJson.getBytes()));
        final String expected = "uk.gov.gchq.gaffer.exception.SerialisationException: Invalid type id 'null' (for id type 'Id.class'): " +
                "no such class found (through reference chain: uk.gov.gchq.gaffer.graph.hook.AddOperationsToChain[\"start\"]->java.util.ArrayList[0])";
        assertEquals(expected, exception.getMessage());
=======
        //When / Then
        try {
            fromJson(nullTestJson.getBytes());
            fail("Exception expected");
        } catch (final RuntimeException e) {
            assertTrue(e.getMessage().contains("'null'"), e.getMessage());
        }
>>>>>>> 6c60d867
    }

    @Test
    public void shouldThrowExceptionWhenAddingEmptyExtraOperation() {
        final String emptyTestJson = "{\"class\": \"uk.gov.gchq.gaffer.graph.hook.AddOperationsToChain\", \"start\":[{\"class\": \"\"}]}";

<<<<<<< HEAD
        final Exception exception = assertThrows(RuntimeException.class, () -> fromJson(emptyTestJson.getBytes()));
        final String expected = "uk.gov.gchq.gaffer.exception.SerialisationException: Invalid type id '' (for id type 'Id.class'): " +
                "no such class found (through reference chain: uk.gov.gchq.gaffer.graph.hook.AddOperationsToChain[\"start\"]->java.util.ArrayList[0])";
        assertEquals(expected, exception.getMessage());
=======
        //When / Then
        try {
            fromJson(emptyTestJson.getBytes());
            fail("Exception expected");
        } catch (final RuntimeException e) {
            assertTrue(e.getMessage().contains("''"), e.getMessage());
        }
>>>>>>> 6c60d867
    }

    @Test
    public void shouldThrowExceptionWhenAddingFalseExtraOperation() {
        final String falseOperationTestJson = "{\"class\": \"uk.gov.gchq.gaffer.graph.hook.AddOperationsToChain\", \"start\":[{\"class\": \"this.Operation.Doesnt.Exist\"}]}";

<<<<<<< HEAD
        final Exception exception = assertThrows(RuntimeException.class, () -> fromJson(falseOperationTestJson.getBytes()));
        final String expected = "uk.gov.gchq.gaffer.exception.SerialisationException: Invalid type id 'this.Operation.Doesnt.Exist' (for id type 'Id.class'): " +
                "no such class found (through reference chain: uk.gov.gchq.gaffer.graph.hook.AddOperationsToChain[\"start\"]->java.util.ArrayList[0])";
        assertEquals(expected, exception.getMessage());
=======
        //When / Then
        try {
            fromJson(falseOperationTestJson.getBytes());
            fail("Exception expected");
        } catch (final RuntimeException e) {
            assertTrue(e.getMessage().contains("'this.Operation.Doesnt.Exist'"), e.getMessage());
        }
>>>>>>> 6c60d867
    }

    @Test
    public void shouldClearListWhenAddingOperations() throws IOException {
        //Given
        final AddOperationsToChain hook = fromJson(ADD_OPERATIONS_TO_CHAIN_RESOURCE_PATH);
        hook.setBefore(null);
        hook.setAfter(null);

        Operation discardOutput = new DiscardOutput();
        Operation splitStore = new SplitStoreFromFile();
        Operation count = new Count<>();
        Operation getElements = new GetElements();

        final OperationChain opChain = new OperationChain.Builder()
                .first(getElements)
                .build();

        // When
        hook.preExecute(opChain, new Context(new User()));

        // Then
        final OperationChain<Void> expectedOpChain = new OperationChain.Builder()
                .first(discardOutput)
                .then(splitStore)
                .then(getElements)
                .then(count)
                .build();
        JsonAssert.assertEquals(JSONSerialiser.serialise(expectedOpChain), JSONSerialiser.serialise(opChain));
    }

    @Test
    public void shouldHandleNestedOperationChain() throws SerialisationException {
        // Given
        AddOperationsToChain hook = fromJson(ADD_OPERATIONS_TO_CHAIN_RESOURCE_PATH);

        Operation discardOutput = new DiscardOutput();
        Operation splitStore = new SplitStoreFromFile();
        Operation validate = new Validate();
        Operation getAdjacentIds = new GetAdjacentIds();
        Operation count = new Count<>();
        Operation countGroups = new CountGroups();
        Operation getElements = new GetElements();
        If ifOp = new If.Builder<>()
                .conditional(new Conditional(new Exists(), new GetElements()))
                .then(new GetElements())
                .otherwise(new GetAllElements())
                .build();
        Operation getAllElements = new GetAllElements();
        Operation limit = new Limit<>();

        final OperationChain opChain = new OperationChain.Builder()
                .first(getAdjacentIds)
                .then(new OperationChain.Builder()
                        .first(getElements)
                        .then(getAllElements)
                        .build())
                .then(ifOp)
                .build();

        // When
        hook.preExecute(opChain, new Context(new User()));

        // Then
        final OperationChain expectedOpChain = new OperationChain.Builder()
                .first(discardOutput)
                .then(splitStore)
                .then(validate)
                .then(getAdjacentIds)
                .then(count)
                .then(discardOutput)
                .then((Operation) new OperationChain.Builder()
                        .first(countGroups)
                        .then(getElements)
                        .then(getAllElements)
                        .then(limit)
                        .then(validate)
                        .build())
                .then(new If.Builder<>()
                        .conditional(new Conditional(new Exists(), new OperationChain<>(new CountGroups(), new GetElements())))
                        .then(new OperationChain<>(new CountGroups(), new GetElements()))
                        .otherwise(new OperationChain<>(new GetAllElements(), new Limit<>(), new Validate()))
                        .build())
                .then(new Count())
                .build();
        JsonAssert.assertEquals(JSONSerialiser.serialise(expectedOpChain), JSONSerialiser.serialise(opChain));
    }

    @Test
    public void shouldHandleIfOperationWithNoConditionalOrOtherwise() throws SerialisationException {
        // Given
        AddOperationsToChain hook = fromJson(ADD_OPERATIONS_TO_CHAIN_RESOURCE_PATH);

        Operation discardOutput = new DiscardOutput();
        Operation splitStore = new SplitStoreFromFile();
        If ifOp = new If.Builder<>()
                .then(new GetElements())
                .build();

        final OperationChain opChain = new OperationChain.Builder()
                .first(ifOp)
                .build();

        // When
        hook.preExecute(opChain, new Context(new User()));

        // Then
        final OperationChain expectedOpChain = new OperationChain.Builder()
                .first(discardOutput)
                .then(splitStore)
                .then(new If.Builder<>()
                        .then(new OperationChain<>(new CountGroups(), new GetElements()))
                        .build())
                .then(new Count())
                .build();
        JsonAssert.assertEquals(JSONSerialiser.serialise(expectedOpChain), JSONSerialiser.serialise(opChain));
    }

    @Test
    public void shouldFailQuietlyIfNestedOperationsCannotBeModified() throws SerialisationException {
        // Given
        AddOperationsToChain hook = fromJson(ADD_OPERATIONS_TO_CHAIN_RESOURCE_PATH);

        Operation discardOutput = new DiscardOutput();
        Operation splitStore = new SplitStoreFromFile();
        Operation validate = new Validate();
        Operation getAdjacentIds = new GetAdjacentIds();
        Operation count = new Count<>();
        Operation getElements = new GetElements();
        Operation getAllElements = new GetAllElements();
        TestUnmodifiableOperationsImpl nestedUnmodifiableOps = new TestUnmodifiableOperationsImpl(Arrays.asList(getAllElements, getElements));

        final OperationChain opChain = new OperationChain.Builder()
                .first(getAdjacentIds)
                .then(nestedUnmodifiableOps)
                .build();

        // When
        hook.preExecute(opChain, new Context(new User()));

        // Then
        final OperationChain expectedOpChain = new OperationChain.Builder()
                .first(discardOutput)
                .then(splitStore)
                .then(validate)
                .then(getAdjacentIds)
                .then(count)
                .then(discardOutput)
                .then(nestedUnmodifiableOps)
                .then(count)
                .build();
        JsonAssert.assertEquals(JSONSerialiser.serialise(expectedOpChain), JSONSerialiser.serialise(opChain));
    }

    @Test
    public void shouldAddIfOperation() throws SerialisationException {
        // Given
        final GetWalks getWalks = new GetWalks();
        final uk.gov.gchq.gaffer.operation.impl.Map map = new uk.gov.gchq.gaffer.operation.impl.Map();
        final ToVertices toVertices = new ToVertices();
        final ToSet toSet = new ToSet();
        final Exists exists = new Exists();
        final Limit limit = new Limit();
        final GetAllElements getAllElements = new GetAllElements();
        final GetElements getElements = new GetElements();

        final Conditional conditional = new Conditional();
        conditional.setPredicate(exists);

        final If ifOp = new If.Builder<>()
                .conditional(conditional)
                .then(getElements)
                .otherwise(getAllElements)
                .build();

        final AddOperationsToChain hook = new AddOperationsToChain();

        final Map<String, List<Operation>> after = new HashMap<>();
        final List<Operation> afterOps = new LinkedList<>();
        afterOps.add(ifOp);
        afterOps.add(limit);
        after.put("uk.gov.gchq.gaffer.operation.impl.output.ToSet", afterOps);
        hook.setAfter(after);

        final OperationChain opChain = new OperationChain.Builder()
                .first(getWalks)
                .then(map)
                .then(toVertices)
                .then(toSet)
                .build();

        // When
        hook.preExecute(opChain, new Context());

        // Then
        final OperationChain expectedOpChain = new OperationChain.Builder()
                .first(getWalks)
                .then(map)
                .then(toVertices)
                .then(toSet)
                .then(ifOp)
                .then(limit)
                .build();

        JsonAssert.assertEquals(JSONSerialiser.serialise(expectedOpChain),
                JSONSerialiser.serialise(opChain));
    }

    @Test
    public void shouldReturnClonedOperations() {
        // Given
        final AddOperationsToChain hook = fromJson(ADD_OPERATIONS_TO_CHAIN_RESOURCE_PATH);

        // When / Then
        assertClonedOperations(hook.getStart(), hook.getStart());
        assertClonedOperations(hook.getBefore(), hook.getBefore());
        assertClonedOperations(hook.getAfter(), hook.getAfter());
        assertClonedOperations(hook.getEnd(), hook.getEnd());
    }

    public void assertClonedOperations(final Map<String, List<Operation>> after1, final Map<String, List<Operation>> after2) {
        for (final Map.Entry<String, List<Operation>> entry1 : after1.entrySet()) {
            final List<Operation> ops1 = entry1.getValue();
            final List<Operation> ops2 = after2.get(entry1.getKey());
            assertClonedOperations(ops1, ops2);
        }
    }

    public void assertClonedOperations(final List<Operation> ops1, final List<Operation> ops2) {
        assertEquals(ops1.size(), ops2.size());
        for (int i = 0; i < ops1.size(); i++) {
            assertEquals(ops1.get(i).getClass(), ops2.get(i).getClass());
            assertNotSame(ops1.get(i), ops2.get(i));
        }
    }

    @Override
    protected AddOperationsToChain getTestObject() {
        return fromJson(ADD_OPERATIONS_TO_CHAIN_RESOURCE_PATH);
    }
}<|MERGE_RESOLUTION|>--- conflicted
+++ resolved
@@ -56,12 +56,8 @@
 
 import static org.junit.jupiter.api.Assertions.assertEquals;
 import static org.junit.jupiter.api.Assertions.assertNotSame;
-<<<<<<< HEAD
-import static org.junit.jupiter.api.Assertions.assertThrows;
-=======
 import static org.junit.jupiter.api.Assertions.assertTrue;
 import static org.junit.jupiter.api.Assertions.fail;
->>>>>>> 6c60d867
 
 public class AddOperationsToChainTest extends GraphHookTest<AddOperationsToChain> {
 
@@ -249,7 +245,7 @@
         hook.preExecute(opChain, new Context(new User()));
 
         // Then
-        final OperationChain<Void> expectedOpChain = new OperationChain.Builder()
+        final OperationChain expectedOpChain = new OperationChain.Builder()
                 .first(discardOutput)
                 .then(splitStore)
                 .then(validate)
@@ -267,15 +263,10 @@
     }
 
     @Test
-    public void shouldThrowExceptionWhenAddingNullExtraOperation() {
+    public void shouldThrowExceptionWhenAddingNullExtraOperation() throws IOException {
+        // Given
         final String nullTestJson = "{\"class\": \"uk.gov.gchq.gaffer.graph.hook.AddOperationsToChain\", \"start\":[{\"class\": null}]}";
 
-<<<<<<< HEAD
-        final Exception exception = assertThrows(RuntimeException.class, () -> fromJson(nullTestJson.getBytes()));
-        final String expected = "uk.gov.gchq.gaffer.exception.SerialisationException: Invalid type id 'null' (for id type 'Id.class'): " +
-                "no such class found (through reference chain: uk.gov.gchq.gaffer.graph.hook.AddOperationsToChain[\"start\"]->java.util.ArrayList[0])";
-        assertEquals(expected, exception.getMessage());
-=======
         //When / Then
         try {
             fromJson(nullTestJson.getBytes());
@@ -283,19 +274,13 @@
         } catch (final RuntimeException e) {
             assertTrue(e.getMessage().contains("'null'"), e.getMessage());
         }
->>>>>>> 6c60d867
-    }
-
-    @Test
-    public void shouldThrowExceptionWhenAddingEmptyExtraOperation() {
+    }
+
+    @Test
+    public void shouldThrowExceptionWhenAddingEmptyExtraOperation() throws IOException {
+        // Given
         final String emptyTestJson = "{\"class\": \"uk.gov.gchq.gaffer.graph.hook.AddOperationsToChain\", \"start\":[{\"class\": \"\"}]}";
 
-<<<<<<< HEAD
-        final Exception exception = assertThrows(RuntimeException.class, () -> fromJson(emptyTestJson.getBytes()));
-        final String expected = "uk.gov.gchq.gaffer.exception.SerialisationException: Invalid type id '' (for id type 'Id.class'): " +
-                "no such class found (through reference chain: uk.gov.gchq.gaffer.graph.hook.AddOperationsToChain[\"start\"]->java.util.ArrayList[0])";
-        assertEquals(expected, exception.getMessage());
-=======
         //When / Then
         try {
             fromJson(emptyTestJson.getBytes());
@@ -303,19 +288,13 @@
         } catch (final RuntimeException e) {
             assertTrue(e.getMessage().contains("''"), e.getMessage());
         }
->>>>>>> 6c60d867
-    }
-
-    @Test
-    public void shouldThrowExceptionWhenAddingFalseExtraOperation() {
+    }
+
+    @Test
+    public void shouldThrowExceptionWhenAddingFalseExtraOperation() throws IOException {
+        // Given
         final String falseOperationTestJson = "{\"class\": \"uk.gov.gchq.gaffer.graph.hook.AddOperationsToChain\", \"start\":[{\"class\": \"this.Operation.Doesnt.Exist\"}]}";
 
-<<<<<<< HEAD
-        final Exception exception = assertThrows(RuntimeException.class, () -> fromJson(falseOperationTestJson.getBytes()));
-        final String expected = "uk.gov.gchq.gaffer.exception.SerialisationException: Invalid type id 'this.Operation.Doesnt.Exist' (for id type 'Id.class'): " +
-                "no such class found (through reference chain: uk.gov.gchq.gaffer.graph.hook.AddOperationsToChain[\"start\"]->java.util.ArrayList[0])";
-        assertEquals(expected, exception.getMessage());
-=======
         //When / Then
         try {
             fromJson(falseOperationTestJson.getBytes());
@@ -323,7 +302,6 @@
         } catch (final RuntimeException e) {
             assertTrue(e.getMessage().contains("'this.Operation.Doesnt.Exist'"), e.getMessage());
         }
->>>>>>> 6c60d867
     }
 
     @Test
@@ -346,7 +324,7 @@
         hook.preExecute(opChain, new Context(new User()));
 
         // Then
-        final OperationChain<Void> expectedOpChain = new OperationChain.Builder()
+        final OperationChain expectedOpChain = new OperationChain.Builder()
                 .first(discardOutput)
                 .then(splitStore)
                 .then(getElements)
@@ -533,7 +511,7 @@
     }
 
     @Test
-    public void shouldReturnClonedOperations() {
+    public void shouldReturnClonedOperations() throws IOException {
         // Given
         final AddOperationsToChain hook = fromJson(ADD_OPERATIONS_TO_CHAIN_RESOURCE_PATH);
 
