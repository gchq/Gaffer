--- conflicted
+++ resolved
@@ -115,14 +115,10 @@
 public class FederatedStore extends Store {
     public static final String FEDERATED_STORE_PROCESSED = "FederatedStore.processed.";
     public static final String FED_STORE_GRAPH_ID_VALUE_NULL_OR_EMPTY = "FedStoreGraphId_value_null_or_empty";
-<<<<<<< HEAD
-    private FederatedGraphStorage graphStorage;
-=======
     private static final Logger LOGGER = LoggerFactory.getLogger(Store.class);
     private static final List<Integer> ALL_IDS = new ArrayList<>();
-    private final FederatedGraphStorage graphStorage = new FederatedGraphStorage();
+    private FederatedGraphStorage graphStorage;
     private final int id;
->>>>>>> 2de6dbc5
     private Set<String> customPropertiesAuths;
     private Boolean isPublicAccessAllowed = Boolean.valueOf(IS_PUBLIC_ACCESS_ALLOWED_DEFAULT);
     private List<String> adminConfiguredDefaultGraphIds;
@@ -338,13 +334,8 @@
      * @param operation the requesting operation, graphs are returned only once per operation.
      * @return the graph collection.
      */
-<<<<<<< HEAD
-    public Collection<GraphSerialisable> getGraphs(final User user, final String graphIdsCsv, final IFederationOperation operation) {
-        Collection<GraphSerialisable> rtn = new ArrayList<>();
-=======
-    public List<Graph> getGraphs(final User user, final List<String> graphIds, final IFederationOperation operation) {
-        List<Graph> rtn = new ArrayList<>();
->>>>>>> 2de6dbc5
+    public List<GraphSerialisable> getGraphs(final User user, final List<String> graphIds, final IFederationOperation operation) {
+        List<GraphSerialisable> rtn = new ArrayList<>();
         if (nonNull(operation)) {
             boolean isFedStoreIdPreexisting = addFedStoreIdToOperation(operation);
             if (isFedStoreIdPreexisting) {
@@ -367,11 +358,7 @@
                     LOGGER.info("A get graphs request was made with empty graphIds");
                 }
                 String adminAuth = operation.isUserRequestingAdminUsage() ? this.getProperties().getAdminAuth() : null;
-<<<<<<< HEAD
-                rtn.addAll(new ArrayList<>(graphStorage.get(user, getCleanStrings(graphIdsCsv), adminAuth)));
-=======
-                rtn.addAll(graphStorage.get(user, graphIds, adminAuth));
->>>>>>> 2de6dbc5
+                rtn.addAll(new ArrayList<>(graphStorage.get(user, graphIds, adminAuth)));
             }
         } else {
             LOGGER.warn("getGraphs was requested with null Operation, this will return no graphs.");
@@ -577,11 +564,7 @@
         return this;
     }
 
-<<<<<<< HEAD
-    public Collection<GraphSerialisable> getDefaultGraphs(final User user, final IFederationOperation operation) {
-=======
-    private List<Graph> getDefaultGraphs(final User user, final IFederationOperation operation) {
->>>>>>> 2de6dbc5
+    private List<GraphSerialisable> getDefaultGraphs(final User user, final IFederationOperation operation) {
 
         boolean isAdminRequestingOverridingDefaultGraphs =
                 operation.isUserRequestingAdminUsage()
@@ -592,15 +575,9 @@
             return graphStorage.get(user, null, (operation.isUserRequestingAdminUsage() ? getProperties().getAdminAuth() : null));
         } else {
             //This operation has already been processes once, by this store.
-<<<<<<< HEAD
-            String fedStoreProcessedKey = getFedStoreProcessedKey();
-            operation.addOption(fedStoreProcessedKey, null); // value is null, but key is still found.
-            Collection<GraphSerialisable> graphs = getGraphs(user, adminConfiguredDefaultGraphIdsCSV, operation);
-=======
             String keyForProcessedFedStoreId = getKeyForProcessedFedStoreId();
             operation.addOption(keyForProcessedFedStoreId, null); // value is null, but key is still found.
-            List<Graph> graphs = getGraphs(user, adminConfiguredDefaultGraphIds, operation);
->>>>>>> 2de6dbc5
+            List<GraphSerialisable> graphs = getGraphs(user, adminConfiguredDefaultGraphIds, operation);
             //put it back
             operation.addOption(keyForProcessedFedStoreId, getValueForProcessedFedStoreId());
             return graphs;
