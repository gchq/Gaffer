--- conflicted
+++ resolved
@@ -29,16 +29,10 @@
 import uk.gov.gchq.gaffer.store.operation.handler.generate.GenerateObjectsHandler;
 
 import static org.junit.jupiter.api.Assertions.assertEquals;
-<<<<<<< HEAD
-import static org.junit.jupiter.api.Assertions.assertThrows;
-import static org.junit.jupiter.api.Assertions.assertTrue;
-=======
 import static org.junit.jupiter.api.Assertions.assertTrue;
 import static org.junit.jupiter.api.Assertions.fail;
->>>>>>> 6c60d867
 
 public class OperationDeclarationsTest {
-
     @Test
     public void testSerialiseDeserialise() throws SerialisationException {
         // Given
@@ -60,7 +54,7 @@
     }
 
     @Test
-    public void testDeserialiseFile() {
+    public void testDeserialiseFile() throws SerialisationException {
         // Given
         final String paths = "operationDeclarations1.json,operationDeclarations2.json";
 
@@ -81,12 +75,18 @@
     }
 
     @Test
-    public void testMissingFile() {
+    public void testMissingFile() throws SerialisationException {
         // Given
         final String paths = "missingFile.json,operationDeclarations2.json";
 
         // When
-        final Exception exception = assertThrows(IllegalArgumentException.class, () -> OperationDeclarations.fromPaths(paths));
-        assertTrue(exception.getMessage().contains(StreamUtil.FAILED_TO_CREATE_INPUT_STREAM_FOR_PATH));
+        try {
+            OperationDeclarations.fromPaths(paths);
+        } catch (final IllegalArgumentException e) {
+            // Then
+            assertTrue(e.getMessage().contains(StreamUtil.FAILED_TO_CREATE_INPUT_STREAM_FOR_PATH));
+            return;
+        }
+        fail("Exception wasn't thrown");
     }
 }