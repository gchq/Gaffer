/*
 * Copyright 2020 Crown Copyright
 *
 * Licensed under the Apache License, Version 2.0 (the "License");
 * you may not use this file except in compliance with the License.
 * You may obtain a copy of the License at
 *
 *     http://www.apache.org/licenses/LICENSE-2.0
 *
 * Unless required by applicable law or agreed to in writing, software
 * distributed under the License is distributed on an "AS IS" BASIS,
 * WITHOUT WARRANTIES OR CONDITIONS OF ANY KIND, either express or implied.
 * See the License for the specific language governing permissions and
 * limitations under the License.
 */
package uk.gov.gchq.gaffer.sparkaccumulo.operation.handler.scalardd;

import org.apache.hadoop.conf.Configuration;
import org.apache.spark.rdd.RDD;
<<<<<<< HEAD
import org.junit.jupiter.api.BeforeEach;
import org.junit.jupiter.api.Test;
import org.junit.jupiter.api.io.TempDir;

=======
import org.junit.AfterClass;
import org.junit.Before;
import org.junit.BeforeClass;
import org.junit.ClassRule;
import org.junit.Rule;
import org.junit.Test;
import org.junit.rules.ExpectedException;
import org.junit.rules.TemporaryFolder;
>>>>>>> e8cede87
import scala.collection.mutable.ArrayBuffer;
import scala.reflect.ClassTag;

import uk.gov.gchq.gaffer.commonutil.TestGroups;
import uk.gov.gchq.gaffer.commonutil.TestPropertyNames;
import uk.gov.gchq.gaffer.data.element.Edge;
import uk.gov.gchq.gaffer.data.element.Element;
import uk.gov.gchq.gaffer.data.element.Entity;
import uk.gov.gchq.gaffer.graph.Graph;
import uk.gov.gchq.gaffer.graph.GraphConfig;
import uk.gov.gchq.gaffer.operation.OperationChain;
import uk.gov.gchq.gaffer.operation.OperationException;
import uk.gov.gchq.gaffer.spark.SparkSessionProvider;
import uk.gov.gchq.gaffer.spark.operation.dataframe.ClassTagConstants;
import uk.gov.gchq.gaffer.spark.operation.scalardd.GetRDDOfAllElements;
import uk.gov.gchq.gaffer.spark.operation.scalardd.ImportRDDOfElements;
import uk.gov.gchq.gaffer.spark.operation.scalardd.SplitStoreFromRDDOfElements;
import uk.gov.gchq.gaffer.sparkaccumulo.AbstractPropertiesDrivenTest;
import uk.gov.gchq.gaffer.sparkaccumulo.operation.handler.AbstractGetRDDHandler;
import uk.gov.gchq.gaffer.user.User;

import java.io.IOException;
import java.nio.file.Path;
import java.util.HashSet;
import java.util.Set;

import static org.junit.jupiter.api.Assertions.assertEquals;
import static org.junit.jupiter.api.Assertions.assertThrows;
import static org.junit.jupiter.api.Assertions.assertTrue;
import static org.junit.jupiter.api.Assertions.fail;

public class SplitStoreFromRDDOfElementsHandlerTest extends AbstractPropertiesDrivenTest {

    private static final ClassTag<Element> ELEMENT_CLASS_TAG = ClassTagConstants.ELEMENT_CLASS_TAG;

    private final User user = new User();

    private String outputPath;
    private String failurePath;
    private Graph graph;
    private ArrayBuffer<Element> elements;
    private RDD<Element> rdd;
    private String configurationString;

<<<<<<< HEAD
    @BeforeEach
    public void setUp(@TempDir Path tempDir) throws IOException {
=======
    @ClassRule
    public static TemporaryFolder storeBaseFolder = new TemporaryFolder(CommonTestConstants.TMP_DIRECTORY);

    @BeforeClass
    public static void setup() {
        setUpBeforeClass("/store.properties", storeBaseFolder);
    }

    @AfterClass
    public static void teardown() {
        tearDownAfterClass();
    }

    @Before
    public void setUp() throws IOException {
>>>>>>> e8cede87

        graph = createGraph();
        elements = createElements();
        rdd = createRDDContaining(elements);
        configurationString = createConfigurationString();

        outputPath = tempDir.resolve("output").toAbsolutePath().toString();
        failurePath = tempDir.resolve("failure").toAbsolutePath().toString();

    }

    private Graph createGraph() {

        return new Graph.Builder()
                .config(new GraphConfig.Builder()
                        .graphId("graphId")
                        .build())
                .addSchema(getClass().getResourceAsStream("/schema/elements.json"))
                .addSchema(getClass().getResourceAsStream("/schema/types.json"))
                .addSchema(getClass().getResourceAsStream("/schema/serialisation.json"))
                .storeProperties(getStoreProperties())
                .build();
    }

    private ArrayBuffer<Element> createElements() {

        final ArrayBuffer<Element> elements = new ArrayBuffer<>();
        for (int i = 0; i < 10; i++) {
            final Entity entity = new Entity.Builder()
                    .group(TestGroups.ENTITY)
                    .vertex("" + i)
                    .build();

            final Edge edge1 = new Edge.Builder()
                    .group(TestGroups.EDGE)
                    .source("" + i)
                    .dest("B")
                    .directed(false)
                    .property(TestPropertyNames.COUNT, 2)
                    .build();

            final Edge edge2 = new Edge.Builder()
                    .group(TestGroups.EDGE)
                    .source("" + i)
                    .dest("C")
                    .directed(false)
                    .property(TestPropertyNames.COUNT, 4)
                    .build();

            elements.$plus$eq(edge1);
            elements.$plus$eq(edge2);
            elements.$plus$eq(entity);
        }

        return elements;
    }

    private RDD<Element> createRDDContaining(final ArrayBuffer<Element> elements) {

        return SparkSessionProvider.getSparkSession().sparkContext().parallelize(elements, 8, ELEMENT_CLASS_TAG);
    }

    private String createConfigurationString() throws IOException {

        // Create Hadoop configuration and serialise to a string
        final Configuration configuration = new Configuration();
        return AbstractGetRDDHandler.convertConfigurationToString(configuration);
    }

    @Test
    public void throwsExceptionWhenNumSplitPointsIsLessThanOne() throws OperationException {
        final SplitStoreFromRDDOfElements splitStoreHandler = new SplitStoreFromRDDOfElements.Builder()
                .input(rdd)
                .numSplits(-1)
                .build();
        IllegalArgumentException actual = assertThrows(IllegalArgumentException.class,
                () -> graph.execute(splitStoreHandler, user));
        assertTrue(actual.getMessage().contains("numSplits must be null or greater than 0"));
    }

    @Test
    public void throwsExceptionWhenMaxSampleSizeIsLessThanOne() throws OperationException {
        final SplitStoreFromRDDOfElements splitStoreHandler = new SplitStoreFromRDDOfElements.Builder()
                .input(rdd)
                .maxSampleSize(-1)
                .build();
        IllegalArgumentException actual = assertThrows(IllegalArgumentException.class,
                () -> graph.execute(splitStoreHandler, user));
        assertTrue(actual.getMessage().contains("maxSampleSize must be null or greater than 0"));
    }

    @Test
    public void throwsExceptionWhenFractionToSampleIsGreaterThanOne() throws OperationException {
        final SplitStoreFromRDDOfElements splitStoreHandler = new SplitStoreFromRDDOfElements.Builder()
                .input(rdd)
                .fractionToSample(1.000000001d)
                .build();
        IllegalArgumentException actual = assertThrows(IllegalArgumentException.class,
                () -> graph.execute(splitStoreHandler, user));
        assertTrue(actual.getMessage().contains("fractionToSample must be null or between 0 exclusive and 1 inclusive"));
    }

    @Test
    public void throwsExceptionWhenFractionToSampleIsZero() throws OperationException {
        final SplitStoreFromRDDOfElements splitStoreHandler = new SplitStoreFromRDDOfElements.Builder()
                .input(rdd)
                .fractionToSample(0d)
                .build();
        IllegalArgumentException actual = assertThrows(IllegalArgumentException.class,
                () -> graph.execute(splitStoreHandler, user));
        assertTrue(actual.getMessage().contains("fractionToSample must be null or between 0 exclusive and 1 inclusive"));
    }

    @Test
    public void throwsExceptionWhenFractionToSampleLessThanZero() throws OperationException {
        final SplitStoreFromRDDOfElements splitStoreHandler = new SplitStoreFromRDDOfElements.Builder()
                .input(rdd)
                .fractionToSample(-0.00000001d)
                .build();
        IllegalArgumentException actual = assertThrows(IllegalArgumentException.class,
                () -> graph.execute(splitStoreHandler, user));
        assertTrue(actual.getMessage().contains("fractionToSample must be null or between 0 exclusive and 1 inclusive"));
    }

    @Test
    public void canBeSuccessfullyChainedWithImport() throws Exception {

        graph.execute(new OperationChain.Builder()
                .first(new SplitStoreFromRDDOfElements.Builder()
                        .input(rdd)
                        .build())
                .then(new ImportRDDOfElements.Builder()
                        .input(rdd)
                        .option("outputPath", outputPath)
                        .option("failurePath", failurePath)
                        .build()).build(), user);

        // Check all elements were added
        final GetRDDOfAllElements rddQuery = new GetRDDOfAllElements.Builder()
                .option(AbstractGetRDDHandler.HADOOP_CONFIGURATION_KEY, configurationString)
                .build();

        final RDD<Element> rdd = graph.execute(rddQuery, user);
        if (rdd == null) {
            fail("No RDD returned");
        }
        final Set<Element> results = new HashSet<>(rdd.toJavaRDD().collect());
        assertEquals(elements.size(), results.size());
    }
}<|MERGE_RESOLUTION|>--- conflicted
+++ resolved
@@ -17,21 +17,13 @@
 
 import org.apache.hadoop.conf.Configuration;
 import org.apache.spark.rdd.RDD;
-<<<<<<< HEAD
+
+import org.junit.jupiter.api.AfterAll;
+import org.junit.jupiter.api.BeforeAll;
 import org.junit.jupiter.api.BeforeEach;
 import org.junit.jupiter.api.Test;
 import org.junit.jupiter.api.io.TempDir;
 
-=======
-import org.junit.AfterClass;
-import org.junit.Before;
-import org.junit.BeforeClass;
-import org.junit.ClassRule;
-import org.junit.Rule;
-import org.junit.Test;
-import org.junit.rules.ExpectedException;
-import org.junit.rules.TemporaryFolder;
->>>>>>> e8cede87
 import scala.collection.mutable.ArrayBuffer;
 import scala.reflect.ClassTag;
 
@@ -54,6 +46,7 @@
 import uk.gov.gchq.gaffer.user.User;
 
 import java.io.IOException;
+import java.nio.file.Files;
 import java.nio.file.Path;
 import java.util.HashSet;
 import java.util.Set;
@@ -62,6 +55,8 @@
 import static org.junit.jupiter.api.Assertions.assertThrows;
 import static org.junit.jupiter.api.Assertions.assertTrue;
 import static org.junit.jupiter.api.Assertions.fail;
+import static uk.gov.gchq.gaffer.sparkaccumulo.AbstractPropertiesDrivenTest.setUpBeforeClass;
+import static uk.gov.gchq.gaffer.sparkaccumulo.AbstractPropertiesDrivenTest.tearDownAfterClass;
 
 public class SplitStoreFromRDDOfElementsHandlerTest extends AbstractPropertiesDrivenTest {
 
@@ -76,27 +71,21 @@
     private RDD<Element> rdd;
     private String configurationString;
 
-<<<<<<< HEAD
-    @BeforeEach
-    public void setUp(@TempDir Path tempDir) throws IOException {
-=======
-    @ClassRule
-    public static TemporaryFolder storeBaseFolder = new TemporaryFolder(CommonTestConstants.TMP_DIRECTORY);
-
-    @BeforeClass
-    public static void setup() {
-        setUpBeforeClass("/store.properties", storeBaseFolder);
-    }
-
-    @AfterClass
+    @TempDir
+    static Path tempDir;
+
+    @BeforeAll
+    public static void setup() throws IOException {
+        setUpBeforeClass("/store.properties", Files.createDirectories(tempDir.resolve("accumulo_temp_dir")));
+    }
+
+    @AfterAll
     public static void teardown() {
         tearDownAfterClass();
     }
 
-    @Before
+    @BeforeEach
     public void setUp() throws IOException {
->>>>>>> e8cede87
-
         graph = createGraph();
         elements = createElements();
         rdd = createRDDContaining(elements);
@@ -104,7 +93,6 @@
 
         outputPath = tempDir.resolve("output").toAbsolutePath().toString();
         failurePath = tempDir.resolve("failure").toAbsolutePath().toString();
-
     }
 
     private Graph createGraph() {
