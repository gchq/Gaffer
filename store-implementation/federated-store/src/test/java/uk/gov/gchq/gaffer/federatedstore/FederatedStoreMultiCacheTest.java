--- conflicted
+++ resolved
@@ -16,25 +16,18 @@
 
 package uk.gov.gchq.gaffer.federatedstore;
 
-<<<<<<< HEAD
+import java.nio.file.Path;
+import org.junit.jupiter.api.AfterAll;
 import org.junit.jupiter.api.AfterEach;
+import org.junit.jupiter.api.BeforeAll;
 import org.junit.jupiter.api.BeforeEach;
 import org.junit.jupiter.api.Test;
-=======
-import org.junit.After;
-import org.junit.AfterClass;
-import org.junit.Before;
-import org.junit.BeforeClass;
-import org.junit.ClassRule;
-import org.junit.Test;
-import org.junit.rules.TemporaryFolder;
->>>>>>> e8cede87
+import org.junit.jupiter.api.io.TempDir;
 
 import uk.gov.gchq.gaffer.accumulostore.AccumuloProperties;
 import uk.gov.gchq.gaffer.accumulostore.MiniAccumuloClusterManager;
 import uk.gov.gchq.gaffer.cache.CacheServiceLoader;
 import uk.gov.gchq.gaffer.cache.impl.HashMapCacheService;
-import uk.gov.gchq.gaffer.commonutil.CommonTestConstants;
 import uk.gov.gchq.gaffer.commonutil.StreamUtil;
 import uk.gov.gchq.gaffer.federatedstore.operation.AddGraph;
 import uk.gov.gchq.gaffer.store.Context;
@@ -66,28 +59,21 @@
     public FederatedStore store2;
     public User blankUser;
 
-<<<<<<< HEAD
-    @BeforeEach
-=======
     private static Class currentClass = new Object() { }.getClass().getEnclosingClass();
     private static final AccumuloProperties PROPERTIES = AccumuloProperties.loadStoreProperties(StreamUtil.openStream(currentClass, PATH_ACC_STORE_PROPERTIES));
     private static MiniAccumuloClusterManager miniAccumuloClusterManager;
 
-    @ClassRule
-    public static TemporaryFolder storeBaseFolder = new TemporaryFolder(CommonTestConstants.TMP_DIRECTORY);
-
-    @BeforeClass
-    public static void setUpStore() {
-        miniAccumuloClusterManager = new MiniAccumuloClusterManager(PROPERTIES, storeBaseFolder.getRoot().getAbsolutePath());
+    @BeforeAll
+    public static void setUpStore(@TempDir Path tempDir) {
+        miniAccumuloClusterManager = new MiniAccumuloClusterManager(PROPERTIES, tempDir.toAbsolutePath().toString());
     }
 
-    @AfterClass
+    @AfterAll
     public static void tearDownStore() {
         miniAccumuloClusterManager.close();
     }
 
-    @Before
->>>>>>> e8cede87
+    @BeforeEach
     public void setUp() throws Exception {
         HashMapGraphLibrary.clear();
         CacheServiceLoader.shutdown();
