/*
 * Copyright 2017-2020 Crown Copyright
 *
 * Licensed under the Apache License, Version 2.0 (the "License");
 * you may not use this file except in compliance with the License.
 * You may obtain a copy of the License at
 *
 *     http://www.apache.org/licenses/LICENSE-2.0
 *
 * Unless required by applicable law or agreed to in writing, software
 * distributed under the License is distributed on an "AS IS" BASIS,
 * WITHOUT WARRANTIES OR CONDITIONS OF ANY KIND, either express or implied.
 * See the License for the specific language governing permissions and
 * limitations under the License.
 */

package uk.gov.gchq.gaffer.accumulostore.utils;

import org.apache.commons.io.FileUtils;
<<<<<<< HEAD
import org.junit.jupiter.api.AfterEach;
import org.junit.jupiter.api.BeforeEach;
import org.junit.jupiter.api.Test;
=======
import org.junit.After;
import org.junit.AfterClass;
import org.junit.Before;
import org.junit.BeforeClass;
import org.junit.ClassRule;
import org.junit.Rule;
import org.junit.Test;
import org.junit.rules.ExpectedException;
import org.junit.rules.TemporaryFolder;
import org.slf4j.Logger;
import org.slf4j.LoggerFactory;
>>>>>>> e8cede87

import uk.gov.gchq.gaffer.accumulostore.AccumuloProperties;
import uk.gov.gchq.gaffer.accumulostore.MiniAccumuloClusterManager;
import uk.gov.gchq.gaffer.commonutil.CommonTestConstants;
import uk.gov.gchq.gaffer.commonutil.JsonAssert;
import uk.gov.gchq.gaffer.commonutil.pair.Pair;
import uk.gov.gchq.gaffer.store.StoreProperties;
import uk.gov.gchq.gaffer.store.library.FileGraphLibrary;
import uk.gov.gchq.gaffer.store.schema.Schema;

import java.io.File;
import java.io.FileOutputStream;
import java.io.IOException;
import java.io.OutputStream;
import java.nio.file.Paths;
import java.util.Properties;

import static org.junit.jupiter.api.Assertions.assertEquals;
import static org.junit.jupiter.api.Assertions.assertNotNull;
import static org.junit.jupiter.api.Assertions.assertNull;
import static org.junit.jupiter.api.Assertions.assertThrows;

public class AddUpdateTableIteratorTest {

    private static final Logger LOGGER = LoggerFactory.getLogger(AddUpdateTableIteratorTest.class);
    private static final String GRAPH_ID = "graphId";
    private static final String SCHEMA_DIR = "src/test/resources/schema";
    private static final String SCHEMA_2_DIR = "src/test/resources/schema2";
    private static final String STORE_PROPS_PATH = "src/test/resources/store.properties";
    private static final String STORE_PROPS_2_PATH = "src/test/resources/store2.properties";
    private static final String STORE_PROPS_PATH_UPDATED = "src/test/resources/current_store.properties";
    private static final String STORE_PROPS_2_PATH_UPDATED = "src/test/resources/current_store2.properties";
    private static final String EMPTY_STORE_PROPS_PATH = "src/test/resources/empty-store.properties";
    private static final String FILE_GRAPH_LIBRARY_TEST_PATH = "target/graphLibrary";

<<<<<<< HEAD
    @BeforeEach
    @AfterEach
=======
    private static MiniAccumuloClusterManager miniAccumuloClusterManager1;
    private static MiniAccumuloClusterManager miniAccumuloClusterManager2;
    private static final AccumuloProperties PROPERTIES_1 = AccumuloProperties.loadStoreProperties(STORE_PROPS_PATH);
    private static final AccumuloProperties PROPERTIES_2 = AccumuloProperties.loadStoreProperties(STORE_PROPS_2_PATH);

    @ClassRule
    public static TemporaryFolder storeBaseFolder = new TemporaryFolder(CommonTestConstants.TMP_DIRECTORY);

    @Rule
    public ExpectedException thrown = ExpectedException.none();

    @BeforeClass
    public static void setUpStore() {
        miniAccumuloClusterManager1 = new MiniAccumuloClusterManager(PROPERTIES_1, storeBaseFolder.getRoot().getAbsolutePath());
        miniAccumuloClusterManager2 = new MiniAccumuloClusterManager(PROPERTIES_2, storeBaseFolder.getRoot().getAbsolutePath());
        createUpdatedPropertiesFile(PROPERTIES_1, STORE_PROPS_PATH_UPDATED);
        createUpdatedPropertiesFile(PROPERTIES_2, STORE_PROPS_2_PATH_UPDATED);
    }

    @AfterClass
    public static void tearDownStore() {
        miniAccumuloClusterManager1.close();
        miniAccumuloClusterManager2.close();
    }

    private static void createUpdatedPropertiesFile(AccumuloProperties accumuloProperties, String filename) {
        Properties properties = accumuloProperties.getProperties();
        try {
            OutputStream fos = new FileOutputStream(filename);
            properties.store(fos, "AddUpdateTableIteratorTest - " + filename + " with current zookeeper");
            fos.close();
            FileUtils.forceDeleteOnExit(new File(filename));
        } catch (IOException e) {
            LOGGER.error("Failed to write Properties file: " + filename + ": " + e.getMessage());
        }
    }

    @Before
    @After
>>>>>>> e8cede87
    public void setUpAndTearDown() throws IOException {
        if (new File(FILE_GRAPH_LIBRARY_TEST_PATH).exists()) {
            FileUtils.forceDelete(new File(FILE_GRAPH_LIBRARY_TEST_PATH));
        }
    }

    @Test
    public void shouldRunMainWithFileGraphLibrary() throws Exception {
        // Given
        final String[] args = {GRAPH_ID, SCHEMA_DIR, STORE_PROPS_PATH_UPDATED, "update", FILE_GRAPH_LIBRARY_TEST_PATH};

        // When
        AddUpdateTableIterator.main(args);

        // Then
        final Pair<Schema, StoreProperties> pair = new FileGraphLibrary(FILE_GRAPH_LIBRARY_TEST_PATH).get(GRAPH_ID);
        assertNotNull(pair, "Graph for " + GRAPH_ID + " was not found");
        assertNotNull(pair.getFirst(), "Schema not found");
        assertNotNull(pair.getSecond(), "Store properties not found");
        JsonAssert.assertEquals(Schema.fromJson(Paths.get(SCHEMA_DIR)).toJson(false), pair.getFirst().toJson(false));
        assertEquals(AccumuloProperties.loadStoreProperties(STORE_PROPS_PATH_UPDATED).getProperties(), pair.getSecond().getProperties());
    }

    @Test
    public void shouldOverrideExistingGraphInGraphLibrary() throws Exception {
        // Given
        shouldRunMainWithFileGraphLibrary(); // load version graph version 1 into the library.
        final String[] args = {GRAPH_ID, SCHEMA_2_DIR, STORE_PROPS_2_PATH_UPDATED, "update", FILE_GRAPH_LIBRARY_TEST_PATH};

        // When
        AddUpdateTableIterator.main(args);

        // Then
        final Pair<Schema, StoreProperties> pair = new FileGraphLibrary(FILE_GRAPH_LIBRARY_TEST_PATH).get(GRAPH_ID);
        assertNotNull(pair, "Graph for " + GRAPH_ID + " was not found");
        assertNotNull(pair.getFirst(), "Schema not found");
        assertNotNull(pair.getSecond(), "Store properties not found");
        JsonAssert.assertEquals(Schema.fromJson(Paths.get(SCHEMA_2_DIR)).toJson(false), pair.getFirst().toJson(false));
        assertEquals(AccumuloProperties.loadStoreProperties(STORE_PROPS_2_PATH_UPDATED).getProperties(), pair.getSecond().getProperties());
    }

    @Test
    public void shouldRunMainWithNoGraphLibrary() throws Exception {
        // Given
        final String[] args = {GRAPH_ID, SCHEMA_DIR, STORE_PROPS_PATH_UPDATED, "update"};

        // When
        AddUpdateTableIterator.main(args);

        // Then - no exceptions
        final Pair<Schema, StoreProperties> pair = new FileGraphLibrary(FILE_GRAPH_LIBRARY_TEST_PATH).get(GRAPH_ID);
        assertNull(pair, "Graph should not have been stored");
    }

    @Test
    public void shouldThrowKeyErrorWhenInvalidModifyKeyGiven() throws Exception {
        // Given
        final String[] args = {GRAPH_ID, SCHEMA_DIR, STORE_PROPS_PATH_UPDATED, "invalid key", FILE_GRAPH_LIBRARY_TEST_PATH};

        // When
        IllegalArgumentException actual = assertThrows(IllegalArgumentException.class,
                () -> AddUpdateTableIterator.main(args));

        // Then
        assertEquals("Supplied add or update key (invalid key) was not valid, it must either be add,remove or update.",
                actual.getMessage());
    }

    @Test
    public void shouldReturnStoreClassNameNotFoundWhenStorePropsIsEmpty() throws Exception {
        // Given
        final String[] args = {GRAPH_ID, SCHEMA_DIR, EMPTY_STORE_PROPS_PATH, "update", FILE_GRAPH_LIBRARY_TEST_PATH};

        // When
        IllegalArgumentException actual = assertThrows(IllegalArgumentException.class,
                () -> AddUpdateTableIterator.main(args));

        // Then
        assertEquals("The Store class name was not found in the store properties for key: gaffer.store.class",
                actual.getMessage());
    }

    @Test
    public void shouldReturnInvalidFilePathErrorWhenPathDoesNotExist() throws Exception {
        // Given
        final String[] args = {GRAPH_ID, SCHEMA_DIR, "invalid/file/path", "update", FILE_GRAPH_LIBRARY_TEST_PATH};

        // When
        RuntimeException actual = assertThrows(RuntimeException.class, () -> AddUpdateTableIterator.main(args));

        // Then
        assertEquals("Failed to load store properties file : invalid/file/path",
                actual.getMessage());
    }
}<|MERGE_RESOLUTION|>--- conflicted
+++ resolved
@@ -17,27 +17,18 @@
 package uk.gov.gchq.gaffer.accumulostore.utils;
 
 import org.apache.commons.io.FileUtils;
-<<<<<<< HEAD
+
+import org.junit.jupiter.api.AfterAll;
 import org.junit.jupiter.api.AfterEach;
+import org.junit.jupiter.api.BeforeAll;
 import org.junit.jupiter.api.BeforeEach;
 import org.junit.jupiter.api.Test;
-=======
-import org.junit.After;
-import org.junit.AfterClass;
-import org.junit.Before;
-import org.junit.BeforeClass;
-import org.junit.ClassRule;
-import org.junit.Rule;
-import org.junit.Test;
-import org.junit.rules.ExpectedException;
-import org.junit.rules.TemporaryFolder;
+import org.junit.jupiter.api.io.TempDir;
 import org.slf4j.Logger;
 import org.slf4j.LoggerFactory;
->>>>>>> e8cede87
 
 import uk.gov.gchq.gaffer.accumulostore.AccumuloProperties;
 import uk.gov.gchq.gaffer.accumulostore.MiniAccumuloClusterManager;
-import uk.gov.gchq.gaffer.commonutil.CommonTestConstants;
 import uk.gov.gchq.gaffer.commonutil.JsonAssert;
 import uk.gov.gchq.gaffer.commonutil.pair.Pair;
 import uk.gov.gchq.gaffer.store.StoreProperties;
@@ -48,6 +39,7 @@
 import java.io.FileOutputStream;
 import java.io.IOException;
 import java.io.OutputStream;
+import java.nio.file.Path;
 import java.nio.file.Paths;
 import java.util.Properties;
 
@@ -69,30 +61,20 @@
     private static final String EMPTY_STORE_PROPS_PATH = "src/test/resources/empty-store.properties";
     private static final String FILE_GRAPH_LIBRARY_TEST_PATH = "target/graphLibrary";
 
-<<<<<<< HEAD
-    @BeforeEach
-    @AfterEach
-=======
     private static MiniAccumuloClusterManager miniAccumuloClusterManager1;
     private static MiniAccumuloClusterManager miniAccumuloClusterManager2;
     private static final AccumuloProperties PROPERTIES_1 = AccumuloProperties.loadStoreProperties(STORE_PROPS_PATH);
     private static final AccumuloProperties PROPERTIES_2 = AccumuloProperties.loadStoreProperties(STORE_PROPS_2_PATH);
 
-    @ClassRule
-    public static TemporaryFolder storeBaseFolder = new TemporaryFolder(CommonTestConstants.TMP_DIRECTORY);
-
-    @Rule
-    public ExpectedException thrown = ExpectedException.none();
-
-    @BeforeClass
-    public static void setUpStore() {
-        miniAccumuloClusterManager1 = new MiniAccumuloClusterManager(PROPERTIES_1, storeBaseFolder.getRoot().getAbsolutePath());
-        miniAccumuloClusterManager2 = new MiniAccumuloClusterManager(PROPERTIES_2, storeBaseFolder.getRoot().getAbsolutePath());
+    @BeforeAll
+    public static void setUpStore(@TempDir Path tempDir) {
+        miniAccumuloClusterManager1 = new MiniAccumuloClusterManager(PROPERTIES_1, tempDir.toAbsolutePath().toString());
+        miniAccumuloClusterManager2 = new MiniAccumuloClusterManager(PROPERTIES_2, tempDir.toAbsolutePath().toString());
         createUpdatedPropertiesFile(PROPERTIES_1, STORE_PROPS_PATH_UPDATED);
         createUpdatedPropertiesFile(PROPERTIES_2, STORE_PROPS_2_PATH_UPDATED);
     }
 
-    @AfterClass
+    @AfterAll
     public static void tearDownStore() {
         miniAccumuloClusterManager1.close();
         miniAccumuloClusterManager2.close();
@@ -110,9 +92,8 @@
         }
     }
 
-    @Before
-    @After
->>>>>>> e8cede87
+    @BeforeEach
+    @AfterEach
     public void setUpAndTearDown() throws IOException {
         if (new File(FILE_GRAPH_LIBRARY_TEST_PATH).exists()) {
             FileUtils.forceDelete(new File(FILE_GRAPH_LIBRARY_TEST_PATH));
