/*
 * Copyright 2017-2020 Crown Copyright
 *
 * Licensed under the Apache License, Version 2.0 (the "License");
 * you may not use this file except in compliance with the License.
 * You may obtain a copy of the License at
 *
 *     http://www.apache.org/licenses/LICENSE-2.0
 *
 * Unless required by applicable law or agreed to in writing, software
 * distributed under the License is distributed on an "AS IS" BASIS,
 * WITHOUT WARRANTIES OR CONDITIONS OF ANY KIND, either express or implied.
 * See the License for the specific language governing permissions and
 * limitations under the License.
 */

package uk.gov.gchq.gaffer.federatedstore;

import com.google.common.collect.Iterables;
import com.google.common.collect.Lists;
import com.google.common.collect.Sets;
<<<<<<< HEAD
import org.junit.jupiter.api.AfterEach;
import org.junit.jupiter.api.BeforeEach;
import org.junit.jupiter.api.Test;
=======
import org.junit.After;
import org.junit.AfterClass;
import org.junit.Before;
import org.junit.BeforeClass;
import org.junit.ClassRule;
import org.junit.Test;
import org.junit.rules.TemporaryFolder;
>>>>>>> e8cede87
import org.mockito.Mockito;

import uk.gov.gchq.gaffer.accumulostore.AccumuloProperties;
import uk.gov.gchq.gaffer.accumulostore.MiniAccumuloClusterManager;
import uk.gov.gchq.gaffer.accumulostore.SingleUseAccumuloStore;
import uk.gov.gchq.gaffer.cache.CacheServiceLoader;
import uk.gov.gchq.gaffer.cache.impl.HashMapCacheService;
import uk.gov.gchq.gaffer.commonutil.CommonConstants;
import uk.gov.gchq.gaffer.commonutil.CommonTestConstants;
import uk.gov.gchq.gaffer.commonutil.JsonAssert;
import uk.gov.gchq.gaffer.commonutil.StreamUtil;
import uk.gov.gchq.gaffer.commonutil.iterable.CloseableIterable;
import uk.gov.gchq.gaffer.data.element.Edge;
import uk.gov.gchq.gaffer.data.element.Element;
import uk.gov.gchq.gaffer.data.element.Entity;
import uk.gov.gchq.gaffer.data.elementdefinition.exception.SchemaException;
import uk.gov.gchq.gaffer.data.elementdefinition.view.View;
import uk.gov.gchq.gaffer.data.util.ElementUtil;
import uk.gov.gchq.gaffer.federatedstore.operation.AddGraph;
import uk.gov.gchq.gaffer.federatedstore.operation.GetAllGraphIds;
import uk.gov.gchq.gaffer.federatedstore.operation.RemoveGraph;
import uk.gov.gchq.gaffer.federatedstore.operation.handler.impl.FederatedAddGraphHandler;
import uk.gov.gchq.gaffer.federatedstore.operation.handler.impl.FederatedGetTraitsHandlerTest;
import uk.gov.gchq.gaffer.graph.Graph;
import uk.gov.gchq.gaffer.graph.GraphConfig;
import uk.gov.gchq.gaffer.graph.GraphSerialisable;
import uk.gov.gchq.gaffer.jsonserialisation.JSONSerialiser;
import uk.gov.gchq.gaffer.operation.Operation;
import uk.gov.gchq.gaffer.operation.OperationException;
import uk.gov.gchq.gaffer.operation.impl.OperationImpl;
import uk.gov.gchq.gaffer.operation.impl.add.AddElements;
import uk.gov.gchq.gaffer.operation.impl.get.GetAllElements;
import uk.gov.gchq.gaffer.store.Context;
import uk.gov.gchq.gaffer.store.StoreException;
import uk.gov.gchq.gaffer.store.StoreProperties;
import uk.gov.gchq.gaffer.store.StoreTrait;
import uk.gov.gchq.gaffer.store.library.GraphLibrary;
import uk.gov.gchq.gaffer.store.library.HashMapGraphLibrary;
import uk.gov.gchq.gaffer.store.operation.GetSchema;
import uk.gov.gchq.gaffer.store.operation.GetTraits;
import uk.gov.gchq.gaffer.store.schema.Schema;
import uk.gov.gchq.gaffer.store.schema.Schema.Builder;
import uk.gov.gchq.gaffer.user.StoreUser;
import uk.gov.gchq.gaffer.user.User;

import java.util.ArrayList;
import java.util.Arrays;
import java.util.Collection;
import java.util.HashSet;
import java.util.List;
import java.util.Map;
import java.util.Set;
import java.util.regex.Pattern;
import java.util.stream.Collectors;

import static org.junit.jupiter.api.Assertions.assertEquals;
import static org.junit.jupiter.api.Assertions.assertFalse;
import static org.junit.jupiter.api.Assertions.assertNotEquals;
import static org.junit.jupiter.api.Assertions.assertNotNull;
import static org.junit.jupiter.api.Assertions.assertNull;
import static org.junit.jupiter.api.Assertions.assertTrue;
import static org.junit.jupiter.api.Assertions.fail;
import static uk.gov.gchq.gaffer.operation.export.graph.handler.GraphDelegate.GRAPH_ID_S_CANNOT_BE_CREATED_WITHOUT_DEFINED_KNOWN_S;
import static uk.gov.gchq.gaffer.operation.export.graph.handler.GraphDelegate.SCHEMA_COULD_NOT_BE_FOUND_IN_THE_GRAPH_LIBRARY_WITH_ID_S;
import static uk.gov.gchq.gaffer.operation.export.graph.handler.GraphDelegate.STORE_PROPERTIES_COULD_NOT_BE_FOUND_IN_THE_GRAPH_LIBRARY_WITH_ID_S;
import static uk.gov.gchq.gaffer.store.StoreTrait.MATCHED_VERTEX;
import static uk.gov.gchq.gaffer.store.StoreTrait.ORDERED;
import static uk.gov.gchq.gaffer.store.StoreTrait.POST_AGGREGATION_FILTERING;
import static uk.gov.gchq.gaffer.store.StoreTrait.POST_TRANSFORMATION_FILTERING;
import static uk.gov.gchq.gaffer.store.StoreTrait.PRE_AGGREGATION_FILTERING;
import static uk.gov.gchq.gaffer.store.StoreTrait.TRANSFORMATION;
import static uk.gov.gchq.gaffer.store.StoreTrait.values;
import static uk.gov.gchq.gaffer.user.StoreUser.TEST_USER;
import static uk.gov.gchq.gaffer.user.StoreUser.blankUser;
import static uk.gov.gchq.gaffer.user.StoreUser.testUser;

public class FederatedStoreTest {
    public static final String ID_SCHEMA_ENTITY = "basicEntitySchema";
    public static final String ID_SCHEMA_EDGE = "basicEdgeSchema";
    public static final String ID_PROPS_ACC_1 = "miniAccProps1";
    public static final String ID_PROPS_ACC_2 = "miniAccProps2";
    public static final String ID_PROPS_ACC_ALT = "miniAccProps3";
    public static final String INVALID = "invalid";
    private static final String FEDERATED_STORE_ID = "testFederatedStoreId";
    private static final String ACC_ID_1 = "miniAccGraphId1";
    private static final String ACC_ID_2 = "miniAccGraphId2";
    private static final String MAP_ID_1 = "miniMapGraphId1";
    private static final String PATH_ACC_STORE_PROPERTIES_1 = "properties/singleUseMiniAccStore.properties";
    private static final String PATH_ACC_STORE_PROPERTIES_2 = "properties/singleUseMiniAccStore.properties";
    private static final String PATH_ACC_STORE_PROPERTIES_ALT = "properties/singleUseMiniAccStoreAlt.properties";
    private static final String PATH_BASIC_ENTITY_SCHEMA_JSON = "schema/basicEntitySchema.json";
    private static final String PATH_ENTITY_A_SCHEMA_JSON = "schema/entityASchema.json";
    private static final String PATH_ENTITY_B_SCHEMA_JSON = "schema/entityBSchema.json";
    private static final String PATH_BASIC_EDGE_SCHEMA_JSON = "schema/basicEdgeSchema.json";
    private static final String EXCEPTION_NOT_THROWN = "exception not thrown";
    public static final String UNUSUAL_KEY = "unusualKey";
    public static final String KEY_DOES_NOT_BELONG = UNUSUAL_KEY + " was added to " + ID_PROPS_ACC_2 + " it should not be there";
    private static final String ALL_USERS = StoreUser.ALL_USERS;
    private static final HashSet<String> GRAPH_AUTHS = Sets.newHashSet(ALL_USERS);
    private static final String CACHE_SERVICE_CLASS_STRING = "uk.gov.gchq.gaffer.cache.impl.HashMapCacheService";
    private static final String INVALID_CACHE_SERVICE_CLASS_STRING = "uk.gov.gchq.invalid";
    private static final String CACHE_SERVICE_NAME = "federatedStoreGraphs";
    public static final String PATH_INCOMPLETE_SCHEMA = "/schema/edgeX2NoTypesSchema.json";
    public static final String PATH_INCOMPLETE_SCHEMA_PART_2 = "/schema/edgeTypeSchema.json";
    private FederatedStore store;
    private FederatedStoreProperties federatedProperties;
    private HashMapGraphLibrary library;
    private Context userContext;
    private User blankUser;
    private IgnoreOptions ignore;

<<<<<<< HEAD
    @BeforeEach
=======
    private static Class currentClass = new Object() { }.getClass().getEnclosingClass();
    private static final AccumuloProperties PROPERTIES_1 = AccumuloProperties.loadStoreProperties(StreamUtil.openStream(currentClass, PATH_ACC_STORE_PROPERTIES_1));
    private static MiniAccumuloClusterManager miniAccumuloClusterManager1;
    private static final AccumuloProperties PROPERTIES_2 = AccumuloProperties.loadStoreProperties(StreamUtil.openStream(currentClass, PATH_ACC_STORE_PROPERTIES_2));
    private static MiniAccumuloClusterManager miniAccumuloClusterManager2;
    private static final AccumuloProperties PROPERTIES_ALT = AccumuloProperties.loadStoreProperties(StreamUtil.openStream(currentClass, PATH_ACC_STORE_PROPERTIES_ALT));
    private static MiniAccumuloClusterManager miniAccumuloClusterManagerAlt;

    @ClassRule
    public static TemporaryFolder storeBaseFolder = new TemporaryFolder(CommonTestConstants.TMP_DIRECTORY);

    @BeforeClass
    public static void setUpStore() {
        miniAccumuloClusterManager1 = new MiniAccumuloClusterManager(PROPERTIES_1, storeBaseFolder.getRoot().getAbsolutePath());
        miniAccumuloClusterManager2 = new MiniAccumuloClusterManager(PROPERTIES_2, storeBaseFolder.getRoot().getAbsolutePath());
        miniAccumuloClusterManagerAlt = new MiniAccumuloClusterManager(PROPERTIES_ALT, storeBaseFolder.getRoot().getAbsolutePath());
    }

    @AfterClass
    public static void tearDownStore() {
        miniAccumuloClusterManager1.close();
        miniAccumuloClusterManager2.close();
        miniAccumuloClusterManagerAlt.close();
    }

    @Before
>>>>>>> e8cede87
    public void setUp() throws Exception {
        clearCache();
        federatedProperties = new FederatedStoreProperties();
        federatedProperties.set(HashMapCacheService.STATIC_CACHE, String.valueOf(true));

        clearLibrary();
        library = new HashMapGraphLibrary();
        library.addProperties(ID_PROPS_ACC_1, PROPERTIES_1);
        library.addProperties(ID_PROPS_ACC_2, PROPERTIES_2);
        library.addProperties(ID_PROPS_ACC_ALT, PROPERTIES_ALT);
        library.addSchema(ID_SCHEMA_EDGE, getSchemaFromPath(PATH_BASIC_EDGE_SCHEMA_JSON));
        library.addSchema(ID_SCHEMA_ENTITY, getSchemaFromPath(PATH_BASIC_ENTITY_SCHEMA_JSON));

        store = new FederatedStore();
        store.setGraphLibrary(library);
        store.initialise(FEDERATED_STORE_ID, null, federatedProperties);

        userContext = new Context(blankUser());
        blankUser = blankUser();


        ignore = new IgnoreOptions();
    }

    @AfterEach
    public void tearDown() throws Exception {
<<<<<<< HEAD
        assertEquals(library.getProperties(ID_PROPS_ACC_1),
                getPropertiesFromPath(PATH_ACC_STORE_PROPERTIES_1),
                "Library has changed: " + ID_PROPS_ACC_1);
        assertEquals(library.getProperties(ID_PROPS_ACC_2),
                getPropertiesFromPath(PATH_ACC_STORE_PROPERTIES_2),
                "Library has changed: " + ID_PROPS_ACC_2);
        assertEquals(library.getProperties(ID_PROPS_ACC_ALT),
                getPropertiesFromPath(PATH_ACC_STORE_PROPERTIES_ALT),
                "Library has changed: " + ID_PROPS_ACC_ALT);
        assertEquals(new String(library.getSchema(ID_SCHEMA_EDGE).toJson(false), CommonConstants.UTF_8),
                new String(getSchemaFromPath(PATH_BASIC_EDGE_SCHEMA_JSON).toJson(false), CommonConstants.UTF_8),
                "Library has changed: " + ID_SCHEMA_EDGE);
        assertEquals(new String(library.getSchema(ID_SCHEMA_ENTITY).toJson(false), CommonConstants.UTF_8),
                new String(getSchemaFromPath(PATH_BASIC_ENTITY_SCHEMA_JSON).toJson(false), CommonConstants.UTF_8),
                "Library has changed: " + ID_SCHEMA_ENTITY);

=======
        assertEquals("Library has changed: " + ID_PROPS_ACC_1, library.getProperties(ID_PROPS_ACC_1), PROPERTIES_1);
        assertEquals("Library has changed: " + ID_PROPS_ACC_2, library.getProperties(ID_PROPS_ACC_2), PROPERTIES_2);
        assertEquals("Library has changed: " + ID_PROPS_ACC_ALT, library.getProperties(ID_PROPS_ACC_ALT), PROPERTIES_ALT);
        assertEquals("Library has changed: " + ID_SCHEMA_EDGE, new String(library.getSchema(ID_SCHEMA_EDGE).toJson(false), CommonConstants.UTF_8), new String(getSchemaFromPath(PATH_BASIC_EDGE_SCHEMA_JSON).toJson(false), CommonConstants.UTF_8));
        assertEquals("Library has changed: " + ID_SCHEMA_ENTITY, new String(library.getSchema(ID_SCHEMA_ENTITY).toJson(false), CommonConstants.UTF_8), new String(getSchemaFromPath(PATH_BASIC_ENTITY_SCHEMA_JSON).toJson(false), CommonConstants.UTF_8));
>>>>>>> e8cede87
        clearLibrary();
        clearCache();
    }

    @Test
    public void shouldLoadGraphsWithIds() throws Exception {
        // When
        int before = store.getGraphs(blankUser, null, ignore).size();

        addGraphWithIds(ACC_ID_2, ID_PROPS_ACC_2, ID_SCHEMA_EDGE);
        addGraphWithIds(ACC_ID_1, ID_PROPS_ACC_1, ID_SCHEMA_ENTITY);

        // Then
        Collection<Graph> graphs = store.getGraphs(blankUser, null, ignore);
        int after = graphs.size();
        assertEquals(0, before);
        assertEquals(2, after);
        ArrayList<String> graphNames = Lists.newArrayList(ACC_ID_1, ACC_ID_2);
        for (Graph graph : graphs) {
            assertTrue(graphNames.contains(graph.getGraphId()));
        }
    }

    @Test
    public void shouldThrowErrorForFailedSchemaID() throws Exception {
        // When / Then
        try {
            addGraphWithIds(ACC_ID_2, ID_PROPS_ACC_2, INVALID);
            fail(EXCEPTION_NOT_THROWN);
        } catch (final Exception e) {
            assertContains(e.getCause(), SCHEMA_COULD_NOT_BE_FOUND_IN_THE_GRAPH_LIBRARY_WITH_ID_S, Arrays.toString(new String[]{INVALID}));
        }
    }

    @Test
    public void shouldThrowErrorForFailedPropertyID() throws Exception {
        //When / Then
        try {
            addGraphWithIds(ACC_ID_2, INVALID, ID_SCHEMA_EDGE);
            fail(EXCEPTION_NOT_THROWN);
        } catch (final Exception e) {
            assertContains(e.getCause(), STORE_PROPERTIES_COULD_NOT_BE_FOUND_IN_THE_GRAPH_LIBRARY_WITH_ID_S, INVALID);
        }
    }

    @Test
    public void shouldThrowErrorForMissingProperty() throws Exception {
        //When / Then
        try {
            ArrayList<String> schemas = Lists.newArrayList(ID_SCHEMA_EDGE);
            store.execute(new AddGraph.Builder()
                    .graphId(ACC_ID_2)
                    .isPublic(true)
                    .parentSchemaIds(schemas)
                    .build(), userContext);
            fail("a graph was created without a defined properties");
        } catch (final Exception e) {
            assertContains(e.getCause(), GRAPH_ID_S_CANNOT_BE_CREATED_WITHOUT_DEFINED_KNOWN_S, ACC_ID_2, "StoreProperties");
        }
    }

    @Test
    public void shouldThrowErrorForMissingSchema() throws Exception {
        //When / Then
        try {
            store.execute(new AddGraph.Builder()
                    .graphId(ACC_ID_2)
                    .isPublic(true)
                    .parentPropertiesId(ID_PROPS_ACC_2)
                    .build(), userContext);
            fail("a graph was created without a defined schema");
        } catch (final Exception e) {
            assertContains(e.getCause(), GRAPH_ID_S_CANNOT_BE_CREATED_WITHOUT_DEFINED_KNOWN_S, ACC_ID_2, "Schema");
        }
    }

    @Test
    public void shouldNotAllowOverwritingOfGraphWithinFederatedScope() throws Exception {
        //Given
        addGraphWithIds(ACC_ID_2, ID_PROPS_ACC_2, ID_SCHEMA_ENTITY);

        // When / Then
        try {
            addGraphWithIds(ACC_ID_2, ID_PROPS_ACC_2, ID_SCHEMA_EDGE);
            fail(EXCEPTION_NOT_THROWN);
        } catch (final Exception e) {
            assertContains(e, "User is attempting to overwrite a graph");
            assertContains(e, "GraphId: ", ACC_ID_2);
        }

        // When / Then
        try {
            addGraphWithIds(ACC_ID_2, ID_PROPS_ACC_ALT, ID_SCHEMA_ENTITY);
            fail(EXCEPTION_NOT_THROWN);
        } catch (final Exception e) {
            assertContains(e, "User is attempting to overwrite a graph");
            assertContains(e, "GraphId: ", ACC_ID_2);
        }
    }

    @Test
    public void shouldThrowAppropriateExceptionWhenHandlingAnUnsupportedOperation() {
        // Given
        Operation op = new OperationImpl();
        // When
        try {
            store.handleOperation(op, new Context());
            fail("Exception expected");
        } catch (final OperationException e) {
            fail("Expected an UnsupportedOperationException rather than an OperationException");
        } catch (final UnsupportedOperationException e) {
            // Then
            assertEquals("Operation class uk.gov.gchq.gaffer.operation.impl.OperationImpl is not supported by the FederatedStore.", e.getMessage());
        }
    }

    @Test
    public void shouldAlwaysReturnSupportedTraits() throws Exception {
        // Given
        addGraphWithIds(ACC_ID_1, ID_PROPS_ACC_1, ID_SCHEMA_ENTITY);

        Set<StoreTrait> before = store.getTraits();

        // When
        addGraphWithPaths(ACC_ID_2, PROPERTIES_ALT, PATH_BASIC_ENTITY_SCHEMA_JSON);

        Set<StoreTrait> after = store.getTraits();
        assertEquals(values().length, before.size());
        assertEquals(values().length, after.size());
        assertEquals(before, after);
    }

    @Test
    public void shouldUpdateSchemaWhenNewGraphIsAdded() throws Exception {
        // Given
        addGraphWithPaths(ACC_ID_1, PROPERTIES_ALT, PATH_BASIC_ENTITY_SCHEMA_JSON);
        Schema before = store.getSchema((Operation) null, blankUser);
        addGraphWithPaths(ACC_ID_2, PROPERTIES_ALT, PATH_BASIC_EDGE_SCHEMA_JSON);
        Schema after = store.getSchema((Operation) null, blankUser);
        // Then
        assertNotEquals(before, after);
    }

    @Test
    public void shouldUpdateSchemaWhenNewGraphIsRemoved() throws Exception {
        // Given
        addGraphWithPaths(ACC_ID_1, PROPERTIES_ALT, PATH_BASIC_ENTITY_SCHEMA_JSON);
        Schema was = store.getSchema((Operation) null, blankUser);
        addGraphWithPaths(ACC_ID_2, PROPERTIES_ALT, PATH_BASIC_EDGE_SCHEMA_JSON);

        Schema before = store.getSchema((Operation) null, blankUser);

        // When
        store.remove(ACC_ID_2, blankUser);

        Schema after = store.getSchema((Operation) null, blankUser);
        assertNotEquals(before.toString(), after.toString());
        assertEquals(was.toString(), after.toString());
    }

    @Test
    public void shouldFailWithIncompleteSchema() throws Exception {
        // When / Then
        try {
            addGraphWithPaths(ACC_ID_1, PROPERTIES_ALT, PATH_INCOMPLETE_SCHEMA);
            fail(EXCEPTION_NOT_THROWN);
        } catch (final Exception e) {
            assertContains(e, FederatedAddGraphHandler.ERROR_ADDING_GRAPH_GRAPH_ID_S, ACC_ID_1);
        }
    }

    @Test
    public void shouldTakeCompleteSchemaFromTwoFiles() throws Exception {
        // Given
        int before = store.getGraphs(blankUser, null, ignore).size();
        addGraphWithPaths(ACC_ID_1, PROPERTIES_ALT, PATH_INCOMPLETE_SCHEMA, PATH_INCOMPLETE_SCHEMA_PART_2);

        // When
        int after = store.getGraphs(blankUser, null, ignore).size();

        // Then
        assertEquals(0, before);
        assertEquals(1, after);
    }

    @Test
    public void shouldAddTwoGraphs() throws Exception {
        // Given
        int sizeBefore = store.getGraphs(blankUser, null, ignore).size();

        // When
        addGraphWithPaths(ACC_ID_2, PROPERTIES_ALT, PATH_BASIC_ENTITY_SCHEMA_JSON);
        addGraphWithPaths(ACC_ID_1, PROPERTIES_ALT, PATH_BASIC_EDGE_SCHEMA_JSON);

        int sizeAfter = store.getGraphs(blankUser, null, ignore).size();

        // Then
        assertEquals(0, sizeBefore);
        assertEquals(2, sizeAfter);
    }

    @Test
    public void shouldCombineTraitsToMin() throws Exception {
        //Given
        final GetTraits getTraits = new GetTraits.Builder()
                .currentTraits(true)
                .build();

        //When
        final Set<StoreTrait> before = store.getTraits(getTraits, userContext);
        store.initialise(FEDERATED_STORE_ID, null, federatedProperties);

        store.execute(new AddGraph.Builder()
                .schema(new Schema())
                .isPublic(true)
                .graphId(ACC_ID_1)
                .storeProperties(PROPERTIES_1)
                .build(), new Context(testUser()));

        final Set<StoreTrait> afterAcc = store.getTraits(getTraits, userContext);

        store.execute(new AddGraph.Builder()
                .schema(new Schema())
                .isPublic(true)
                .graphId(MAP_ID_1)
                .storeProperties(new FederatedGetTraitsHandlerTest.TestStorePropertiesImpl())
                .build(), new Context(testUser()));

        final Set<StoreTrait> afterMap = store.getTraits(getTraits, userContext);

        //Then
        assertNotEquals(SingleUseAccumuloStore.TRAITS, new HashSet<>(Arrays.asList(
                StoreTrait.INGEST_AGGREGATION,
                StoreTrait.PRE_AGGREGATION_FILTERING,
                StoreTrait.POST_AGGREGATION_FILTERING,
                StoreTrait.TRANSFORMATION,
                StoreTrait.POST_TRANSFORMATION_FILTERING,
                StoreTrait.MATCHED_VERTEX)));
        assertEquals(StoreTrait.ALL_TRAITS, before);
        assertEquals(Sets.newHashSet(
                TRANSFORMATION,
                PRE_AGGREGATION_FILTERING,
                POST_AGGREGATION_FILTERING,
                POST_TRANSFORMATION_FILTERING,
                ORDERED,
                MATCHED_VERTEX
        ), afterAcc);
        assertEquals(Sets.newHashSet(
                TRANSFORMATION,
                PRE_AGGREGATION_FILTERING,
                POST_AGGREGATION_FILTERING,
                POST_TRANSFORMATION_FILTERING,
                MATCHED_VERTEX
        ), afterMap);
    }

    @Test
    public void shouldContainNoElements() throws Exception {
        // When
        addGraphWithPaths(ACC_ID_2, PROPERTIES_ALT, PATH_BASIC_ENTITY_SCHEMA_JSON);
        Set<Element> after = getElements();

        // Then
        assertEquals(0, after.size());
    }

    @Test
    public void shouldAddEdgesToOneGraph() throws Exception {
        // Given
        addGraphWithPaths(ACC_ID_2, PROPERTIES_ALT, PATH_BASIC_EDGE_SCHEMA_JSON);

        AddElements op = new AddElements.Builder()
                .input(new Edge.Builder()
                        .group("BasicEdge")
                        .source("testSource")
                        .dest("testDest")
                        .property("property1", 12)
                        .build())
                .build();

        // When
        store.execute(op, userContext);

        // Then
        assertEquals(1, getElements().size());
    }

    @Test
    public void shouldReturnGraphIds() throws Exception {
        // Given
        addGraphWithPaths(ACC_ID_1, PROPERTIES_ALT, PATH_BASIC_ENTITY_SCHEMA_JSON);
        addGraphWithPaths(ACC_ID_2, PROPERTIES_ALT, PATH_BASIC_EDGE_SCHEMA_JSON);

        // When
        Collection<String> allGraphIds = store.getAllGraphIds(blankUser);

        // Then
        assertEquals(2, allGraphIds.size());
        assertTrue(allGraphIds.contains(ACC_ID_1));
        assertTrue(allGraphIds.contains(ACC_ID_2));

    }

    @Test
    public void shouldUpdateGraphIds() throws Exception {
        // Given
        addGraphWithPaths(ACC_ID_1, PROPERTIES_ALT, PATH_BASIC_ENTITY_SCHEMA_JSON);


        // When
        Collection<String> allGraphId = store.getAllGraphIds(blankUser);

        // Then
        assertEquals(1, allGraphId.size());
        assertTrue(allGraphId.contains(ACC_ID_1));
        assertFalse(allGraphId.contains(ACC_ID_2));

        // When
        addGraphWithIds(ACC_ID_2, ID_PROPS_ACC_2, ID_SCHEMA_ENTITY);
        Collection<String> allGraphId2 = store.getAllGraphIds(blankUser);

        // Then
        assertEquals(2, allGraphId2.size());
        assertTrue(allGraphId2.contains(ACC_ID_1));
        assertTrue(allGraphId2.contains(ACC_ID_2));

        // When
        store.remove(ACC_ID_1, blankUser);
        Collection<String> allGraphId3 = store.getAllGraphIds(blankUser);

        // Then
        assertEquals(1, allGraphId3.size());
        assertFalse(allGraphId3.contains(ACC_ID_1));
        assertTrue(allGraphId3.contains(ACC_ID_2));

    }

    @Test
    public void shouldGetAllGraphIdsInUnmodifiableSet() throws Exception {
        // Given
        addGraphWithPaths(ACC_ID_2, PROPERTIES_ALT, PATH_BASIC_ENTITY_SCHEMA_JSON);

        // When / Then
        Collection<String> allGraphIds = store.getAllGraphIds(blankUser);
        try {
            allGraphIds.add("newId");
            fail(EXCEPTION_NOT_THROWN);
        } catch (UnsupportedOperationException e) {
            assertNotNull(e);
        }

        try {
            allGraphIds.remove("newId");
            fail(EXCEPTION_NOT_THROWN);
        } catch (UnsupportedOperationException e) {
            assertNotNull(e);
        }
    }

    @Test
    public void shouldNotUseSchema() throws Exception {
        // Given
        final Schema unusedMock = Mockito.mock(Schema.class);
        // When
        store.initialise(FEDERATED_STORE_ID, unusedMock, federatedProperties);
        addGraphWithPaths(ACC_ID_2, PROPERTIES_ALT, PATH_BASIC_EDGE_SCHEMA_JSON);
        // Then
        Mockito.verifyNoMoreInteractions(unusedMock);
    }

    @Test
    public void shouldAddGraphFromLibrary() throws Exception {
        // Given
        library.add(ACC_ID_2, library.getSchema(ID_SCHEMA_ENTITY), library.getProperties(ID_PROPS_ACC_2));

        // When
        final int before = store.getGraphs(blankUser, null, ignore).size();
        store.execute(new AddGraph.Builder()
                .graphId(ACC_ID_2)
                .build(), new Context(blankUser));

        final int after = store.getGraphs(blankUser, null, ignore).size();

        // Then
        assertEquals(0, before);
        assertEquals(1, after);
    }

    @Test
    public void shouldAddGraphWithPropertiesFromGraphLibrary() throws Exception {
        // When
        store.execute(new AddGraph.Builder()
                .graphId(ACC_ID_2)
                .parentPropertiesId(ID_PROPS_ACC_ALT)
                .isPublic(true)
                .schema(getSchemaFromPath(PATH_BASIC_ENTITY_SCHEMA_JSON))
                .build(), userContext);


        // Then
        assertEquals(1, store.getGraphs(blankUser, null, ignore).size());
        assertTrue(library.getProperties(ID_PROPS_ACC_ALT).equals(PROPERTIES_ALT));
    }

    @Test
    public void shouldAddGraphWithSchemaFromGraphLibrary() throws Exception {
        // When
        store.execute(new AddGraph.Builder()
                .graphId(ACC_ID_2)
                .storeProperties(PROPERTIES_ALT)
                .isPublic(true)
                .parentSchemaIds(Lists.newArrayList(ID_SCHEMA_ENTITY))
                .build(), userContext);


        // Then
        assertEquals(1, store.getGraphs(blankUser, null, ignore).size());
        assertTrue(library.getSchema(ID_SCHEMA_ENTITY).toString().equals(getSchemaFromPath(PATH_BASIC_ENTITY_SCHEMA_JSON).toString()));
    }

    @Test
    public void shouldAddGraphWithPropertiesAndSchemaFromGraphLibrary() throws Exception {
        // When
        addGraphWithIds(ACC_ID_2, ID_PROPS_ACC_ALT, ID_SCHEMA_ENTITY);

        // Then
        assertEquals(1, store.getGraphs(blankUser, null, ignore).size());
        Graph graph = store.getGraphs(blankUser, ACC_ID_2, ignore).iterator().next();
        assertEquals(getSchemaFromPath(PATH_BASIC_ENTITY_SCHEMA_JSON).toString(), graph.getSchema().toString());
        assertEquals(PROPERTIES_ALT, graph.getStoreProperties());

    }

    @Test
    public void shouldAddGraphWithPropertiesFromGraphLibraryOverridden() throws Exception {
        // Given
        assertFalse(library.getProperties(ID_PROPS_ACC_2).containsKey(UNUSUAL_KEY),
                KEY_DOES_NOT_BELONG);

        // When
        Builder schema = new Builder();
        for (String path : new String[]{PATH_BASIC_ENTITY_SCHEMA_JSON}) {
            schema.merge(getSchemaFromPath(path));
        }

        store.execute(new AddGraph.Builder()
                .graphId(ACC_ID_2)
                .storeProperties(PROPERTIES_ALT)
                .parentPropertiesId(ID_PROPS_ACC_2)
                .isPublic(true)
                .schema(schema.build())
                .build(), userContext);

        // Then
        assertEquals(1, store.getGraphs(blankUser, null, ignore).size());
        assertTrue(store.getGraphs(blankUser, null, ignore).iterator().next().getStoreProperties().containsKey(UNUSUAL_KEY));
        assertFalse(library.getProperties(ID_PROPS_ACC_2).containsKey(UNUSUAL_KEY),
                KEY_DOES_NOT_BELONG);
        assertNotNull(store.getGraphs(blankUser, null, ignore).iterator().next().getStoreProperties().getProperties().getProperty(UNUSUAL_KEY));
    }

    @Test
    public void shouldAddGraphWithSchemaFromGraphLibraryOverridden() throws Exception {
        ArrayList<String> schemas = Lists.newArrayList(ID_SCHEMA_ENTITY);
        store.execute(new AddGraph.Builder()
                .graphId(ACC_ID_2)
                .isPublic(true)
                .schema(getSchemaFromPath(PATH_BASIC_EDGE_SCHEMA_JSON))
                .parentSchemaIds(schemas)
                .parentPropertiesId(ID_PROPS_ACC_2)
                .build(), userContext);

        // Then
        assertEquals(1, store.getGraphs(blankUser, null, ignore).size());
        assertTrue(store.getGraphs(blankUser, null, ignore).iterator().next().getSchema().getEntityGroups().contains("BasicEntity"));
    }

    @Test
    public void shouldAddGraphWithPropertiesAndSchemaFromGraphLibraryOverridden() throws Exception {
        // Given
        assertFalse(library.getProperties(ID_PROPS_ACC_2).containsKey(UNUSUAL_KEY),
                KEY_DOES_NOT_BELONG);

        // When
        Builder tempSchema = new Builder();
        for (String path : new String[]{PATH_BASIC_EDGE_SCHEMA_JSON}) {
            tempSchema.merge(getSchemaFromPath(path));
        }

        store.execute(new AddGraph.Builder()
                .graphId(ACC_ID_2)
                .isPublic(true)
                .storeProperties(PROPERTIES_ALT)
                .parentPropertiesId(ID_PROPS_ACC_2)
                .schema(tempSchema.build())
                .parentSchemaIds(Lists.newArrayList(ID_SCHEMA_ENTITY))
                .build(), userContext);

        // Then
        assertEquals(1, store.getGraphs(blankUser, null, ignore).size());
        assertTrue(store.getGraphs(blankUser, null, ignore).iterator().next().getStoreProperties().containsKey(UNUSUAL_KEY));
        assertFalse(library.getProperties(ID_PROPS_ACC_2).containsKey(UNUSUAL_KEY),
                KEY_DOES_NOT_BELONG);
        assertNotNull(store.getGraphs(blankUser, null, ignore).iterator().next().getStoreProperties().getProperties().getProperty(UNUSUAL_KEY));
        assertTrue(store.getGraphs(blankUser, null, ignore).iterator().next().getSchema().getEntityGroups().contains("BasicEntity"));
    }

    @Test
    public void shouldNotAllowOverridingOfKnownGraphInLibrary() throws Exception {
        // Given
        library.add(ACC_ID_2, getSchemaFromPath(PATH_BASIC_ENTITY_SCHEMA_JSON), PROPERTIES_ALT);

        // When / Then
        try {
            store.execute(new AddGraph.Builder()
                    .graphId(ACC_ID_2)
                    .parentPropertiesId(ID_PROPS_ACC_1)
                    .isPublic(true)
                    .build(), userContext);
            fail(EXCEPTION_NOT_THROWN);
        } catch (final Exception e) {
            assertContains(e.getCause(), "Graph: " + ACC_ID_2 + " already exists so you cannot use a different StoreProperties");
        }

        // When / Then
        try {
            store.execute(new AddGraph.Builder()
                    .graphId(ACC_ID_2)
                    .parentSchemaIds(Lists.newArrayList(ID_SCHEMA_EDGE))
                    .isPublic(true)
                    .build(), userContext);
            fail(EXCEPTION_NOT_THROWN);
        } catch (final Exception e) {
            assertContains(e.getCause(), "Graph: " + ACC_ID_2 + " already exists so you cannot use a different Schema");
        }
    }

    @Test
    public void shouldFederatedIfUserHasCorrectAuths() throws Exception {
        // Given
        store.addGraphs(GRAPH_AUTHS, null, false, new GraphSerialisable.Builder()
                .config(new GraphConfig.Builder()
                        .graphId(ACC_ID_2)
                        .build())
                .properties(PROPERTIES_ALT)
                .schema(getSchemaFromPath(PATH_BASIC_ENTITY_SCHEMA_JSON))
                .build());

        // When
        final CloseableIterable<? extends Element> elements = store.execute(new GetAllElements(),
                new Context(new User.Builder()
                        .userId(blankUser.getUserId())
                        .opAuth(ALL_USERS)
                        .build()));

        // Then
        assertFalse(elements.iterator().hasNext());

        // When - user cannot see any graphs
        final CloseableIterable<? extends Element> elements2 = store.execute(new GetAllElements(),
                new Context(new User.Builder()
                        .userId(blankUser.getUserId())
                        .opAuths("x")
                        .build()));

        // Then
        assertEquals(0, Iterables.size(elements2));
    }

    @Test
    public void shouldReturnSpecificGraphsFromCSVString() throws Exception {
        // Given
        final List<Collection<GraphSerialisable>> graphLists = populateGraphs(1, 2, 4);
        final Collection<GraphSerialisable> expectedGraphs = graphLists.get(0);
        final Collection<GraphSerialisable> unexpectedGraphs = graphLists.get(1);

        // When
        final Collection<Graph> returnedGraphs = store.getGraphs(blankUser, "mockGraphId1,mockGraphId2,mockGraphId4", ignore);

        // Then
        assertTrue(returnedGraphs.size() == 3);
        assertTrue(returnedGraphs.containsAll(toGraphs(expectedGraphs)));
        assertFalse(checkUnexpected(toGraphs(unexpectedGraphs), returnedGraphs));
    }

    @Test
    public void shouldReturnEnabledByDefaultGraphsForNullString() throws Exception {
        // Given
        populateGraphs();

        // When
        final Collection<Graph> returnedGraphs = store.getGraphs(blankUser, null, ignore);

        // Then
        final Set<String> graphIds = returnedGraphs.stream().map(Graph::getGraphId).collect(Collectors.toSet());
        assertEquals(Sets.newHashSet("mockGraphId0", "mockGraphId2", "mockGraphId4"), graphIds);
    }

    @Test
    public void shouldReturnNotReturnEnabledOrDisabledGraphsWhenNotInCsv() throws Exception {
        // Given
        populateGraphs();

        // When
        final Collection<Graph> returnedGraphs = store.getGraphs(blankUser, "mockGraphId0,mockGraphId1", ignore);

        // Then
        final Set<String> graphIds = returnedGraphs.stream().map(Graph::getGraphId).collect(Collectors.toSet());
        assertEquals(Sets.newHashSet("mockGraphId0", "mockGraphId1"), graphIds);
    }

    @Test
    public void shouldReturnNoGraphsFromEmptyString() throws Exception {
        // Given

        final List<Collection<GraphSerialisable>> graphLists = populateGraphs();
        final Collection<GraphSerialisable> expectedGraphs = graphLists.get(0);

        // When
        final Collection<Graph> returnedGraphs = store.getGraphs(blankUser, "", ignore);

        // Then
        assertTrue(returnedGraphs.isEmpty(), returnedGraphs.toString());
        assertTrue(expectedGraphs.isEmpty(), expectedGraphs.toString());
    }

    @Test
    public void shouldReturnGraphsWithLeadingCommaString() throws Exception {
        // Given
        final List<Collection<GraphSerialisable>> graphLists = populateGraphs(2, 4);
        final Collection<GraphSerialisable> expectedGraphs = graphLists.get(0);
        final Collection<GraphSerialisable> unexpectedGraphs = graphLists.get(1);

        // When
        final Collection<Graph> returnedGraphs = store.getGraphs(blankUser, ",mockGraphId2,mockGraphId4", ignore);

        // Then
        assertTrue(returnedGraphs.size() == 2);
        assertTrue(returnedGraphs.containsAll(toGraphs(expectedGraphs)));
        assertFalse(checkUnexpected(toGraphs(unexpectedGraphs), returnedGraphs));
    }

    @Test
    public void shouldAddGraphIdWithAuths() throws Exception {
        // Given
        final Graph fedGraph = new Graph.Builder()
                .config(new GraphConfig.Builder()
                        .graphId(FEDERATED_STORE_ID)
                        .library(library)
                        .build())
                .addStoreProperties(federatedProperties)
                .build();

        addGraphWithIds(ACC_ID_2, ID_PROPS_ACC_2, ID_SCHEMA_ENTITY);

        library.add(ACC_ID_2, getSchemaFromPath(PATH_BASIC_ENTITY_SCHEMA_JSON), PROPERTIES_ALT);

        // When
        int before = 0;
        for (String ignore : fedGraph.execute(
                new GetAllGraphIds(),
                blankUser)) {
            before++;
        }

        fedGraph.execute(
                new AddGraph.Builder()
                        .graphAuths("auth")
                        .graphId(ACC_ID_2)
                        .build(),
                blankUser);


        int after = 0;
        for (String ignore : fedGraph.execute(
                new GetAllGraphIds(),
                blankUser)) {
            after++;
        }


        fedGraph.execute(new AddElements.Builder()
                        .input(new Entity.Builder()
                                .group("BasicEntity")
                                .vertex("v1")
                                .build())
                        .build(),
                blankUser);

        final CloseableIterable<? extends Element> elements = fedGraph.execute(
                new GetAllElements(),
                new User.Builder()
                        .userId(TEST_USER + "Other")
                        .opAuth("auth")
                        .build());

        final CloseableIterable<? extends Element> elements2 = fedGraph.execute(new GetAllElements(),
                new User.Builder()
                        .userId(TEST_USER + "Other")
                        .opAuths("x")
                        .build());
        assertEquals(0, Iterables.size(elements2));

        // Then
        assertEquals(0, before);
        assertEquals(1, after);
        assertNotNull(elements);
        assertTrue(elements.iterator().hasNext());
    }

    @Test
    public void shouldThrowWithPropertiesErrorFromGraphLibrary() throws Exception {
        Builder schema = new Builder();
        for (String path : new String[]{PATH_BASIC_EDGE_SCHEMA_JSON}) {
            schema.merge(getSchemaFromPath(path));
        }
        final GraphLibrary mockLibrary = Mockito.mock(GraphLibrary.class);
        final String error = "test Something went wrong";
        Mockito.when(mockLibrary.getProperties(ID_PROPS_ACC_2)).thenThrow(new IllegalArgumentException(error));
        store.setGraphLibrary(mockLibrary);
        clearCache();
        store.initialise(FEDERATED_STORE_ID, null, federatedProperties);
        try {
            store.execute(new AddGraph.Builder()
                    .graphId(ACC_ID_2)
                    .parentPropertiesId(ID_PROPS_ACC_2)
                    .isPublic(true)
                    .schema(schema.build())
                    .build(), userContext);

            fail("exception not thrown");
        } catch (Exception e) {
            assertEquals(error, e.getCause().getMessage());
        }

        Mockito.verify(mockLibrary).getProperties(ID_PROPS_ACC_2);
    }

    @Test
    public void shouldThrowWithSchemaErrorFromGraphLibrary() throws Exception {
        // Given
        final GraphLibrary mockLibrary = Mockito.mock(GraphLibrary.class);
        final String error = "test Something went wrong";
        Mockito.when(mockLibrary.getSchema(ID_SCHEMA_ENTITY)).thenThrow(new IllegalArgumentException(error));
        store.setGraphLibrary(mockLibrary);
        clearCache();
        store.initialise(FEDERATED_STORE_ID, null, federatedProperties);
        // When / Then
        try {
            store.execute(new AddGraph.Builder()
                    .graphId(ACC_ID_2)
                    .storeProperties(PROPERTIES_ALT)
                    .isPublic(true)
                    .parentSchemaIds(Lists.newArrayList(ID_SCHEMA_ENTITY))
                    .build(), userContext);
            fail(EXCEPTION_NOT_THROWN);
        } catch (Exception e) {
            assertEquals(error, e.getCause().getMessage());
        }
        Mockito.verify(mockLibrary).getSchema(ID_SCHEMA_ENTITY);
    }

    @Test
    public void shouldReturnASingleGraph() throws Exception {
        // Given
        final List<Collection<GraphSerialisable>> graphLists = populateGraphs(1);
        final Collection<GraphSerialisable> expectedGraphs = graphLists.get(0);
        final Collection<GraphSerialisable> unexpectedGraphs = graphLists.get(1);

        // When
        final Collection<Graph> returnedGraphs = store.getGraphs(blankUser, "mockGraphId1", ignore);

        // Then
        assertEquals(1, returnedGraphs.size());
        assertTrue(returnedGraphs.containsAll(toGraphs(expectedGraphs)));
        assertFalse(checkUnexpected(toGraphs(unexpectedGraphs), returnedGraphs));
    }

    private List<Graph> toGraphs(final Collection<GraphSerialisable> graphSerialisables) {
        return graphSerialisables.stream().map(GraphSerialisable::getGraph).collect(Collectors.toList());
    }

    @Test
    public void shouldThrowExceptionWithInvalidCacheClass() throws StoreException {
        federatedProperties.setCacheProperties(INVALID_CACHE_SERVICE_CLASS_STRING);
        try {
            clearCache();
            store.initialise(FEDERATED_STORE_ID, null, federatedProperties);
            fail(EXCEPTION_NOT_THROWN);
        } catch (final IllegalArgumentException e) {
            assertTrue(e.getMessage().contains("Failed to instantiate cache"));
        }
    }

    @Test
    public void shouldReuseGraphsAlreadyInCache() throws Exception {
        //Check cache is empty
        federatedProperties.setCacheProperties(CACHE_SERVICE_CLASS_STRING);
        assertNull(CacheServiceLoader.getService());

        //initialise FedStore
        store.initialise(FEDERATED_STORE_ID, null, federatedProperties);

        //add something so it will be in the cache
        GraphSerialisable graphToAdd = new GraphSerialisable.Builder()
                .config(new GraphConfig(ACC_ID_2))
                .properties(PROPERTIES_ALT)
                .schema(StreamUtil.openStream(FederatedStoreTest.class, PATH_BASIC_EDGE_SCHEMA_JSON))
                .build();

        store.addGraphs(null, StoreUser.TEST_USER, true, graphToAdd);

        //check the store and the cache
        assertEquals(1, store.getAllGraphIds(blankUser).size());
        assertTrue(CacheServiceLoader.getService().getAllKeysFromCache(CACHE_SERVICE_NAME).contains(ACC_ID_2));
        assertTrue(CacheServiceLoader.getService().getAllKeysFromCache(CACHE_SERVICE_NAME).contains(ACC_ID_2));

        //restart the store
        store = new FederatedStore();
        store.initialise(FEDERATED_STORE_ID, null, federatedProperties);

        //check the graph is already in there from the cache
        assertTrue(CacheServiceLoader.getService().getAllKeysFromCache(CACHE_SERVICE_NAME).contains(ACC_ID_2),
                "Keys: " + CacheServiceLoader.getService().getAllKeysFromCache(CACHE_SERVICE_NAME) + " did not contain " + ACC_ID_2);
        assertEquals(1, store.getAllGraphIds(blankUser).size());
    }

    @Test
    public void shouldInitialiseWithCache() throws StoreException {
        assertNull(CacheServiceLoader.getService());
        federatedProperties.setCacheProperties(CACHE_SERVICE_CLASS_STRING);
        assertNull(CacheServiceLoader.getService());
        store.initialise(FEDERATED_STORE_ID, null, federatedProperties);
        assertNotNull(CacheServiceLoader.getService());
    }

    @Test
    public void shouldThrowExceptionWithoutInitialisation() throws StoreException {
        federatedProperties.setCacheProperties(CACHE_SERVICE_CLASS_STRING);
        store.initialise(FEDERATED_STORE_ID, null, federatedProperties);

        // Given
        GraphSerialisable graphToAdd = new GraphSerialisable.Builder()
                .config(new GraphConfig(ACC_ID_1))
                .properties(PROPERTIES_ALT)
                .schema(StreamUtil.openStream(FederatedStoreTest.class, PATH_BASIC_EDGE_SCHEMA_JSON))
                .build();

        clearCache();

        // When / Then
        try {
            store.addGraphs(null, StoreUser.TEST_USER, false, graphToAdd);
            fail(EXCEPTION_NOT_THROWN);
        } catch (final Exception e) {
            assertTrue(e.getMessage().contains("No cache has been set"));
        }
    }

    @Test
    public void shouldNotThrowExceptionWhenInitialisedWithNoCacheClassInProperties() throws StoreException {
        // Given
        federatedProperties = new FederatedStoreProperties();

        // When / Then
        try {
            store.initialise(FEDERATED_STORE_ID, null, federatedProperties);
        } catch (final StoreException e) {
            fail("FederatedStore does not have to have a cache.");
        }
    }

    @Test
    public void shouldAddGraphsToCache() throws Exception {
        federatedProperties.setCacheProperties(CACHE_SERVICE_CLASS_STRING);
        store.initialise(FEDERATED_STORE_ID, null, federatedProperties);

        // Given
        GraphSerialisable graphToAdd = new GraphSerialisable.Builder()
                .config(new GraphConfig(ACC_ID_1))
                .properties(PROPERTIES_ALT)
                .schema(StreamUtil.openStream(FederatedStoreTest.class, PATH_BASIC_EDGE_SCHEMA_JSON))
                .build();

        // When
        store.addGraphs(null, StoreUser.TEST_USER, true, graphToAdd);

        // Then
        assertEquals(1, store.getGraphs(blankUser, ACC_ID_1, ignore).size());

        // When
        Collection<Graph> storeGraphs = store.getGraphs(blankUser, null, ignore);

        // Then
        assertTrue(CacheServiceLoader.getService().getAllKeysFromCache(CACHE_SERVICE_NAME).contains(ACC_ID_1));
        assertTrue(storeGraphs.contains(graphToAdd.getGraph()));

        // When
        store = new FederatedStore();


        // Then
        assertTrue(CacheServiceLoader.getService().getAllKeysFromCache(CACHE_SERVICE_NAME).contains(ACC_ID_1));
    }

    @Test
    public void shouldAddMultipleGraphsToCache() throws Exception {
        federatedProperties.setCacheProperties(CACHE_SERVICE_CLASS_STRING);
        store.initialise(FEDERATED_STORE_ID, null, federatedProperties);
        // Given

        List<GraphSerialisable> graphsToAdd = new ArrayList<>();
        for (int i = 0; i < 10; i++) {
            graphsToAdd.add(new GraphSerialisable.Builder()
                    .config(new GraphConfig(ACC_ID_1 + i))
                    .properties(PROPERTIES_ALT)
                    .schema(StreamUtil.openStream(FederatedStoreTest.class, PATH_BASIC_EDGE_SCHEMA_JSON))
                    .build());
        }

        // When
        store.addGraphs(null, StoreUser.TEST_USER, false, graphsToAdd.toArray(new GraphSerialisable[graphsToAdd.size()]));

        // Then
        for (int i = 0; i < 10; i++) {
            assertTrue(CacheServiceLoader.getService().getAllKeysFromCache(CACHE_SERVICE_NAME).contains(ACC_ID_1 + i));
        }

        // When
        store = new FederatedStore();


        // Then
        for (int i = 0; i < 10; i++) {
            assertTrue(CacheServiceLoader.getService().getAllKeysFromCache(CACHE_SERVICE_NAME).contains(ACC_ID_1 + i));
        }
    }

    @Test
    public void shouldAddAGraphRemoveAGraphAndBeAbleToReuseTheGraphId() throws Exception {
        // Given
        // When
        addGraphWithPaths(ACC_ID_2, PROPERTIES_ALT, PATH_BASIC_ENTITY_SCHEMA_JSON);
        store.execute(new RemoveGraph.Builder()
                .graphId(ACC_ID_2)
                .build(), userContext);
        addGraphWithPaths(ACC_ID_2, PROPERTIES_ALT, PATH_BASIC_EDGE_SCHEMA_JSON);

        // Then
        final Collection<Graph> graphs = store.getGraphs(userContext.getUser(), ACC_ID_2, ignore);
        assertEquals(1, graphs.size());
        JsonAssert.assertEquals(
                JSONSerialiser.serialise(Schema.fromJson(StreamUtil.openStream(getClass(), PATH_BASIC_EDGE_SCHEMA_JSON))),
                JSONSerialiser.serialise(graphs.iterator().next().getSchema())
        );
    }

    @Test
    public void shouldNotAddGraphToLibraryWhenReinitialisingFederatedStoreWithGraphFromCache() throws Exception {
        //Check cache is empty
        federatedProperties.setCacheProperties(CACHE_SERVICE_CLASS_STRING);
        assertNull(CacheServiceLoader.getService());

        //initialise FedStore
        store.initialise(FEDERATED_STORE_ID, null, federatedProperties);

        //add something so it will be in the cache
        GraphSerialisable graphToAdd = new GraphSerialisable.Builder()
                .config(new GraphConfig(ACC_ID_1))
                .properties(PROPERTIES_1)
                .schema(StreamUtil.openStream(FederatedStoreTest.class, PATH_BASIC_EDGE_SCHEMA_JSON))
                .build();

        store.addGraphs(null, TEST_USER, true, graphToAdd);

        //check is in the store
        assertEquals(1, store.getAllGraphIds(blankUser).size());
        //check is in the cache
        assertTrue(CacheServiceLoader.getService().getAllKeysFromCache(CACHE_SERVICE_NAME).contains(ACC_ID_1));
        //check isn't in the LIBRARY
        assertNull(store.getGraphLibrary().get(ACC_ID_1));

        //restart the store
        store = new FederatedStore();
        // clear and set the GraphLibrary again
        store.setGraphLibrary(library);
        //initialise the FedStore
        store.initialise(FEDERATED_STORE_ID, null, federatedProperties);

        //check is in the cache still
        assertTrue(CacheServiceLoader.getService().getAllKeysFromCache(CACHE_SERVICE_NAME).contains(ACC_ID_1),
                "Keys: " + CacheServiceLoader.getService().getAllKeysFromCache(CACHE_SERVICE_NAME) + " did not contain " + ACC_ID_1);
        //check is in the store from the cache
        assertEquals(1, store.getAllGraphIds(blankUser).size());
        //check the graph isn't in the GraphLibrary
        assertNull(store.getGraphLibrary().get(ACC_ID_1));
    }

    private boolean checkUnexpected(final Collection<Graph> unexpectedGraphs, final Collection<Graph> returnedGraphs) {
        for (Graph graph : unexpectedGraphs) {
            if (returnedGraphs.contains(graph)) {
                return true;
            }
        }
        return false;
    }

    private List<Collection<GraphSerialisable>> populateGraphs(final int... expectedIds) throws Exception {
        final Collection<GraphSerialisable> expectedGraphs = new ArrayList<>();
        final Collection<GraphSerialisable> unexpectedGraphs = new ArrayList<>();
        for (int i = 0; i < 6; i++) {
            GraphSerialisable tempGraph = new GraphSerialisable.Builder()
                    .config(new GraphConfig.Builder()
                            .graphId("mockGraphId" + i)
                            .build())
                    .properties(PROPERTIES_ALT)
                    .schema(StreamUtil.openStream(FederatedStoreTest.class, PATH_BASIC_ENTITY_SCHEMA_JSON))
                    .build();
            // Odd ids are disabled by default
            final boolean disabledByDefault = 1 == Math.floorMod(i, 2);
            store.addGraphs(Sets.newHashSet(ALL_USERS), null, true, disabledByDefault, tempGraph);
            for (final int j : expectedIds) {
                if (i == j) {
                    expectedGraphs.add(tempGraph);
                }
            }
            if (!expectedGraphs.contains(tempGraph)) {
                unexpectedGraphs.add(tempGraph);
            }
        }
        final List<Collection<GraphSerialisable>> graphLists = new ArrayList<>();
        graphLists.add(expectedGraphs);
        graphLists.add(unexpectedGraphs);
        return graphLists;
    }

    private Set<Element> getElements() throws uk.gov.gchq.gaffer.operation.OperationException {
        CloseableIterable<? extends Element> elements = store
                .execute(new GetAllElements.Builder()
                        .view(new View.Builder()
                                .edges(store.getSchema().getEdgeGroups())
                                .entities(store.getSchema().getEntityGroups())
                                .build())
                        .build(), new Context(blankUser));

        return (null == elements) ? Sets.newHashSet() : Sets.newHashSet(elements);
    }

    private void assertContains(final Throwable e, final String format, final String... s) {
        final String expectedStr = String.format(format, s);
        boolean contains = e.getMessage().contains(expectedStr);
        assertTrue(contains, "\"" + e.getMessage() + "\" does not contain string \"" + expectedStr + "\"");
    }

    private void addGraphWithIds(final String graphId, final String propertiesId, final String... schemaId) throws OperationException {
        ArrayList<String> schemas = Lists.newArrayList(schemaId);
        store.execute(new AddGraph.Builder()
                .graphId(graphId)
                .parentPropertiesId(propertiesId)
                .isPublic(true)
                .parentSchemaIds(schemas)
                .build(), userContext);
    }

    private void addGraphWithPaths(final String graphId, final StoreProperties properties, final String... schemaPath) throws OperationException {
        Schema.Builder schema = new Builder();
        for (String path : schemaPath) {
            schema.merge(getSchemaFromPath(path));
        }

        store.execute(new AddGraph.Builder()
                .graphId(graphId)
                .storeProperties(properties)
                .isPublic(true)
                .schema(schema.build())
                .build(), userContext);
    }

    private StoreProperties getPropertiesFromPath(final String pathMapStoreProperties) {
        return StoreProperties.loadStoreProperties(pathMapStoreProperties);
    }

    private Schema getSchemaFromPath(final String path) {
        return Schema.fromJson(StreamUtil.openStream(Schema.class, path));
    }

    private void clearCache() {
        CacheServiceLoader.shutdown();
    }

    private void clearLibrary() {
        HashMapGraphLibrary.clear();
    }

    @Test
    public void shouldGetAllElementsWhileHasConflictingSchemasDueToDiffVertexSerialiser() throws OperationException {
        //given
        final Entity A = getEntityA();
        final Entity B = getEntityB();

        final ArrayList<Entity> expectedAB = Lists.newArrayList(A, B);

        addElementsToNewGraph(A, "graphA", PATH_ENTITY_A_SCHEMA_JSON);
        addElementsToNewGraph(B, "graphB", PATH_ENTITY_B_SCHEMA_JSON);

        try {
            //when
            store.execute(new GetSchema.Builder().build(), userContext);
            fail("exception expected");
        } catch (final SchemaException e) {
            //then
            assertTrue(Pattern.compile("Unable to merge the schemas for all of your federated graphs: \\[graph., graph.\\]\\. You can limit which graphs to query for using the operation option: gaffer\\.federatedstore\\.operation\\.graphIds").matcher(e.getMessage()).matches(),
                    e.getMessage());
        }

        //when
        final CloseableIterable<? extends Element> responseGraphsWithNoView = store.execute(new GetAllElements.Builder().build(), userContext);
        //then
        ElementUtil.assertElementEquals(expectedAB, responseGraphsWithNoView);
    }

    @Test
    public void shouldGetAllElementsFromSelectedRemoteGraphWhileHasConflictingSchemasDueToDiffVertexSerialiser() throws OperationException {
        //given
        final Entity A = getEntityA();
        final Entity B = getEntityB();

        final ArrayList<Entity> expectedAB = Lists.newArrayList(A, B);
        final ArrayList<Entity> expectedA = Lists.newArrayList(A);
        final ArrayList<Entity> expectedB = Lists.newArrayList(B);

        addElementsToNewGraph(A, "graphA", PATH_ENTITY_A_SCHEMA_JSON);
        addElementsToNewGraph(B, "graphB", PATH_ENTITY_B_SCHEMA_JSON);

        try {
            //when
            store.execute(new GetSchema.Builder().build(), userContext);
            fail("exception expected");
        } catch (final SchemaException e) {
            //then
            assertTrue(Pattern.compile("Unable to merge the schemas for all of your federated graphs: \\[graph., graph.\\]\\. You can limit which graphs to query for using the operation option: gaffer\\.federatedstore\\.operation\\.graphIds").matcher(e.getMessage()).matches(),
                    e.getMessage());
        }

        //when
        final CloseableIterable<? extends Element> responseGraphA = store.execute(new GetAllElements.Builder().option(FederatedStoreConstants.KEY_OPERATION_OPTIONS_GRAPH_IDS, "graphA").build(), userContext);
        final CloseableIterable<? extends Element> responseGraphB = store.execute(new GetAllElements.Builder().option(FederatedStoreConstants.KEY_OPERATION_OPTIONS_GRAPH_IDS, "graphB").build(), userContext);
        //then
        ElementUtil.assertElementEquals(expectedA, responseGraphA);
        ElementUtil.assertElementEquals(expectedB, responseGraphB);

    }

    @Test
    public void shouldGetAllElementsFromSelectedGraphsWithViewOfExistingEntityGroupWhileHasConflictingSchemasDueToDiffVertexSerialiser() throws OperationException {
        //given
        final Entity A = getEntityA();
        final Entity B = getEntityB();

        final ArrayList<Entity> expectedA = Lists.newArrayList(A);
        final ArrayList<Entity> expectedB = Lists.newArrayList(B);

        addElementsToNewGraph(A, "graphA", PATH_ENTITY_A_SCHEMA_JSON);
        addElementsToNewGraph(B, "graphB", PATH_ENTITY_B_SCHEMA_JSON);

        try {
            //when
            store.execute(new GetSchema.Builder().build(), userContext);
            fail("exception expected");
        } catch (final SchemaException e) {
            //then
            assertTrue(Pattern.compile("Unable to merge the schemas for all of your federated graphs: \\[graph., graph.\\]\\. You can limit which graphs to query for using the operation option: gaffer\\.federatedstore\\.operation\\.graphIds").matcher(e.getMessage()).matches(),
                    e.getMessage());
        }

        //when
        final CloseableIterable<? extends Element> responseGraphAWithAView = store.execute(new GetAllElements.Builder().option(FederatedStoreConstants.KEY_OPERATION_OPTIONS_GRAPH_IDS, "graphA").view(new View.Builder().entity("entityA").build()).build(), userContext);
        final CloseableIterable<? extends Element> responseGraphBWithBView = store.execute(new GetAllElements.Builder().option(FederatedStoreConstants.KEY_OPERATION_OPTIONS_GRAPH_IDS, "graphB").view(new View.Builder().entity("entityB").build()).build(), userContext);
        final CloseableIterable<? extends Element> responseAllGraphsWithAView = store.execute(new GetAllElements.Builder().option(FederatedStoreConstants.KEY_OPERATION_OPTIONS_GRAPH_IDS, "graphA,graphB").view(new View.Builder().entity("entityA").build()).build(), userContext);
        final CloseableIterable<? extends Element> responseAllGraphsWithBView = store.execute(new GetAllElements.Builder().option(FederatedStoreConstants.KEY_OPERATION_OPTIONS_GRAPH_IDS, "graphA,graphB").view(new View.Builder().entity("entityB").build()).build(), userContext);
        //then
        ElementUtil.assertElementEquals(expectedA, responseGraphAWithAView);
        ElementUtil.assertElementEquals(expectedB, responseGraphBWithBView);
        ElementUtil.assertElementEquals(expectedA, responseAllGraphsWithAView);
        ElementUtil.assertElementEquals(expectedB, responseAllGraphsWithBView);

    }

    @Test
    public void shouldFailGetAllElementsFromSelectedGraphsWithViewOfMissingEntityGroupWhileHasConflictingSchemasDueToDiffVertexSerialiser() throws OperationException {
        //given
        final Entity A = getEntityA();
        final Entity B = getEntityB();

        addElementsToNewGraph(A, "graphA", PATH_ENTITY_A_SCHEMA_JSON);
        addElementsToNewGraph(B, "graphB", PATH_ENTITY_B_SCHEMA_JSON);

        try {
            //when
            store.execute(new GetSchema.Builder().build(), userContext);
            fail("exception expected");
        } catch (final SchemaException e) {
            //then
            assertTrue(Pattern.compile("Unable to merge the schemas for all of your federated graphs: \\[graph., graph.\\]\\. You can limit which graphs to query for using the operation option: gaffer\\.federatedstore\\.operation\\.graphIds").matcher(e.getMessage()).matches(),
                    e.getMessage());
        }

        try {
            //when
            CloseableIterable<? extends Element> responseGraphAWithBView = store.execute(new GetAllElements.Builder().option(FederatedStoreConstants.KEY_OPERATION_OPTIONS_GRAPH_IDS, "graphA").view(new View.Builder().entity("entityB").build()).build(), userContext);
            fail("exception expected");
        } catch (Exception e) {
            //then
            assertEquals("Operation chain is invalid. Validation errors: \n" +
                    "View is not valid for graphIds:[graphA]\n" +
                    "(graphId: graphA) View for operation uk.gov.gchq.gaffer.operation.impl.get.GetAllElements is not valid. \n" +
                    "(graphId: graphA) Entity group entityB does not exist in the schema", e.getMessage());
        }

        try {
            //when
            final CloseableIterable<? extends Element> responseGraphBWithAView = store.execute(new GetAllElements.Builder().option(FederatedStoreConstants.KEY_OPERATION_OPTIONS_GRAPH_IDS, "graphB").view(new View.Builder().entity("entityA").build()).build(), userContext);
            fail("exception expected");
        } catch (Exception e) {
            //then
            assertEquals("Operation chain is invalid. Validation errors: \n" +
                    "View is not valid for graphIds:[graphB]\n" +
                    "(graphId: graphB) View for operation uk.gov.gchq.gaffer.operation.impl.get.GetAllElements is not valid. \n" +
                    "(graphId: graphB) Entity group entityA does not exist in the schema", e.getMessage());
        }

        addGraphWithPaths("graphC", PROPERTIES_1, PATH_ENTITY_B_SCHEMA_JSON);

        try {
            //when
            final CloseableIterable<? extends Element> responseGraphBWithAView = store.execute(new GetAllElements.Builder().option(FederatedStoreConstants.KEY_OPERATION_OPTIONS_GRAPH_IDS, "graphB,graphC").view(new View.Builder().entity("entityA").build()).build(), userContext);
            fail("exception expected");
        } catch (Exception e) {
            //then
            assertEquals("Operation chain is invalid. Validation errors: \n" +
                    "View is not valid for graphIds:[graphB,graphC]\n" +
                    "(graphId: graphB) View for operation uk.gov.gchq.gaffer.operation.impl.get.GetAllElements is not valid. \n" +
                    "(graphId: graphB) Entity group entityA does not exist in the schema\n" +
                    "(graphId: graphC) View for operation uk.gov.gchq.gaffer.operation.impl.get.GetAllElements is not valid. \n" +
                    "(graphId: graphC) Entity group entityA does not exist in the schema", e.getMessage());
        }
    }

    protected void addElementsToNewGraph(final Entity input, final String graphName, final String pathSchemaJson) throws OperationException {
        addGraphWithPaths(graphName, PROPERTIES_1, pathSchemaJson);
        store.execute(new AddElements.Builder()
                .input(input)
                .option(FederatedStoreConstants.KEY_OPERATION_OPTIONS_GRAPH_IDS, graphName)
                .build(), userContext);
    }

    protected Entity getEntityB() {
        return new Entity.Builder()
                .group("entityB")
                .vertex(7)
                .build();
    }

    protected Entity getEntityA() {
        return new Entity.Builder()
                .group("entityA")
                .vertex("A")
                .build();
    }

    private class IgnoreOptions extends GetAllElements {
        @Override
        public void setOptions(final Map<String, String> options) {
            //nothing
        }
    }
}<|MERGE_RESOLUTION|>--- conflicted
+++ resolved
@@ -19,19 +19,13 @@
 import com.google.common.collect.Iterables;
 import com.google.common.collect.Lists;
 import com.google.common.collect.Sets;
-<<<<<<< HEAD
+
+import org.junit.jupiter.api.AfterAll;
 import org.junit.jupiter.api.AfterEach;
+import org.junit.jupiter.api.BeforeAll;
 import org.junit.jupiter.api.BeforeEach;
 import org.junit.jupiter.api.Test;
-=======
-import org.junit.After;
-import org.junit.AfterClass;
-import org.junit.Before;
-import org.junit.BeforeClass;
-import org.junit.ClassRule;
-import org.junit.Test;
-import org.junit.rules.TemporaryFolder;
->>>>>>> e8cede87
+import org.junit.jupiter.api.io.TempDir;
 import org.mockito.Mockito;
 
 import uk.gov.gchq.gaffer.accumulostore.AccumuloProperties;
@@ -40,7 +34,6 @@
 import uk.gov.gchq.gaffer.cache.CacheServiceLoader;
 import uk.gov.gchq.gaffer.cache.impl.HashMapCacheService;
 import uk.gov.gchq.gaffer.commonutil.CommonConstants;
-import uk.gov.gchq.gaffer.commonutil.CommonTestConstants;
 import uk.gov.gchq.gaffer.commonutil.JsonAssert;
 import uk.gov.gchq.gaffer.commonutil.StreamUtil;
 import uk.gov.gchq.gaffer.commonutil.iterable.CloseableIterable;
@@ -77,6 +70,7 @@
 import uk.gov.gchq.gaffer.user.StoreUser;
 import uk.gov.gchq.gaffer.user.User;
 
+import java.nio.file.Path;
 import java.util.ArrayList;
 import java.util.Arrays;
 import java.util.Collection;
@@ -143,36 +137,30 @@
     private User blankUser;
     private IgnoreOptions ignore;
 
-<<<<<<< HEAD
-    @BeforeEach
-=======
-    private static Class currentClass = new Object() { }.getClass().getEnclosingClass();
-    private static final AccumuloProperties PROPERTIES_1 = AccumuloProperties.loadStoreProperties(StreamUtil.openStream(currentClass, PATH_ACC_STORE_PROPERTIES_1));
+    private static final Class CURRENT_CLASS = new Object() { }.getClass().getEnclosingClass();
+    private static final AccumuloProperties PROPERTIES_1 = AccumuloProperties.loadStoreProperties(StreamUtil.openStream(CURRENT_CLASS, PATH_ACC_STORE_PROPERTIES_1));
     private static MiniAccumuloClusterManager miniAccumuloClusterManager1;
-    private static final AccumuloProperties PROPERTIES_2 = AccumuloProperties.loadStoreProperties(StreamUtil.openStream(currentClass, PATH_ACC_STORE_PROPERTIES_2));
+    private static final AccumuloProperties PROPERTIES_2 = AccumuloProperties.loadStoreProperties(StreamUtil.openStream(CURRENT_CLASS, PATH_ACC_STORE_PROPERTIES_2));
     private static MiniAccumuloClusterManager miniAccumuloClusterManager2;
-    private static final AccumuloProperties PROPERTIES_ALT = AccumuloProperties.loadStoreProperties(StreamUtil.openStream(currentClass, PATH_ACC_STORE_PROPERTIES_ALT));
+    private static final AccumuloProperties PROPERTIES_ALT = AccumuloProperties.loadStoreProperties(StreamUtil.openStream(CURRENT_CLASS, PATH_ACC_STORE_PROPERTIES_ALT));
     private static MiniAccumuloClusterManager miniAccumuloClusterManagerAlt;
 
-    @ClassRule
-    public static TemporaryFolder storeBaseFolder = new TemporaryFolder(CommonTestConstants.TMP_DIRECTORY);
-
-    @BeforeClass
-    public static void setUpStore() {
-        miniAccumuloClusterManager1 = new MiniAccumuloClusterManager(PROPERTIES_1, storeBaseFolder.getRoot().getAbsolutePath());
-        miniAccumuloClusterManager2 = new MiniAccumuloClusterManager(PROPERTIES_2, storeBaseFolder.getRoot().getAbsolutePath());
-        miniAccumuloClusterManagerAlt = new MiniAccumuloClusterManager(PROPERTIES_ALT, storeBaseFolder.getRoot().getAbsolutePath());
-    }
-
-    @AfterClass
+    @BeforeAll
+    public static void setUpStore(@TempDir Path tempDir) {
+        String path = tempDir.toAbsolutePath().toString();
+        miniAccumuloClusterManager1 = new MiniAccumuloClusterManager(PROPERTIES_1, path);
+        miniAccumuloClusterManager2 = new MiniAccumuloClusterManager(PROPERTIES_2, path);
+        miniAccumuloClusterManagerAlt = new MiniAccumuloClusterManager(PROPERTIES_ALT, path);
+    }
+
+    @AfterAll
     public static void tearDownStore() {
         miniAccumuloClusterManager1.close();
         miniAccumuloClusterManager2.close();
         miniAccumuloClusterManagerAlt.close();
     }
 
-    @Before
->>>>>>> e8cede87
+    @BeforeEach
     public void setUp() throws Exception {
         clearCache();
         federatedProperties = new FederatedStoreProperties();
@@ -199,30 +187,19 @@
 
     @AfterEach
     public void tearDown() throws Exception {
-<<<<<<< HEAD
-        assertEquals(library.getProperties(ID_PROPS_ACC_1),
-                getPropertiesFromPath(PATH_ACC_STORE_PROPERTIES_1),
+        assertEquals(library.getProperties(ID_PROPS_ACC_1), PROPERTIES_1,
                 "Library has changed: " + ID_PROPS_ACC_1);
-        assertEquals(library.getProperties(ID_PROPS_ACC_2),
-                getPropertiesFromPath(PATH_ACC_STORE_PROPERTIES_2),
+        assertEquals(library.getProperties(ID_PROPS_ACC_2), PROPERTIES_2,
                 "Library has changed: " + ID_PROPS_ACC_2);
-        assertEquals(library.getProperties(ID_PROPS_ACC_ALT),
-                getPropertiesFromPath(PATH_ACC_STORE_PROPERTIES_ALT),
+        assertEquals(library.getProperties(ID_PROPS_ACC_ALT), PROPERTIES_ALT,
                 "Library has changed: " + ID_PROPS_ACC_ALT);
-        assertEquals(new String(library.getSchema(ID_SCHEMA_EDGE).toJson(false), CommonConstants.UTF_8),
+        assertEquals(new String(library.getSchema(ID_SCHEMA_EDGE).toJson(false), CommonConstants.UTF_8), 
                 new String(getSchemaFromPath(PATH_BASIC_EDGE_SCHEMA_JSON).toJson(false), CommonConstants.UTF_8),
                 "Library has changed: " + ID_SCHEMA_EDGE);
         assertEquals(new String(library.getSchema(ID_SCHEMA_ENTITY).toJson(false), CommonConstants.UTF_8),
                 new String(getSchemaFromPath(PATH_BASIC_ENTITY_SCHEMA_JSON).toJson(false), CommonConstants.UTF_8),
                 "Library has changed: " + ID_SCHEMA_ENTITY);
 
-=======
-        assertEquals("Library has changed: " + ID_PROPS_ACC_1, library.getProperties(ID_PROPS_ACC_1), PROPERTIES_1);
-        assertEquals("Library has changed: " + ID_PROPS_ACC_2, library.getProperties(ID_PROPS_ACC_2), PROPERTIES_2);
-        assertEquals("Library has changed: " + ID_PROPS_ACC_ALT, library.getProperties(ID_PROPS_ACC_ALT), PROPERTIES_ALT);
-        assertEquals("Library has changed: " + ID_SCHEMA_EDGE, new String(library.getSchema(ID_SCHEMA_EDGE).toJson(false), CommonConstants.UTF_8), new String(getSchemaFromPath(PATH_BASIC_EDGE_SCHEMA_JSON).toJson(false), CommonConstants.UTF_8));
-        assertEquals("Library has changed: " + ID_SCHEMA_ENTITY, new String(library.getSchema(ID_SCHEMA_ENTITY).toJson(false), CommonConstants.UTF_8), new String(getSchemaFromPath(PATH_BASIC_ENTITY_SCHEMA_JSON).toJson(false), CommonConstants.UTF_8));
->>>>>>> e8cede87
         clearLibrary();
         clearCache();
     }
