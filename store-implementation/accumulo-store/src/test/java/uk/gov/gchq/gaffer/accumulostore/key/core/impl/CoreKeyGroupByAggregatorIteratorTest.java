/*
 * Copyright 2016-2020 Crown Copyright
 *
 * Licensed under the Apache License, Version 2.0 (the "License");
 * you may not use this file except in compliance with the License.
 * You may obtain a copy of the License at
 *
 *     http://www.apache.org/licenses/LICENSE-2.0
 *
 * Unless required by applicable law or agreed to in writing, software
 * distributed under the License is distributed on an "AS IS" BASIS,
 * WITHOUT WARRANTIES OR CONDITIONS OF ANY KIND, either express or implied.
 * See the License for the specific language governing permissions and
 * limitations under the License.
 */
package uk.gov.gchq.gaffer.accumulostore.key.core.impl;

import org.apache.accumulo.core.client.AccumuloException;
import org.apache.accumulo.core.client.BatchWriter;
import org.apache.accumulo.core.client.BatchWriterConfig;
import org.apache.accumulo.core.client.IteratorSetting;
import org.apache.accumulo.core.client.Scanner;
import org.apache.accumulo.core.client.TableExistsException;
import org.apache.accumulo.core.client.TableNotFoundException;
import org.apache.accumulo.core.data.Key;
import org.apache.accumulo.core.data.Mutation;
import org.apache.accumulo.core.data.Value;
import org.apache.accumulo.core.security.Authorizations;
import org.apache.accumulo.core.security.ColumnVisibility;
<<<<<<< HEAD
import org.junit.jupiter.api.AfterAll;
import org.junit.jupiter.api.BeforeAll;
import org.junit.jupiter.api.BeforeEach;
import org.junit.jupiter.api.Test;
=======
import org.junit.AfterClass;
import org.junit.Before;
import org.junit.BeforeClass;
import org.junit.ClassRule;
import org.junit.Test;
import org.junit.rules.TemporaryFolder;
>>>>>>> e8cede87

import uk.gov.gchq.gaffer.accumulostore.AccumuloProperties;
import uk.gov.gchq.gaffer.accumulostore.AccumuloStore;
import uk.gov.gchq.gaffer.accumulostore.MiniAccumuloClusterManager;
import uk.gov.gchq.gaffer.accumulostore.SingleUseAccumuloStore;
import uk.gov.gchq.gaffer.accumulostore.key.AccumuloElementConverter;
import uk.gov.gchq.gaffer.accumulostore.key.core.impl.byteEntity.ByteEntityAccumuloElementConverter;
import uk.gov.gchq.gaffer.accumulostore.key.core.impl.classic.ClassicAccumuloElementConverter;
import uk.gov.gchq.gaffer.accumulostore.utils.AccumuloPropertyNames;
import uk.gov.gchq.gaffer.accumulostore.utils.AccumuloStoreConstants;
import uk.gov.gchq.gaffer.accumulostore.utils.IteratorSettingBuilder;
import uk.gov.gchq.gaffer.commonutil.CommonTestConstants;
import uk.gov.gchq.gaffer.commonutil.StreamUtil;
import uk.gov.gchq.gaffer.commonutil.TestGroups;
import uk.gov.gchq.gaffer.data.element.Edge;
import uk.gov.gchq.gaffer.data.element.Element;
import uk.gov.gchq.gaffer.data.element.Properties;
import uk.gov.gchq.gaffer.data.elementdefinition.view.View;
import uk.gov.gchq.gaffer.data.elementdefinition.view.ViewElementDefinition;
import uk.gov.gchq.gaffer.store.StoreException;
import uk.gov.gchq.gaffer.store.schema.Schema;

import java.util.Iterator;
import java.util.Map.Entry;
import java.util.concurrent.TimeUnit;

import static org.junit.jupiter.api.Assertions.assertEquals;
import static org.junit.jupiter.api.Assertions.fail;
import static uk.gov.gchq.gaffer.accumulostore.utils.TableUtils.createTable;

public class CoreKeyGroupByAggregatorIteratorTest {
    private static AccumuloStore byteEntityStore;
    private static AccumuloStore gaffer1KeyStore;
    private static final Schema SCHEMA = Schema.fromJson(StreamUtil.schemas(CoreKeyGroupByAggregatorIteratorTest.class));
    private static final AccumuloProperties PROPERTIES = AccumuloProperties.loadStoreProperties(StreamUtil.storeProps(CoreKeyGroupByAggregatorIteratorTest.class));
    private static final AccumuloProperties CLASSIC_PROPERTIES = AccumuloProperties.loadStoreProperties(StreamUtil.openStream(CoreKeyGroupByAggregatorIteratorTest.class, "/accumuloStoreClassicKeys.properties"));

    private static AccumuloElementConverter byteEntityElementConverter;
    private static AccumuloElementConverter gaffer1ElementConverter;

<<<<<<< HEAD
    @BeforeAll
=======
    private static MiniAccumuloClusterManager miniAccumuloClusterManagerByteEntity;
    private static MiniAccumuloClusterManager miniAccumuloClusterManagerGaffer1Key;

    @ClassRule
    public static TemporaryFolder storeBaseFolder = new TemporaryFolder(CommonTestConstants.TMP_DIRECTORY);

    @BeforeClass
>>>>>>> e8cede87
    public static void setup() {
        miniAccumuloClusterManagerByteEntity = new MiniAccumuloClusterManager(PROPERTIES, storeBaseFolder.getRoot().getAbsolutePath());
        miniAccumuloClusterManagerGaffer1Key = new MiniAccumuloClusterManager(CLASSIC_PROPERTIES, storeBaseFolder.getRoot().getAbsolutePath());
        byteEntityStore = new SingleUseAccumuloStore();
        gaffer1KeyStore = new SingleUseAccumuloStore();
        gaffer1ElementConverter = new ClassicAccumuloElementConverter(SCHEMA);
        byteEntityElementConverter = new ByteEntityAccumuloElementConverter(SCHEMA);
    }

    @BeforeEach
    public void reInitialise() throws StoreException, TableExistsException {
        byteEntityStore.initialise("byteEntityGraph", SCHEMA, PROPERTIES);
        gaffer1KeyStore.initialise("gaffer1Graph", SCHEMA, CLASSIC_PROPERTIES);
        createTable(byteEntityStore);
        createTable(gaffer1KeyStore);
    }

    @AfterAll
    public static void tearDown() {
        gaffer1KeyStore = null;
        byteEntityStore = null;
        miniAccumuloClusterManagerByteEntity.close();
        miniAccumuloClusterManagerGaffer1Key.close();
    }

    @Test
    public void shouldMultiplePropertySetsAggregateInByteEntityStore() throws StoreException {
        testAggregatingMultiplePropertySets(byteEntityStore, byteEntityElementConverter);
    }

    @Test
    public void shouldMultiplePropertySetsAggregateInGafferOneStore() throws StoreException {
        testAggregatingMultiplePropertySets(gaffer1KeyStore, gaffer1ElementConverter);
    }

    private void testAggregatingMultiplePropertySets(final AccumuloStore store, final AccumuloElementConverter elementConverter) throws StoreException {
        String visibilityString = "public";
        try {

            // Create edge
            final Edge edge = new Edge.Builder()
                    .group(TestGroups.EDGE)
                    .source("1")
                    .dest("2")
                    .directed(true)
                    .property(AccumuloPropertyNames.COLUMN_QUALIFIER, 8)
                    .property(AccumuloPropertyNames.PROP_1, 0)
                    .property(AccumuloPropertyNames.PROP_2, 0)
                    .property(AccumuloPropertyNames.PROP_3, 0)
                    .property(AccumuloPropertyNames.PROP_4, 0)
                    .property(AccumuloPropertyNames.COUNT, 1)
                    .build();

            //THIS EDGE WILL BE REDUCED MEANING ITS CQ (columnQualifier) will only occur once because its key is equal.
            final Edge edge2 = new Edge.Builder()
                    .group(TestGroups.EDGE)
                    .source("1")
                    .dest("2")
                    .directed(true)
                    .property(AccumuloPropertyNames.COLUMN_QUALIFIER, 1)
                    .property(AccumuloPropertyNames.PROP_1, 0)
                    .property(AccumuloPropertyNames.PROP_2, 0)
                    .property(AccumuloPropertyNames.PROP_3, 0)
                    .property(AccumuloPropertyNames.PROP_4, 0)
                    .property(AccumuloPropertyNames.COUNT, 2)
                    .build();

            final Edge edge3 = new Edge.Builder()
                    .group(TestGroups.EDGE)
                    .source("1")
                    .dest("2")
                    .directed(true)
                    .property(AccumuloPropertyNames.COLUMN_QUALIFIER, 1)
                    .property(AccumuloPropertyNames.PROP_1, 0)
                    .property(AccumuloPropertyNames.PROP_2, 0)
                    .property(AccumuloPropertyNames.PROP_3, 0)
                    .property(AccumuloPropertyNames.PROP_4, 0)
                    .property(AccumuloPropertyNames.COUNT, 10)
                    .build();

            // Accumulo key
            final Key key = elementConverter.getKeysFromEdge(edge).getFirst();
            final Key key2 = elementConverter.getKeysFromEdge(edge2).getFirst();
            final Key key3 = elementConverter.getKeysFromEdge(edge3).getFirst();

            // Accumulo values
            final Value value1 = elementConverter.getValueFromProperties(TestGroups.EDGE, edge.getProperties());
            final Value value2 = elementConverter.getValueFromProperties(TestGroups.EDGE, edge2.getProperties());
            final Value value3 = elementConverter.getValueFromProperties(TestGroups.EDGE, edge3.getProperties());

            // Create mutation
            final Mutation m1 = new Mutation(key.getRow());
            m1.put(key.getColumnFamily(), key.getColumnQualifier(), new ColumnVisibility(key.getColumnVisibility()), key.getTimestamp(), value1);
            final Mutation m2 = new Mutation(key.getRow());
            m2.put(key.getColumnFamily(), key.getColumnQualifier(), new ColumnVisibility(key.getColumnVisibility()), key.getTimestamp(), value2);
            final Mutation m3 = new Mutation(key.getRow());
            m3.put(key.getColumnFamily(), key.getColumnQualifier(), new ColumnVisibility(key.getColumnVisibility()), key.getTimestamp(), value3);
            final Mutation m4 = new Mutation(key2.getRow());
            m4.put(key2.getColumnFamily(), key2.getColumnQualifier(), new ColumnVisibility(key2.getColumnVisibility()), key2.getTimestamp(), value1);
            final Mutation m5 = new Mutation(key.getRow());
            m5.put(key3.getColumnFamily(), key3.getColumnQualifier(), new ColumnVisibility(key3.getColumnVisibility()), key3.getTimestamp(), value1);

            // Write mutation
            final BatchWriterConfig writerConfig = new BatchWriterConfig();
            writerConfig.setMaxMemory(1000000L);
            writerConfig.setMaxLatency(1000L, TimeUnit.MILLISECONDS);
            writerConfig.setMaxWriteThreads(1);
            final BatchWriter writer = store.getConnection().createBatchWriter(store.getTableName(), writerConfig);
            writer.addMutation(m1);
            writer.addMutation(m2);
            writer.addMutation(m3);
            writer.addMutation(m4);
            writer.addMutation(m5);
            writer.close();

            // Read data back and check we get one merged element
            final Authorizations authorizations = new Authorizations(visibilityString);
            final Scanner scanner = store.getConnection().createScanner(store.getTableName(), authorizations);
            final IteratorSetting iteratorSetting = new IteratorSettingBuilder(AccumuloStoreConstants.COLUMN_QUALIFIER_AGGREGATOR_ITERATOR_PRIORITY,
                    "KeyCombiner", CoreKeyGroupByAggregatorIterator.class)
                    .all()
                    .schema(store.getSchema())
                    .view(new View.Builder()
                            .edge(TestGroups.EDGE, new ViewElementDefinition.Builder()
                                    .groupBy()
                                    .build())
                            .build())
                    .keyConverter(store.getKeyPackage().getKeyConverter())
                    .build();
            scanner.addScanIterator(iteratorSetting);
            final Iterator<Entry<Key, Value>> it = scanner.iterator();
            final Entry<Key, Value> entry = it.next();
            final Element readEdge = elementConverter.getFullElement(entry.getKey(), entry.getValue(), false);

            final Edge expectedEdge = new Edge.Builder()
                    .group(TestGroups.EDGE)
                    .source("1")
                    .dest("2")
                    .directed(true)
                    .property(AccumuloPropertyNames.COLUMN_QUALIFIER, 9)
                    .property(AccumuloPropertyNames.COUNT, 15)
                    .property(AccumuloPropertyNames.PROP_1, 0)
                    .property(AccumuloPropertyNames.PROP_2, 0)
                    .property(AccumuloPropertyNames.PROP_3, 0)
                    .property(AccumuloPropertyNames.PROP_4, 0)
                    .build();

            assertEquals(expectedEdge, readEdge);
            assertEquals(9, readEdge.getProperty(AccumuloPropertyNames.COLUMN_QUALIFIER));
            assertEquals(15, readEdge.getProperty(AccumuloPropertyNames.COUNT));
            // Check no more entries
            if (it.hasNext()) {
                fail("Additional row found.");
            }

        } catch (final AccumuloException | TableNotFoundException e) {
            fail(this.getClass().getSimpleName() + " failed with exception: " + e);
        }
    }

    @Test
    public void shouldSinglePropertySetAggregateInByteEntityStore() throws StoreException {
        testAggregatingSinglePropertySet(byteEntityStore, byteEntityElementConverter);
    }

    @Test
    public void shouldSinglePropertySetAggregateInGafferOneStore() throws StoreException {
        testAggregatingSinglePropertySet(gaffer1KeyStore, gaffer1ElementConverter);
    }

    public void testAggregatingSinglePropertySet(final AccumuloStore store, final AccumuloElementConverter elementConverter) throws StoreException {
        String visibilityString = "public";
        try {
            // Create edge
            final Edge edge = new Edge.Builder()
                    .group(TestGroups.EDGE)
                    .source("1")
                    .dest("2")
                    .directed(true)
                    .property(AccumuloPropertyNames.COLUMN_QUALIFIER, 8)
                    .property(AccumuloPropertyNames.COUNT, 1)
                    .build();

            final Properties properties1 = new Properties();
            properties1.put(AccumuloPropertyNames.COUNT, 1);

            // Accumulo key
            final Key key = elementConverter.getKeysFromEdge(edge).getFirst();

            // Accumulo values
            final Value value1 = elementConverter.getValueFromProperties(TestGroups.EDGE, properties1);

            // Create mutation
            final Mutation m1 = new Mutation(key.getRow());
            m1.put(key.getColumnFamily(), key.getColumnQualifier(), new ColumnVisibility(key.getColumnVisibility()), key.getTimestamp(), value1);

            // Write mutation
            final BatchWriterConfig writerConfig = new BatchWriterConfig();
            writerConfig.setMaxMemory(1000000L);
            writerConfig.setMaxLatency(1000L, TimeUnit.MILLISECONDS);
            writerConfig.setMaxWriteThreads(1);
            final BatchWriter writer = store.getConnection().createBatchWriter(store.getTableName(), writerConfig);
            writer.addMutation(m1);
            writer.close();

            final Edge expectedEdge = new Edge.Builder()
                    .group(TestGroups.EDGE)
                    .source("1")
                    .dest("2")
                    .directed(true)
                    .property(AccumuloPropertyNames.COLUMN_QUALIFIER, 8)
                    .property(AccumuloPropertyNames.COUNT, 1)
                    .build();

            // Read data back and check we get one merged element
            final Authorizations authorizations = new Authorizations(visibilityString);
            final Scanner scanner = store.getConnection().createScanner(store.getTableName(), authorizations);
            final IteratorSetting iteratorSetting = new IteratorSettingBuilder(AccumuloStoreConstants.COLUMN_QUALIFIER_AGGREGATOR_ITERATOR_PRIORITY,
                    "KeyCombiner", CoreKeyGroupByAggregatorIterator.class)
                    .all()
                    .view(new View.Builder()
                            .edge(TestGroups.EDGE, new ViewElementDefinition.Builder()
                                    .groupBy()
                                    .build())
                            .build())
                    .schema(store.getSchema())
                    .keyConverter(store.getKeyPackage().getKeyConverter())
                    .build();
            scanner.addScanIterator(iteratorSetting);
            final Iterator<Entry<Key, Value>> it = scanner.iterator();
            final Entry<Key, Value> entry = it.next();
            final Element readEdge = elementConverter.getFullElement(entry.getKey(), entry.getValue(), false);
            assertEquals(expectedEdge, readEdge);
            assertEquals(8, readEdge.getProperty(AccumuloPropertyNames.COLUMN_QUALIFIER));
            assertEquals(1, readEdge.getProperty(AccumuloPropertyNames.COUNT));
            // Check no more entries
            if (it.hasNext()) {
                fail("Additional row found.");
            }

        } catch (final AccumuloException | TableNotFoundException e) {
            fail(this.getClass().getSimpleName() + " failed with exception: " + e);
        }
    }

    @Test
    public void shouldEmptyColumnQualifierAggregateInByteEntityStore() throws StoreException {
        testAggregatingEmptyColumnQualifier(byteEntityStore, byteEntityElementConverter);
    }

    @Test
    public void shouldEmptyColumnQualifierAggregateInGafferOneStore() throws StoreException {
        testAggregatingEmptyColumnQualifier(gaffer1KeyStore, gaffer1ElementConverter);
    }

    public void testAggregatingEmptyColumnQualifier(final AccumuloStore store, final AccumuloElementConverter elementConverter) throws StoreException {
        final String visibilityString = "public";
        try {
            // Create edge
            final Edge edge = new Edge.Builder()
                    .group(TestGroups.EDGE)
                    .source("1")
                    .dest("2")
                    .directed(true)
                    .property(AccumuloPropertyNames.COLUMN_QUALIFIER, 8)
                    .property(AccumuloPropertyNames.PROP_1, 0)
                    .property(AccumuloPropertyNames.PROP_2, 0)
                    .property(AccumuloPropertyNames.PROP_3, 0)
                    .property(AccumuloPropertyNames.PROP_4, 0)
                    .property(AccumuloPropertyNames.COUNT, 1)
                    .build();

            //THIS EDGE WILL BE REDUCED MEANING ITS CQ (columnQualifier) will only occur once because its key is equal.
            final Edge edge2 = new Edge.Builder()
                    .group(TestGroups.EDGE)
                    .source("1")
                    .dest("2")
                    .directed(true)
                    .property(AccumuloPropertyNames.PROP_1, 0)
                    .property(AccumuloPropertyNames.PROP_2, 0)
                    .property(AccumuloPropertyNames.PROP_3, 0)
                    .property(AccumuloPropertyNames.PROP_4, 0)
                    .property(AccumuloPropertyNames.COUNT, 2)
                    .build();

            final Edge edge3 = new Edge.Builder()
                    .group(TestGroups.EDGE)
                    .source("1")
                    .dest("2")
                    .directed(true)
                    .property(AccumuloPropertyNames.PROP_1, 0)
                    .property(AccumuloPropertyNames.PROP_2, 0)
                    .property(AccumuloPropertyNames.PROP_3, 0)
                    .property(AccumuloPropertyNames.PROP_4, 0)
                    .property(AccumuloPropertyNames.COUNT, 10)
                    .build();

            // Accumulo key
            final Key key = elementConverter.getKeysFromEdge(edge).getFirst();
            final Key key2 = elementConverter.getKeysFromEdge(edge2).getFirst();
            final Key key3 = elementConverter.getKeysFromEdge(edge3).getFirst();

            // Accumulo values
            final Value value1 = elementConverter.getValueFromProperties(TestGroups.EDGE, edge.getProperties());
            final Value value2 = elementConverter.getValueFromProperties(TestGroups.EDGE, edge2.getProperties());
            final Value value3 = elementConverter.getValueFromProperties(TestGroups.EDGE, edge3.getProperties());

            // Create mutation
            final Mutation m1 = new Mutation(key.getRow());
            m1.put(key.getColumnFamily(), key.getColumnQualifier(), new ColumnVisibility(key.getColumnVisibility()), key.getTimestamp(), value1);
            final Mutation m2 = new Mutation(key.getRow());
            m2.put(key.getColumnFamily(), key.getColumnQualifier(), new ColumnVisibility(key.getColumnVisibility()), key.getTimestamp(), value2);
            final Mutation m3 = new Mutation(key.getRow());
            m3.put(key.getColumnFamily(), key.getColumnQualifier(), new ColumnVisibility(key.getColumnVisibility()), key.getTimestamp(), value3);
            final Mutation m4 = new Mutation(key2.getRow());
            m4.put(key2.getColumnFamily(), key2.getColumnQualifier(), new ColumnVisibility(key2.getColumnVisibility()), key2.getTimestamp(), value1);
            final Mutation m5 = new Mutation(key.getRow());
            m5.put(key3.getColumnFamily(), key3.getColumnQualifier(), new ColumnVisibility(key3.getColumnVisibility()), key3.getTimestamp(), value1);

            // Write mutation
            final BatchWriterConfig writerConfig = new BatchWriterConfig();
            writerConfig.setMaxMemory(1000000L);
            writerConfig.setMaxLatency(1000L, TimeUnit.MILLISECONDS);
            writerConfig.setMaxWriteThreads(1);
            final BatchWriter writer = store.getConnection().createBatchWriter(store.getTableName(), writerConfig);
            writer.addMutation(m1);
            writer.addMutation(m2);
            writer.addMutation(m3);
            writer.addMutation(m4);
            writer.addMutation(m5);
            writer.close();

            Edge expectedEdge = new Edge.Builder()
                    .group(TestGroups.EDGE)
                    .source("1")
                    .dest("2")
                    .directed(true)
                    .property(AccumuloPropertyNames.COLUMN_QUALIFIER, 8)
                    .property(AccumuloPropertyNames.COUNT, 15)
                    .property(AccumuloPropertyNames.PROP_1, 0)
                    .property(AccumuloPropertyNames.PROP_2, 0)
                    .property(AccumuloPropertyNames.PROP_3, 0)
                    .property(AccumuloPropertyNames.PROP_4, 0)
                    .build();

            // Read data back and check we get one merged element
            final Authorizations authorizations = new Authorizations(visibilityString);
            final Scanner scanner = store.getConnection().createScanner(store.getTableName(), authorizations);
            final IteratorSetting iteratorSetting = new IteratorSettingBuilder(AccumuloStoreConstants.COLUMN_QUALIFIER_AGGREGATOR_ITERATOR_PRIORITY,
                    "KeyCombiner", CoreKeyGroupByAggregatorIterator.class)
                    .all()
                    .view(new View.Builder()
                            .edge(TestGroups.EDGE, new ViewElementDefinition.Builder()
                                    .groupBy()
                                    .build())
                            .build())
                    .schema(store.getSchema())
                    .keyConverter(store.getKeyPackage().getKeyConverter())
                    .build();
            scanner.addScanIterator(iteratorSetting);
            final Iterator<Entry<Key, Value>> it = scanner.iterator();
            final Entry<Key, Value> entry = it.next();
            final Element readEdge = elementConverter.getFullElement(entry.getKey(), entry.getValue(), false);
            assertEquals(expectedEdge, readEdge);
            assertEquals(8, readEdge.getProperty(AccumuloPropertyNames.COLUMN_QUALIFIER));
            assertEquals(15, readEdge.getProperty(AccumuloPropertyNames.COUNT));
            // Check no more entries
            if (it.hasNext()) {
                fail("Additional row found.");
            }

        } catch (final AccumuloException | TableNotFoundException e) {
            fail(this.getClass().getSimpleName() + " failed with exception: " + e);
        }
    }

    @Test
    public void shouldPartiallyAggregateColumnQualifierOverCQ1GroupByInByteEntityStore() throws StoreException {
        shouldPartiallyAggregateColumnQualifierOverCQ1GroupBy(byteEntityStore, byteEntityElementConverter);
    }

    @Test
    public void shouldPartiallyAggregateColumnQualifierOverCQ1GroupByInGafferOneStore() throws StoreException {
        shouldPartiallyAggregateColumnQualifierOverCQ1GroupBy(gaffer1KeyStore, gaffer1ElementConverter);
    }

    public void shouldPartiallyAggregateColumnQualifierOverCQ1GroupBy(final AccumuloStore store, final AccumuloElementConverter elementConverter) throws StoreException {
        final String visibilityString = "public";
        try {
            // Create edge
            final Edge edge = new Edge.Builder()
                    .group(TestGroups.EDGE)
                    .source("1")
                    .dest("2")
                    .directed(true)
                    .property(AccumuloPropertyNames.COLUMN_QUALIFIER, 1)
                    .property(AccumuloPropertyNames.COLUMN_QUALIFIER_2, 1)
                    .property(AccumuloPropertyNames.PROP_1, 0)
                    .property(AccumuloPropertyNames.PROP_2, 0)
                    .property(AccumuloPropertyNames.PROP_3, 0)
                    .property(AccumuloPropertyNames.PROP_4, 0)
                    .property(AccumuloPropertyNames.COUNT, 1)
                    .build();

            final Edge edge2 = new Edge.Builder()
                    .group(TestGroups.EDGE)
                    .source("1")
                    .dest("2")
                    .directed(true)
                    .property(AccumuloPropertyNames.COLUMN_QUALIFIER, 1)
                    .property(AccumuloPropertyNames.COLUMN_QUALIFIER_2, 2)
                    .property(AccumuloPropertyNames.PROP_1, 0)
                    .property(AccumuloPropertyNames.PROP_2, 0)
                    .property(AccumuloPropertyNames.PROP_3, 0)
                    .property(AccumuloPropertyNames.PROP_4, 0)
                    .property(AccumuloPropertyNames.COUNT, 1)
                    .build();

            final Edge edge3 = new Edge.Builder()
                    .group(TestGroups.EDGE)
                    .source("1")
                    .dest("2")
                    .directed(true)
                    .property(AccumuloPropertyNames.COLUMN_QUALIFIER, 1)
                    .property(AccumuloPropertyNames.COLUMN_QUALIFIER_2, 3)
                    .property(AccumuloPropertyNames.PROP_1, 0)
                    .property(AccumuloPropertyNames.PROP_2, 0)
                    .property(AccumuloPropertyNames.PROP_3, 0)
                    .property(AccumuloPropertyNames.PROP_4, 0)
                    .property(AccumuloPropertyNames.COUNT, 1)
                    .build();


            //THIS EDGE WILL BE REDUCED MEANING ITS CQ (columnQualifier) will only occur once because its key is equal.
            final Edge edge4 = new Edge.Builder()
                    .group(TestGroups.EDGE)
                    .source("1")
                    .dest("2")
                    .directed(true)
                    .property(AccumuloPropertyNames.COLUMN_QUALIFIER, 2)
                    .property(AccumuloPropertyNames.COLUMN_QUALIFIER_2, 4)
                    .property(AccumuloPropertyNames.PROP_1, 0)
                    .property(AccumuloPropertyNames.PROP_2, 0)
                    .property(AccumuloPropertyNames.PROP_3, 0)
                    .property(AccumuloPropertyNames.PROP_4, 0)
                    .property(AccumuloPropertyNames.COUNT, 2)
                    .build();

            final Edge edge5 = new Edge.Builder()
                    .group(TestGroups.EDGE)
                    .source("1")
                    .dest("2")
                    .directed(true)
                    .property(AccumuloPropertyNames.COLUMN_QUALIFIER, 3)
                    .property(AccumuloPropertyNames.COLUMN_QUALIFIER_2, 5)
                    .property(AccumuloPropertyNames.PROP_1, 0)
                    .property(AccumuloPropertyNames.PROP_2, 0)
                    .property(AccumuloPropertyNames.PROP_3, 0)
                    .property(AccumuloPropertyNames.PROP_4, 0)
                    .property(AccumuloPropertyNames.COUNT, 10)
                    .build();

            final Edge edge6 = new Edge.Builder()
                    .group(TestGroups.EDGE)
                    .source("1")
                    .dest("2")
                    .directed(true)
                    .property(AccumuloPropertyNames.COLUMN_QUALIFIER, 4)
                    .property(AccumuloPropertyNames.COLUMN_QUALIFIER_2, 6)
                    .property(AccumuloPropertyNames.PROP_1, 0)
                    .property(AccumuloPropertyNames.PROP_2, 0)
                    .property(AccumuloPropertyNames.PROP_3, 0)
                    .property(AccumuloPropertyNames.PROP_4, 0)
                    .property(AccumuloPropertyNames.COUNT, 5)
                    .build();

            // Accumulo key
            final Key key = elementConverter.getKeysFromEdge(edge).getFirst();
            final Key key2 = elementConverter.getKeysFromEdge(edge2).getFirst();
            final Key key3 = elementConverter.getKeysFromEdge(edge3).getFirst();
            final Key key4 = elementConverter.getKeysFromEdge(edge4).getFirst();
            final Key key5 = elementConverter.getKeysFromEdge(edge5).getFirst();
            final Key key6 = elementConverter.getKeysFromEdge(edge6).getFirst();

            // Accumulo values
            final Value value1 = elementConverter.getValueFromProperties(TestGroups.EDGE, edge.getProperties());
            final Value value2 = elementConverter.getValueFromProperties(TestGroups.EDGE, edge2.getProperties());
            final Value value3 = elementConverter.getValueFromProperties(TestGroups.EDGE, edge3.getProperties());
            final Value value4 = elementConverter.getValueFromProperties(TestGroups.EDGE, edge4.getProperties());
            final Value value5 = elementConverter.getValueFromProperties(TestGroups.EDGE, edge5.getProperties());
            final Value value6 = elementConverter.getValueFromProperties(TestGroups.EDGE, edge6.getProperties());

            // Create mutation
            final Mutation m1 = new Mutation(key.getRow());
            m1.put(key.getColumnFamily(), key.getColumnQualifier(), new ColumnVisibility(key.getColumnVisibility()), key.getTimestamp(), value1);
            final Mutation m2 = new Mutation(key2.getRow());
            m2.put(key2.getColumnFamily(), key2.getColumnQualifier(), new ColumnVisibility(key2.getColumnVisibility()), key2.getTimestamp(), value2);
            final Mutation m3 = new Mutation(key.getRow());
            m3.put(key3.getColumnFamily(), key3.getColumnQualifier(), new ColumnVisibility(key3.getColumnVisibility()), key3.getTimestamp(), value3);
            final Mutation m4 = new Mutation(key.getRow());
            m4.put(key4.getColumnFamily(), key4.getColumnQualifier(), new ColumnVisibility(key4.getColumnVisibility()), key4.getTimestamp(), value4);
            final Mutation m5 = new Mutation(key.getRow());
            m5.put(key5.getColumnFamily(), key5.getColumnQualifier(), new ColumnVisibility(key5.getColumnVisibility()), key5.getTimestamp(), value5);
            final Mutation m6 = new Mutation(key.getRow());
            m6.put(key6.getColumnFamily(), key6.getColumnQualifier(), new ColumnVisibility(key6.getColumnVisibility()), key6.getTimestamp(), value6);

            // Write mutation
            final BatchWriterConfig writerConfig = new BatchWriterConfig();
            writerConfig.setMaxMemory(1000000L);
            writerConfig.setMaxLatency(1000L, TimeUnit.MILLISECONDS);
            writerConfig.setMaxWriteThreads(1);
            final BatchWriter writer = store.getConnection().createBatchWriter(store.getTableName(), writerConfig);
            writer.addMutation(m1);
            writer.addMutation(m2);
            writer.addMutation(m3);
            writer.addMutation(m4);
            writer.addMutation(m5);
            writer.addMutation(m6);
            writer.close();

            Edge expectedEdge1 = new Edge.Builder()
                    .group(TestGroups.EDGE)
                    .source("1")
                    .dest("2")
                    .directed(true)
                    .property(AccumuloPropertyNames.COLUMN_QUALIFIER, 1)
                    .property(AccumuloPropertyNames.COLUMN_QUALIFIER_2, 6)
                    .property(AccumuloPropertyNames.COUNT, 3)
                    .property(AccumuloPropertyNames.PROP_1, 0)
                    .property(AccumuloPropertyNames.PROP_2, 0)
                    .property(AccumuloPropertyNames.PROP_3, 0)
                    .property(AccumuloPropertyNames.PROP_4, 0)
                    .build();

            Edge expectedEdge2 = new Edge.Builder()
                    .group(TestGroups.EDGE)
                    .source("1")
                    .dest("2")
                    .directed(true)
                    .property(AccumuloPropertyNames.COLUMN_QUALIFIER, 2)
                    .property(AccumuloPropertyNames.COLUMN_QUALIFIER_2, 4)
                    .property(AccumuloPropertyNames.COUNT, 2)
                    .property(AccumuloPropertyNames.PROP_1, 0)
                    .property(AccumuloPropertyNames.PROP_2, 0)
                    .property(AccumuloPropertyNames.PROP_3, 0)
                    .property(AccumuloPropertyNames.PROP_4, 0)
                    .build();

            Edge expectedEdge3 = new Edge.Builder()
                    .group(TestGroups.EDGE)
                    .source("1")
                    .dest("2")
                    .directed(true)
                    .property(AccumuloPropertyNames.COLUMN_QUALIFIER, 3)
                    .property(AccumuloPropertyNames.COLUMN_QUALIFIER_2, 5)
                    .property(AccumuloPropertyNames.COUNT, 10)
                    .property(AccumuloPropertyNames.PROP_1, 0)
                    .property(AccumuloPropertyNames.PROP_2, 0)
                    .property(AccumuloPropertyNames.PROP_3, 0)
                    .property(AccumuloPropertyNames.PROP_4, 0)
                    .build();

            Edge expectedEdge4 = new Edge.Builder()
                    .group(TestGroups.EDGE)
                    .source("1")
                    .dest("2")
                    .directed(true)
                    .property(AccumuloPropertyNames.COLUMN_QUALIFIER, 4)
                    .property(AccumuloPropertyNames.COLUMN_QUALIFIER_2, 6)
                    .property(AccumuloPropertyNames.COUNT, 5)
                    .property(AccumuloPropertyNames.PROP_1, 0)
                    .property(AccumuloPropertyNames.PROP_2, 0)
                    .property(AccumuloPropertyNames.PROP_3, 0)
                    .property(AccumuloPropertyNames.PROP_4, 0)
                    .build();

            // Read data back and check we get one merged element
            final Authorizations authorizations = new Authorizations(visibilityString);
            final Scanner scanner = store.getConnection().createScanner(store.getTableName(), authorizations);
            final IteratorSetting iteratorSetting = new IteratorSettingBuilder(AccumuloStoreConstants.COLUMN_QUALIFIER_AGGREGATOR_ITERATOR_PRIORITY,
                    "KeyCombiner", CoreKeyGroupByAggregatorIterator.class)
                    .all()
                    .view(new View.Builder()
                            .edge(TestGroups.EDGE, new ViewElementDefinition.Builder()
                                    .groupBy(AccumuloPropertyNames.COLUMN_QUALIFIER)
                                    .build())
                            .build())
                    .schema(store.getSchema())
                    .keyConverter(store.getKeyPackage().getKeyConverter())
                    .build();
            scanner.addScanIterator(iteratorSetting);
            final Iterator<Entry<Key, Value>> it = scanner.iterator();
            Entry<Key, Value> entry = it.next();
            Element readEdge = elementConverter.getFullElement(entry.getKey(), entry.getValue(), false);
            assertEquals(expectedEdge1, readEdge);
            assertEquals(1, readEdge.getProperty(AccumuloPropertyNames.COLUMN_QUALIFIER));
            assertEquals(6, readEdge.getProperty(AccumuloPropertyNames.COLUMN_QUALIFIER_2));
            assertEquals(3, readEdge.getProperty(AccumuloPropertyNames.COUNT));
            entry = it.next();
            readEdge = elementConverter.getFullElement(entry.getKey(), entry.getValue(), false);
            assertEquals(expectedEdge2, readEdge);
            assertEquals(2, readEdge.getProperty(AccumuloPropertyNames.COLUMN_QUALIFIER));
            assertEquals(4, readEdge.getProperty(AccumuloPropertyNames.COLUMN_QUALIFIER_2));
            assertEquals(2, readEdge.getProperty(AccumuloPropertyNames.COUNT));
            entry = it.next();
            readEdge = elementConverter.getFullElement(entry.getKey(), entry.getValue(), false);
            assertEquals(expectedEdge3, readEdge);
            assertEquals(3, readEdge.getProperty(AccumuloPropertyNames.COLUMN_QUALIFIER));
            assertEquals(5, readEdge.getProperty(AccumuloPropertyNames.COLUMN_QUALIFIER_2));
            assertEquals(10, readEdge.getProperty(AccumuloPropertyNames.COUNT));
            entry = it.next();
            readEdge = elementConverter.getFullElement(entry.getKey(), entry.getValue(), false);
            assertEquals(expectedEdge4, readEdge);
            assertEquals(4, readEdge.getProperty(AccumuloPropertyNames.COLUMN_QUALIFIER));
            assertEquals(6, readEdge.getProperty(AccumuloPropertyNames.COLUMN_QUALIFIER_2));
            assertEquals(5, readEdge.getProperty(AccumuloPropertyNames.COUNT));

            if (it.hasNext()) {
                fail("Additional row found.");
            }

        } catch (final AccumuloException | TableNotFoundException e) {
            fail(this.getClass().getSimpleName() + " failed with exception: " + e);
        }
    }

    @Test
    public void shouldAggregatePropertiesOnlyWhenGroupByIsSetToCQ1CQ2InByteEntityStore() throws StoreException {
        shouldAggregatePropertiesOnlyWhenGroupByIsSetToCQ1CQ2(byteEntityStore, byteEntityElementConverter);
    }

    @Test
    public void shouldAggregatePropertiesOnlyWhenGroupByIsSetToCQ1CQ2InGafferOneStore() throws StoreException {
        shouldAggregatePropertiesOnlyWhenGroupByIsSetToCQ1CQ2(gaffer1KeyStore, gaffer1ElementConverter);
    }

    public void shouldAggregatePropertiesOnlyWhenGroupByIsSetToCQ1CQ2(final AccumuloStore store, final AccumuloElementConverter elementConverter) throws StoreException {
        final String visibilityString = "public";
        try {
            // Create edge
            final Edge edge = new Edge.Builder()
                    .group(TestGroups.EDGE)
                    .source("1")
                    .dest("2")
                    .directed(true)
                    .property(AccumuloPropertyNames.COLUMN_QUALIFIER, 1)
                    .property(AccumuloPropertyNames.COLUMN_QUALIFIER_2, 1)
                    .property(AccumuloPropertyNames.PROP_1, 0)
                    .property(AccumuloPropertyNames.PROP_2, 0)
                    .property(AccumuloPropertyNames.PROP_3, 0)
                    .property(AccumuloPropertyNames.PROP_4, 0)
                    .property(AccumuloPropertyNames.COUNT, 1)
                    .build();

            final Edge edge2 = new Edge.Builder()
                    .group(TestGroups.EDGE)
                    .source("1")
                    .dest("2")
                    .directed(true)
                    .property(AccumuloPropertyNames.COLUMN_QUALIFIER, 1)
                    .property(AccumuloPropertyNames.COLUMN_QUALIFIER_2, 1)
                    .property(AccumuloPropertyNames.PROP_1, 0)
                    .property(AccumuloPropertyNames.PROP_2, 0)
                    .property(AccumuloPropertyNames.PROP_3, 0)
                    .property(AccumuloPropertyNames.PROP_4, 0)
                    .property(AccumuloPropertyNames.COUNT, 1)
                    .build();

            final Edge edge3 = new Edge.Builder()
                    .group(TestGroups.EDGE)
                    .source("1")
                    .dest("2")
                    .directed(true)
                    .property(AccumuloPropertyNames.COLUMN_QUALIFIER, 1)
                    .property(AccumuloPropertyNames.COLUMN_QUALIFIER_2, 1)
                    .property(AccumuloPropertyNames.PROP_1, 0)
                    .property(AccumuloPropertyNames.PROP_2, 0)
                    .property(AccumuloPropertyNames.PROP_3, 0)
                    .property(AccumuloPropertyNames.PROP_4, 0)
                    .property(AccumuloPropertyNames.COUNT, 1)
                    .build();

            //THIS EDGE WILL BE REDUCED MEANING ITS CQ (columnQualifier) will only occur once because its key is equal.
            final Edge edge4 = new Edge.Builder()
                    .group(TestGroups.EDGE)
                    .source("1")
                    .dest("2")
                    .directed(true)
                    .property(AccumuloPropertyNames.COLUMN_QUALIFIER, 1)
                    .property(AccumuloPropertyNames.COLUMN_QUALIFIER_2, 4)
                    .property(AccumuloPropertyNames.PROP_1, 0)
                    .property(AccumuloPropertyNames.PROP_2, 0)
                    .property(AccumuloPropertyNames.PROP_3, 0)
                    .property(AccumuloPropertyNames.PROP_4, 0)
                    .property(AccumuloPropertyNames.COUNT, 2)
                    .build();

            final Edge edge5 = new Edge.Builder()
                    .group(TestGroups.EDGE)
                    .source("1")
                    .dest("2")
                    .directed(true)
                    .property(AccumuloPropertyNames.COLUMN_QUALIFIER, 3)
                    .property(AccumuloPropertyNames.COLUMN_QUALIFIER_2, 5)
                    .property(AccumuloPropertyNames.PROP_1, 0)
                    .property(AccumuloPropertyNames.PROP_2, 0)
                    .property(AccumuloPropertyNames.PROP_3, 0)
                    .property(AccumuloPropertyNames.PROP_4, 0)
                    .property(AccumuloPropertyNames.COUNT, 10)
                    .build();

            final Edge edge6 = new Edge.Builder()
                    .group(TestGroups.EDGE)
                    .source("1")
                    .dest("2")
                    .directed(true)
                    .property(AccumuloPropertyNames.COLUMN_QUALIFIER, 3)
                    .property(AccumuloPropertyNames.COLUMN_QUALIFIER_2, 5)
                    .property(AccumuloPropertyNames.PROP_1, 0)
                    .property(AccumuloPropertyNames.PROP_2, 0)
                    .property(AccumuloPropertyNames.PROP_3, 0)
                    .property(AccumuloPropertyNames.PROP_4, 0)
                    .property(AccumuloPropertyNames.COUNT, 5)
                    .build();

            // Accumulo key
            final Key key = elementConverter.getKeysFromEdge(edge).getFirst();
            final Key key2 = elementConverter.getKeysFromEdge(edge2).getFirst();
            final Key key3 = elementConverter.getKeysFromEdge(edge3).getFirst();
            final Key key4 = elementConverter.getKeysFromEdge(edge4).getFirst();
            final Key key5 = elementConverter.getKeysFromEdge(edge5).getFirst();
            final Key key6 = elementConverter.getKeysFromEdge(edge6).getFirst();

            // Accumulo values
            final Value value1 = elementConverter.getValueFromProperties(TestGroups.EDGE, edge.getProperties());
            final Value value2 = elementConverter.getValueFromProperties(TestGroups.EDGE, edge2.getProperties());
            final Value value3 = elementConverter.getValueFromProperties(TestGroups.EDGE, edge3.getProperties());
            final Value value4 = elementConverter.getValueFromProperties(TestGroups.EDGE, edge4.getProperties());
            final Value value5 = elementConverter.getValueFromProperties(TestGroups.EDGE, edge5.getProperties());
            final Value value6 = elementConverter.getValueFromProperties(TestGroups.EDGE, edge6.getProperties());

            // Create mutation
            final Mutation m1 = new Mutation(key.getRow());
            m1.put(key.getColumnFamily(), key.getColumnQualifier(), new ColumnVisibility(key.getColumnVisibility()), key.getTimestamp(), value1);
            final Mutation m2 = new Mutation(key2.getRow());
            m2.put(key2.getColumnFamily(), key2.getColumnQualifier(), new ColumnVisibility(key2.getColumnVisibility()), key2.getTimestamp(), value2);
            final Mutation m3 = new Mutation(key.getRow());
            m3.put(key3.getColumnFamily(), key3.getColumnQualifier(), new ColumnVisibility(key3.getColumnVisibility()), key3.getTimestamp(), value3);
            final Mutation m4 = new Mutation(key.getRow());
            m4.put(key4.getColumnFamily(), key4.getColumnQualifier(), new ColumnVisibility(key4.getColumnVisibility()), key4.getTimestamp(), value4);
            final Mutation m5 = new Mutation(key.getRow());
            m5.put(key5.getColumnFamily(), key5.getColumnQualifier(), new ColumnVisibility(key5.getColumnVisibility()), key5.getTimestamp(), value5);
            final Mutation m6 = new Mutation(key.getRow());
            m6.put(key6.getColumnFamily(), key6.getColumnQualifier(), new ColumnVisibility(key6.getColumnVisibility()), key6.getTimestamp(), value6);

            // Write mutation
            final BatchWriterConfig writerConfig = new BatchWriterConfig();
            writerConfig.setMaxMemory(1000000L);
            writerConfig.setMaxLatency(1000L, TimeUnit.MILLISECONDS);
            writerConfig.setMaxWriteThreads(1);
            final BatchWriter writer = store.getConnection().createBatchWriter(store.getTableName(), writerConfig);
            writer.addMutation(m1);
            writer.addMutation(m2);
            writer.addMutation(m3);
            writer.addMutation(m4);
            writer.addMutation(m5);
            writer.addMutation(m6);
            writer.close();

            Edge expectedEdge1 = new Edge.Builder()
                    .group(TestGroups.EDGE)
                    .source("1")
                    .dest("2")
                    .directed(true)
                    .property(AccumuloPropertyNames.COLUMN_QUALIFIER, 1)
                    .property(AccumuloPropertyNames.COLUMN_QUALIFIER_2, 1)
                    .property(AccumuloPropertyNames.COUNT, 3)
                    .property(AccumuloPropertyNames.PROP_1, 0)
                    .property(AccumuloPropertyNames.PROP_2, 0)
                    .property(AccumuloPropertyNames.PROP_3, 0)
                    .property(AccumuloPropertyNames.PROP_4, 0)
                    .build();

            Edge expectedEdge2 = new Edge.Builder()
                    .group(TestGroups.EDGE)
                    .source("1")
                    .dest("2")
                    .directed(true)
                    .property(AccumuloPropertyNames.COLUMN_QUALIFIER, 1)
                    .property(AccumuloPropertyNames.COLUMN_QUALIFIER_2, 4)
                    .property(AccumuloPropertyNames.COUNT, 2)
                    .property(AccumuloPropertyNames.PROP_1, 0)
                    .property(AccumuloPropertyNames.PROP_2, 0)
                    .property(AccumuloPropertyNames.PROP_3, 0)
                    .property(AccumuloPropertyNames.PROP_4, 0)
                    .build();

            Edge expectedEdge3 = new Edge.Builder()
                    .group(TestGroups.EDGE)
                    .source("1")
                    .dest("2")
                    .directed(true)
                    .property(AccumuloPropertyNames.COLUMN_QUALIFIER, 3)
                    .property(AccumuloPropertyNames.COLUMN_QUALIFIER_2, 5)
                    .property(AccumuloPropertyNames.COUNT, 15)
                    .property(AccumuloPropertyNames.PROP_1, 0)
                    .property(AccumuloPropertyNames.PROP_2, 0)
                    .property(AccumuloPropertyNames.PROP_3, 0)
                    .property(AccumuloPropertyNames.PROP_4, 0)
                    .build();

            // Read data back and check we get one merged element
            final Authorizations authorizations = new Authorizations(visibilityString);
            final Scanner scanner = store.getConnection().createScanner(store.getTableName(), authorizations);
            final IteratorSetting iteratorSetting = new IteratorSettingBuilder(AccumuloStoreConstants.COLUMN_QUALIFIER_AGGREGATOR_ITERATOR_PRIORITY,
                    "KeyCombiner", CoreKeyGroupByAggregatorIterator.class)
                    .all()
                    .view(new View.Builder()
                            .edge(TestGroups.EDGE, new ViewElementDefinition.Builder()
                                    .groupBy(AccumuloPropertyNames.COLUMN_QUALIFIER, AccumuloPropertyNames.COLUMN_QUALIFIER_2)
                                    .build())
                            .build())
                    .schema(store.getSchema())
                    .keyConverter(store.getKeyPackage().getKeyConverter())
                    .build();
            scanner.addScanIterator(iteratorSetting);
            final Iterator<Entry<Key, Value>> it = scanner.iterator();
            Entry<Key, Value> entry = it.next();
            Element readEdge = elementConverter.getFullElement(entry.getKey(), entry.getValue(), false);
            assertEquals(expectedEdge1, readEdge);
            assertEquals(1, readEdge.getProperty(AccumuloPropertyNames.COLUMN_QUALIFIER));
            assertEquals(1, readEdge.getProperty(AccumuloPropertyNames.COLUMN_QUALIFIER_2));
            assertEquals(3, readEdge.getProperty(AccumuloPropertyNames.COUNT));
            entry = it.next();
            readEdge = elementConverter.getFullElement(entry.getKey(), entry.getValue(), false);
            assertEquals(expectedEdge2, readEdge);
            assertEquals(1, readEdge.getProperty(AccumuloPropertyNames.COLUMN_QUALIFIER));
            assertEquals(4, readEdge.getProperty(AccumuloPropertyNames.COLUMN_QUALIFIER_2));
            assertEquals(2, readEdge.getProperty(AccumuloPropertyNames.COUNT));
            entry = it.next();
            readEdge = elementConverter.getFullElement(entry.getKey(), entry.getValue(), false);
            assertEquals(expectedEdge3, readEdge);
            assertEquals(3, readEdge.getProperty(AccumuloPropertyNames.COLUMN_QUALIFIER));
            assertEquals(5, readEdge.getProperty(AccumuloPropertyNames.COLUMN_QUALIFIER_2));
            assertEquals(15, readEdge.getProperty(AccumuloPropertyNames.COUNT));

            if (it.hasNext()) {
                fail("Additional row found.");
            }

        } catch (final AccumuloException | TableNotFoundException e) {
            fail(this.getClass().getSimpleName() + " failed with exception: " + e);
        }
    }

    @Test
    public void shouldAggregateEverythingWhenGroupByIsSetToBlankInByteEntityStore() throws StoreException {
        shouldAggregateEverythingWhenGroupByIsSetToBlank(byteEntityStore, byteEntityElementConverter);
    }

    @Test
    public void shouldAggregateEverythingWhenGroupByIsSetToBlankInGafferOneStore() throws StoreException {
        shouldAggregateEverythingWhenGroupByIsSetToBlank(gaffer1KeyStore, gaffer1ElementConverter);
    }

    public void shouldAggregateEverythingWhenGroupByIsSetToBlank(final AccumuloStore store, final AccumuloElementConverter elementConverter) throws StoreException {
        final String visibilityString = "public";
        try {
            // Create edge
            final Edge edge = new Edge.Builder()
                    .group(TestGroups.EDGE)
                    .source("1")
                    .dest("2")
                    .directed(true)
                    .property(AccumuloPropertyNames.COLUMN_QUALIFIER, 1)
                    .property(AccumuloPropertyNames.COLUMN_QUALIFIER_2, 1)
                    .property(AccumuloPropertyNames.PROP_1, 0)
                    .property(AccumuloPropertyNames.PROP_2, 0)
                    .property(AccumuloPropertyNames.PROP_3, 0)
                    .property(AccumuloPropertyNames.PROP_4, 0)
                    .property(AccumuloPropertyNames.COUNT, 1)
                    .build();

            final Edge edge2 = new Edge.Builder()
                    .group(TestGroups.EDGE)
                    .source("1")
                    .dest("2")
                    .directed(true)
                    .property(AccumuloPropertyNames.COLUMN_QUALIFIER, 1)
                    .property(AccumuloPropertyNames.COLUMN_QUALIFIER_2, 1)
                    .property(AccumuloPropertyNames.PROP_1, 0)
                    .property(AccumuloPropertyNames.PROP_2, 0)
                    .property(AccumuloPropertyNames.PROP_3, 0)
                    .property(AccumuloPropertyNames.PROP_4, 0)
                    .property(AccumuloPropertyNames.COUNT, 1)
                    .build();

            final Edge edge3 = new Edge.Builder()
                    .group(TestGroups.EDGE)
                    .source("1")
                    .dest("2")
                    .directed(true)
                    .property(AccumuloPropertyNames.COLUMN_QUALIFIER, 1)
                    .property(AccumuloPropertyNames.COLUMN_QUALIFIER_2, 1)
                    .property(AccumuloPropertyNames.PROP_1, 0)
                    .property(AccumuloPropertyNames.PROP_2, 0)
                    .property(AccumuloPropertyNames.PROP_3, 0)
                    .property(AccumuloPropertyNames.PROP_4, 0)
                    .property(AccumuloPropertyNames.COUNT, 1)
                    .build();


            //THIS EDGE WILL BE REDUCED MEANING ITS CQ (columnQualifier) will only occur once because its key is equal.
            final Edge edge4 = new Edge.Builder()
                    .group(TestGroups.EDGE)
                    .source("1")
                    .dest("2")
                    .directed(true)
                    .property(AccumuloPropertyNames.COLUMN_QUALIFIER, 1)
                    .property(AccumuloPropertyNames.COLUMN_QUALIFIER_2, 4)
                    .property(AccumuloPropertyNames.PROP_1, 0)
                    .property(AccumuloPropertyNames.PROP_2, 0)
                    .property(AccumuloPropertyNames.PROP_3, 0)
                    .property(AccumuloPropertyNames.PROP_4, 0)
                    .property(AccumuloPropertyNames.COUNT, 2)
                    .build();

            final Edge edge5 = new Edge.Builder()
                    .group(TestGroups.EDGE)
                    .source("1")
                    .dest("2")
                    .directed(true)
                    .property(AccumuloPropertyNames.COLUMN_QUALIFIER, 3)
                    .property(AccumuloPropertyNames.COLUMN_QUALIFIER_2, 5)
                    .property(AccumuloPropertyNames.PROP_1, 0)
                    .property(AccumuloPropertyNames.PROP_2, 0)
                    .property(AccumuloPropertyNames.PROP_3, 0)
                    .property(AccumuloPropertyNames.PROP_4, 0)
                    .property(AccumuloPropertyNames.COUNT, 10)
                    .build();

            final Edge edge6 = new Edge.Builder()
                    .group(TestGroups.EDGE)
                    .source("1")
                    .dest("2")
                    .directed(true)
                    .property(AccumuloPropertyNames.COLUMN_QUALIFIER, 3)
                    .property(AccumuloPropertyNames.COLUMN_QUALIFIER_2, 5)
                    .property(AccumuloPropertyNames.PROP_1, 0)
                    .property(AccumuloPropertyNames.PROP_2, 0)
                    .property(AccumuloPropertyNames.PROP_3, 0)
                    .property(AccumuloPropertyNames.PROP_4, 0)
                    .property(AccumuloPropertyNames.COUNT, 5)
                    .build();

            // Accumulo key
            final Key key = elementConverter.getKeysFromEdge(edge).getFirst();
            final Key key2 = elementConverter.getKeysFromEdge(edge2).getFirst();
            final Key key3 = elementConverter.getKeysFromEdge(edge3).getFirst();
            final Key key4 = elementConverter.getKeysFromEdge(edge4).getFirst();
            final Key key5 = elementConverter.getKeysFromEdge(edge5).getFirst();
            final Key key6 = elementConverter.getKeysFromEdge(edge6).getFirst();

            // Accumulo values
            final Value value1 = elementConverter.getValueFromProperties(TestGroups.EDGE, edge.getProperties());
            final Value value2 = elementConverter.getValueFromProperties(TestGroups.EDGE, edge2.getProperties());
            final Value value3 = elementConverter.getValueFromProperties(TestGroups.EDGE, edge3.getProperties());
            final Value value4 = elementConverter.getValueFromProperties(TestGroups.EDGE, edge4.getProperties());
            final Value value5 = elementConverter.getValueFromProperties(TestGroups.EDGE, edge5.getProperties());
            final Value value6 = elementConverter.getValueFromProperties(TestGroups.EDGE, edge6.getProperties());

            // Create mutation
            final Mutation m1 = new Mutation(key.getRow());
            m1.put(key.getColumnFamily(), key.getColumnQualifier(), new ColumnVisibility(key.getColumnVisibility()), key.getTimestamp(), value1);
            final Mutation m2 = new Mutation(key2.getRow());
            m2.put(key2.getColumnFamily(), key2.getColumnQualifier(), new ColumnVisibility(key2.getColumnVisibility()), key2.getTimestamp(), value2);
            final Mutation m3 = new Mutation(key.getRow());
            m3.put(key3.getColumnFamily(), key3.getColumnQualifier(), new ColumnVisibility(key3.getColumnVisibility()), key3.getTimestamp(), value3);
            final Mutation m4 = new Mutation(key.getRow());
            m4.put(key4.getColumnFamily(), key4.getColumnQualifier(), new ColumnVisibility(key4.getColumnVisibility()), key4.getTimestamp(), value4);
            final Mutation m5 = new Mutation(key.getRow());
            m5.put(key5.getColumnFamily(), key5.getColumnQualifier(), new ColumnVisibility(key5.getColumnVisibility()), key5.getTimestamp(), value5);
            final Mutation m6 = new Mutation(key.getRow());
            m6.put(key6.getColumnFamily(), key6.getColumnQualifier(), new ColumnVisibility(key6.getColumnVisibility()), key6.getTimestamp(), value6);

            // Write mutation
            final BatchWriterConfig writerConfig = new BatchWriterConfig();
            writerConfig.setMaxMemory(1000000L);
            writerConfig.setMaxLatency(1000L, TimeUnit.MILLISECONDS);
            writerConfig.setMaxWriteThreads(1);
            final BatchWriter writer = store.getConnection().createBatchWriter(store.getTableName(), writerConfig);
            writer.addMutation(m1);
            writer.addMutation(m2);
            writer.addMutation(m3);
            writer.addMutation(m4);
            writer.addMutation(m5);
            writer.addMutation(m6);
            writer.close();

            Edge expectedEdge1 = new Edge.Builder()
                    .group(TestGroups.EDGE)
                    .source("1")
                    .dest("2")
                    .directed(true)
                    .property(AccumuloPropertyNames.COLUMN_QUALIFIER, 5)
                    .property(AccumuloPropertyNames.COLUMN_QUALIFIER_2, 10)
                    .property(AccumuloPropertyNames.COUNT, 20)
                    .property(AccumuloPropertyNames.PROP_1, 0)
                    .property(AccumuloPropertyNames.PROP_2, 0)
                    .property(AccumuloPropertyNames.PROP_3, 0)
                    .property(AccumuloPropertyNames.PROP_4, 0)
                    .build();

            // Read data back and check we get one merged element
            final Authorizations authorizations = new Authorizations(visibilityString);
            final Scanner scanner = store.getConnection().createScanner(store.getTableName(), authorizations);
            final IteratorSetting iteratorSetting = new IteratorSettingBuilder(AccumuloStoreConstants.COLUMN_QUALIFIER_AGGREGATOR_ITERATOR_PRIORITY,
                    "KeyCombiner", CoreKeyGroupByAggregatorIterator.class)
                    .all()
                    .view(new View.Builder()
                            .edge(TestGroups.EDGE, new ViewElementDefinition.Builder()
                                    .groupBy()
                                    .build())
                            .build())
                    .schema(store.getSchema())
                    .keyConverter(store.getKeyPackage().getKeyConverter())
                    .build();
            scanner.addScanIterator(iteratorSetting);
            final Iterator<Entry<Key, Value>> it = scanner.iterator();
            Entry<Key, Value> entry = it.next();
            Element readEdge = elementConverter.getFullElement(entry.getKey(), entry.getValue(), false);
            assertEquals(expectedEdge1, readEdge);
            assertEquals(5, readEdge.getProperty(AccumuloPropertyNames.COLUMN_QUALIFIER));
            assertEquals(10, readEdge.getProperty(AccumuloPropertyNames.COLUMN_QUALIFIER_2));
            assertEquals(20, readEdge.getProperty(AccumuloPropertyNames.COUNT));

            if (it.hasNext()) {
                fail("Additional row found.");
            }

        } catch (final AccumuloException | TableNotFoundException e) {
            fail(this.getClass().getSimpleName() + " failed with exception: " + e);
        }
    }
}<|MERGE_RESOLUTION|>--- conflicted
+++ resolved
@@ -27,19 +27,12 @@
 import org.apache.accumulo.core.data.Value;
 import org.apache.accumulo.core.security.Authorizations;
 import org.apache.accumulo.core.security.ColumnVisibility;
-<<<<<<< HEAD
+
 import org.junit.jupiter.api.AfterAll;
 import org.junit.jupiter.api.BeforeAll;
 import org.junit.jupiter.api.BeforeEach;
 import org.junit.jupiter.api.Test;
-=======
-import org.junit.AfterClass;
-import org.junit.Before;
-import org.junit.BeforeClass;
-import org.junit.ClassRule;
-import org.junit.Test;
-import org.junit.rules.TemporaryFolder;
->>>>>>> e8cede87
+import org.junit.jupiter.api.io.TempDir;
 
 import uk.gov.gchq.gaffer.accumulostore.AccumuloProperties;
 import uk.gov.gchq.gaffer.accumulostore.AccumuloStore;
@@ -51,7 +44,6 @@
 import uk.gov.gchq.gaffer.accumulostore.utils.AccumuloPropertyNames;
 import uk.gov.gchq.gaffer.accumulostore.utils.AccumuloStoreConstants;
 import uk.gov.gchq.gaffer.accumulostore.utils.IteratorSettingBuilder;
-import uk.gov.gchq.gaffer.commonutil.CommonTestConstants;
 import uk.gov.gchq.gaffer.commonutil.StreamUtil;
 import uk.gov.gchq.gaffer.commonutil.TestGroups;
 import uk.gov.gchq.gaffer.data.element.Edge;
@@ -62,6 +54,7 @@
 import uk.gov.gchq.gaffer.store.StoreException;
 import uk.gov.gchq.gaffer.store.schema.Schema;
 
+import java.nio.file.Path;
 import java.util.Iterator;
 import java.util.Map.Entry;
 import java.util.concurrent.TimeUnit;
@@ -71,8 +64,9 @@
 import static uk.gov.gchq.gaffer.accumulostore.utils.TableUtils.createTable;
 
 public class CoreKeyGroupByAggregatorIteratorTest {
-    private static AccumuloStore byteEntityStore;
-    private static AccumuloStore gaffer1KeyStore;
+
+    private static final AccumuloStore BYTE_ENTITY_STORE = new SingleUseAccumuloStore();
+    private static final AccumuloStore GAFFER_1_KEY_STORE = new SingleUseAccumuloStore();
     private static final Schema SCHEMA = Schema.fromJson(StreamUtil.schemas(CoreKeyGroupByAggregatorIteratorTest.class));
     private static final AccumuloProperties PROPERTIES = AccumuloProperties.loadStoreProperties(StreamUtil.storeProps(CoreKeyGroupByAggregatorIteratorTest.class));
     private static final AccumuloProperties CLASSIC_PROPERTIES = AccumuloProperties.loadStoreProperties(StreamUtil.openStream(CoreKeyGroupByAggregatorIteratorTest.class, "/accumuloStoreClassicKeys.properties"));
@@ -80,50 +74,39 @@
     private static AccumuloElementConverter byteEntityElementConverter;
     private static AccumuloElementConverter gaffer1ElementConverter;
 
-<<<<<<< HEAD
-    @BeforeAll
-=======
     private static MiniAccumuloClusterManager miniAccumuloClusterManagerByteEntity;
     private static MiniAccumuloClusterManager miniAccumuloClusterManagerGaffer1Key;
 
-    @ClassRule
-    public static TemporaryFolder storeBaseFolder = new TemporaryFolder(CommonTestConstants.TMP_DIRECTORY);
-
-    @BeforeClass
->>>>>>> e8cede87
-    public static void setup() {
-        miniAccumuloClusterManagerByteEntity = new MiniAccumuloClusterManager(PROPERTIES, storeBaseFolder.getRoot().getAbsolutePath());
-        miniAccumuloClusterManagerGaffer1Key = new MiniAccumuloClusterManager(CLASSIC_PROPERTIES, storeBaseFolder.getRoot().getAbsolutePath());
-        byteEntityStore = new SingleUseAccumuloStore();
-        gaffer1KeyStore = new SingleUseAccumuloStore();
+    @BeforeAll
+    public static void setup(@TempDir Path tempDir) {
+        miniAccumuloClusterManagerByteEntity = new MiniAccumuloClusterManager(PROPERTIES, tempDir.toAbsolutePath().toString());
+        miniAccumuloClusterManagerGaffer1Key = new MiniAccumuloClusterManager(CLASSIC_PROPERTIES, tempDir.toAbsolutePath().toString());
         gaffer1ElementConverter = new ClassicAccumuloElementConverter(SCHEMA);
         byteEntityElementConverter = new ByteEntityAccumuloElementConverter(SCHEMA);
     }
 
     @BeforeEach
     public void reInitialise() throws StoreException, TableExistsException {
-        byteEntityStore.initialise("byteEntityGraph", SCHEMA, PROPERTIES);
-        gaffer1KeyStore.initialise("gaffer1Graph", SCHEMA, CLASSIC_PROPERTIES);
-        createTable(byteEntityStore);
-        createTable(gaffer1KeyStore);
+        BYTE_ENTITY_STORE.initialise("byteEntityGraph", SCHEMA, PROPERTIES);
+        GAFFER_1_KEY_STORE.initialise("gaffer1Graph", SCHEMA, CLASSIC_PROPERTIES);
+        createTable(BYTE_ENTITY_STORE);
+        createTable(GAFFER_1_KEY_STORE);
     }
 
     @AfterAll
     public static void tearDown() {
-        gaffer1KeyStore = null;
-        byteEntityStore = null;
         miniAccumuloClusterManagerByteEntity.close();
         miniAccumuloClusterManagerGaffer1Key.close();
     }
 
     @Test
     public void shouldMultiplePropertySetsAggregateInByteEntityStore() throws StoreException {
-        testAggregatingMultiplePropertySets(byteEntityStore, byteEntityElementConverter);
+        testAggregatingMultiplePropertySets(BYTE_ENTITY_STORE, byteEntityElementConverter);
     }
 
     @Test
     public void shouldMultiplePropertySetsAggregateInGafferOneStore() throws StoreException {
-        testAggregatingMultiplePropertySets(gaffer1KeyStore, gaffer1ElementConverter);
+        testAggregatingMultiplePropertySets(GAFFER_1_KEY_STORE, gaffer1ElementConverter);
     }
 
     private void testAggregatingMultiplePropertySets(final AccumuloStore store, final AccumuloElementConverter elementConverter) throws StoreException {
@@ -253,12 +236,12 @@
 
     @Test
     public void shouldSinglePropertySetAggregateInByteEntityStore() throws StoreException {
-        testAggregatingSinglePropertySet(byteEntityStore, byteEntityElementConverter);
+        testAggregatingSinglePropertySet(BYTE_ENTITY_STORE, byteEntityElementConverter);
     }
 
     @Test
     public void shouldSinglePropertySetAggregateInGafferOneStore() throws StoreException {
-        testAggregatingSinglePropertySet(gaffer1KeyStore, gaffer1ElementConverter);
+        testAggregatingSinglePropertySet(GAFFER_1_KEY_STORE, gaffer1ElementConverter);
     }
 
     public void testAggregatingSinglePropertySet(final AccumuloStore store, final AccumuloElementConverter elementConverter) throws StoreException {
@@ -338,12 +321,12 @@
 
     @Test
     public void shouldEmptyColumnQualifierAggregateInByteEntityStore() throws StoreException {
-        testAggregatingEmptyColumnQualifier(byteEntityStore, byteEntityElementConverter);
+        testAggregatingEmptyColumnQualifier(BYTE_ENTITY_STORE, byteEntityElementConverter);
     }
 
     @Test
     public void shouldEmptyColumnQualifierAggregateInGafferOneStore() throws StoreException {
-        testAggregatingEmptyColumnQualifier(gaffer1KeyStore, gaffer1ElementConverter);
+        testAggregatingEmptyColumnQualifier(GAFFER_1_KEY_STORE, gaffer1ElementConverter);
     }
 
     public void testAggregatingEmptyColumnQualifier(final AccumuloStore store, final AccumuloElementConverter elementConverter) throws StoreException {
@@ -469,12 +452,12 @@
 
     @Test
     public void shouldPartiallyAggregateColumnQualifierOverCQ1GroupByInByteEntityStore() throws StoreException {
-        shouldPartiallyAggregateColumnQualifierOverCQ1GroupBy(byteEntityStore, byteEntityElementConverter);
+        shouldPartiallyAggregateColumnQualifierOverCQ1GroupBy(BYTE_ENTITY_STORE, byteEntityElementConverter);
     }
 
     @Test
     public void shouldPartiallyAggregateColumnQualifierOverCQ1GroupByInGafferOneStore() throws StoreException {
-        shouldPartiallyAggregateColumnQualifierOverCQ1GroupBy(gaffer1KeyStore, gaffer1ElementConverter);
+        shouldPartiallyAggregateColumnQualifierOverCQ1GroupBy(GAFFER_1_KEY_STORE, gaffer1ElementConverter);
     }
 
     public void shouldPartiallyAggregateColumnQualifierOverCQ1GroupBy(final AccumuloStore store, final AccumuloElementConverter elementConverter) throws StoreException {
@@ -719,12 +702,12 @@
 
     @Test
     public void shouldAggregatePropertiesOnlyWhenGroupByIsSetToCQ1CQ2InByteEntityStore() throws StoreException {
-        shouldAggregatePropertiesOnlyWhenGroupByIsSetToCQ1CQ2(byteEntityStore, byteEntityElementConverter);
+        shouldAggregatePropertiesOnlyWhenGroupByIsSetToCQ1CQ2(BYTE_ENTITY_STORE, byteEntityElementConverter);
     }
 
     @Test
     public void shouldAggregatePropertiesOnlyWhenGroupByIsSetToCQ1CQ2InGafferOneStore() throws StoreException {
-        shouldAggregatePropertiesOnlyWhenGroupByIsSetToCQ1CQ2(gaffer1KeyStore, gaffer1ElementConverter);
+        shouldAggregatePropertiesOnlyWhenGroupByIsSetToCQ1CQ2(GAFFER_1_KEY_STORE, gaffer1ElementConverter);
     }
 
     public void shouldAggregatePropertiesOnlyWhenGroupByIsSetToCQ1CQ2(final AccumuloStore store, final AccumuloElementConverter elementConverter) throws StoreException {
@@ -948,12 +931,12 @@
 
     @Test
     public void shouldAggregateEverythingWhenGroupByIsSetToBlankInByteEntityStore() throws StoreException {
-        shouldAggregateEverythingWhenGroupByIsSetToBlank(byteEntityStore, byteEntityElementConverter);
+        shouldAggregateEverythingWhenGroupByIsSetToBlank(BYTE_ENTITY_STORE, byteEntityElementConverter);
     }
 
     @Test
     public void shouldAggregateEverythingWhenGroupByIsSetToBlankInGafferOneStore() throws StoreException {
-        shouldAggregateEverythingWhenGroupByIsSetToBlank(gaffer1KeyStore, gaffer1ElementConverter);
+        shouldAggregateEverythingWhenGroupByIsSetToBlank(GAFFER_1_KEY_STORE, gaffer1ElementConverter);
     }
 
     public void shouldAggregateEverythingWhenGroupByIsSetToBlank(final AccumuloStore store, final AccumuloElementConverter elementConverter) throws StoreException {
