/*
 * Copyright 2017 Crown Copyright
 *
 * Licensed under the Apache License, Version 2.0 (the "License");
 * you may not use this file except in compliance with the License.
 * You may obtain a copy of the License at
 *
 *     http://www.apache.org/licenses/LICENSE-2.0
 *
 * Unless required by applicable law or agreed to in writing, software
 * distributed under the License is distributed on an "AS IS" BASIS,
 * WITHOUT WARRANTIES OR CONDITIONS OF ANY KIND, either express or implied.
 * See the License for the specific language governing permissions and
 * limitations under the License.
 */

package uk.gov.gchq.gaffer.store.operation.handler.named.cache;

import uk.gov.gchq.gaffer.cache.CacheServiceLoader;
import uk.gov.gchq.gaffer.cache.exception.CacheOperationException;
import uk.gov.gchq.gaffer.commonutil.iterable.CloseableIterable;
import uk.gov.gchq.gaffer.commonutil.iterable.WrappedCloseableIterable;
import uk.gov.gchq.gaffer.data.elementdefinition.view.NamedViewDetail;
import uk.gov.gchq.gaffer.named.operation.cache.exception.CacheOperationFailedException;
import uk.gov.gchq.gaffer.user.User;

import java.util.HashSet;
import java.util.Set;

/**
 * Wrapper around the {@link CacheServiceLoader} to provide an interface for handling
 * the {@link uk.gov.gchq.gaffer.data.elementdefinition.view.NamedView}s for a Gaffer graph.
 */
public class NamedViewCache {

    private static final String CACHE_NAME = "NamedView";

    /**
     * Adds the supplied {@link uk.gov.gchq.gaffer.data.elementdefinition.view.NamedViewDetail} to the cache.  If the overwrite flag is set to false, and the {@link uk.gov.gchq.gaffer.data.elementdefinition.view.NamedViewDetail} already exists,
     * the Exception thrown will include an overwrite message.  Otherwise, the {@link uk.gov.gchq.gaffer.data.elementdefinition.view.NamedViewDetail} with the same name will simply be overwritten.
     * If it turns out the user is overwriting a non-existent {@link uk.gov.gchq.gaffer.data.elementdefinition.view.NamedViewDetail}, then the {@link uk.gov.gchq.gaffer.data.elementdefinition.view.NamedViewDetail} will be added normally.
     *
     * @param namedViewDetail The {@link uk.gov.gchq.gaffer.data.elementdefinition.view.NamedViewDetail} to store
     * @param overwrite       Flag relating to whether the user is adding (false) or updating/overwriting (true).
<<<<<<< HEAD
     * @param user            The user making the request.
     * @param adminRole       The admin role supplied for permissions.
     * @throws CacheOperationFailedException thrown if the user doesn't have write access to the NamedViewDetail requested, or if the add operation fails for some reason.
=======
     * @throws CacheOperationFailedException if the add operation fails.
>>>>>>> 4a62bb29
     */
    public void addNamedView(final NamedViewDetail namedViewDetail, final boolean overwrite, final User user, final String adminRole) throws CacheOperationFailedException {
        if (null != namedViewDetail.getName()) {
            namedViewDetail.getName();
        } else {
            throw new CacheOperationFailedException("NamedView name cannot be null");
        }

        if (!overwrite) {
            addToCache(namedViewDetail, false);
            return;
        }

        NamedViewDetail existing;

        try {
            existing = getFromCache(namedViewDetail.getName());
        } catch (final CacheOperationFailedException e) { // if there is no existing NamedView add one
            addToCache(namedViewDetail, false);
            return;
        }
        if (existing.hasWriteAccess(user.getUserId(), user.getOpAuths(), adminRole)) {
            addToCache(namedViewDetail, true);
        } else {
            throw new CacheOperationFailedException("User " + user.getUserId() + " does not have permission to overwrite");
        }
        addToCache(namedViewDetail, true);
    }

    /**
     * Removes the specified {@link NamedViewDetail} from the cache.
     *
     * @param name      {@link NamedViewDetail} name to delete
     * @param user      A {@link User} object that can optionally be used for checking permissions
     * @param adminRole The admin role supplied for permissions.
     * @throws CacheOperationFailedException Thrown when the NamedViewDetail doesn't exist or the User doesn't have
     *                                       write permission on the NamedViewDetail
     */
    public void deleteNamedView(final String name, final User user, final String adminRole) throws CacheOperationFailedException {
        if (null == name) {
            throw new IllegalArgumentException("NamedView name cannot be null");
        }
        NamedViewDetail existing;
        try {
            existing = getFromCache(name);
        } catch (final CacheOperationFailedException e) {
            return;
        }
        if (existing.hasWriteAccess(user.getUserId(), user.getOpAuths(), adminRole)) {
            deleteFromCache(name);
        } else {
            throw new CacheOperationFailedException("User " + user +
                    " does not have permission to delete named view: " + name);
        }
    }

    /**
     * Gets the specified {@link uk.gov.gchq.gaffer.data.elementdefinition.view.NamedViewDetail} from the cache.
     *
     * @param name {@link uk.gov.gchq.gaffer.data.elementdefinition.view.NamedViewDetail} name to get
     * @return namedView {@link uk.gov.gchq.gaffer.data.elementdefinition.view.NamedViewDetail} of specified name
     * @throws CacheOperationFailedException if the get operation fails
     */
    public NamedViewDetail getNamedView(final String name) throws CacheOperationFailedException {
        if (null != name) {
            return getFromCache(name);
        } else {
            throw new CacheOperationFailedException("NamedView name cannot be null");
        }
    }

    /**
     * Gets all the {@link uk.gov.gchq.gaffer.data.elementdefinition.view.NamedViewDetail}s from the cache.
     *
     * @return a {@link CloseableIterable} containing all of the {@link uk.gov.gchq.gaffer.data.elementdefinition.view.NamedViewDetail}s in the cache
     * @throws CacheOperationFailedException if the get operation fails
     */
    public CloseableIterable<NamedViewDetail> getAllNamedViews() throws CacheOperationFailedException {
        final Set<String> keys = CacheServiceLoader.getService().getAllKeysFromCache(CACHE_NAME);
        final Set<NamedViewDetail> views = new HashSet<>();
        for (final String key : keys) {
            try {
                views.add(getFromCache(key));
            } catch (final CacheOperationFailedException e) {
                throw e;
            }
        }
        return new WrappedCloseableIterable<>(views);
    }

    /**
     * Clear the {@code NamedViewCache}.
     *
     * @throws CacheOperationFailedException if there was an error clearing the cache
     */
    public void clearCache() throws CacheOperationFailedException {
        try {
            CacheServiceLoader.getService().clearCache(CACHE_NAME);
        } catch (final CacheOperationException e) {
            throw new CacheOperationFailedException("Failed to clear cache", e);
        }
    }

    /**
     * Delete the specified {@link uk.gov.gchq.gaffer.data.elementdefinition.view.NamedViewDetail} from the cache.
     *
     * @param name the name of the {@link uk.gov.gchq.gaffer.data.elementdefinition.view.NamedViewDetail} to delete
     * @throws CacheOperationFailedException if the remove operation fails
     */
    public void deleteFromCache(final String name) throws CacheOperationFailedException {
        CacheServiceLoader.getService().removeFromCache(CACHE_NAME, name);

        if (null != CacheServiceLoader.getService().getFromCache(CACHE_NAME, name)) {
            throw new CacheOperationFailedException("Failed to remove " + name + " from cache");
        }
    }

    /**
     * Add the specified {@link uk.gov.gchq.gaffer.data.elementdefinition.view.NamedViewDetail} to the cache
     *
     * @param namedView the {@link uk.gov.gchq.gaffer.data.elementdefinition.view.NamedViewDetail} to add to the cache
     * @param overwrite if true, overwrite any existing entry which matches the {@link uk.gov.gchq.gaffer.data.elementdefinition.view.NamedViewDetail} name
     * @throws CacheOperationFailedException if the add operation fails
     */
    public void addToCache(final NamedViewDetail namedView, final boolean overwrite) throws CacheOperationFailedException {
        try {
            if (overwrite) {
                CacheServiceLoader.getService().putInCache(CACHE_NAME, namedView.getName(), namedView);
            } else {
                CacheServiceLoader.getService().putSafeInCache(CACHE_NAME, namedView.getName(), namedView);
            }
        } catch (final CacheOperationException e) {
            throw new CacheOperationFailedException(e);
        }
    }

    /**
     * Get the {@link uk.gov.gchq.gaffer.data.elementdefinition.view.NamedViewDetail} related to the specified name from cache
     *
     * @param name the name of the {@link uk.gov.gchq.gaffer.data.elementdefinition.view.NamedViewDetail} to return
     * @return the {@link uk.gov.gchq.gaffer.data.elementdefinition.view.NamedViewDetail}
     * @throws CacheOperationFailedException if the get operation fails, or the name does not exist in cache
     */
    public NamedViewDetail getFromCache(final String name) throws CacheOperationFailedException {
        if (null != name) {
            final NamedViewDetail namedViewFromCache = CacheServiceLoader.getService().getFromCache(CACHE_NAME, name);
            if (null != namedViewFromCache) {
                return namedViewFromCache;
            } else {
                throw new CacheOperationFailedException("No NamedView with the name " + name + " exists in the cache");
            }
        } else {
            throw new IllegalArgumentException("NamedView name cannot be null");
        }
    }
}<|MERGE_RESOLUTION|>--- conflicted
+++ resolved
@@ -42,13 +42,9 @@
      *
      * @param namedViewDetail The {@link uk.gov.gchq.gaffer.data.elementdefinition.view.NamedViewDetail} to store
      * @param overwrite       Flag relating to whether the user is adding (false) or updating/overwriting (true).
-<<<<<<< HEAD
      * @param user            The user making the request.
      * @param adminRole       The admin role supplied for permissions.
-     * @throws CacheOperationFailedException thrown if the user doesn't have write access to the NamedViewDetail requested, or if the add operation fails for some reason.
-=======
      * @throws CacheOperationFailedException if the add operation fails.
->>>>>>> 4a62bb29
      */
     public void addNamedView(final NamedViewDetail namedViewDetail, final boolean overwrite, final User user, final String adminRole) throws CacheOperationFailedException {
         if (null != namedViewDetail.getName()) {
