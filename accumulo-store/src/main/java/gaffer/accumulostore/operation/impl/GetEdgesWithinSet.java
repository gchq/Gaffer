--- conflicted
+++ resolved
@@ -73,19 +73,11 @@
         }
 
         @Override
-<<<<<<< HEAD
-=======
-        public Builder summarise(final boolean summarise) {
-            return (Builder) super.summarise(summarise);
-        }
-
-        @Override
         public Builder deduplicate(final boolean deduplicate) {
             return (Builder) super.deduplicate(deduplicate);
         }
 
         @Override
->>>>>>> e5418a0b
         public Builder populateProperties(final boolean populateProperties) {
             return (Builder) super.populateProperties(populateProperties);
         }
