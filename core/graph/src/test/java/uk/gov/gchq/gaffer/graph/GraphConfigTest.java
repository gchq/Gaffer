--- conflicted
+++ resolved
@@ -36,7 +36,7 @@
 import java.io.IOException;
 import java.nio.file.Path;
 import java.util.Arrays;
-import java.util.Collections;
+import java.util.List;
 import java.util.stream.Collectors;
 
 import static org.junit.jupiter.api.Assertions.assertEquals;
@@ -44,12 +44,6 @@
 import static org.junit.jupiter.api.Assertions.assertNotSame;
 
 public class GraphConfigTest extends JSONSerialisationTest<GraphConfig> {
-<<<<<<< HEAD
-
-    @TempDir
-    File tempDir;
-=======
->>>>>>> 6c60d867
 
     @Override
     public void shouldJsonSerialiseAndDeserialise() {
@@ -66,24 +60,16 @@
         assertEquals(obj.getView(), deserialisedObj.getView());
         assertEquals(obj.getLibrary().getClass(), deserialisedObj.getLibrary().getClass());
         assertEquals(obj.getDescription(), deserialisedObj.getDescription());
-        assertEquals(obj.getHooks().stream().map(GraphHook::getClass).collect(Collectors.toList()), deserialisedObj.getHooks().stream().map(GraphHook::getClass).collect(Collectors.toList()));
+        assertEquals((List) obj.getHooks().stream().map(GraphHook::getClass).collect(Collectors.toList()), (List) deserialisedObj.getHooks().stream().map(GraphHook::getClass).collect(Collectors.toList()));
     }
 
     @Test
     public void shouldJsonDeserialiseFromHookPaths(@TempDir Path tmpDir) throws IOException {
         // Given
-<<<<<<< HEAD
-        final File hook1Path = new File(tempDir, "hook1Path.tmp");
-        FileUtils.writeLines(hook1Path, Collections.singletonList("{\"class\": \"" + Log4jLogger.class.getName() + "\"}"));
-        final File hook2Path = new File(tempDir, "hook2Path.tmp");
-        FileUtils.writeLines(hook2Path, Collections.singletonList("{\"class\": \"" + AddOperationsToChain.class.getName() + "\"}"));
-
-=======
         final File hook1Path = tmpDir.resolve("hook1Path").toFile();
         final File hook2Path = tmpDir.resolve("hook2Path").toFile();
         FileUtils.write(hook1Path, "{\"class\": \"" + Log4jLogger.class.getName() + "\"}");
         FileUtils.write(hook2Path, "{\"class\": \"" + AddOperationsToChain.class.getName() + "\"}");
->>>>>>> 6c60d867
         final String json = "{" +
                 "  \"graphId\": \"graphId1\"," +
                 "  \"hooks\": [" +
@@ -106,11 +92,11 @@
 
         // Then
         assertNotNull(deserialisedObj);
-        assertEquals(Arrays.asList(Log4jLogger.class, AddOperationsToChain.class, NamedOperationResolver.class), deserialisedObj.getHooks().stream().map(GraphHook::getClass).collect(Collectors.toList()));
+        assertEquals(Arrays.asList(Log4jLogger.class, AddOperationsToChain.class, NamedOperationResolver.class), (List) deserialisedObj.getHooks().stream().map(GraphHook::getClass).collect(Collectors.toList()));
     }
 
     @Test
-    public void shouldReturnClonedView() {
+    public void shouldReturnClonedView() throws Exception {
         // Given
         final String graphId = "graphId";
         final View view = new View.Builder().entity(TestGroups.ENTITY).build();
