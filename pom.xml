<?xml version="1.0" encoding="UTF-8"?>
<!--
  ~ Copyright 2016 Crown Copyright
  ~
  ~ Licensed under the Apache License, Version 2.0 (the "License");
  ~ you may not use this file except in compliance with the License.
  ~ You may obtain a copy of the License at
  ~
  ~     http://www.apache.org/licenses/LICENSE-2.0
  ~
  ~ Unless required by applicable law or agreed to in writing, software
  ~ distributed under the License is distributed on an "AS IS" BASIS,
  ~ WITHOUT WARRANTIES OR CONDITIONS OF ANY KIND, either express or implied.
  ~ See the License for the specific language governing permissions and
  ~ limitations under the License.
  --><project xmlns="http://maven.apache.org/POM/4.0.0" xmlns:xsi="http://www.w3.org/2001/XMLSchema-instance" xsi:schemaLocation="http://maven.apache.org/POM/4.0.0 http://maven.apache.org/xsd/maven-4.0.0.xsd">
    <modelVersion>4.0.0</modelVersion>

    <groupId>gaffer</groupId>
    <artifactId>gaffer2</artifactId>
    <packaging>pom</packaging>
    <version>0.3.6-SNAPSHOT</version>

    <modules>
        <module>accumulo-store</module>
        <module>array-list-store</module>
        <module>simple-function-library</module>
        <module>simple-operation-library</module>
        <module>simple-serialisation-library</module>
        <module>rest-api</module>
        <module>gaffer-core</module>
        <module>example</module>
        <module>gaffer-integration-tests</module>
<<<<<<< HEAD
    	<module>spark</module>
  </modules>
=======
        <module>tinkerpop</module>
    </modules>
>>>>>>> c74e8809

    <properties>
        <disable.forking>false</disable.forking>
        <project.build.sourceEncoding>UTF-8</project.build.sourceEncoding>

        <java.version>1.7</java.version>

        <!-- Dependency version properties -->
        <junit.version>4.12</junit.version>
        <mockito.version>1.9.5</mockito.version>
        <failsafe.version>2.18.1</failsafe.version>
        <slf4j.api.version>1.7.5</slf4j.api.version>

        <hadoop.version>2.6.0</hadoop.version>
        <accumulo.version>1.6.4</accumulo.version>

        <avro.version>1.7.7</avro.version>
        <jackson.version>2.6.2</jackson.version>

        <checkstyle.plugin.version>2.17</checkstyle.plugin.version>
        <findbugs.plugin.version>3.0.3</findbugs.plugin.version>
        <surefire.plugin.version>2.19.1</surefire.plugin.version>

        <!-- Define SCM properties for use with Release Plugin -->
        <scm.url>
            https://github.com/GovernmentCommunicationsHeadquarters/Gaffer
        </scm.url>
        <scm.connection>
            scm:git:https://github.com/GovernmentCommunicationsHeadquarters/Gaffer.git
        </scm.connection>
        <scm.developer.connection>
            scm:git:https://github.com/GovernmentCommunicationsHeadquarters/Gaffer.git
        </scm.developer.connection>

        <!-- Release configuration -->
        <releases.repository.id>gaffer.releases.repo</releases.repository.id>
        <releases.repository.name>Gaffer Releases Repository
        </releases.repository.name>
        <releases.repository.url>
            https://repository.somewhere.com/gaffer2-releases
        </releases.repository.url>
        <snapshots.repository.id>gaffer.snapshots.repo</snapshots.repository.id>
        <snapshots.repository.name>Gaffer Snapshots Repository
        </snapshots.repository.name>
        <snapshots.repository.url>
            https://repository.somewhere.com/gaffer2-snapshots
        </snapshots.repository.url>
    </properties>

    <scm>
        <url>${scm.url}</url>
        <connection>${scm.connection}</connection>
        <developerConnection>${scm.developer.connection}</developerConnection>
        <tag>HEAD</tag>
    </scm>

    <licenses>
        <license>
            <name>Apache License, Version 2.0</name>
            <url>http://www.apache.org/licenses/LICENSE-2.0.txt</url>
        </license>
    </licenses>

    <dependencies>
        <!-- Common Utilities -->
        <dependency>
            <groupId>com.google.guava</groupId>
            <artifactId>guava</artifactId>
            <version>13.0.1</version>
        </dependency>
        <dependency>
            <groupId>com.google.code.findbugs</groupId>
            <artifactId>annotations</artifactId>
            <version>3.0.1</version>
        </dependency>
        <dependency>
            <groupId>org.slf4j</groupId>
            <artifactId>slf4j-api</artifactId>
            <version>${slf4j.api.version}</version>
        </dependency>
        <dependency>
            <groupId>org.slf4j</groupId>
            <artifactId>slf4j-log4j12</artifactId>
            <version>${slf4j.api.version}</version>
        </dependency>

        <!-- Testing Dependencies -->
        <dependency>
            <groupId>junit</groupId>
            <artifactId>junit</artifactId>
            <version>${junit.version}</version>
            <scope>test</scope>
        </dependency>
        <dependency>
            <groupId>org.mockito</groupId>
            <artifactId>mockito-all</artifactId>
            <version>${mockito.version}</version>
            <scope>test</scope>
        </dependency>
    </dependencies>

    <build>
        <pluginManagement>
            <plugins>
                <plugin>
                    <groupId>org.apache.maven.plugins</groupId>
                    <artifactId>maven-release-plugin</artifactId>
                    <version>2.4.1</version>
                    <configuration>
                        <preparationGoals>clean install</preparationGoals>
                        <autoVersionSubmodules>true</autoVersionSubmodules>
                    </configuration>
                </plugin>
                <plugin>
                    <groupId>org.apache.maven.plugins</groupId>
                    <artifactId>maven-compiler-plugin</artifactId>
                    <version>2.3.2</version>
                    <configuration>
                        <source>${java.version}</source>
                        <target>${java.version}</target>
                        <showDeprecation>true</showDeprecation>
                        <showWarnings>true</showWarnings>
                        <fork>true</fork>
                        <meminitial>128m</meminitial>
                        <maxmem>1024m</maxmem>
                    </configuration>
                </plugin>
            </plugins>
        </pluginManagement>

        <plugins>
            <plugin>
                <groupId>org.apache.maven.plugins</groupId>
                <artifactId>maven-failsafe-plugin</artifactId>
                <version>${failsafe.version}</version>
                <executions>
                    <execution>
                        <id>integration-test</id>
                        <goals>
                            <goal>integration-test</goal>
                            <goal>verify</goal>
                        </goals>
                    </execution>
                </executions>
                <configuration>
                    <excludes>
                        <exclude>**/*$*</exclude>
                        <exclude>**/performance/**</exclude>
                    </excludes>
                    <includes>
                        <include>**/*IntegrationTest.java</include>
                        <include>**/*IT.java</include>
                        <include>**/*ITs.java</include>
                        <include>**/*IntegrationTests.java</include>
                    </includes>
                </configuration>
            </plugin>
            <plugin>
                <groupId>org.apache.maven.plugins</groupId>
                <artifactId>maven-jar-plugin</artifactId>
                <version>2.4</version>
                <executions>
                    <execution>
                        <goals>
                            <goal>test-jar</goal>
                        </goals>
                    </execution>
                </executions>
            </plugin>
            <plugin>
                <groupId>com.atlassian.maven.plugins</groupId>
                <artifactId>maven-jgitflow-plugin</artifactId>
                <version>1.0-alpha27</version>
                <configuration>
                    <enableSshAgent>true</enableSshAgent>
                    <autoVersionSubmodules>true</autoVersionSubmodules>
                    <pushReleases>true</pushReleases>
                    <pushHotfixes>true</pushHotfixes>
                    <noDeploy>true</noDeploy>
                    <flowInitContext>
                        <developBranchName>develop</developBranchName>
                        <versionTagPrefix>vers</versionTagPrefix>
                    </flowInitContext>
                </configuration>
            </plugin>
            <plugin>
                <groupId>org.apache.maven.plugins</groupId>
                <artifactId>maven-checkstyle-plugin</artifactId>
                <version>${checkstyle.plugin.version}</version>
                <configuration>
                    <configLocation>docs/checkstyle.xml</configLocation>
                    <encoding>UTF-8</encoding>
                    <consoleOutput>true</consoleOutput>
                    <failsOnError>true</failsOnError>
                    <headerLocation>docs/licenseHeader.txt</headerLocation>
                </configuration>
                <executions>
                    <execution>
                        <id>validate</id>
                        <phase>test</phase>
                        <configuration>
                            <configLocation>docs/checkstyle.xml</configLocation>
                            <encoding>UTF-8</encoding>
                            <consoleOutput>true</consoleOutput>
                            <failsOnError>true</failsOnError>
                            <headerLocation>docs/licenseHeader.txt
                            </headerLocation>
                        </configuration>
                        <goals>
                            <goal>check</goal>
                        </goals>
                    </execution>
                </executions>
            </plugin>
            <plugin>
                <groupId>org.codehaus.mojo</groupId>
                <artifactId>findbugs-maven-plugin</artifactId>
                <version>${findbugs.plugin.version}</version>
                <configuration>
                    <effort>Low</effort>
                    <threshold>Low</threshold>
                    <xmlOutput>true</xmlOutput>
                    <findbugsXmlOutputDirectory>
                        ${project.build.directory}/findbugs
                    </findbugsXmlOutputDirectory>
                </configuration>
                <executions>
                    <execution>
                        <id>analyze-compile</id>
                        <phase>test</phase>
                        <goals>
                            <goal>check</goal>
                        </goals>
                        <configuration>
                            <effort>Low</effort>
                            <threshold>Low</threshold>
                            <xmlOutput>true</xmlOutput>
                            <findbugsXmlOutputDirectory>
                                ${project.build.directory}/findbugs
                            </findbugsXmlOutputDirectory>
                        </configuration>
                    </execution>
                </executions>
            </plugin>
            <plugin>
                <groupId>org.apache.maven.plugins</groupId>
                <artifactId>maven-javadoc-plugin</artifactId>
                <version>2.10.3</version>
                <configuration>
                    <aggregate>true</aggregate>
                    <show>public</show>
                    <nohelp>true</nohelp>
                    <header>Gaffer ${project.version}</header>
                    <footer>Gaffer ${project.version}</footer>
                    <doctitle>Gaffer ${project.version}</doctitle>
                </configuration>
            </plugin>
            <plugin>
                <groupId>org.apache.maven.plugins</groupId>
                <artifactId>maven-scm-publish-plugin</artifactId>
                <version>1.1</version>
                <configuration>
                    <checkoutDirectory>${project.build.directory}/scmpublish</checkoutDirectory>
                    <checkinComment>Publishing javadoc for ${project.artifactId}:${project.version}</checkinComment>
                    <content>${project.reporting.outputDirectory}/apidocs</content>
                    <skipDeletedFiles>true</skipDeletedFiles>
                    <pubScmUrl>${scm.connection}</pubScmUrl>
                    <scmBranch>gh-pages</scmBranch>
                </configuration>
            </plugin>
        </plugins>
    </build>

    <reporting>
        <plugins>
            <plugin>
                <groupId>org.apache.maven.plugins</groupId>
                <artifactId>maven-javadoc-plugin</artifactId>
                <version>2.10.3</version>
                <reportSets>
                    <reportSet>
                        <id>aggregate</id>
                        <reports>
                            <report>aggregate</report>
                        </reports>
                    </reportSet>
                </reportSets>
            </plugin>
            <plugin>
                <groupId>org.apache.maven.plugins</groupId>
                <artifactId>maven-surefire-plugin</artifactId>
                <version>${surefire.plugin.version}</version>
                <configuration>
                    <forkMode>perthread</forkMode>
                    <parallel>classes</parallel>
                    <argLine>-XX:MaxDirectMemorySize=1G -Xmx1900m
                        -XX:MaxPermSize=256m
                    </argLine>
                </configuration>
            </plugin>
            <plugin>
                <groupId>org.apache.maven.plugins</groupId>
                <artifactId>maven-surefire-report-plugin</artifactId>
                <version>${failsafe.version}</version>
                <reportSets>
                    <reportSet>
                        <id>integration-tests</id>
                        <reports>
                            <report>failsafe-report-only</report>
                        </reports>
                    </reportSet>
                </reportSets>
            </plugin>
            <plugin>
                <groupId>org.apache.maven.plugins</groupId>
                <artifactId>maven-checkstyle-plugin</artifactId>
                <version>${checkstyle.plugin.version}</version>
                <reportSets>
                    <reportSet>
                        <reports>
                            <report>checkstyle</report>
                        </reports>
                    </reportSet>
                </reportSets>
            </plugin>
            <plugin>
                <groupId>org.codehaus.mojo</groupId>
                <artifactId>findbugs-maven-plugin</artifactId>
                <version>${findbugs.plugin.version}</version>
            </plugin>
        </plugins>
    </reporting>

    <distributionManagement>
        <repository>
            <id>${releases.repository.id}</id>
            <name>${releases.repository.name}</name>
            <url>${releases.repository.url}</url>
        </repository>
        <snapshotRepository>
            <id>${snapshots.repository.id}</id>
            <uniqueVersion>false</uniqueVersion>
            <name>${snapshots.repository.name}</name>
            <url>${snapshots.repository.url}</url>
        </snapshotRepository>
    </distributionManagement>

    <profiles>
        <profile>
            <id>reducedMemory</id>
            <build>
                <plugins>
                    <plugin>
                        <groupId>org.apache.maven.plugins</groupId>
                        <artifactId>maven-surefire-plugin</artifactId>
                        <version>${surefire.plugin.version}</version>
                        <configuration>
                            <forkCount>0</forkCount>
                        </configuration>
                    </plugin>
                    <plugin>
                        <groupId>org.codehaus.mojo</groupId>
                        <artifactId>findbugs-maven-plugin</artifactId>
                        <version>${findbugs.plugin.version}</version>
                        <configuration>
                            <fork>false</fork>
                        </configuration>
                    </plugin>
                </plugins>
            </build>
        </profile>
    </profiles>
</project><|MERGE_RESOLUTION|>--- conflicted
+++ resolved
@@ -31,13 +31,8 @@
         <module>gaffer-core</module>
         <module>example</module>
         <module>gaffer-integration-tests</module>
-<<<<<<< HEAD
-    	<module>spark</module>
-  </modules>
-=======
-        <module>tinkerpop</module>
+	<module>tinkerpop</module>
     </modules>
->>>>>>> c74e8809
 
     <properties>
         <disable.forking>false</disable.forking>
