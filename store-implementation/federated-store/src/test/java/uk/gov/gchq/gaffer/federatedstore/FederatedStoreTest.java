/*
 * Copyright 2017 Crown Copyright
 *
 * Licensed under the Apache License, Version 2.0 (the "License");
 * you may not use this file except in compliance with the License.
 * You may obtain a copy of the License at
 *
 *     http://www.apache.org/licenses/LICENSE-2.0
 *
 * Unless required by applicable law or agreed to in writing, software
 * distributed under the License is distributed on an "AS IS" BASIS,
 * WITHOUT WARRANTIES OR CONDITIONS OF ANY KIND, either express or implied.
 * See the License for the specific language governing permissions and
 * limitations under the License.
 */

package uk.gov.gchq.gaffer.federatedstore;

import com.google.common.collect.Lists;
import com.google.common.collect.Sets;
import org.junit.After;
import org.junit.Before;
import org.junit.Test;
import org.mockito.Mockito;

import uk.gov.gchq.gaffer.cache.CacheServiceLoader;
import uk.gov.gchq.gaffer.cache.impl.HashMapCacheService;
import uk.gov.gchq.gaffer.commonutil.CommonConstants;
import uk.gov.gchq.gaffer.commonutil.StreamUtil;
import uk.gov.gchq.gaffer.commonutil.iterable.CloseableIterable;
import uk.gov.gchq.gaffer.data.element.Edge;
import uk.gov.gchq.gaffer.data.element.Element;
import uk.gov.gchq.gaffer.data.element.Entity;
import uk.gov.gchq.gaffer.data.elementdefinition.view.View;
import uk.gov.gchq.gaffer.federatedstore.operation.AddGraph;
import uk.gov.gchq.gaffer.federatedstore.operation.GetAllGraphIds;
import uk.gov.gchq.gaffer.federatedstore.operation.handler.impl.FederatedAddGraphHandler;
import uk.gov.gchq.gaffer.graph.Graph;
import uk.gov.gchq.gaffer.graph.GraphConfig;
import uk.gov.gchq.gaffer.operation.Operation;
import uk.gov.gchq.gaffer.operation.OperationException;
import uk.gov.gchq.gaffer.operation.impl.add.AddElements;
import uk.gov.gchq.gaffer.operation.impl.get.GetAllElements;
import uk.gov.gchq.gaffer.store.Context;
import uk.gov.gchq.gaffer.store.StoreException;
import uk.gov.gchq.gaffer.store.StoreProperties;
import uk.gov.gchq.gaffer.store.StoreTrait;
import uk.gov.gchq.gaffer.store.library.GraphLibrary;
import uk.gov.gchq.gaffer.store.library.HashMapGraphLibrary;
import uk.gov.gchq.gaffer.store.schema.Schema;
import uk.gov.gchq.gaffer.store.schema.Schema.Builder;
import uk.gov.gchq.gaffer.user.StoreUser;
import uk.gov.gchq.gaffer.user.User;

import java.util.ArrayList;
import java.util.Arrays;
import java.util.Collection;
import java.util.HashSet;
import java.util.List;
import java.util.Set;

import static org.junit.Assert.assertEquals;
import static org.junit.Assert.assertFalse;
import static org.junit.Assert.assertNotEquals;
import static org.junit.Assert.assertNotNull;
import static org.junit.Assert.assertNull;
import static org.junit.Assert.assertTrue;
import static org.junit.Assert.fail;
<<<<<<< HEAD
import static uk.gov.gchq.gaffer.federatedstore.FederatedGraphStorage.USER_IS_ATTEMPTING_TO_OVERWRITE;
import static uk.gov.gchq.gaffer.federatedstore.FederatedStore.S1_WAS_NOT_ABLE_TO_BE_CREATED_WITH_THE_SUPPLIED_PROPERTIES_GRAPH_ID_S2;
import static uk.gov.gchq.gaffer.user.StoreUser.authUser;
import static uk.gov.gchq.gaffer.user.StoreUser.testUser;
=======
import static uk.gov.gchq.gaffer.federatedstore.FederatedStoreUser.TEST_USER;
import static uk.gov.gchq.gaffer.federatedstore.FederatedStoreUser.blankUser;
>>>>>>> f360734a
import static uk.gov.gchq.gaffer.federatedstore.operation.handler.FederatedOperationOutputHandler.NO_RESULTS_TO_MERGE_ERROR;
import static uk.gov.gchq.gaffer.operation.export.graph.handler.GraphDelegate.GRAPH_ID_S_CANNOT_BE_CREATED_WITHOUT_DEFINED_KNOWN_S;
import static uk.gov.gchq.gaffer.operation.export.graph.handler.GraphDelegate.SCHEMA_COULD_NOT_BE_FOUND_IN_THE_GRAPH_LIBRARY_WITH_ID_S;
import static uk.gov.gchq.gaffer.operation.export.graph.handler.GraphDelegate.STORE_PROPERTIES_COULD_NOT_BE_FOUND_IN_THE_GRAPH_LIBRARY_WITH_ID_S;

public class FederatedStoreTest {
<<<<<<< HEAD
    public static final String PATH_FEDERATED_STORE_PROPERTIES = "/properties/federatedStoreTest.properties";
    public static final String FEDERATED_STORE_ID = "testFederatedStoreId";
    public static final String ACC_ID_1 = "mockAccGraphId1";
    public static final String MAP_ID_1 = "mockMapGraphId1";
    public static final String PATH_ACC_STORE_PROPERTIES = "properties/singleUseMockAccStore.properties";
    public static final String PATH_MAP_STORE_PROPERTIES = "properties/singleUseMockMapStore.properties";
    public static final String PATH_MAP_STORE_PROPERTIES_ALT = "properties/singleUseMockMapStoreAlt.properties";
    public static final String PATH_BASIC_ENTITY_SCHEMA_JSON = "schema/basicEntitySchema.json";
    public static final String PATH_BASIC_EDGE_SCHEMA_JSON = "schema/basicEdgeSchema.json";
    public static final String PATH_INVALID = "nothing.json";
    public static final String EXCEPTION_NOT_THROWN = "exception not thrown";
    public static final String USER_ID = "testUser";
    public static final String PROPS_ID_1 = "PROPS_ID_1";
    public static final String SCHEMA_ID_1 = "SCHEMA_ID_1";
    public static final String ALL_USERS = StoreUser.ALL_USERS;
    public static final HashSet<String> GRAPH_AUTHS = Sets.newHashSet(ALL_USERS);
    private static User authUser;
    private static User testUser;
    private static Context authUserContext;
    private static Context testUserContext;

    FederatedStore store;
=======
    public static final String ID_SCHEMA_ENTITY = "basicEntitySchema";
    public static final String ID_SCHEMA_EDGE = "basicEdgeSchema";
    public static final String ID_PROPS_ACC = "mockAccProps";
    public static final String ID_PROPS_MAP = "mockMapProps";
    public static final String INVALID = "invalid";
    public static final String ID_PROPS_MAP_ALT = "mockMapPropsAlt";
    private static final String FEDERATED_STORE_ID = "testFederatedStoreId";
    private static final String ACC_ID_1 = "mockAccGraphId1";
    private static final String MAP_ID_1 = "mockMapGraphId1";
    private static final String PATH_ACC_STORE_PROPERTIES = "properties/singleUseMockAccStore.properties";
    private static final String PATH_MAP_STORE_PROPERTIES = "properties/singleUseMockMapStore.properties";
    private static final String PATH_MAP_STORE_PROPERTIES_ALT = "properties/singleUseMockMapStoreAlt.properties";
    private static final String PATH_BASIC_ENTITY_SCHEMA_JSON = "schema/basicEntitySchema.json";
    private static final String PATH_BASIC_EDGE_SCHEMA_JSON = "schema/basicEdgeSchema.json";
    private static final String EXCEPTION_NOT_THROWN = "exception not thrown";
    private static final String USER_ID = "blankUser";
    public static final String UNUSUAL_KEY = "unusualKey";
    public static final String KEY_DOES_NOT_BELONG = UNUSUAL_KEY + " was added to " + ID_PROPS_MAP + " it should not be there";
    private static final String ALL_USERS = FederatedStoreUser.ALL_USERS;
    private static final HashSet<String> GRAPH_AUTHS = Sets.newHashSet(ALL_USERS);
    private static final String CACHE_SERVICE_CLASS_STRING = "uk.gov.gchq.gaffer.cache.impl.HashMapCacheService";
    private static final String INVALID_CACHE_SERVICE_CLASS_STRING = "uk.gov.gchq.invalid";
    private static final String CACHE_SERVICE_NAME = "federatedStoreGraphs";
    public static final String PATH_INCOMPLETE_SCHEMA = "/schema/edgeX2NoTypesSchema.json";
    public static final String PATH_INCOMPLETE_SCHEMA_PART_2 = "/schema/edgeTypeSchema.json";
    private FederatedStore store;
>>>>>>> f360734a
    private FederatedStoreProperties federatedProperties;
    private HashMapGraphLibrary library;
    private Context userContext;
    private User blankUser;

    @Before
    public void setUp() throws Exception {
        clearCache();
        federatedProperties = new FederatedStoreProperties();
        federatedProperties.set(HashMapCacheService.STATIC_CACHE, String.valueOf(true));

        clearLibrary();
        library = new HashMapGraphLibrary();
        library.addProperties(ID_PROPS_ACC, getPropertiesFromPath(PATH_ACC_STORE_PROPERTIES));
        library.addProperties(ID_PROPS_MAP, getPropertiesFromPath(PATH_MAP_STORE_PROPERTIES));
        library.addProperties(ID_PROPS_MAP_ALT, getPropertiesFromPath(PATH_MAP_STORE_PROPERTIES_ALT));
        library.addSchema(ID_SCHEMA_EDGE, getSchemaFromPath(PATH_BASIC_EDGE_SCHEMA_JSON));
        library.addSchema(ID_SCHEMA_ENTITY, getSchemaFromPath(PATH_BASIC_ENTITY_SCHEMA_JSON));

        store = new FederatedStore();
        store.setGraphLibrary(library);
        store.initialise(FEDERATED_STORE_ID, null, federatedProperties);

        userContext = new Context(blankUser());
        blankUser = blankUser();
    }

    private void clearLibrary() {
        HashMapGraphLibrary.clear();
    }

    @After
    public void tearDown() throws Exception {
        assertEquals("Library has changed: " + ID_PROPS_ACC, library.getProperties(ID_PROPS_ACC), getPropertiesFromPath(PATH_ACC_STORE_PROPERTIES));
        assertEquals("Library has changed: " + ID_PROPS_MAP, library.getProperties(ID_PROPS_MAP), getPropertiesFromPath(PATH_MAP_STORE_PROPERTIES));
        assertEquals("Library has changed: " + ID_PROPS_MAP_ALT, library.getProperties(ID_PROPS_MAP_ALT), getPropertiesFromPath(PATH_MAP_STORE_PROPERTIES_ALT));
        assertEquals("Library has changed: " + ID_SCHEMA_EDGE, new String(library.getSchema(ID_SCHEMA_EDGE).toJson(false), CommonConstants.UTF_8), new String(getSchemaFromPath(PATH_BASIC_EDGE_SCHEMA_JSON).toJson(false), CommonConstants.UTF_8));
        assertEquals("Library has changed: " + ID_SCHEMA_ENTITY, new String(library.getSchema(ID_SCHEMA_ENTITY).toJson(false), CommonConstants.UTF_8), new String(getSchemaFromPath(PATH_BASIC_ENTITY_SCHEMA_JSON).toJson(false), CommonConstants.UTF_8));
        clearLibrary();
        clearCache();
    }

    @Test
    public void shouldLoadGraphsWithIds() throws Exception {
        // When
        int before = store.getGraphs(blankUser, null).size();

        addGraphWithIds(MAP_ID_1, ID_PROPS_MAP, ID_SCHEMA_EDGE);
        addGraphWithIds(ACC_ID_1, ID_PROPS_ACC, ID_SCHEMA_ENTITY);

        // Then
        Collection<Graph> graphs = store.getGraphs(blankUser, null);
        int after = graphs.size();
        assertEquals(0, before);
        assertEquals(2, after);
        ArrayList<String> graphNames = Lists.newArrayList(ACC_ID_1, MAP_ID_1);
        for (Graph graph : graphs) {
            assertTrue(graphNames.contains(graph.getGraphId()));
        }
    }

    @Test
    public void shouldThrowErrorForFailedSchemaID() throws Exception {
        // When / Then
        try {
            addGraphWithIds(MAP_ID_1, ID_PROPS_MAP, INVALID);
            fail(EXCEPTION_NOT_THROWN);
        } catch (final Exception e) {
            assertContains(e.getCause(), SCHEMA_COULD_NOT_BE_FOUND_IN_THE_GRAPH_LIBRARY_WITH_ID_S, Arrays.toString(new String[]{INVALID}));
        }
    }

    @Test
    public void shouldThrowErrorForFailedPropertyID() throws Exception {
        //When / Then
        try {
            addGraphWithIds(MAP_ID_1, INVALID, ID_SCHEMA_EDGE);
            fail(EXCEPTION_NOT_THROWN);
        } catch (final Exception e) {
            assertContains(e.getCause(), STORE_PROPERTIES_COULD_NOT_BE_FOUND_IN_THE_GRAPH_LIBRARY_WITH_ID_S, INVALID);
        }
    }

    @Test
    public void shouldThrowErrorForMissingProperty() throws Exception {
        //When / Then
        try {
            ArrayList<String> schemas = Lists.newArrayList(ID_SCHEMA_EDGE);
            store.execute(new AddGraph.Builder()
                    .graphId(MAP_ID_1)
                    .isPublic(true)
                    .parentSchemaIds(schemas)
                    .build(), userContext);
            fail("a graph was created without a defined properties");
        } catch (final Exception e) {
            assertContains(e.getCause(), GRAPH_ID_S_CANNOT_BE_CREATED_WITHOUT_DEFINED_KNOWN_S, MAP_ID_1, "StoreProperties");
        }
    }

    @Test
    public void shouldThrowErrorForMissingSchema() throws Exception {
        //When / Then
        try {
            store.execute(new AddGraph.Builder()
                    .graphId(MAP_ID_1)
                    .isPublic(true)
                    .parentPropertiesId(ID_PROPS_MAP)
                    .build(), userContext);
            fail("a graph was created without a defined schema");
        } catch (final Exception e) {
            assertContains(e.getCause(), GRAPH_ID_S_CANNOT_BE_CREATED_WITHOUT_DEFINED_KNOWN_S, MAP_ID_1, "Schema");
        }
    }

    @Test
    public void shouldNotAllowOverwritingOfGraphWithinFederatedScope() throws Exception {
        //Given
        addGraphWithIds(MAP_ID_1, ID_PROPS_MAP, ID_SCHEMA_ENTITY);

        // When / Then
        try {
            addGraphWithIds(MAP_ID_1, ID_PROPS_MAP, ID_SCHEMA_EDGE);
            fail(EXCEPTION_NOT_THROWN);
        } catch (final Exception e) {
            assertContains(e.getCause(), "Graph: " + MAP_ID_1 + " already exists");
        }

        // When / Then
        try {
            addGraphWithIds(MAP_ID_1, ID_PROPS_MAP_ALT, ID_SCHEMA_ENTITY);
            fail(EXCEPTION_NOT_THROWN);
        } catch (final Exception e) {
            assertContains(e.getCause(), "Graph: " + MAP_ID_1 + " already exists");
        }
    }

    @Test(expected = UnsupportedOperationException.class)
    public void shouldDoUnhandledOperation() throws Exception {
        store.doUnhandledOperation(null, null);
    }

    @Test
    public void shouldAlwaysReturnSupportedTraits() throws Exception {
        // Given
        addGraphWithIds(ACC_ID_1, ID_PROPS_ACC, ID_SCHEMA_ENTITY);

        Set<StoreTrait> before = store.getTraits();

        // When
        addGraphWithPaths(MAP_ID_1, PATH_MAP_STORE_PROPERTIES, PATH_BASIC_ENTITY_SCHEMA_JSON);

        Set<StoreTrait> after = store.getTraits();
        assertEquals(StoreTrait.values().length, before.size());
        assertEquals(StoreTrait.values().length, after.size());
        assertEquals(before, after);
    }

    @Test
    public void shouldUpdateSchemaWhenNewGraphIsAdded() throws Exception {
        // Given
        addGraphWithPaths(ACC_ID_1, PATH_ACC_STORE_PROPERTIES, PATH_BASIC_ENTITY_SCHEMA_JSON);
        Schema before = store.getSchema((Operation) null, blankUser);
        addGraphWithPaths(MAP_ID_1, PATH_MAP_STORE_PROPERTIES, PATH_BASIC_EDGE_SCHEMA_JSON);
        Schema after = store.getSchema((Operation) null, blankUser);
        // Then
        assertNotEquals(before, after);
    }

    @Test
    public void shouldUpdateSchemaWhenNewGraphIsRemoved() throws Exception {
        // Given
        addGraphWithPaths(ACC_ID_1, PATH_ACC_STORE_PROPERTIES, PATH_BASIC_ENTITY_SCHEMA_JSON);
        Schema was = store.getSchema((Operation) null, blankUser);
        addGraphWithPaths(MAP_ID_1, PATH_MAP_STORE_PROPERTIES, PATH_BASIC_EDGE_SCHEMA_JSON);

        Schema before = store.getSchema((Operation) null, blankUser);

        // When
        store.remove(MAP_ID_1, blankUser);

        Schema after = store.getSchema((Operation) null, blankUser);
        assertNotEquals(before.toString(), after.toString());
        assertEquals(was.toString(), after.toString());
    }

    @Test
    public void shouldFailWithIncompleteSchema() throws Exception {
        // When / Then
        try {
            addGraphWithPaths(ACC_ID_1, PATH_ACC_STORE_PROPERTIES, PATH_INCOMPLETE_SCHEMA);
            fail(EXCEPTION_NOT_THROWN);
        } catch (final Exception e) {
            assertContains(e, FederatedAddGraphHandler.ERROR_BUILDING_GRAPH_GRAPH_ID_S, ACC_ID_1);
        }
    }

    @Test
    public void shouldTakeCompleteSchemaFromTwoFiles() throws Exception {
        // Given
        int before = store.getGraphs(blankUser, null).size();
        addGraphWithPaths(ACC_ID_1, PATH_ACC_STORE_PROPERTIES, PATH_INCOMPLETE_SCHEMA, PATH_INCOMPLETE_SCHEMA_PART_2);

        // When
        int after = store.getGraphs(blankUser, null).size();

        // Then
        assertEquals(0, before);
        assertEquals(1, after);
    }

    @Test
    public void shouldAddTwoGraphs() throws Exception {
        // Given
        int sizeBefore = store.getGraphs(blankUser, null).size();

        // When
        addGraphWithPaths(MAP_ID_1, PATH_MAP_STORE_PROPERTIES, PATH_BASIC_ENTITY_SCHEMA_JSON);
        addGraphWithPaths(ACC_ID_1, PATH_ACC_STORE_PROPERTIES, PATH_BASIC_EDGE_SCHEMA_JSON);

        int sizeAfter = store.getGraphs(blankUser, null).size();

        // Then
        assertEquals(0, sizeBefore);
        assertEquals(2, sizeAfter);
    }

    @Test
    public void shouldContainNoElements() throws Exception {
        // When
        addGraphWithPaths(MAP_ID_1, PATH_MAP_STORE_PROPERTIES, PATH_BASIC_ENTITY_SCHEMA_JSON);
        Set<Element> after = getElements();

        // Then
        assertEquals(0, after.size());
    }

    @Test
    public void shouldAddEdgesToOneGraph() throws Exception {
        // Given
        addGraphWithPaths(MAP_ID_1, PATH_MAP_STORE_PROPERTIES, PATH_BASIC_EDGE_SCHEMA_JSON);

        AddElements op = new AddElements.Builder()
                .input(new Edge.Builder()
                        .group("BasicEdge")
                        .source("testSource")
                        .dest("testDest")
                        .property("property1", 12)
                        .build())
                .build();

        // When
        store.execute(op, userContext);

        // Then
        assertEquals(1, getElements().size());
    }

    @Test
    public void shouldReturnGraphIds() throws Exception {
        // Given
        addGraphWithPaths(ACC_ID_1, PATH_ACC_STORE_PROPERTIES, PATH_BASIC_ENTITY_SCHEMA_JSON);
        addGraphWithPaths(MAP_ID_1, PATH_MAP_STORE_PROPERTIES, PATH_BASIC_EDGE_SCHEMA_JSON);

        // When
        Collection<String> allGraphIds = store.getAllGraphIds(blankUser);

        // Then
        assertEquals(2, allGraphIds.size());
        assertTrue(allGraphIds.contains(ACC_ID_1));
        assertTrue(allGraphIds.contains(MAP_ID_1));

    }

    @Test
    public void shouldUpdateGraphIds() throws Exception {
        // Given
        addGraphWithPaths(ACC_ID_1, PATH_ACC_STORE_PROPERTIES, PATH_BASIC_ENTITY_SCHEMA_JSON);


        // When
        Collection<String> allGraphId = store.getAllGraphIds(blankUser);

        // Then
        assertEquals(1, allGraphId.size());
        assertTrue(allGraphId.contains(ACC_ID_1));
        assertFalse(allGraphId.contains(MAP_ID_1));

        // When
        addGraphWithIds(MAP_ID_1, ID_PROPS_MAP, ID_SCHEMA_ENTITY);
        Collection<String> allGraphId2 = store.getAllGraphIds(blankUser);

        // Then
        assertEquals(2, allGraphId2.size());
        assertTrue(allGraphId2.contains(ACC_ID_1));
        assertTrue(allGraphId2.contains(MAP_ID_1));

        // When
        store.remove(ACC_ID_1, blankUser);
        Collection<String> allGraphId3 = store.getAllGraphIds(blankUser);

        // Then
        assertEquals(1, allGraphId3.size());
        assertFalse(allGraphId3.contains(ACC_ID_1));
        assertTrue(allGraphId3.contains(MAP_ID_1));

    }

    @Test
    public void shouldGetAllGraphIdsInUnmodifiableSet() throws Exception {
        // Given
        addGraphWithPaths(MAP_ID_1, PATH_MAP_STORE_PROPERTIES, PATH_BASIC_ENTITY_SCHEMA_JSON);

        // When / Then
        Collection<String> allGraphIds = store.getAllGraphIds(blankUser);
        try {
            allGraphIds.add("newId");
            fail(EXCEPTION_NOT_THROWN);
        } catch (UnsupportedOperationException e) {
            assertNotNull(e);
        }

        try {
            allGraphIds.remove("newId");
            fail(EXCEPTION_NOT_THROWN);
        } catch (UnsupportedOperationException e) {
            assertNotNull(e);
        }
    }

    @Test
    public void shouldNotUseSchema() throws Exception {
        // Given
        final Schema unusedMock = Mockito.mock(Schema.class);
        // When
        store.initialise(FEDERATED_STORE_ID, unusedMock, federatedProperties);
        addGraphWithPaths(MAP_ID_1, PATH_MAP_STORE_PROPERTIES, PATH_BASIC_EDGE_SCHEMA_JSON);
        // Then
        Mockito.verifyNoMoreInteractions(unusedMock);
    }

    @Test
    public void shouldAddGraphFromLibrary() throws Exception {
        // Given
        library.add(MAP_ID_1, library.getSchema(ID_SCHEMA_ENTITY), library.getProperties(ID_PROPS_MAP));

        // When
        final int before = store.getGraphs(blankUser, null).size();
        store.execute(new AddGraph.Builder()
                .graphId(MAP_ID_1)
                .build(), new Context(blankUser));

        final int after = store.getGraphs(blankUser, null).size();

        // Then
        assertEquals(0, before);
        assertEquals(1, after);
    }

    @Test
    public void shouldAddGraphWithPropertiesFromGraphLibrary() throws Exception {
        // When
        store.execute(new AddGraph.Builder()
                .graphId(MAP_ID_1)
                .parentPropertiesId(ID_PROPS_MAP)
                .isPublic(true)
                .schema(getSchemaFromPath(PATH_BASIC_ENTITY_SCHEMA_JSON))
                .build(), userContext);


        // Then
        assertEquals(1, store.getGraphs(blankUser, null).size());
        assertTrue(library.getProperties(ID_PROPS_MAP).equals(getPropertiesFromPath(PATH_MAP_STORE_PROPERTIES)));
    }

    @Test
    public void shouldAddGraphWithSchemaFromGraphLibrary() throws Exception {
        // When
        store.execute(new AddGraph.Builder()
                .graphId(MAP_ID_1)
                .storeProperties(getPropertiesFromPath(PATH_MAP_STORE_PROPERTIES))
                .isPublic(true)
                .parentSchemaIds(Lists.newArrayList(ID_SCHEMA_ENTITY))
                .build(), userContext);


        // Then
        assertEquals(1, store.getGraphs(blankUser, null).size());
        assertTrue(library.getSchema(ID_SCHEMA_ENTITY).toString().equals(getSchemaFromPath(PATH_BASIC_ENTITY_SCHEMA_JSON).toString()));
    }

    @Test
    public void shouldAddGraphWithPropertiesAndSchemaFromGraphLibrary() throws Exception {
        // When
        addGraphWithIds(MAP_ID_1, ID_PROPS_MAP, ID_SCHEMA_ENTITY);

        // Then
        assertEquals(1, store.getGraphs(blankUser, null).size());
        Graph graph = store.getGraphs(blankUser, MAP_ID_1).iterator().next();
        assertEquals(getSchemaFromPath(PATH_BASIC_ENTITY_SCHEMA_JSON).toString(), graph.getSchema().toString());
        assertEquals(getPropertiesFromPath(PATH_MAP_STORE_PROPERTIES), graph.getStoreProperties());

    }

    @Test
    public void shouldAddGraphWithPropertiesFromGraphLibraryOverridden() throws Exception {
        // Given
        assertFalse(KEY_DOES_NOT_BELONG, library.getProperties(ID_PROPS_MAP).containsKey(UNUSUAL_KEY));

        // When
        Builder schema = new Builder();
        for (String path : new String[]{PATH_BASIC_ENTITY_SCHEMA_JSON}) {
            schema.merge(getSchemaFromPath(path));
        }

        store.execute(new AddGraph.Builder()
                .graphId(MAP_ID_1)
                .storeProperties(getPropertiesFromPath(PATH_MAP_STORE_PROPERTIES_ALT))
                .parentPropertiesId(ID_PROPS_MAP)
                .isPublic(true)
                .schema(schema.build())
                .build(), userContext);

        // Then
        assertEquals(1, store.getGraphs(blankUser, null).size());
        assertTrue(store.getGraphs(blankUser, null).iterator().next().getStoreProperties().containsKey(UNUSUAL_KEY));
        assertFalse(KEY_DOES_NOT_BELONG, library.getProperties(ID_PROPS_MAP).containsKey(UNUSUAL_KEY));
        assertTrue(store.getGraphs(blankUser, null).iterator().next().getStoreProperties().getProperties().getProperty(UNUSUAL_KEY) != null);

    }

    @Test
    public void shouldAddGraphWithSchemaFromGraphLibraryOverridden() throws Exception {
        ArrayList<String> schemas = Lists.newArrayList(ID_SCHEMA_ENTITY);
        store.execute(new AddGraph.Builder()
                .graphId(MAP_ID_1)
                .isPublic(true)
                .schema(getSchemaFromPath(PATH_BASIC_EDGE_SCHEMA_JSON))
                .parentSchemaIds(schemas)
                .parentPropertiesId(ID_PROPS_MAP)
                .build(), userContext);

        // Then
        assertEquals(1, store.getGraphs(blankUser, null).size());
        assertTrue(store.getGraphs(blankUser, null).iterator().next().getSchema().getEntityGroups().contains("BasicEntity"));
    }

    @Test
    public void shouldAddGraphWithPropertiesAndSchemaFromGraphLibraryOverridden() throws Exception {
        // Given
        assertFalse(KEY_DOES_NOT_BELONG, library.getProperties(ID_PROPS_MAP).containsKey(UNUSUAL_KEY));

        // When
        Builder tempSchema = new Builder();
        for (String path : new String[]{PATH_BASIC_EDGE_SCHEMA_JSON}) {
            tempSchema.merge(getSchemaFromPath(path));
        }

        store.execute(new AddGraph.Builder()
                .graphId(MAP_ID_1)
                .isPublic(true)
                .storeProperties(getPropertiesFromPath(PATH_MAP_STORE_PROPERTIES_ALT))
                .parentPropertiesId(ID_PROPS_MAP)
                .schema(tempSchema.build())
                .parentSchemaIds(Lists.newArrayList(ID_SCHEMA_ENTITY))
                .build(), userContext);

        // Then
        assertEquals(1, store.getGraphs(blankUser, null).size());
        assertTrue(store.getGraphs(blankUser, null).iterator().next().getStoreProperties().containsKey(UNUSUAL_KEY));
        assertFalse(KEY_DOES_NOT_BELONG, library.getProperties(ID_PROPS_MAP).containsKey(UNUSUAL_KEY));
        assertTrue(store.getGraphs(blankUser, null).iterator().next().getStoreProperties().getProperties().getProperty(UNUSUAL_KEY) != null);
        assertTrue(store.getGraphs(blankUser, null).iterator().next().getSchema().getEntityGroups().contains("BasicEntity"));
    }

    @Test
    public void shouldNotAllowOverridingOfKnownGraphInLibrary() throws Exception {
        // Given
        library.add(MAP_ID_1, getSchemaFromPath(PATH_BASIC_ENTITY_SCHEMA_JSON), getPropertiesFromPath(PATH_MAP_STORE_PROPERTIES));

        // When / Then
        try {
            store.execute(new AddGraph.Builder()
                    .graphId(MAP_ID_1)
                    .parentPropertiesId(ID_PROPS_MAP_ALT)
                    .isPublic(true)
                    .build(), userContext);
            fail(EXCEPTION_NOT_THROWN);
        } catch (final Exception e) {
            assertContains(e.getCause(), "Graph: " + MAP_ID_1 + " already exists so you cannot use a different StoreProperties");
        }

        // When / Then
        try {
            store.execute(new AddGraph.Builder()
                    .graphId(MAP_ID_1)
                    .parentSchemaIds(Lists.newArrayList(ID_SCHEMA_EDGE))
                    .isPublic(true)
                    .build(), userContext);
            fail(EXCEPTION_NOT_THROWN);
        } catch (final Exception e) {
            assertContains(e.getCause(), "Graph: " + MAP_ID_1 + " already exists so you cannot use a different Schema");
        }
    }

    @Test
    public void shouldFederatedIfUserHasCorrectAuths() throws Exception {
        // Given

        store.addGraphs(GRAPH_AUTHS, null, false, new Graph.Builder()
                .config(new GraphConfig.Builder()
                        .graphId(MAP_ID_1)
                        .build())
                .storeProperties(getPropertiesFromPath(PATH_MAP_STORE_PROPERTIES))
                .addSchema(getSchemaFromPath(PATH_BASIC_ENTITY_SCHEMA_JSON))
                .build());

        // When
        final CloseableIterable<? extends Element> elements = store.execute(new GetAllElements(),
                new Context(new User.Builder()
                        .userId(blankUser.getUserId())
                        .opAuth(ALL_USERS)
                        .build()));

        // Then
        assertFalse(elements.iterator().hasNext());

        try {
            store.execute(new GetAllElements(),
                    new Context(new User.Builder()
                            .userId(blankUser.getUserId())
                            .opAuths("x")
                            .build()));
            fail("expected exception");
        } catch (final OperationException e) {
            assertEquals(NO_RESULTS_TO_MERGE_ERROR, e.getCause().getMessage());
        }
    }

    @Test
    public void shouldReturnSpecificGraphsFromCSVString() throws Exception {
        // Given

        final List<Collection<Graph>> graphLists = populateGraphs(1, 2, 4);
        final Collection<Graph> expectedGraphs = graphLists.get(0);
        final Collection<Graph> unexpectedGraphs = graphLists.get(1);

        // When
        final Collection<Graph> returnedGraphs = store.getGraphs(blankUser, "mockGraphId1,mockGraphId2,mockGraphId4");

        // Then
        assertTrue(returnedGraphs.size() == 3);
        assertTrue(returnedGraphs.containsAll(expectedGraphs));
        assertFalse(checkUnexpected(unexpectedGraphs, returnedGraphs));
    }

    @Test
    public void shouldReturnNoGraphsFromEmptyString() throws Exception {
        // Given

        final List<Collection<Graph>> graphLists = populateGraphs();
        final Collection<Graph> expectedGraphs = graphLists.get(0);

        // When
        final Collection<Graph> returnedGraphs = store.getGraphs(blankUser, "");

        // Then
        assertTrue(returnedGraphs.isEmpty());
        assertTrue(expectedGraphs.isEmpty());
    }

    @Test
    public void shouldReturnGraphsWithLeadingCommaString() throws Exception {
        // Given
        final List<Collection<Graph>> graphLists = populateGraphs(2, 4);
        final Collection<Graph> expectedGraphs = graphLists.get(0);
        final Collection<Graph> unexpectedGraphs = graphLists.get(1);

        // When
        final Collection<Graph> returnedGraphs = store.getGraphs(blankUser, ",mockGraphId2,mockGraphId4");

        // Then
        assertTrue(returnedGraphs.size() == 2);
        assertTrue(returnedGraphs.containsAll(expectedGraphs));
        assertFalse(checkUnexpected(unexpectedGraphs, returnedGraphs));
    }

    @Test
    public void shouldAddGraphIdWithAuths() throws Exception {
        // Given
        final Graph fedGraph = new Graph.Builder()
                .config(new GraphConfig.Builder()
                        .graphId(FEDERATED_STORE_ID)
                        .library(library)
                        .build())
                .addStoreProperties(federatedProperties)
                .build();

        addGraphWithIds(MAP_ID_1, ID_PROPS_MAP, ID_SCHEMA_ENTITY);

        // When
        int before = 0;
        for (String ignore : fedGraph.execute(
                new GetAllGraphIds(),
                blankUser)) {
            before++;
        }

        fedGraph.execute(
                new AddGraph.Builder()
                        .graphAuths("auth")
                        .graphId(MAP_ID_1)
                        .build(),
                blankUser);


        int after = 0;
        for (String ignore : fedGraph.execute(
                new GetAllGraphIds(),
                blankUser)) {
            after++;
        }


        fedGraph.execute(new AddElements.Builder()
                        .input(new Entity.Builder()
                                .group("BasicEntity")
                                .vertex("v1")
                                .build())
                        .build(),
                blankUser);

        final CloseableIterable<? extends Element> elements = fedGraph.execute(
                new GetAllElements(),
                new User.Builder()
                        .userId(USER_ID + "Other")
                        .opAuth("auth")
                        .build());

        try {
            fedGraph.execute(
                    new GetAllElements(),
                    new User.Builder()
                            .userId(USER_ID + "Other")
                            .opAuths("x")
                            .build());
            fail("expected exception");
        } catch (final OperationException e) {
            assertEquals(NO_RESULTS_TO_MERGE_ERROR, e.getCause().getMessage());
        }

        // Then
        assertEquals(0, before);
        assertEquals(1, after);
        assertNotNull(elements);
        assertTrue(elements.iterator().hasNext());
    }

    @Test
    public void shouldThrowWithPropertiesErrorFromGraphLibrary() throws Exception {
        Builder schema = new Builder();
        for (String path : new String[]{PATH_BASIC_EDGE_SCHEMA_JSON}) {
            schema.merge(getSchemaFromPath(path));
        }
        final GraphLibrary mockLibrary = Mockito.mock(GraphLibrary.class);
        final String error = "test Something went wrong";
        Mockito.when(mockLibrary.getProperties(ID_PROPS_MAP)).thenThrow(new IllegalArgumentException(error));
        store.setGraphLibrary(mockLibrary);
        clearCache();
        store.initialise(FEDERATED_STORE_ID, null, federatedProperties);
        try {
            store.execute(new AddGraph.Builder()
                    .graphId(MAP_ID_1)
                    .parentPropertiesId(ID_PROPS_MAP)
                    .isPublic(true)
                    .schema(schema.build())
                    .build(), userContext);

            fail("exception not thrown");
        } catch (Exception e) {
            assertEquals(error, e.getCause().getMessage());
        }

        Mockito.verify(mockLibrary).getProperties(ID_PROPS_MAP);
    }

    @Test
    public void shouldThrowWithSchemaErrorFromGraphLibrary() throws Exception {
        // Given
        final GraphLibrary mockLibrary = Mockito.mock(GraphLibrary.class);
        final String error = "test Something went wrong";
        Mockito.when(mockLibrary.getSchema(ID_SCHEMA_ENTITY)).thenThrow(new IllegalArgumentException(error));
        store.setGraphLibrary(mockLibrary);
        clearCache();
        store.initialise(FEDERATED_STORE_ID, null, federatedProperties);
        // When / Then
        try {
            store.execute(new AddGraph.Builder()
                    .graphId(MAP_ID_1)
                    .storeProperties(getPropertiesFromPath(PATH_MAP_STORE_PROPERTIES))
                    .isPublic(true)
                    .parentSchemaIds(Lists.newArrayList(ID_SCHEMA_ENTITY))
                    .build(), userContext);
            fail(EXCEPTION_NOT_THROWN);
        } catch (Exception e) {
            assertEquals(error, e.getCause().getMessage());
        }
        Mockito.verify(mockLibrary).getSchema(ID_SCHEMA_ENTITY);
    }

    @Test
    public void shouldReturnASingleGraph() throws Exception {
        // Given
        final List<Collection<Graph>> graphLists = populateGraphs(1);
        final Collection<Graph> expectedGraphs = graphLists.get(0);
        final Collection<Graph> unexpectedGraphs = graphLists.get(1);

        // When
        final Collection<Graph> returnedGraphs = store.getGraphs(blankUser, "mockGraphId1");

        // Then
        assertTrue(returnedGraphs.size() == 1);
        assertTrue(returnedGraphs.containsAll(expectedGraphs));
        assertFalse(checkUnexpected(unexpectedGraphs, returnedGraphs));
    }

    @Test
    public void shouldThrowExceptionWithInvalidCacheClass() throws StoreException {
        federatedProperties.setCacheProperties(INVALID_CACHE_SERVICE_CLASS_STRING);
        try {
            clearCache();
            store.initialise(FEDERATED_STORE_ID, null, federatedProperties);
            fail(EXCEPTION_NOT_THROWN);
        } catch (final IllegalArgumentException e) {
            assertTrue(e.getMessage().contains("Failed to instantiate cache"));
        }
    }

    @Test
    public void shouldReuseGraphsAlreadyInCache() throws Exception {
        //Check cache is empty
        federatedProperties.setCacheProperties(CACHE_SERVICE_CLASS_STRING);
        assertNull(CacheServiceLoader.getService());

        //initialise FedStore
        store.initialise(FEDERATED_STORE_ID, null, federatedProperties);

        //add something so it will be in the cache
        Graph graphToAdd = new Graph.Builder()
                .config(new GraphConfig(MAP_ID_1))
                .storeProperties(StreamUtil.openStream(FederatedStoreTest.class, PATH_MAP_STORE_PROPERTIES))
                .addSchema(StreamUtil.openStream(FederatedStoreTest.class, PATH_BASIC_EDGE_SCHEMA_JSON))
                .build();

        store.addGraphs(null, TEST_USER, true, graphToAdd);

        //check the store and the cache
        assertEquals(1, store.getAllGraphIds(blankUser).size());
        assertTrue(CacheServiceLoader.getService().getAllKeysFromCache(CACHE_SERVICE_NAME).contains(MAP_ID_1));
        assertTrue(CacheServiceLoader.getService().getAllKeysFromCache(CACHE_SERVICE_NAME).contains(MAP_ID_1));

        //restart the store
        store = new FederatedStore();
        store.initialise(FEDERATED_STORE_ID, null, federatedProperties);

        //check the graph is already in there from the cache
        assertTrue("Keys: " + CacheServiceLoader.getService().getAllKeysFromCache(CACHE_SERVICE_NAME) + " did not contain " + MAP_ID_1, CacheServiceLoader.getService().getAllKeysFromCache(CACHE_SERVICE_NAME).contains(MAP_ID_1));
        assertEquals(1, store.getAllGraphIds(blankUser).size());
    }

    @Test
    public void shouldInitialiseWithCache() throws StoreException {
        assertNull(CacheServiceLoader.getService());
        federatedProperties.setCacheProperties(CACHE_SERVICE_CLASS_STRING);
        assertNull(CacheServiceLoader.getService());
        store.initialise(FEDERATED_STORE_ID, null, federatedProperties);
        assertNotNull(CacheServiceLoader.getService());
    }

    @Test
    public void shouldThrowExceptionWithoutInitialisation() throws StoreException {
        federatedProperties.setCacheProperties(CACHE_SERVICE_CLASS_STRING);
        store.initialise(FEDERATED_STORE_ID, null, federatedProperties);

        // Given
        Graph graphToAdd = new Graph.Builder()
                .config(new GraphConfig(ACC_ID_1))
                .storeProperties(StreamUtil.openStream(FederatedStoreTest.class, PATH_ACC_STORE_PROPERTIES))
                .addSchema(StreamUtil.openStream(FederatedStoreTest.class, PATH_BASIC_EDGE_SCHEMA_JSON))
                .build();

        clearCache();

        // When / Then
        try {
            store.addGraphs(null, TEST_USER, false, graphToAdd);
            fail(EXCEPTION_NOT_THROWN);
        } catch (final Exception e) {
            assertTrue(e.getMessage().contains("No cache has been set"));
        }
    }

    @Test
    public void shouldNotThrowExceptionWhenInitialisedWithNoCacheClassInProperties() throws StoreException {
        // Given
        federatedProperties = new FederatedStoreProperties();

        // When / Then
        try {
            store.initialise(FEDERATED_STORE_ID, null, federatedProperties);
        } catch (final StoreException e) {
            fail("FederatedStore does not have to have a cache.");
        }
    }

    @Test
    public void shouldAddGraphsToCache() throws Exception {
        federatedProperties.setCacheProperties(CACHE_SERVICE_CLASS_STRING);
        store.initialise(FEDERATED_STORE_ID, null, federatedProperties);

        // Given
        Graph graphToAdd = new Graph.Builder()
                .config(new GraphConfig(ACC_ID_1))
                .storeProperties(StreamUtil.openStream(FederatedStoreTest.class, PATH_ACC_STORE_PROPERTIES))
                .addSchema(StreamUtil.openStream(FederatedStoreTest.class, PATH_BASIC_EDGE_SCHEMA_JSON))
                .build();

        // When
        store.addGraphs(null, TEST_USER, true, graphToAdd);

        // Then
        assertEquals(1, store.getGraphs(blankUser, ACC_ID_1).size());

        // When
        Collection<Graph> storeGraphs = store.getGraphs(blankUser, null);

        // Then
        assertTrue(CacheServiceLoader.getService().getAllKeysFromCache(CACHE_SERVICE_NAME).contains(ACC_ID_1));
        assertTrue(storeGraphs.contains(graphToAdd));

        // When
        store = new FederatedStore();


        // Then
        assertTrue(CacheServiceLoader.getService().getAllKeysFromCache(CACHE_SERVICE_NAME).contains(ACC_ID_1));
    }

    @Test
    public void shouldAddMultipleGraphsToCache() throws Exception {
        federatedProperties.setCacheProperties(CACHE_SERVICE_CLASS_STRING);
        store.initialise(FEDERATED_STORE_ID, null, federatedProperties);
        // Given

        List<Graph> graphsToAdd = new ArrayList<>();
        for (int i = 0; i < 10; i++) {
            graphsToAdd.add(new Graph.Builder()
                    .config(new GraphConfig(ACC_ID_1 + i))
                    .storeProperties(StreamUtil.openStream(FederatedStoreTest.class, PATH_ACC_STORE_PROPERTIES))
                    .addSchema(StreamUtil.openStream(FederatedStoreTest.class, PATH_BASIC_EDGE_SCHEMA_JSON))
                    .build());
        }

        // When
        store.addGraphs(null, TEST_USER, false, graphsToAdd.toArray(new Graph[graphsToAdd.size()]));

        // Then
        for (int i = 0; i < 10; i++) {
            assertTrue(CacheServiceLoader.getService().getAllKeysFromCache(CACHE_SERVICE_NAME).contains(ACC_ID_1 + i));
        }

        // When
        store = new FederatedStore();


        // Then
        for (int i = 0; i < 10; i++) {
            assertTrue(CacheServiceLoader.getService().getAllKeysFromCache(CACHE_SERVICE_NAME).contains(ACC_ID_1 + i));
        }
    }

    private boolean checkUnexpected(final Collection<Graph> unexpectedGraphs, final Collection<Graph> returnedGraphs) {
        for (Graph graph : unexpectedGraphs) {
            if (returnedGraphs.contains(graph)) {
                return true;
            }
        }
        return false;
    }

    private List<Collection<Graph>> populateGraphs(int... expectedIds) throws Exception {
        final Collection<Graph> expectedGraphs = new ArrayList<>();
        final Collection<Graph> unexpectedGraphs = new ArrayList<>();
        for (int i = 0; i < 5; i++) {
            Graph tempGraph = new Graph.Builder()
                    .config(new GraphConfig.Builder()
                            .graphId("mockGraphId" + i)
                            .build())
                    .storeProperties(StreamUtil.openStream(FederatedStoreTest.class, PATH_MAP_STORE_PROPERTIES))
                    .addSchema(StreamUtil.openStream(FederatedStoreTest.class, PATH_BASIC_ENTITY_SCHEMA_JSON))
                    .build();
            store.addGraphs(Sets.newHashSet(ALL_USERS), null, true, tempGraph);
            for (final int j : expectedIds) {
                if (i == j) {
                    expectedGraphs.add(tempGraph);
                }
            }
            if (!expectedGraphs.contains(tempGraph)) {
                unexpectedGraphs.add(tempGraph);
            }
        }
        final List<Collection<Graph>> graphLists = new ArrayList<>();
        graphLists.add(expectedGraphs);
        graphLists.add(unexpectedGraphs);
        return graphLists;
    }

    private Set<Element> getElements() throws uk.gov.gchq.gaffer.operation.OperationException {
        CloseableIterable<? extends Element> elements = store
                .execute(new GetAllElements.Builder()
                        .view(new View.Builder()
                                .edges(store.getSchema().getEdgeGroups())
                                .entities(store.getSchema().getEntityGroups())
                                .build())
                        .build(), new Context(blankUser));

        return (null == elements) ? Sets.newHashSet() : Sets.newHashSet(elements);
    }

    private void assertContains(final Throwable e, final String format, final String... s) {
        final String expectedStr = String.format(format, s);
        boolean contains = e.getMessage().contains(expectedStr);
        assertTrue("\"" + e.getMessage() + "\" does not contain string \"" + expectedStr + "\"", contains);
    }

    private void addGraphWithIds(final String graphId, final String propertiesId, final String... schemaId) throws OperationException {
        ArrayList<String> schemas = Lists.newArrayList(schemaId);
        store.execute(new AddGraph.Builder()
                .graphId(graphId)
                .parentPropertiesId(propertiesId)
                .isPublic(true)
                .parentSchemaIds(schemas)
                .build(), userContext);
    }

    private void addGraphWithPaths(final String graphId, final String propertiesPath, final String... schemaPath) throws OperationException {
        Schema.Builder schema = new Builder();
        for (String path : schemaPath) {
            schema.merge(getSchemaFromPath(path));
        }

        store.execute(new AddGraph.Builder()
                .graphId(graphId)
                .storeProperties(getPropertiesFromPath(propertiesPath))
                .isPublic(true)
                .schema(schema.build())
                .build(), userContext);
    }

    private StoreProperties getPropertiesFromPath(final String pathMapStoreProperties) {
        return StoreProperties.loadStoreProperties(pathMapStoreProperties);
    }

    private Schema getSchemaFromPath(final String path) {
        return Schema.fromJson(StreamUtil.openStream(Schema.class, path));
    }

    private void clearCache() {
        CacheServiceLoader.shutdown();
    }
}<|MERGE_RESOLUTION|>--- conflicted
+++ resolved
@@ -26,6 +26,9 @@
 import uk.gov.gchq.gaffer.cache.CacheServiceLoader;
 import uk.gov.gchq.gaffer.cache.impl.HashMapCacheService;
 import uk.gov.gchq.gaffer.commonutil.CommonConstants;
+import uk.gov.gchq.gaffer.cache.CacheServiceLoader;
+import uk.gov.gchq.gaffer.cache.impl.HashMapCacheService;
+import uk.gov.gchq.gaffer.commonutil.CommonConstants;
 import uk.gov.gchq.gaffer.commonutil.StreamUtil;
 import uk.gov.gchq.gaffer.commonutil.iterable.CloseableIterable;
 import uk.gov.gchq.gaffer.data.element.Edge;
@@ -35,9 +38,11 @@
 import uk.gov.gchq.gaffer.federatedstore.operation.AddGraph;
 import uk.gov.gchq.gaffer.federatedstore.operation.GetAllGraphIds;
 import uk.gov.gchq.gaffer.federatedstore.operation.handler.impl.FederatedAddGraphHandler;
+import uk.gov.gchq.gaffer.federatedstore.operation.handler.impl.FederatedAddGraphHandler;
 import uk.gov.gchq.gaffer.graph.Graph;
 import uk.gov.gchq.gaffer.graph.GraphConfig;
 import uk.gov.gchq.gaffer.operation.Operation;
+import uk.gov.gchq.gaffer.operation.OperationException;
 import uk.gov.gchq.gaffer.operation.OperationException;
 import uk.gov.gchq.gaffer.operation.impl.add.AddElements;
 import uk.gov.gchq.gaffer.operation.impl.get.GetAllElements;
@@ -50,9 +55,11 @@
 import uk.gov.gchq.gaffer.store.schema.Schema;
 import uk.gov.gchq.gaffer.store.schema.Schema.Builder;
 import uk.gov.gchq.gaffer.user.StoreUser;
+import uk.gov.gchq.gaffer.user.StoreUser;
 import uk.gov.gchq.gaffer.user.User;
 
 import java.util.ArrayList;
+import java.util.Arrays;
 import java.util.Arrays;
 import java.util.Collection;
 import java.util.HashSet;
@@ -64,47 +71,19 @@
 import static org.junit.Assert.assertNotEquals;
 import static org.junit.Assert.assertNotNull;
 import static org.junit.Assert.assertNull;
+import static org.junit.Assert.assertNull;
 import static org.junit.Assert.assertTrue;
 import static org.junit.Assert.fail;
-<<<<<<< HEAD
 import static uk.gov.gchq.gaffer.federatedstore.FederatedGraphStorage.USER_IS_ATTEMPTING_TO_OVERWRITE;
 import static uk.gov.gchq.gaffer.federatedstore.FederatedStore.S1_WAS_NOT_ABLE_TO_BE_CREATED_WITH_THE_SUPPLIED_PROPERTIES_GRAPH_ID_S2;
 import static uk.gov.gchq.gaffer.user.StoreUser.authUser;
 import static uk.gov.gchq.gaffer.user.StoreUser.testUser;
-=======
-import static uk.gov.gchq.gaffer.federatedstore.FederatedStoreUser.TEST_USER;
-import static uk.gov.gchq.gaffer.federatedstore.FederatedStoreUser.blankUser;
->>>>>>> f360734a
 import static uk.gov.gchq.gaffer.federatedstore.operation.handler.FederatedOperationOutputHandler.NO_RESULTS_TO_MERGE_ERROR;
 import static uk.gov.gchq.gaffer.operation.export.graph.handler.GraphDelegate.GRAPH_ID_S_CANNOT_BE_CREATED_WITHOUT_DEFINED_KNOWN_S;
 import static uk.gov.gchq.gaffer.operation.export.graph.handler.GraphDelegate.SCHEMA_COULD_NOT_BE_FOUND_IN_THE_GRAPH_LIBRARY_WITH_ID_S;
 import static uk.gov.gchq.gaffer.operation.export.graph.handler.GraphDelegate.STORE_PROPERTIES_COULD_NOT_BE_FOUND_IN_THE_GRAPH_LIBRARY_WITH_ID_S;
 
 public class FederatedStoreTest {
-<<<<<<< HEAD
-    public static final String PATH_FEDERATED_STORE_PROPERTIES = "/properties/federatedStoreTest.properties";
-    public static final String FEDERATED_STORE_ID = "testFederatedStoreId";
-    public static final String ACC_ID_1 = "mockAccGraphId1";
-    public static final String MAP_ID_1 = "mockMapGraphId1";
-    public static final String PATH_ACC_STORE_PROPERTIES = "properties/singleUseMockAccStore.properties";
-    public static final String PATH_MAP_STORE_PROPERTIES = "properties/singleUseMockMapStore.properties";
-    public static final String PATH_MAP_STORE_PROPERTIES_ALT = "properties/singleUseMockMapStoreAlt.properties";
-    public static final String PATH_BASIC_ENTITY_SCHEMA_JSON = "schema/basicEntitySchema.json";
-    public static final String PATH_BASIC_EDGE_SCHEMA_JSON = "schema/basicEdgeSchema.json";
-    public static final String PATH_INVALID = "nothing.json";
-    public static final String EXCEPTION_NOT_THROWN = "exception not thrown";
-    public static final String USER_ID = "testUser";
-    public static final String PROPS_ID_1 = "PROPS_ID_1";
-    public static final String SCHEMA_ID_1 = "SCHEMA_ID_1";
-    public static final String ALL_USERS = StoreUser.ALL_USERS;
-    public static final HashSet<String> GRAPH_AUTHS = Sets.newHashSet(ALL_USERS);
-    private static User authUser;
-    private static User testUser;
-    private static Context authUserContext;
-    private static Context testUserContext;
-
-    FederatedStore store;
-=======
     public static final String ID_SCHEMA_ENTITY = "basicEntitySchema";
     public static final String ID_SCHEMA_EDGE = "basicEdgeSchema";
     public static final String ID_PROPS_ACC = "mockAccProps";
@@ -112,6 +91,8 @@
     public static final String INVALID = "invalid";
     public static final String ID_PROPS_MAP_ALT = "mockMapPropsAlt";
     private static final String FEDERATED_STORE_ID = "testFederatedStoreId";
+    public static final String PATH_FEDERATED_STORE_PROPERTIES = "/properties/federatedStoreTest.properties";
+    public static final String FEDERATED_STORE_ID = "testFederatedStoreId";
     private static final String ACC_ID_1 = "mockAccGraphId1";
     private static final String MAP_ID_1 = "mockMapGraphId1";
     private static final String PATH_ACC_STORE_PROPERTIES = "properties/singleUseMockAccStore.properties";
@@ -119,19 +100,27 @@
     private static final String PATH_MAP_STORE_PROPERTIES_ALT = "properties/singleUseMockMapStoreAlt.properties";
     private static final String PATH_BASIC_ENTITY_SCHEMA_JSON = "schema/basicEntitySchema.json";
     private static final String PATH_BASIC_EDGE_SCHEMA_JSON = "schema/basicEdgeSchema.json";
+    public static final String PATH_INVALID = "nothing.json";
     private static final String EXCEPTION_NOT_THROWN = "exception not thrown";
     private static final String USER_ID = "blankUser";
     public static final String UNUSUAL_KEY = "unusualKey";
     public static final String KEY_DOES_NOT_BELONG = UNUSUAL_KEY + " was added to " + ID_PROPS_MAP + " it should not be there";
     private static final String ALL_USERS = FederatedStoreUser.ALL_USERS;
+    private static final String USER_ID = "testUser";
+    public static final String PROPS_ID_1 = "PROPS_ID_1";
+    public static final String SCHEMA_ID_1 = "SCHEMA_ID_1";
+    private static final String ALL_USERS = StoreUser.ALL_USERS;
     private static final HashSet<String> GRAPH_AUTHS = Sets.newHashSet(ALL_USERS);
     private static final String CACHE_SERVICE_CLASS_STRING = "uk.gov.gchq.gaffer.cache.impl.HashMapCacheService";
     private static final String INVALID_CACHE_SERVICE_CLASS_STRING = "uk.gov.gchq.invalid";
     private static final String CACHE_SERVICE_NAME = "federatedStoreGraphs";
     public static final String PATH_INCOMPLETE_SCHEMA = "/schema/edgeX2NoTypesSchema.json";
-    public static final String PATH_INCOMPLETE_SCHEMA_PART_2 = "/schema/edgeTypeSchema.json";
-    private FederatedStore store;
->>>>>>> f360734a
+    private static User authUser;
+    private static User testUser;
+    private static Context authUserContext;
+    private static Context testUserContext;
+
+    FederatedStore store;
     private FederatedStoreProperties federatedProperties;
     private HashMapGraphLibrary library;
     private Context userContext;
