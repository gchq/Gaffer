/*
 * Copyright 2016-2021 Crown Copyright
 *
 * Licensed under the Apache License, Version 2.0 (the "License");
 * you may not use this file except in compliance with the License.
 * You may obtain a copy of the License at
 *
 *     http://www.apache.org/licenses/LICENSE-2.0
 *
 * Unless required by applicable law or agreed to in writing, software
 * distributed under the License is distributed on an "AS IS" BASIS,
 * WITHOUT WARRANTIES OR CONDITIONS OF ANY KIND, either express or implied.
 * See the License for the specific language governing permissions and
 * limitations under the License.
 */
package uk.gov.gchq.gaffer.federatedstore.operation;

import uk.gov.gchq.gaffer.data.elementdefinition.view.View;
import uk.gov.gchq.gaffer.federatedstore.FederatedStore;
import uk.gov.gchq.gaffer.graph.Graph;
import uk.gov.gchq.gaffer.operation.Operation;
import uk.gov.gchq.gaffer.store.Context;
import uk.gov.gchq.gaffer.store.Store;
import uk.gov.gchq.gaffer.store.StoreTrait;
import uk.gov.gchq.gaffer.store.operation.OperationChainValidator;
import uk.gov.gchq.gaffer.store.schema.Schema;
import uk.gov.gchq.gaffer.store.schema.ViewValidator;
import uk.gov.gchq.gaffer.user.User;
import uk.gov.gchq.koryphe.ValidationResult;

import java.util.Arrays;
import java.util.Collection;
import java.util.stream.Collectors;

import static java.util.Objects.isNull;
import static uk.gov.gchq.gaffer.federatedstore.util.FederatedStoreUtil.getFederatedWrappedSchema;
import static uk.gov.gchq.gaffer.federatedstore.util.FederatedStoreUtil.shallowCloneWithDeepOptions;

/**
 * Validation class for validating {@link uk.gov.gchq.gaffer.operation.OperationChain}s against {@link ViewValidator}s using the Federated Store schemas.
 * Extends {@link OperationChainValidator} and uses the {@link FederatedStore} to get
 * the merged schema based on the user context and operation options.
 */
public class FederatedOperationChainValidator extends OperationChainValidator {
    public FederatedOperationChainValidator(final ViewValidator viewValidator) {
        super(viewValidator);
    }

    @Override
    protected Schema getSchema(final Operation operation, final User user, final Store store) {
        return (operation instanceof FederatedOperation)
                ? ((FederatedStore) store).getSchema(getFederatedWrappedSchema().graphIdsCSV(((FederatedOperation) operation).getGraphIdsCSV()), new Context(user))
                : ((FederatedStore) store).getSchema(getFederatedWrappedSchema(), new Context(user));
    }

    @Override
    protected boolean shouldValidate(final Operation op) {
        return super.shouldValidate(op) || (op instanceof FederatedOperation && super.shouldValidate(((FederatedOperation) op).getPayloadOperation()));
    }

    @Override
    protected View getView(final Operation op) {
        return op instanceof FederatedOperation
                ? super.getView(((FederatedOperation) op).getPayloadOperation())
                : super.getView(op);
    }


    /**
     * If the given view is valid for at least 1 of the graphIds, then view is valid and exit.
     * Else none are valid, return all the errors within the validation result.
     *
     * @param op               The operation with view to test
     * @param user             The requesting user
     * @param store            The current store
     * @param validationResult The result of validation
     */
    @Override
    protected void validateViews(final Operation op, final User user, final Store store, final ValidationResult validationResult) {
        ValidationResult savedResult = new ValidationResult();
        ValidationResult currentResult = null;

        final String graphIdsCSV = getGraphIdsCSV(op, user, (FederatedStore) store);
        FederatedOperation clonedOp = op instanceof FederatedOperation
                ? ((FederatedOperation) op).deepClone()
                : new FederatedOperation
                        .Builder()
                        .op(shallowCloneWithDeepOptions(op))
                        .graphIds(graphIdsCSV)
                        .userRequestingAdminUsage(op instanceof IFederationOperation && ((IFederationOperation) op).isUserRequestingAdminUsage())
                        .build();
        Collection<Graph> graphs = ((FederatedStore) store).getGraphs(user, graphIdsCSV, clonedOp);
        for (final Graph graph : graphs) {
            String graphId = graph.getGraphId();
            final boolean graphIdValid = ((FederatedStore) store).getAllGraphIds(user).contains(graphId);
            // If graphId is not valid, then there is no schema to validate a view against.
            if (graphIdValid) {
                currentResult = new ValidationResult();
<<<<<<< HEAD
                if (!graph.hasTrait(StoreTrait.DYNAMIC_SCHEMA)) {
                    clonedOp.graphIdsCSV(graphId);
=======
                clonedOp.addOption(FederatedStoreConstants.KEY_OPERATION_OPTIONS_GRAPH_IDS, graphId);
                // Deprecated function still in use due to Federated GetTraits bug with DYNAMIC_SCHEMA
                if (!graph.getStoreTraits().contains(StoreTrait.DYNAMIC_SCHEMA)) {
>>>>>>> d598fcfe
                    super.validateViews(clonedOp, user, store, currentResult);
                }
                if (currentResult.isValid()) {
                    // If any graph has a valid View, break with valid current result
                    break;
                } else {
                    ValidationResult prependGraphId = new ValidationResult();
                    currentResult.getErrors().forEach(s -> prependGraphId.addError(String.format("(graphId: %s) %s", graphId, s)));
                    savedResult.add(prependGraphId);
                }
            }
        }

        //What state did the for loop exit with?
        if (currentResult != null && !currentResult.isValid()) {
            validationResult.addError("View is not valid for graphIds:" + getGraphIds(op, user, (FederatedStore) store).stream().collect(Collectors.joining(",", "[", "]")));
            //If invalid, no graphs views where valid, so add all saved errors.
            validationResult.add(savedResult);
        }
    }

    private Collection<String> getGraphIds(final Operation op, final User user, final FederatedStore store) {
        return Arrays.asList(getGraphIdsCSV(op, user, store).split(","));
    }

    private String getGraphIdsCSV(final Operation op, final User user, final FederatedStore store) {
        String rtn = (op instanceof FederatedOperation)
                ? ((FederatedOperation) op).getGraphIdsCSV()
                : null;

        boolean userRequestingAdminUsage = (op instanceof IFederationOperation) && ((IFederationOperation) op).isUserRequestingAdminUsage();

        return isNull(rtn)
                ? String.join(",", store.getAllGraphIds(user, userRequestingAdminUsage))
                : rtn;
    }
}<|MERGE_RESOLUTION|>--- conflicted
+++ resolved
@@ -96,14 +96,9 @@
             // If graphId is not valid, then there is no schema to validate a view against.
             if (graphIdValid) {
                 currentResult = new ValidationResult();
-<<<<<<< HEAD
-                if (!graph.hasTrait(StoreTrait.DYNAMIC_SCHEMA)) {
-                    clonedOp.graphIdsCSV(graphId);
-=======
-                clonedOp.addOption(FederatedStoreConstants.KEY_OPERATION_OPTIONS_GRAPH_IDS, graphId);
+                clonedOp.graphIdsCSV(graphId);
                 // Deprecated function still in use due to Federated GetTraits bug with DYNAMIC_SCHEMA
                 if (!graph.getStoreTraits().contains(StoreTrait.DYNAMIC_SCHEMA)) {
->>>>>>> d598fcfe
                     super.validateViews(clonedOp, user, store, currentResult);
                 }
                 if (currentResult.isValid()) {
