/*
 * Copyright 2017-2023 Crown Copyright
 *
 * Licensed under the Apache License, Version 2.0 (the "License");
 * you may not use this file except in compliance with the License.
 * You may obtain a copy of the License at
 *
 *     http://www.apache.org/licenses/LICENSE-2.0
 *
 * Unless required by applicable law or agreed to in writing, software
 * distributed under the License is distributed on an "AS IS" BASIS,
 * WITHOUT WARRANTIES OR CONDITIONS OF ANY KIND, either express or implied.
 * See the License for the specific language governing permissions and
 * limitations under the License.
 */

package uk.gov.gchq.gaffer.graph;

import com.google.common.collect.Lists;
import org.apache.commons.io.IOUtils;
import org.apache.commons.lang3.builder.EqualsBuilder;
import org.apache.commons.lang3.builder.HashCodeBuilder;
import org.slf4j.Logger;
import org.slf4j.LoggerFactory;

import uk.gov.gchq.gaffer.commonutil.CloseableUtil;
import uk.gov.gchq.gaffer.commonutil.StreamUtil;
import uk.gov.gchq.gaffer.commonutil.pair.Pair;
import uk.gov.gchq.gaffer.core.exception.GafferRuntimeException;
import uk.gov.gchq.gaffer.data.elementdefinition.exception.SchemaException;
import uk.gov.gchq.gaffer.data.elementdefinition.view.NamedView;
import uk.gov.gchq.gaffer.data.elementdefinition.view.View;
import uk.gov.gchq.gaffer.graph.hook.FunctionAuthoriser;
import uk.gov.gchq.gaffer.graph.hook.FunctionAuthoriserUtil;
import uk.gov.gchq.gaffer.graph.hook.GraphHook;
import uk.gov.gchq.gaffer.graph.hook.NamedOperationResolver;
import uk.gov.gchq.gaffer.graph.hook.NamedViewResolver;
import uk.gov.gchq.gaffer.graph.hook.UpdateViewHook;
import uk.gov.gchq.gaffer.jobtracker.Job;
import uk.gov.gchq.gaffer.jobtracker.JobDetail;
import uk.gov.gchq.gaffer.jsonserialisation.JSONSerialiser;
import uk.gov.gchq.gaffer.named.operation.AddNamedOperation;
import uk.gov.gchq.gaffer.named.view.AddNamedView;
import uk.gov.gchq.gaffer.operation.Operation;
import uk.gov.gchq.gaffer.operation.OperationChain;
import uk.gov.gchq.gaffer.operation.OperationException;
import uk.gov.gchq.gaffer.operation.Operations;
import uk.gov.gchq.gaffer.operation.graph.OperationView;
import uk.gov.gchq.gaffer.operation.io.Output;
import uk.gov.gchq.gaffer.store.Context;
import uk.gov.gchq.gaffer.store.Store;
import uk.gov.gchq.gaffer.store.StoreException;
import uk.gov.gchq.gaffer.store.StoreProperties;
import uk.gov.gchq.gaffer.store.library.GraphLibrary;
import uk.gov.gchq.gaffer.store.operation.handler.OperationHandler;
import uk.gov.gchq.gaffer.store.operation.handler.named.AddNamedOperationHandler;
import uk.gov.gchq.gaffer.store.operation.handler.named.AddNamedViewHandler;
import uk.gov.gchq.gaffer.store.schema.Schema;
import uk.gov.gchq.gaffer.user.User;
import uk.gov.gchq.koryphe.util.ReflectionUtil;

import java.io.IOException;
import java.io.InputStream;
import java.net.URI;
import java.nio.file.DirectoryStream;
import java.nio.file.Files;
import java.nio.file.Path;
import java.util.ArrayList;
import java.util.Collections;
import java.util.List;
import java.util.Properties;
import java.util.Set;
import java.util.stream.Collectors;

import static org.apache.commons.collections4.CollectionUtils.isEmpty;

/**
 * <p>
 * The Graph separates the user from the {@link Store}. It holds an instance of
 * the {@link Store} and
 * acts as a proxy for the store, delegating {@link Operation}s to the store.
 * </p>
 * <p>
 * The Graph provides users with a single point of entry for executing
 * operations on a store.
 * This allows the underlying store to be swapped and the same operations can
 * still be applied.
 * </p>
 * <p>
 * Graphs also provides a view of the data with a instance of {@link View}. The
 * view filters out unwanted information
 * and can transform {@link uk.gov.gchq.gaffer.data.element.Properties} into
 * transient properties such as averages.
 * </p>
 * <p>
 * When executing operations on a graph, an operation view would override the
 * graph view.
 * </p>
 *
 * @see uk.gov.gchq.gaffer.graph.Graph.Builder
 */
public final class Graph {
    private static final Logger LOGGER = LoggerFactory.getLogger(Graph.class);

    /**
     * The instance of the store.
     */
    private final Store store;

    private final GraphConfig config;

    /**
     * Constructs a {@code Graph} with the given {@link uk.gov.gchq.gaffer.store.Store}
     * and
     * {@link uk.gov.gchq.gaffer.data.elementdefinition.view.View}.
     *
     * @param config a {@link GraphConfig} used to store the configuration for
     *               a
     *               Graph.
     * @param store  a {@link Store} used to store the elements and handle
     *               operations.
     */
    private Graph(final GraphConfig config, final Store store) {
        this.config = config;
        this.store = store;
    }

    /**
     * Performs the given operation on the store.
     * If the operation does not have a view then the graph view is used.
     *
     * @param operation the operation to be executed.
     * @param user      the user executing the operation.
     * @throws OperationException if an operation fails
     */
    public void execute(final Operation operation, final User user) throws OperationException {
        execute(new GraphRequest<>(operation, user));
    }

    /**
     * Performs the given operation on the store.
     * If the operation does not have a view then the graph view is used.
     * The context will be cloned and a new jobId will be created.
     *
     * @param operation the operation to be executed.
     * @param context   the user context for the execution of the operation
     * @throws OperationException if an operation fails
     */
    public void execute(final Operation operation, final Context context) throws OperationException {
        execute(new GraphRequest<>(operation, context));
    }

    /**
     * Performs the given output operation on the store.
     * If the operation does not have a view then the graph view is used.
     *
     * @param operation the output operation to be executed.
     * @param user      the user executing the operation.
     * @param <O>       the operation chain output type.
     * @return the operation result.
     * @throws OperationException if an operation fails
     */
    public <O> O execute(final Output<O> operation, final User user) throws OperationException {
        return execute(new GraphRequest<>(operation, user)).getResult();
    }

    /**
     * Performs the given output operation on the store.
     * If the operation does not have a view then the graph view is used.
     * The context will be cloned and a new jobId will be created.
     *
     * @param operation the output operation to be executed.
     * @param context   the user context for the execution of the operation.
     * @param <O>       the operation chain output type.
     * @return the operation result.
     * @throws OperationException if an operation fails
     */
    public <O> O execute(final Output<O> operation, final Context context) throws OperationException {
        return execute(new GraphRequest<>(operation, context)).getResult();
    }

    /**
     * Executes a {@link GraphRequest} on the graph and returns the {@link GraphResult}.
     *
     * @param request the request to execute
     * @param <O>     the result type
     * @return {@link GraphResult} containing the result and details
     * @throws OperationException if an operation fails
     */
    public <O> GraphResult<O> execute(final GraphRequest<O> request) throws OperationException {
        return _execute(store::execute, request);
    }

    /**
     * Performs the given operation job on the store.
     * If the operation does not have a view then the graph view is used.
     *
     * @param operation the operation to be executed.
     * @param user      the user executing the job.
     * @return the job details
     * @throws OperationException thrown if the job fails to run.
     */
    public JobDetail executeJob(final Operation operation, final User user) throws OperationException {
        return executeJob(new GraphRequest<>(operation, user)).getResult();
    }

    /**
     * Performs the given operation job on the store.
     * If the operation does not have a view then the graph view is used.
     * The context will be cloned and a new jobId will be created.
     *
     * @param operation the operation to be executed.
     * @param context   the user context for the execution of the operation
     * @return the job details
     * @throws OperationException thrown if the job fails to run.
     */
    public JobDetail executeJob(final Operation operation, final Context context) throws OperationException {
        return executeJob(new GraphRequest<>(operation, context)).getResult();
    }

    /**
     * Executes the given {@link GraphRequest} on the graph as an asynchronous job
     * and returns a {@link GraphResult} containing the {@link JobDetail}s.
     * If the operation does not have a view then the graph view is used.
     * The context will be cloned and a new jobId will be created.
     *
     * @param request the request to execute
     * @return {@link GraphResult} containing the job details
     * @throws OperationException thrown if the job fails to run.
     */
    public GraphResult<JobDetail> executeJob(final GraphRequest<?> request) throws OperationException {
        return _execute(store::executeJob, request);
    }

    /**
     * Performs the given Job on the store.
     * This should be used for Scheduled Jobs,
     * although if no repeat is set it
     * will act as a normal Job.
     *
     * @param job  the {@link Job} to execute, which contains the {@link OperationChain} and the {@link uk.gov.gchq.gaffer.jobtracker.Repeat}
     * @param user the user running the Job.
     * @return the job detail.
     * @throws OperationException thrown if the job fails to run.
     */
    public JobDetail executeJob(final Job job, final User user) throws OperationException {
        return executeJob(job, new Context(user));
    }

    /**
     * Performs the given Job on the store.
     * This should be used for Scheduled Jobs,
     * although if no repeat is set it
     * will act as a normal Job.
     *
     * @param job     the {@link Job} to execute, which contains the {@link OperationChain} and the {@link uk.gov.gchq.gaffer.jobtracker.Repeat}
     * @param context the user context for the execution of the operation
     * @return the job detail
     * @throws OperationException thrown if the job fails to run.
     */
    public JobDetail executeJob(final Job job, final Context context) throws OperationException {
        if (null == context) {
            throw new IllegalArgumentException("A context is required");
        }

        if (null == job) {
            throw new IllegalArgumentException("A job is required");
        }

        OperationChain wrappedOriginal = OperationChain.wrap(job.getOperation());

        context.setOriginalOpChain(wrappedOriginal);

        final Context clonedContext = context.shallowClone();
        final OperationChain clonedOpChain = wrappedOriginal.shallowClone();
        JobDetail result = null;
        try {
            updateOperationChainView(clonedOpChain);
            for (final GraphHook graphHook : config.getHooks()) {
                graphHook.preExecute(clonedOpChain, clonedContext);
            }
            updateOperationChainView(clonedOpChain);
            job.setOperation(clonedOpChain);
            result = store.executeJob(job, context);
            for (final GraphHook graphHook : config.getHooks()) {
                graphHook.postExecute(result, clonedOpChain, clonedContext);
            }
        } catch (final Exception e) {
            for (final GraphHook graphHook : config.getHooks()) {
                try {
                    result = graphHook.onFailure(result, clonedOpChain, clonedContext, e);
                } catch (final Exception graphHookE) {
                    LOGGER.warn("Error in graphHook {} : {}", graphHook.getClass().getSimpleName(), graphHookE.getMessage(), graphHookE);
                }
            }
            CloseableUtil.close(clonedOpChain);
            CloseableUtil.close(result);
            throw e;
        }
        return result;
    }

    private <O> GraphResult<O> _execute(final StoreExecuter<O> storeExecuter, final GraphRequest<?> request) throws OperationException {
        if (null == request) {
            throw new IllegalArgumentException("A request is required");
        }

        if (null == request.getContext()) {
            throw new IllegalArgumentException("A context is required");
        }

        request.getContext().setOriginalOpChain(request.getOperationChain());

        final Context clonedContext = request.getContext().shallowClone();
        final OperationChain clonedOpChain = request.getOperationChain().shallowClone();
        O result = null;
        try {
            updateOperationChainView(clonedOpChain);
            for (final GraphHook graphHook : config.getHooks()) {
                graphHook.preExecute(clonedOpChain, clonedContext);
            }
            // This updates the view, used for empty or null views, for
            // example if there is a NamedOperation that has been resolved
            // that contains an empty view
            updateOperationChainView(clonedOpChain);
            // Runs the updateGraphHook instance (if set) or if not runs a
            // new instance
            ArrayList<UpdateViewHook> hookInstances = new ArrayList<>();
            for (final GraphHook graphHook : config.getHooks()) {
                if (UpdateViewHook.class.isAssignableFrom(graphHook.getClass())) {
                    hookInstances.add((UpdateViewHook) graphHook);
                }
            }
            if (hookInstances.size() == 0) {
                hookInstances.add(new UpdateViewHook());
            }
            for (final UpdateViewHook hook : hookInstances) {
                hook.preExecute(clonedOpChain, clonedContext);
            }
            result = (O) storeExecuter.execute(clonedOpChain, clonedContext);
            for (final GraphHook graphHook : config.getHooks()) {
                result = graphHook.postExecute(result, clonedOpChain, clonedContext);
            }
        } catch (final Exception e) {
            for (final GraphHook graphHook : config.getHooks()) {
                try {
                    result = graphHook.onFailure(result, clonedOpChain, clonedContext, e);
                } catch (final Exception graphHookE) {
                    LOGGER.warn("Error in graphHook {} : {}", graphHook.getClass().getSimpleName(), graphHookE.getMessage(), graphHookE);
                }
            }
            CloseableUtil.close(clonedOpChain);
            CloseableUtil.close(result);
            throw e;
        }
        return new GraphResult<>(result, clonedContext);
    }

    private void updateOperationChainView(final Operations<?> operations) {

        for (final Operation operation : operations.getOperations()) {
            if (operation instanceof Operations) {
                updateOperationChainView((Operations) operation);
            } else if (operation instanceof OperationView) {
                View opView = ((OperationView) operation).getView();
                if (null == opView) {
                    opView = config.getView();
                } else if (!(opView instanceof NamedView) && !opView.hasGroups() && !opView.isAllEdges() && !opView.isAllEntities()) {

                    // If we have either global elements or nothing at all then
                    // merge with both Entities and Edges
                    if (!isEmpty(opView.getGlobalElements()) || (isEmpty(opView.getGlobalEdges()) && isEmpty(opView.getGlobalEntities()))) {
                        opView = new View.Builder().merge(config.getView()).merge(opView).build();
                    } else { // We have either global edges or entities in
                        // opView, but not both
                        final View originalView = opView;
                        final View partialConfigView = new View.Builder()
                                .merge(config.getView())
                                .removeEdges((x -> isEmpty(originalView.getGlobalEdges())))
                                .removeEntities((x -> isEmpty(originalView.getGlobalEntities())))
                                .build();
                        opView = new View.Builder().merge(partialConfigView)
                                .merge(opView)
                                .build();

                    }
                } else if (opView.isAllEdges() || opView.isAllEntities()) {
                    View.Builder opViewBuilder = new View.Builder()
                            .merge(opView);
                    if (opView.isAllEdges()) {
                        opViewBuilder.edges(getSchema().getEdgeGroups());
                    }
                    if (opView.isAllEntities()) {
                        opViewBuilder.entities(getSchema().getEntityGroups());
                    }
                    opView = opViewBuilder.build();
                }
                opView.expandGlobalDefinitions();
                ((OperationView) operation).setView(opView);
            }
        }
    }

    /**
     * @param operationClass the operation class to check
     * @return true if the provided operation is supported.
     */
    public boolean isSupported(final Class<? extends Operation> operationClass) {
        return store.isSupported(operationClass);
    }

    /**
     * @return a collection of all the supported {@link Operation}s.
     */
    public Set<Class<? extends Operation>> getSupportedOperations() {
        return store.getSupportedOperations();
    }

    /**
     * @param operation the class of the operation to check
     * @return a collection of all the compatible {@link Operation}s that could
     * be added to an operation chain after the provided operation.
     */
    public Set<Class<? extends Operation>> getNextOperations(final Class<? extends Operation> operation) {
        return store.getNextOperations(operation);
    }

    /**
     * Returns the graph view.
     *
     * @return the graph view.
     */
    public View getView() {
        return config.getView();
    }

    /**
     * Get the Store's original {@link Schema}.
     * <p>
     * This is not the same as the {@link Schema} used internally by
     * the {@link Store}. See {@link Store#getOriginalSchema()} and
     * {@link Store#getSchema()} for more details.
     *
     * @return the original {@link Schema} used to create this graph
     */
    public Schema getSchema() {
        return store.getOriginalSchema();
    }

    /**
     * @return the description held in the {@link GraphConfig}
     */
    public String getDescription() {
        return config.getDescription();
    }

    /**
     * @return the graphId for this Graph.
     */
    public String getGraphId() {
        return store.getGraphId();
    }

    /**
     * @return the StoreProperties for this Graph.
     */
    public StoreProperties getStoreProperties() {
        return store.getProperties();
    }

    public List<Class<? extends GraphHook>> getGraphHooks() {
        if (config.getHooks().isEmpty()) {
            return Collections.emptyList();
        }

        return (List) config.getHooks().stream().map(GraphHook::getClass).collect(Collectors.toList());
    }

    public GraphLibrary getGraphLibrary() {
        return store.getGraphLibrary();
    }

    protected GraphConfig getConfig() {
        return config;
    }

    @FunctionalInterface
    private interface StoreExecuter<O> {
        O execute(final OperationChain<O> operation, final Context context) throws OperationException;
    }

    /**
     * <p>
     * Builder for {@link Graph}.
     * </p>
     * We recommend instantiating a Graph from a graphConfig.json file, a
     * schema
     * directory and a store.properties file.
     * For example:
     *
     * <pre>
     * new Graph.Builder()
     *         .config(Paths.get("graphConfig.json"))
     *         .addSchemas(Paths.get("schema"))
     *         .storeProperties(Paths.get("store.properties"))
     *         .build();
     * </pre>
     */
    public static class Builder {
        public static final String UNABLE_TO_READ_SCHEMA_FROM_URI = "Unable to read schema from URI";
        public static final String HOOK_SUFFIX_ERROR_FORMAT_MESSAGE = "%s hook is configured with suffix:%s and %s handler is configured with suffix:%s this causes a cache reading and writing misalignment.";
        public static final String HANDLER_WAS_SUPPLIED_BUT_WITHOUT_A_ADDING_WITH_SUFFIX = "{} handler was supplied, but without a {}, adding {} with suffix:{}";
        private final GraphConfig.Builder configBuilder = new GraphConfig.Builder();
        private final List<byte[]> schemaBytesList = new ArrayList<>();
        private Store store;
        private StoreProperties properties;
        private Schema schema;
        private List<String> parentSchemaIds;
        private String parentStorePropertiesId;
        private boolean addToLibrary = true;

        public Builder config(final Path path) {
            configBuilder.json(path);
            return this;
        }

        public Builder config(final URI uri) {
            configBuilder.json(uri);
            return this;
        }

        public Builder config(final InputStream stream) {
            configBuilder.json(stream);
            return this;
        }

        public Builder config(final byte[] bytes) {
            configBuilder.json(bytes);
            return this;
        }

        public Builder config(final GraphConfig config) {
            configBuilder.merge(config);
            return this;
        }

        public Builder addToLibrary(final boolean addToLibrary) {
            this.addToLibrary = addToLibrary;
            return this;
        }

        public Builder description(final String description) {
            configBuilder.description(description);
            return this;
        }

        public Builder parentStorePropertiesId(final String parentStorePropertiesId) {
            this.parentStorePropertiesId = parentStorePropertiesId;
            return this;
        }

        public Builder storeProperties(final Properties properties) {
            return storeProperties(null != properties ? StoreProperties.loadStoreProperties(properties) : null);
        }

        public Builder storeProperties(final StoreProperties properties) {
            this.properties = properties;
            if (null != properties) {
                ReflectionUtil.addReflectionPackages(properties.getReflectionPackages());
                JSONSerialiser.update(
                        properties.getJsonSerialiserClass(),
                        properties.getJsonSerialiserModules(),
                        properties.getStrictJson());
            }
            return this;
        }

        public Builder storeProperties(final String propertiesPath) {
            return storeProperties(null != propertiesPath ? StoreProperties.loadStoreProperties(propertiesPath) : null);
        }

        public Builder storeProperties(final Path propertiesPath) {
            if (null == propertiesPath) {
                properties = null;
            } else {
                storeProperties(StoreProperties.loadStoreProperties(propertiesPath));
            }
            return this;
        }

        public Builder storeProperties(final InputStream propertiesStream) {
            if (null == propertiesStream) {
                properties = null;
            } else {
                storeProperties(StoreProperties.loadStoreProperties(propertiesStream));
            }
            return this;
        }

        public Builder storeProperties(final URI propertiesURI) {
            if (null != propertiesURI) {
                try {
                    storeProperties(StreamUtil.openStream(propertiesURI));
                } catch (final IOException e) {
                    throw new SchemaException("Unable to read storeProperties from URI: " + propertiesURI, e);
                }
            }

            return this;
        }

        public Builder addStoreProperties(final Properties properties) {
            if (null != properties) {
                addStoreProperties(StoreProperties.loadStoreProperties(properties));
            }
            return this;
        }

        public Builder addStoreProperties(final StoreProperties updateProperties) {
            if (null != updateProperties) {
                if (null == this.properties) {
                    storeProperties(updateProperties);
                } else {
                    this.properties.merge(updateProperties);
                }
            }
            return this;
        }

        public Builder addStoreProperties(final String updatePropertiesPath) {
            if (null != updatePropertiesPath) {
                addStoreProperties(StoreProperties.loadStoreProperties(updatePropertiesPath));
            }
            return this;
        }

        public Builder addStoreProperties(final Path updatePropertiesPath) {
            if (null != updatePropertiesPath) {
                addStoreProperties(StoreProperties.loadStoreProperties(updatePropertiesPath));
            }
            return this;
        }

        public Builder addStoreProperties(final InputStream updatePropertiesStream) {
            if (null != updatePropertiesStream) {
                addStoreProperties(StoreProperties.loadStoreProperties(updatePropertiesStream));
            }
            return this;
        }

        public Builder addStoreProperties(final URI updatePropertiesURI) {
            if (null != updatePropertiesURI) {
                try {
                    addStoreProperties(StreamUtil.openStream(updatePropertiesURI));
                } catch (final IOException e) {
                    throw new SchemaException("Unable to read storeProperties from URI: " + updatePropertiesURI, e);
                }
            }
            return this;
        }

        public Builder addParentSchemaIds(final List<String> parentSchemaIds) {
            if (null != parentSchemaIds) {
                if (null == this.parentSchemaIds) {
                    this.parentSchemaIds = new ArrayList<>(parentSchemaIds);
                } else {
                    this.parentSchemaIds.addAll(parentSchemaIds);
                }
            }
            return this;
        }

        public Builder addParentSchemaIds(final String... parentSchemaIds) {
            if (null != parentSchemaIds) {
                if (null == this.parentSchemaIds) {
                    this.parentSchemaIds = Lists.newArrayList(parentSchemaIds);
                } else {
                    Collections.addAll(this.parentSchemaIds, parentSchemaIds);
                }
            }
            return this;
        }

        public Builder addSchemas(final Schema... schemaModules) {
            if (null != schemaModules) {
                for (final Schema schemaModule : schemaModules) {
                    addSchema(schemaModule);
                }
            }
            return this;
        }

        @SuppressWarnings("PMD.UseTryWithResources")
        public Builder addSchemas(final InputStream... schemaStreams) {
            if (null != schemaStreams) {
                try {
                    for (final InputStream schemaStream : schemaStreams) {
                        addSchema(schemaStream);
                    }
                } finally {
                    for (final InputStream schemaModule : schemaStreams) {
                        CloseableUtil.close(schemaModule);
                    }
                }
            }
            return this;
        }

        public Builder addSchemas(final Path... schemaPaths) {
            if (null != schemaPaths) {
                for (final Path schemaPath : schemaPaths) {
                    addSchema(schemaPath);
                }
            }
            return this;
        }

        public Builder addSchemas(final byte[]... schemaBytesArray) {
            if (null != schemaBytesArray) {
                for (final byte[] schemaBytes : schemaBytesArray) {
                    addSchema(schemaBytes);
                }
            }
            return this;
        }

        public Builder addSchema(final Schema schemaModule) {
            if (null != schemaModule) {
                if (null != schema) {
                    schema = new Schema.Builder()
                            .merge(schema)
                            .merge(schemaModule)
                            .build();
                } else {
                    schema = schemaModule;
                }
            }
            return this;
        }

        @SuppressWarnings("PMD.UseTryWithResources")
        public Builder addSchema(final InputStream schemaStream) {
            if (null != schemaStream) {
                try {
                    addSchema(IOUtils.toByteArray(schemaStream));
                } catch (final IOException e) {
                    throw new SchemaException("Unable to read schema from input stream", e);
                } finally {
                    CloseableUtil.close(schemaStream);
                }
            }
            return this;
        }

        public Builder addSchema(final URI schemaURI) {
            if (null != schemaURI) {
                try {
                    addSchema(StreamUtil.openStream(schemaURI));
                } catch (final IOException e) {
                    throw new SchemaException(UNABLE_TO_READ_SCHEMA_FROM_URI, e);
                }
            }
            return this;
        }

        public Builder addSchemas(final URI... schemaURI) {
            if (null != schemaURI) {
                try {
                    addSchemas(StreamUtil.openStreams(schemaURI));
                } catch (final IOException e) {
                    throw new SchemaException(UNABLE_TO_READ_SCHEMA_FROM_URI, e);
                }
            }
            return this;
        }

        public Builder addSchema(final Path schemaPath) {
            if (schemaPath != null) {
                try (DirectoryStream<Path> stream = Files.isDirectory(schemaPath) ? Files.newDirectoryStream(schemaPath) : null) {
                    if (stream != null) {
                        stream.forEach(this::addSchema);
                    } else {
                        addSchema(Files.readAllBytes(schemaPath));
                    }
                } catch (final IOException e) {
                    throw new SchemaException("Unable to read schema from path: " + schemaPath, e);
                }
            }
            return this;
        }

        public Builder addSchema(final byte[] schemaBytes) {
            if (null != schemaBytes) {
                schemaBytesList.add(schemaBytes);
            }
            return this;
        }

        public Builder store(final Store store) {
            this.store = store;
            return this;
        }

        public Graph build() {
            //This is where the hook will have suffix different from
            final GraphConfig config = configBuilder.build();

            //If Builder has no GraphId try and take it from supplied Store.
            if (null == config.getGraphId() && null != store) {
                config.setGraphId(store.getGraphId());
            }

            updateStoreProperties(config);

            updateSchema(config);

            updateStore(config);

            if (null != config.getGraphId()) {
                config.getLibrary().checkExisting(config.getGraphId(), schema, properties);
            }

            updateView(config);

            if (null == config.getGraphId()) {
                config.setGraphId(store.getGraphId());
            }

            if (null == config.getGraphId()) {
                throw new IllegalArgumentException("graphId is required");
            }

            updateGraphHooks(config);

            if (addToLibrary) {
                config.getLibrary().add(config.getGraphId(), schema, store.getProperties());
            }

            // Set the original schema used to create the graph.
            // This is stored inside the Store but is primarily
            // used by this class.
            store.setOriginalSchema(schema);

            return new Graph(config, store);
        }

        private void updateGraphHooks(final GraphConfig config) {
            List<GraphHook> hooks = config.getHooks();
<<<<<<< HEAD
            if (store.isSupported(AddNamedView.class) && !hasHook(hooks, NamedViewResolver.class)) {
                hooks.add(0, new NamedViewResolver(properties.getCacheServiceNamedViewSuffix(config.getGraphId())));
            }
            if (store.isSupported(AddNamedOperation.class) && !hasHook(hooks, NamedOperationResolver.class)) {
                config.getHooks().add(0, new NamedOperationResolver(properties.getCacheServiceNamedOperationSuffix(config.getGraphId())));
            }
=======

            updateNamedViewResolverHook(config, hooks);

            updateNamedOperationResolverHook(config, hooks);

            updateFunctionAuthoriserHook(config, hooks);
        }

        private void updateFunctionAuthoriserHook(final GraphConfig config, final List<GraphHook> hooks) {
>>>>>>> f3973ea5
            if (!hasHook(hooks, FunctionAuthoriser.class)) {
                LOGGER.warn("No FunctionAuthoriser hook was supplied, adding default hook.");
                config.getHooks().add(new FunctionAuthoriser(FunctionAuthoriserUtil.DEFAULT_UNAUTHORISED_FUNCTIONS));
            }
        }

        private void updateNamedViewResolverHook(final GraphConfig config, final List<GraphHook> hooks) {
            if (store.isSupported(AddNamedView.class)) {
                final OperationHandler addNamedViewHandler = store.getOperationHandler(AddNamedView.class);
                String suffix = addNamedViewHandler.getClass().isAssignableFrom(AddNamedViewHandler.class) ? ((AddNamedViewHandler) addNamedViewHandler).getSuffixCacheName() : config.getGraphId();
                if (!hasHook(hooks, NamedViewResolver.class)) {
                    LOGGER.warn(HANDLER_WAS_SUPPLIED_BUT_WITHOUT_A_ADDING_WITH_SUFFIX, AddNamedViewHandler.class.getSimpleName(), NamedViewResolver.class.getSimpleName(), NamedViewResolver.class.getSimpleName(), suffix);
                    hooks.add(0, new NamedViewResolver(suffix));
                } else {
                    final NamedViewResolver nvrHook = (NamedViewResolver) hooks.stream().filter(gh -> NamedViewResolver.class.isAssignableFrom(gh.getClass())).findAny().get();
                    final String nvrSuffix = nvrHook.getSuffixCacheName();
                    if (!suffix.equals(nvrSuffix)) {
                        throw new GafferRuntimeException(String.format(HOOK_SUFFIX_ERROR_FORMAT_MESSAGE, NamedViewResolver.class.getSimpleName(), nvrSuffix, AddNamedView.class.getSimpleName(), suffix));
                    }
                }
            }
        }

        private void updateNamedOperationResolverHook(final GraphConfig config, final List<GraphHook> hooks) {
            if (store.isSupported(AddNamedOperation.class)) {
                final OperationHandler addNamedOperationHandler = store.getOperationHandler(AddNamedOperation.class);
                String suffix = addNamedOperationHandler.getClass().isAssignableFrom(AddNamedOperationHandler.class) ? ((AddNamedOperationHandler) addNamedOperationHandler).getSuffixCacheName() : config.getGraphId();

                if (!hasHook(hooks, NamedOperationResolver.class)) {
                    LOGGER.warn(HANDLER_WAS_SUPPLIED_BUT_WITHOUT_A_ADDING_WITH_SUFFIX, AddNamedOperationHandler.class.getSimpleName(), NamedOperationResolver.class.getSimpleName(), NamedOperationResolver.class.getSimpleName(), suffix);
                    config.getHooks().add(0, new NamedOperationResolver(config.getGraphId()));
                } else {
                    final NamedOperationResolver nvrHook = (NamedOperationResolver) hooks.stream().filter(gh -> NamedOperationResolver.class.isAssignableFrom(gh.getClass())).findAny().get();
                    final String nvrSuffix = nvrHook.getSuffixCacheName();
                    if (!suffix.equals(nvrSuffix)) {
                        throw new GafferRuntimeException(String.format(HOOK_SUFFIX_ERROR_FORMAT_MESSAGE, NamedOperationResolver.class.getSimpleName(), nvrSuffix, AddNamedOperationHandler.class.getSimpleName(), suffix));
                    }
                }
            }
        }

        private boolean hasHook(final List<GraphHook> hooks, final Class<? extends GraphHook> hookClass) {
            for (final GraphHook hook : hooks) {
                if (hookClass.isAssignableFrom(hook.getClass())) {
                    return true;
                }
            }
            return false;
        }

        private void updateSchema(final GraphConfig config) {
            Schema mergedParentSchema = null;

            if (null != parentSchemaIds) {
                for (final String parentSchemaId : parentSchemaIds) {
                    if (null != parentSchemaId) {
                        final Schema parentSchema = config.getLibrary().getSchema(parentSchemaId);
                        if (null != parentSchema) {
                            if (null == mergedParentSchema) {
                                mergedParentSchema = parentSchema;
                            } else {
                                mergedParentSchema = new Schema.Builder()
                                        .merge(mergedParentSchema)
                                        .merge(parentSchema)
                                        .build();
                            }
                        }
                    }
                }
            }

            if (null != mergedParentSchema) {
                if (null == schema) {
                    schema = mergedParentSchema;
                } else {
                    schema = new Schema.Builder()
                            .merge(mergedParentSchema)
                            .merge(schema)
                            .build();
                }
            }

            if (!schemaBytesList.isEmpty()) {
                if (null == properties) {
                    throw new IllegalArgumentException("To load a schema from json, the store properties must be provided.");
                }

                final Class<? extends Schema> schemaClass = properties.getSchemaClass();
                final Schema newSchema = new Schema.Builder()
                        .json(schemaClass, schemaBytesList.toArray(new byte[schemaBytesList.size()][]))
                        .build();
                addSchema(newSchema);
            }

            if (null != config.getLibrary() && config.getLibrary().exists(config.getGraphId())) {
                // Set Schema if null.
                final Pair<Schema, StoreProperties> pair = config.getLibrary().get(config.getGraphId());
                schema = (null == schema) ? pair.getFirst() : schema;
            }
        }

        private void updateStoreProperties(final GraphConfig config) {
            StoreProperties mergedStoreProperties = null;
            if (null != parentStorePropertiesId) {
                mergedStoreProperties = config.getLibrary().getProperties(parentStorePropertiesId);
            }

            if (null != properties) {
                if (null == mergedStoreProperties) {
                    mergedStoreProperties = properties;
                } else {
                    mergedStoreProperties.merge(properties);
                }
            }
            properties = mergedStoreProperties;

            if (null != config.getLibrary() && config.getLibrary().exists(config.getGraphId())) {
                // Set Props if null.
                properties = (null == properties) ? config.getLibrary().get(config.getGraphId()).getSecond() : properties;
            }
        }

        private void updateStore(final GraphConfig config) {
            if (null == store) {
                store = Store.createStore(config.getGraphId(), cloneSchema(schema), properties);
            } else if ((null != config.getGraphId() && !config.getGraphId().equals(store.getGraphId()))
                    || (null != schema)
                    || (null != properties && !properties.equals(store.getProperties()))) {
                if (null == config.getGraphId()) {
                    config.setGraphId(store.getGraphId());
                }
                if (null == schema || schema.getGroups().isEmpty()) {
                    schema = store.getSchema();
                }

                if (null == properties) {
                    properties = store.getProperties();
                }

                try {
                    store.initialise(config.getGraphId(), cloneSchema(schema), properties);
                } catch (final StoreException e) {
                    throw new IllegalArgumentException("Unable to initialise the store with the given graphId, schema and properties", e);
                }
            }

            store.setGraphLibrary(config.getLibrary());

            if (null == schema || schema.getGroups().isEmpty()) {
                schema = store.getSchema();
            }
        }

        private void updateView(final GraphConfig config) {
            if (null == config.getView()) {
                config.setView(new View.Builder()
                        .entities(store.getSchema().getEntityGroups())
                        .edges(store.getSchema().getEdgeGroups())
                        .build());
            }
        }

        private Schema cloneSchema(final Schema schema) {
            return null != schema ? schema.clone() : null;
        }
    }

    @Override
    public boolean equals(final Object o) {
        if (this == o) {
            return true;
        }

        if (o == null || getClass() != o.getClass()) {
            return false;
        }

        final Graph graph = (Graph) o;

        return new EqualsBuilder()
                .append(new GraphSerialisable.Builder(this).build(), new GraphSerialisable.Builder(graph).build())
                .isEquals();
    }

    @Override
    public int hashCode() {
        return new HashCodeBuilder(17, 37)
                .append(store)
                .append(config)
                .toHashCode();
    }
}<|MERGE_RESOLUTION|>--- conflicted
+++ resolved
@@ -436,7 +436,7 @@
 
     /**
      * Get the Store's original {@link Schema}.
-     * <p>
+     *
      * This is not the same as the {@link Schema} used internally by
      * the {@link Store}. See {@link Store#getOriginalSchema()} and
      * {@link Store#getSchema()} for more details.
@@ -846,14 +846,6 @@
 
         private void updateGraphHooks(final GraphConfig config) {
             List<GraphHook> hooks = config.getHooks();
-<<<<<<< HEAD
-            if (store.isSupported(AddNamedView.class) && !hasHook(hooks, NamedViewResolver.class)) {
-                hooks.add(0, new NamedViewResolver(properties.getCacheServiceNamedViewSuffix(config.getGraphId())));
-            }
-            if (store.isSupported(AddNamedOperation.class) && !hasHook(hooks, NamedOperationResolver.class)) {
-                config.getHooks().add(0, new NamedOperationResolver(properties.getCacheServiceNamedOperationSuffix(config.getGraphId())));
-            }
-=======
 
             updateNamedViewResolverHook(config, hooks);
 
@@ -863,7 +855,6 @@
         }
 
         private void updateFunctionAuthoriserHook(final GraphConfig config, final List<GraphHook> hooks) {
->>>>>>> f3973ea5
             if (!hasHook(hooks, FunctionAuthoriser.class)) {
                 LOGGER.warn("No FunctionAuthoriser hook was supplied, adding default hook.");
                 config.getHooks().add(new FunctionAuthoriser(FunctionAuthoriserUtil.DEFAULT_UNAUTHORISED_FUNCTIONS));
@@ -873,7 +864,7 @@
         private void updateNamedViewResolverHook(final GraphConfig config, final List<GraphHook> hooks) {
             if (store.isSupported(AddNamedView.class)) {
                 final OperationHandler addNamedViewHandler = store.getOperationHandler(AddNamedView.class);
-                String suffix = addNamedViewHandler.getClass().isAssignableFrom(AddNamedViewHandler.class) ? ((AddNamedViewHandler) addNamedViewHandler).getSuffixCacheName() : config.getGraphId();
+                final String suffix = addNamedViewHandler.getClass().isAssignableFrom(AddNamedViewHandler.class) ? ((AddNamedViewHandler) addNamedViewHandler).getSuffixCacheName() : properties.getCacheServiceNamedViewSuffix(config.getGraphId());
                 if (!hasHook(hooks, NamedViewResolver.class)) {
                     LOGGER.warn(HANDLER_WAS_SUPPLIED_BUT_WITHOUT_A_ADDING_WITH_SUFFIX, AddNamedViewHandler.class.getSimpleName(), NamedViewResolver.class.getSimpleName(), NamedViewResolver.class.getSimpleName(), suffix);
                     hooks.add(0, new NamedViewResolver(suffix));
@@ -890,8 +881,7 @@
         private void updateNamedOperationResolverHook(final GraphConfig config, final List<GraphHook> hooks) {
             if (store.isSupported(AddNamedOperation.class)) {
                 final OperationHandler addNamedOperationHandler = store.getOperationHandler(AddNamedOperation.class);
-                String suffix = addNamedOperationHandler.getClass().isAssignableFrom(AddNamedOperationHandler.class) ? ((AddNamedOperationHandler) addNamedOperationHandler).getSuffixCacheName() : config.getGraphId();
-
+                final String suffix = addNamedOperationHandler.getClass().isAssignableFrom(AddNamedOperationHandler.class) ? ((AddNamedOperationHandler) addNamedOperationHandler).getSuffixCacheName() : properties.getCacheServiceNamedOperationSuffix(config.getGraphId());
                 if (!hasHook(hooks, NamedOperationResolver.class)) {
                     LOGGER.warn(HANDLER_WAS_SUPPLIED_BUT_WITHOUT_A_ADDING_WITH_SUFFIX, AddNamedOperationHandler.class.getSimpleName(), NamedOperationResolver.class.getSimpleName(), NamedOperationResolver.class.getSimpleName(), suffix);
                     config.getHooks().add(0, new NamedOperationResolver(config.getGraphId()));
