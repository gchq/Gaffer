/*
 * Copyright 2018-2020 Crown Copyright
 *
 * Licensed under the Apache License, Version 2.0 (the "License");
 * you may not use this file except in compliance with the License.
 * You may obtain a copy of the License at
 *
 *     http://www.apache.org/licenses/LICENSE-2.0
 *
 * Unless required by applicable law or agreed to in writing, software
 * distributed under the License is distributed on an "AS IS" BASIS,
 * WITHOUT WARRANTIES OR CONDITIONS OF ANY KIND, either express or implied.
 * See the License for the specific language governing permissions and
 * limitations under the License.
 */

package uk.gov.gchq.gaffer.store.operation.handler;

import org.junit.jupiter.api.Test;

import uk.gov.gchq.gaffer.operation.OperationException;
import uk.gov.gchq.gaffer.operation.impl.ForEach;
import uk.gov.gchq.gaffer.operation.impl.get.GetElements;
import uk.gov.gchq.gaffer.operation.io.InputOutput;
import uk.gov.gchq.gaffer.store.Context;
import uk.gov.gchq.gaffer.store.Store;
import uk.gov.gchq.gaffer.user.User;

import java.util.Arrays;
import java.util.List;

import static org.junit.jupiter.api.Assertions.assertEquals;
import static org.junit.jupiter.api.Assertions.assertSame;
<<<<<<< HEAD
import static org.junit.jupiter.api.Assertions.assertThrows;
=======
import static org.junit.jupiter.api.Assertions.assertTrue;
import static org.junit.jupiter.api.Assertions.fail;
>>>>>>> 6c60d867
import static org.mockito.BDDMockito.given;
import static org.mockito.Mockito.mock;
import static org.mockito.Mockito.verify;

public class ForEachHandlerTest {

    @Test
    public void shouldThrowExceptionWithNullOperation() {
        // Given
        final Store store = mock(Store.class);
        final Context context = new Context(new User());
        final ForEach op = new ForEach.Builder<>()
                .operation(null)
                .input(Arrays.asList("1", "2"))
                .build();
        final ForEachHandler handler = new ForEachHandler();

        // When / Then
        final Exception exception = assertThrows(OperationException.class, () -> handler.doOperation(op, context, store));
        assertEquals("Operation cannot be null", exception.getMessage());
    }

    @Test
    public void shouldThrowExceptionWithNullInput() {
        // Given
        final Store store = mock(Store.class);
        final Context context = new Context(new User());
        final ForEach op = new ForEach.Builder<>()
                .operation(new GetElements())
                .build();
        final ForEachHandler handler = new ForEachHandler();

        // When / Then
        final Exception exception = assertThrows(OperationException.class, () -> handler.doOperation(op, context, store));
        assertEquals("Inputs cannot be null", exception.getMessage());
    }

    @Test
    public void shouldExecuteAndReturnExpected() throws OperationException {
        // Given
        final Store store = mock(Store.class);
        final Context context = new Context(new User());

        final InputOutput op = mock(InputOutput.class);
        final InputOutput opClone = mock(InputOutput.class);
        given(op.shallowClone()).willReturn(opClone);

        final Object input = mock(Object.class);
        final Object output = mock(Object.class);

        final ForEach forEach = new ForEach.Builder<>()
                .input(input)
                .operation(op)
                .build();

        final ForEachHandler handler = new ForEachHandler();

        given(store.execute(opClone, context)).willReturn(output);

        // When
        final List<Object> result = (List<Object>) handler.doOperation(forEach, context, store);

        // Then
        verify(opClone).setInput(input);
        assertEquals(1, result.size());
        assertSame(output, result.get(0));
    }
}<|MERGE_RESOLUTION|>--- conflicted
+++ resolved
@@ -31,12 +31,8 @@
 
 import static org.junit.jupiter.api.Assertions.assertEquals;
 import static org.junit.jupiter.api.Assertions.assertSame;
-<<<<<<< HEAD
-import static org.junit.jupiter.api.Assertions.assertThrows;
-=======
 import static org.junit.jupiter.api.Assertions.assertTrue;
 import static org.junit.jupiter.api.Assertions.fail;
->>>>>>> 6c60d867
 import static org.mockito.BDDMockito.given;
 import static org.mockito.Mockito.mock;
 import static org.mockito.Mockito.verify;
@@ -55,8 +51,12 @@
         final ForEachHandler handler = new ForEachHandler();
 
         // When / Then
-        final Exception exception = assertThrows(OperationException.class, () -> handler.doOperation(op, context, store));
-        assertEquals("Operation cannot be null", exception.getMessage());
+        try {
+            handler.doOperation(op, context, store);
+            fail("Exception expected");
+        } catch (final OperationException e) {
+            assertTrue(e.getMessage().contains("Operation cannot be null"));
+        }
     }
 
     @Test
@@ -70,8 +70,12 @@
         final ForEachHandler handler = new ForEachHandler();
 
         // When / Then
-        final Exception exception = assertThrows(OperationException.class, () -> handler.doOperation(op, context, store));
-        assertEquals("Inputs cannot be null", exception.getMessage());
+        try {
+            handler.doOperation(op, context, store);
+            fail("Exception expected");
+        } catch (final OperationException e) {
+            assertTrue(e.getMessage().contains("Inputs cannot be null"));
+        }
     }
 
     @Test
