/*
 * Copyright 2016 Crown Copyright
 *
 * Licensed under the Apache License, Version 2.0 (the "License");
 * you may not use this file except in compliance with the License.
 * You may obtain a copy of the License at
 *
 *     http://www.apache.org/licenses/LICENSE-2.0
 *
 * Unless required by applicable law or agreed to in writing, software
 * distributed under the License is distributed on an "AS IS" BASIS,
 * WITHOUT WARRANTIES OR CONDITIONS OF ANY KIND, either express or implied.
 * See the License for the specific language governing permissions and
 * limitations under the License.
 */
package gaffer.example.operation;

import gaffer.commonutil.iterable.CloseableIterable;
import gaffer.data.element.function.ElementFilter;
import gaffer.data.elementdefinition.view.View;
import gaffer.data.elementdefinition.view.ViewElementDefinition;
import gaffer.function.simple.filter.IsMoreThan;
import gaffer.operation.GetOperation.IncludeIncomingOutgoingType;
import gaffer.operation.data.EntitySeed;
import gaffer.operation.impl.get.GetAdjacentEntitySeeds;

public class GetAdjacentEntitySeedsExample extends OperationExample {
    public static void main(final String[] args) {
        new GetAdjacentEntitySeedsExample().run();
    }

    public GetAdjacentEntitySeedsExample() {
        super(GetAdjacentEntitySeeds.class);
    }

    public void runExamples() {
        getAdjacentEntitySeedsFromVertex2();
        getAdjacentEntitySeedsAlongOutboundEdgesFromVertex2();
        getAdjacentEntitySeedsAlongOutboundEdgesFromVertex2WithCountGreaterThan1();
    }

<<<<<<< HEAD
    public Iterable<EntitySeed> getAdjacentEntitySeedsFromVertex2() {
=======
    public CloseableIterable<EntitySeed> getAdjacentEntitySeedsFromVertex2(final Graph graph) throws OperationException {
>>>>>>> 1c7cd796
        final String opJava = "new GetAdjacentEntitySeeds.Builder()\n"
                + "                .addSeed(new EntitySeed(2))\n"
                + "                .build();";
        return runExample(new GetAdjacentEntitySeeds.Builder()
                .addSeed(new EntitySeed(2))
                .build(), opJava);
    }

<<<<<<< HEAD
    public Iterable<EntitySeed> getAdjacentEntitySeedsAlongOutboundEdgesFromVertex2() {
=======
    public CloseableIterable<EntitySeed> getAdjacentEntitySeedsAlongOutboundEdgesFromVertex2(final Graph graph) throws OperationException {
>>>>>>> 1c7cd796
        final String opJava = "new GetAdjacentEntitySeeds.Builder()\n"
                + "                .addSeed(new EntitySeed(2))\n"
                + "                .inOutType(IncludeIncomingOutgoingType.OUTGOING)\n"
                + "                .build();";
        return runExample(new GetAdjacentEntitySeeds.Builder()
                .addSeed(new EntitySeed(2))
                .inOutType(IncludeIncomingOutgoingType.OUTGOING)
                .build(), opJava);
    }

<<<<<<< HEAD
    public Iterable<EntitySeed> getAdjacentEntitySeedsAlongOutboundEdgesFromVertex2WithCountGreaterThan1() {
=======
    public CloseableIterable<EntitySeed> getAdjacentEntitySeedsAlongOutboundEdgesFromVertex2WithCountGreaterThan1(final Graph graph) throws OperationException {
>>>>>>> 1c7cd796
        final String opJava = "new GetAdjacentEntitySeeds.Builder()\n"
                + "                .addSeed(new EntitySeed(2))\n"
                + "                .inOutType(IncludeIncomingOutgoingType.OUTGOING)\n"
                + "                .view(new View.Builder()\n"
                + "                        .entity(\"entity\", new ViewElementDefinition.Builder()\n"
                + "                                .filter(new ElementFilter.Builder()\n"
                + "                                        .select(\"count\")\n"
                + "                                        .execute(new IsMoreThan(1))\n"
                + "                                        .build())\n"
                + "                                .build())\n"
                + "                        .edge(\"edge\", new ViewElementDefinition.Builder()\n"
                + "                                .filter(new ElementFilter.Builder()\n"
                + "                                        .select(\"count\")\n"
                + "                                        .execute(new IsMoreThan(1))\n"
                + "                                        .build())\n"
                + "                                .build())\n"
                + "                        .build())\n"
                + "                .build();";
        return runExample(new GetAdjacentEntitySeeds.Builder()
                .addSeed(new EntitySeed(2))
                .inOutType(IncludeIncomingOutgoingType.OUTGOING)
                .view(new View.Builder()
                        .entity("entity", new ViewElementDefinition.Builder()
                                .filter(new ElementFilter.Builder()
                                        .select("count")
                                        .execute(new IsMoreThan(1))
                                        .build())
                                .build())
                        .edge("edge", new ViewElementDefinition.Builder()
                                .filter(new ElementFilter.Builder()
                                        .select("count")
                                        .execute(new IsMoreThan(1))
                                        .build())
                                .build())
                        .build())
                .build(), opJava);
    }
}<|MERGE_RESOLUTION|>--- conflicted
+++ resolved
@@ -39,11 +39,7 @@
         getAdjacentEntitySeedsAlongOutboundEdgesFromVertex2WithCountGreaterThan1();
     }
 
-<<<<<<< HEAD
-    public Iterable<EntitySeed> getAdjacentEntitySeedsFromVertex2() {
-=======
-    public CloseableIterable<EntitySeed> getAdjacentEntitySeedsFromVertex2(final Graph graph) throws OperationException {
->>>>>>> 1c7cd796
+    public CloseableIterable<EntitySeed> getAdjacentEntitySeedsFromVertex2() {
         final String opJava = "new GetAdjacentEntitySeeds.Builder()\n"
                 + "                .addSeed(new EntitySeed(2))\n"
                 + "                .build();";
@@ -52,11 +48,7 @@
                 .build(), opJava);
     }
 
-<<<<<<< HEAD
-    public Iterable<EntitySeed> getAdjacentEntitySeedsAlongOutboundEdgesFromVertex2() {
-=======
-    public CloseableIterable<EntitySeed> getAdjacentEntitySeedsAlongOutboundEdgesFromVertex2(final Graph graph) throws OperationException {
->>>>>>> 1c7cd796
+    public CloseableIterable<EntitySeed> getAdjacentEntitySeedsAlongOutboundEdgesFromVertex2() {
         final String opJava = "new GetAdjacentEntitySeeds.Builder()\n"
                 + "                .addSeed(new EntitySeed(2))\n"
                 + "                .inOutType(IncludeIncomingOutgoingType.OUTGOING)\n"
@@ -67,11 +59,7 @@
                 .build(), opJava);
     }
 
-<<<<<<< HEAD
-    public Iterable<EntitySeed> getAdjacentEntitySeedsAlongOutboundEdgesFromVertex2WithCountGreaterThan1() {
-=======
-    public CloseableIterable<EntitySeed> getAdjacentEntitySeedsAlongOutboundEdgesFromVertex2WithCountGreaterThan1(final Graph graph) throws OperationException {
->>>>>>> 1c7cd796
+    public CloseableIterable<EntitySeed> getAdjacentEntitySeedsAlongOutboundEdgesFromVertex2WithCountGreaterThan1() {
         final String opJava = "new GetAdjacentEntitySeeds.Builder()\n"
                 + "                .addSeed(new EntitySeed(2))\n"
                 + "                .inOutType(IncludeIncomingOutgoingType.OUTGOING)\n"
