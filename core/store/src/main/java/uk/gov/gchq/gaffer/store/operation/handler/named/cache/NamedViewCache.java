/*
 * Copyright 2017-2020 Crown Copyright
 *
 * Licensed under the Apache License, Version 2.0 (the "License");
 * you may not use this file except in compliance with the License.
 * You may obtain a copy of the License at
 *
 *     http://www.apache.org/licenses/LICENSE-2.0
 *
 * Unless required by applicable law or agreed to in writing, software
 * distributed under the License is distributed on an "AS IS" BASIS,
 * WITHOUT WARRANTIES OR CONDITIONS OF ANY KIND, either express or implied.
 * See the License for the specific language governing permissions and
 * limitations under the License.
 */

package uk.gov.gchq.gaffer.store.operation.handler.named.cache;

import uk.gov.gchq.gaffer.cache.CacheServiceLoader;
import uk.gov.gchq.gaffer.cache.exception.CacheOperationException;

import uk.gov.gchq.gaffer.data.elementdefinition.view.NamedViewDetail;
import uk.gov.gchq.gaffer.named.operation.cache.exception.CacheOperationFailedException;
import uk.gov.gchq.gaffer.user.User;

import java.util.HashSet;
import java.util.Objects;
import java.util.Set;

/**
 * Wrapper around the {@link CacheServiceLoader} to provide an interface for handling
 * the {@link uk.gov.gchq.gaffer.data.elementdefinition.view.NamedView}s for a Gaffer graph.
 */
public class NamedViewCache {

    private static final String CACHE_NAME = "NamedView";

    /**
     * Adds the supplied {@link uk.gov.gchq.gaffer.data.elementdefinition.view.NamedViewDetail} to the cache. If the overwrite flag is set to false, and
     * the {@link uk.gov.gchq.gaffer.data.elementdefinition.view.NamedViewDetail} already exists,
     * the Exception thrown will include an overwrite message. Otherwise, the {@link uk.gov.gchq.gaffer.data.elementdefinition.view.NamedViewDetail} with
     * the same name will simply be overwritten.
     * If it turns out the user is overwriting a non-existent {@link uk.gov.gchq.gaffer.data.elementdefinition.view.NamedViewDetail}, then the
     * {@link uk.gov.gchq.gaffer.data.elementdefinition.view.NamedViewDetail} will be added normally.
     *
     * @param namedViewDetail The {@link uk.gov.gchq.gaffer.data.elementdefinition.view.NamedViewDetail} to store
     * @param overwrite       Flag relating to whether the user is adding (false) or updating/overwriting (true).
     * @throws CacheOperationFailedException if the add operation fails.
     */
    public void addNamedView(final NamedViewDetail namedViewDetail, final boolean overwrite)
            throws CacheOperationFailedException {
        add(namedViewDetail, overwrite, null, null);
    }

    /**
     * Adds the supplied {@link uk.gov.gchq.gaffer.data.elementdefinition.view.NamedViewDetail} to the cache. If the overwrite flag is set to false, and
     * the {@link uk.gov.gchq.gaffer.data.elementdefinition.view.NamedViewDetail} already exists,
     * the Exception thrown will include an overwrite message. Otherwise, the {@link uk.gov.gchq.gaffer.data.elementdefinition.view.NamedViewDetail} with
     * the same name will simply be overwritten.
     * If it turns out the user is overwriting a non-existent {@link uk.gov.gchq.gaffer.data.elementdefinition.view.NamedViewDetail}, then the
     * {@link uk.gov.gchq.gaffer.data.elementdefinition.view.NamedViewDetail} will be added normally.
     *
     * @param namedViewDetail The {@link uk.gov.gchq.gaffer.data.elementdefinition.view.NamedViewDetail} to store
     * @param overwrite       Flag relating to whether the user is adding (false) or updating/overwriting (true).
     * @param user            The user making the request.
     * @param adminAuth       The admin auth supplied for permissions.
     * @throws CacheOperationFailedException if the add operation fails.
     */
    public void addNamedView(final NamedViewDetail namedViewDetail, final boolean overwrite, final User user, final String adminAuth)
            throws CacheOperationFailedException {
        add(namedViewDetail, overwrite, user, adminAuth);
    }

    /**
     * Removes the specified {@link NamedViewDetail} from the cache.
     *
<<<<<<< HEAD
     * @param name {@link NamedViewDetail} name to delete
     * @param user A {@link User} object that can optionally be used for checking permissions
=======
     * @param name      {@link NamedViewDetail} name to delete
     * @param user      A {@link User} object that can optionally be used for checking permissions
>>>>>>> dea51ea3
     * @throws CacheOperationFailedException Thrown when the NamedViewDetail doesn't exist or the User doesn't have
     *                                       write permission on the NamedViewDetail
     */
    public void deleteNamedView(final String name, final User user) throws CacheOperationFailedException {
        deleteNamedView(name, user, null);
    }

    /**
     * Removes the specified {@link NamedViewDetail} from the cache.
     *
     * @param name      {@link NamedViewDetail} name to delete
     * @param user      A {@link User} object that can optionally be used for checking permissions
     * @param adminAuth The admin auth supplied for permissions.
     * @throws CacheOperationFailedException Thrown when the NamedViewDetail doesn't exist or the User doesn't have
     *                                       write permission on the NamedViewDetail
     */
    public void deleteNamedView(final String name, final User user, final String adminAuth)
            throws CacheOperationFailedException {
        remove(name, user, adminAuth);
    }

    /**
     * Gets the specified {@link uk.gov.gchq.gaffer.data.elementdefinition.view.NamedViewDetail} from the cache.
     *
     * @param name {@link uk.gov.gchq.gaffer.data.elementdefinition.view.NamedViewDetail} name to get
     * @param user {@link uk.gov.gchq.gaffer.user.User} user requesting view
     * @return namedView {@link uk.gov.gchq.gaffer.data.elementdefinition.view.NamedViewDetail} of specified name
     * @throws CacheOperationFailedException if the get operation fails
     */
    public NamedViewDetail getNamedView(final String name, final User user) throws CacheOperationFailedException {
        return getNamedView(name, user, null);
    }

    /**
     * Gets the specified {@link uk.gov.gchq.gaffer.data.elementdefinition.view.NamedViewDetail} from the cache.
     *
     * @param name      {@link uk.gov.gchq.gaffer.data.elementdefinition.view.NamedViewDetail} name to get
     * @param user      {@link uk.gov.gchq.gaffer.user.User} user requesting view
     * @param adminAuth admin auths
     * @return namedView {@link uk.gov.gchq.gaffer.data.elementdefinition.view.NamedViewDetail} of specified name
     * @throws CacheOperationFailedException if the get operation fails
     */
    public NamedViewDetail getNamedView(final String name, final User user, final String adminAuth)
            throws CacheOperationFailedException {
        if (Objects.nonNull(name)) {
            final NamedViewDetail namedViewDetail = getFromCache(name);
            if (namedViewDetail.hasReadAccess(user, adminAuth)) {
                return namedViewDetail;
            } else {
                throw new CacheOperationFailedException(String.format("User: %s does not have read access to %s", user, name));
            }
        } else {
            throw new CacheOperationFailedException("NamedView name cannot be null");
        }
    }

    /***
     * Gets all the {@link uk.gov.gchq.gaffer.data.elementdefinition.view.NamedViewDetail}s from the cache for a user.
     *
     * @param user {@link uk.gov.gchq.gaffer.user.User} user requesting views
     * @return a {@link Iterable} containing all of the {@link uk.gov.gchq.gaffer.data.elementdefinition.view.NamedViewDetail}s in the cache
     * @throws CacheOperationFailedException if the get operation fails
     */
    public Iterable<NamedViewDetail> getAllNamedViews(final User user) throws CacheOperationFailedException {
        return getAllNamedViews(user, null);
    }

    /***
     * Gets all the {@link uk.gov.gchq.gaffer.data.elementdefinition.view.NamedViewDetail}s from the cache for a user.
     *
     * @param user      {@link uk.gov.gchq.gaffer.user.User} user requesting views
     * @param adminAuth admin auths
     * @return a {@link Iterable} containing all of the {@link uk.gov.gchq.gaffer.data.elementdefinition.view.NamedViewDetail}s in the cache
     * @throws CacheOperationFailedException if the get operation fails
     */
    public Iterable<NamedViewDetail> getAllNamedViews(final User user, final String adminAuth)
            throws CacheOperationFailedException {
        final Set<String> keys = CacheServiceLoader.getService().getAllKeysFromCache(CACHE_NAME);
        final Set<NamedViewDetail> views = new HashSet<>();
        for (final String key : keys) {
            try {
                final NamedViewDetail namedViewDetail = getFromCache(key);
                if (namedViewDetail.hasReadAccess(user, adminAuth)) {
                    views.add(namedViewDetail);
                }
            } catch (final CacheOperationFailedException e) {
                throw e;
            }
        }
        return views;
    }

    /**
     * Clear the {@code NamedViewCache}.
     *
     * @throws CacheOperationFailedException if there was an error clearing the cache
     */
    public void clearCache() throws CacheOperationFailedException {
        try {
            CacheServiceLoader.getService().clearCache(CACHE_NAME);
        } catch (final CacheOperationException e) {
            throw new CacheOperationFailedException("Failed to clear cache", e);
        }
    }

    /**
     * Delete the specified {@link uk.gov.gchq.gaffer.data.elementdefinition.view.NamedViewDetail} from the cache.
     *
     * @param name the name of the {@link uk.gov.gchq.gaffer.data.elementdefinition.view.NamedViewDetail} to delete
     * @throws CacheOperationFailedException if the remove operation fails
     */
    public void deleteFromCache(final String name) throws CacheOperationFailedException {
        CacheServiceLoader.getService().removeFromCache(CACHE_NAME, name);

        if (Objects.nonNull(CacheServiceLoader.getService().getFromCache(CACHE_NAME, name))) {
            throw new CacheOperationFailedException(String.format("Failed to remove %s from cache", name));
        }
    }

    /**
     * Add the specified {@link uk.gov.gchq.gaffer.data.elementdefinition.view.NamedViewDetail} to the cache
     *
     * @param namedView the {@link uk.gov.gchq.gaffer.data.elementdefinition.view.NamedViewDetail} to add to the cache
     * @param overwrite if true, overwrite any existing entry which matches the {@link uk.gov.gchq.gaffer.data.elementdefinition.view.NamedViewDetail}
     *                  name
     * @throws CacheOperationFailedException if the add operation fails
     */
    public void addToCache(final NamedViewDetail namedView, final boolean overwrite)
            throws CacheOperationFailedException {
        try {
            if (overwrite) {
                CacheServiceLoader.getService().putInCache(CACHE_NAME, namedView.getName(), namedView);
            } else {
                CacheServiceLoader.getService().putSafeInCache(CACHE_NAME, namedView.getName(), namedView);
            }
        } catch (final CacheOperationException e) {
            throw new CacheOperationFailedException(e);
        }
    }

    /**
     * Get the {@link uk.gov.gchq.gaffer.data.elementdefinition.view.NamedViewDetail} related to the specified name from cache
     *
     * @param name the name of the {@link uk.gov.gchq.gaffer.data.elementdefinition.view.NamedViewDetail} to return
     * @return the {@link uk.gov.gchq.gaffer.data.elementdefinition.view.NamedViewDetail}
     * @throws CacheOperationFailedException if the get operation fails, or the name does not exist in cache
     */
    public NamedViewDetail getFromCache(final String name) throws CacheOperationFailedException {
        if (null != name) {
            final NamedViewDetail namedViewFromCache = CacheServiceLoader.getService().getFromCache(CACHE_NAME, name);
            if (null != namedViewFromCache) {
                return namedViewFromCache;
            } else {
                throw new CacheOperationFailedException(String.format("No NamedView with the name %s exists in the cache", name));
            }
        } else {
            throw new IllegalArgumentException("NamedView name cannot be null");
        }
    }

    private void add(final NamedViewDetail namedViewDetail, final boolean overwrite, final User user,
                     final String adminAuth)
            throws CacheOperationFailedException {
        if (Objects.nonNull(namedViewDetail.getName())) {
            namedViewDetail.getName();
        } else {
            throw new CacheOperationFailedException("NamedView name cannot be null");
        }

        if (!overwrite) {
            addToCache(namedViewDetail, false);
            return;
        }

        NamedViewDetail existing;

        try {
            existing = getFromCache(namedViewDetail.getName());
        } catch (final CacheOperationFailedException e) { // if there is no existing NamedView add one
            addToCache(namedViewDetail, false);
            return;
        }
        if (Objects.nonNull(user)) {
            if (existing.hasWriteAccess(user, adminAuth)) {
                addToCache(namedViewDetail, true);
            } else {
                throw new CacheOperationFailedException(String.format("User %s does not have permission to overwrite", user.getUserId()));
            }
        }
        addToCache(namedViewDetail, true);
    }

    private void remove(final String name, final User user, final String adminAuth)
            throws CacheOperationFailedException {
        if (Objects.isNull(name)) {
            throw new IllegalArgumentException("NamedView name cannot be null");
        }
        NamedViewDetail existing;
        try {
            existing = getFromCache(name);
        } catch (final CacheOperationFailedException e) {
            return;
        }
        if (Objects.nonNull(user)) {
            if (existing.hasWriteAccess(user, adminAuth)) {
                deleteFromCache(name);
            } else {
                throw new CacheOperationFailedException(String.format("User %s does not have permission to delete named view: %s", user, name));
            }
        }
        deleteFromCache(name);
    }
}<|MERGE_RESOLUTION|>--- conflicted
+++ resolved
@@ -74,13 +74,8 @@
     /**
      * Removes the specified {@link NamedViewDetail} from the cache.
      *
-<<<<<<< HEAD
-     * @param name {@link NamedViewDetail} name to delete
-     * @param user A {@link User} object that can optionally be used for checking permissions
-=======
      * @param name      {@link NamedViewDetail} name to delete
      * @param user      A {@link User} object that can optionally be used for checking permissions
->>>>>>> dea51ea3
      * @throws CacheOperationFailedException Thrown when the NamedViewDetail doesn't exist or the User doesn't have
      *                                       write permission on the NamedViewDetail
      */
