/*
 * Copyright 2016-2023 Crown Copyright
 *
 * Licensed under the Apache License, Version 2.0 (the "License");
 * you may not use this file except in compliance with the License.
 * You may obtain a copy of the License at
 *
 *     http://www.apache.org/licenses/LICENSE-2.0
 *
 * Unless required by applicable law or agreed to in writing, software
 * distributed under the License is distributed on an "AS IS" BASIS,
 * WITHOUT WARRANTIES OR CONDITIONS OF ANY KIND, either express or implied.
 * See the License for the specific language governing permissions and
 * limitations under the License.
 */

package uk.gov.gchq.gaffer.tinkerpop;

import org.apache.tinkerpop.gremlin.structure.Direction;
import org.apache.tinkerpop.gremlin.structure.Edge;
import org.apache.tinkerpop.gremlin.structure.Graph;
import org.apache.tinkerpop.gremlin.structure.Vertex;
import org.apache.tinkerpop.gremlin.structure.VertexProperty;
import org.apache.tinkerpop.gremlin.structure.util.ElementHelper;
import org.apache.tinkerpop.gremlin.structure.util.StringFactory;
import org.apache.tinkerpop.gremlin.util.iterator.IteratorUtils;
import org.slf4j.Logger;
import org.slf4j.LoggerFactory;

import uk.gov.gchq.gaffer.data.elementdefinition.view.View;

import java.util.ArrayList;
import java.util.Collections;
import java.util.HashMap;
import java.util.Iterator;
import java.util.List;
import java.util.Map;
import java.util.Optional;
import java.util.Set;
import java.util.stream.Collectors;
import java.util.stream.StreamSupport;

/**
 * A <code>GafferPopEdge</code> is an {@link GafferPopElement} and {@link Vertex}.
 */
public class GafferPopVertex extends GafferPopElement implements Vertex {
    private static final Logger LOGGER = LoggerFactory.getLogger(GafferPopVertex.class);

    private Map<String, List<VertexProperty>> properties;

    public GafferPopVertex(final String label, final Object id, final GafferPopGraph graph) {
        super(label, id, graph);
    }

    @Override
    public <V> VertexProperty<V> property(final String key) {
        if (properties != null && properties.containsKey(key)) {
            final List<VertexProperty> list = properties.get(key);
            if (list.size() > 1) {
                throw Vertex.Exceptions.multiplePropertiesExistForProvidedKey(key);
            } else {
                return list.get(0);
            }
        } else {
            return VertexProperty.<V>empty();
        }
    }

    @Override
    public <V> VertexProperty<V> property(final VertexProperty.Cardinality cardinality, final String key, final V value, final Object... keyValues) {
        if (isReadOnly()) {
            throw new UnsupportedOperationException("Updates are not supported, Vertex is readonly");
        }
        // Attach the property to this vertex before updating and re adding to the graph
        VertexProperty<V> vertexProperty = propertyWithoutUpdate(cardinality, key, value, keyValues);
<<<<<<< HEAD
        LOGGER.warn("Updating Vertex properties via aggregation");

        // Re add to do a update via aggregation
        this.graph().addVertex(this);
=======
        LOGGER.info("Updating Vertex properties via aggregation");

        // Re add to do a update via aggregation
        graph().addVertex(this);
>>>>>>> 686cd243
        return vertexProperty;
    }

    @Override
    public <V> Iterator<VertexProperty<V>> properties(final String... propertyKeys) {
        if (properties == null) {
            return Collections.emptyIterator();
        }
        if (propertyKeys.length == 1) {
            final List<VertexProperty> props = properties.getOrDefault(propertyKeys[0], Collections.emptyList());
            if (props.size() == 1) {
                return IteratorUtils.of(props.get(0));
            } else if (props.isEmpty()) {
                return Collections.emptyIterator();
            } else {
                return (Iterator) new ArrayList<>(props).iterator();
            }
        } else {
            return (Iterator) properties.entrySet()
                    .stream()
                    .filter(entry -> ElementHelper.keyExists(entry.getKey(), propertyKeys))
                    .flatMap(entry -> entry.getValue().stream())
                    .collect(Collectors.toList())
                    .iterator();
        }
    }

    /**
     * Updates the properties attached to this Vertex but without modifying the
     * underlying graph.
     *
     * This method is largely a helper for generating GafferPopVertex objects
     * from Gaffer Entities returned from the graph. In this situation we want
     * to be able to create a representative Vertex but without modifying the
     * one stored in the graph.
     *
     * @param <V> Value type
     * @param cardinality The cardinality
     * @param key The property key
     * @param value The property value
     * @param keyValues Additional key value pairs
     * @return The VertexProperty
     */
    public <V> VertexProperty<V> propertyWithoutUpdate(final VertexProperty.Cardinality cardinality, final String key, final V value, final Object... keyValues) {
        // Validate the property to be added
        ElementHelper.legalPropertyKeyValueArray(keyValues);
        ElementHelper.validateProperty(key, value);
        final Optional<VertexProperty<V>> optionalVertexProperty = ElementHelper.stageVertexProperty(this, cardinality, key, value, keyValues);
        if (optionalVertexProperty.isPresent()) {
            return optionalVertexProperty.get();
        }

        final VertexProperty<V> vertexProperty = new GafferPopVertexProperty<>(this, key, value);

<<<<<<< HEAD
        if (null == this.properties) {
            this.properties = new HashMap<>();
        }

        final List<VertexProperty> list = this.properties.getOrDefault(key, new ArrayList<>());
        list.add(vertexProperty);
        this.properties.put(key, list);
=======
        if (null == properties) {
            properties = new HashMap<>();
        }

        final List<VertexProperty> list = properties.getOrDefault(key, new ArrayList<>());
        list.add(vertexProperty);
        properties.put(key, list);
>>>>>>> 686cd243
        ElementHelper.attachProperties(vertexProperty, keyValues);

        return vertexProperty;
    }

    @Override
    public Edge addEdge(final String label, final Vertex vertex, final Object... keyValues) {
        if (null == vertex) {
            throw Graph.Exceptions.argumentCanNotBeNull("vertex");
        }

        final GafferPopEdge edge = new GafferPopEdge(label, id, vertex.id(), graph());
        ElementHelper.attachProperties(edge, keyValues);
        graph().addEdge(edge);

        // Check if read only elements
        if (!graph().configuration().containsKey(GafferPopGraph.NOT_READ_ONLY_ELEMENTS)) {
            edge.setReadOnly();
        }

        return edge;
    }

    @Override
    public Iterator<Edge> edges(final Direction direction, final String... edgeLabels) {
        // Get edges from the graph then filter direction
        Iterable<Edge> allEdges = () -> graph().edges(id, edgeLabels);
        return StreamSupport.stream(allEdges.spliterator(), false)
            .filter(e -> {
                // Get all vertexes the edge has in the desired direction see if this vertex is one of them
                Iterable<Vertex> edgeVertexes = () -> e.vertices(direction);
                return StreamSupport.stream(edgeVertexes.spliterator(), false)
                    .anyMatch(v -> ElementHelper.areEqual(v, this));
            })
            .iterator();
    }

    public Iterator<Edge> edges(final Direction direction, final View view) {
        return graph().edgesWithView(id, direction, view);
    }

    @Override
    public Iterator<Vertex> vertices(final Direction direction, final String... edgeLabels) {
        return graph().adjVertices(id, direction, edgeLabels);
    }

    public Iterator<Vertex> vertices(final Direction direction, final View view) {
        return graph().adjVerticesWithView(id, direction, view);
    }

    @Override
    public Set<String> keys() {
        if (properties == null) {
            return Collections.emptySet();
        }
        return properties.keySet();
    }

    @Override
    public void remove() {
        // Gaffer does not support deleting elements
        throw Vertex.Exceptions.vertexRemovalNotSupported();
    }

    @Override
    public void remove() {
        throw Vertex.Exceptions.vertexRemovalNotSupported();
    }

    @Override
    public String toString() {
        return StringFactory.vertexString(this);
    }
}<|MERGE_RESOLUTION|>--- conflicted
+++ resolved
@@ -73,17 +73,10 @@
         }
         // Attach the property to this vertex before updating and re adding to the graph
         VertexProperty<V> vertexProperty = propertyWithoutUpdate(cardinality, key, value, keyValues);
-<<<<<<< HEAD
-        LOGGER.warn("Updating Vertex properties via aggregation");
-
-        // Re add to do a update via aggregation
-        this.graph().addVertex(this);
-=======
         LOGGER.info("Updating Vertex properties via aggregation");
 
         // Re add to do a update via aggregation
         graph().addVertex(this);
->>>>>>> 686cd243
         return vertexProperty;
     }
 
@@ -138,15 +131,6 @@
 
         final VertexProperty<V> vertexProperty = new GafferPopVertexProperty<>(this, key, value);
 
-<<<<<<< HEAD
-        if (null == this.properties) {
-            this.properties = new HashMap<>();
-        }
-
-        final List<VertexProperty> list = this.properties.getOrDefault(key, new ArrayList<>());
-        list.add(vertexProperty);
-        this.properties.put(key, list);
-=======
         if (null == properties) {
             properties = new HashMap<>();
         }
@@ -154,7 +138,6 @@
         final List<VertexProperty> list = properties.getOrDefault(key, new ArrayList<>());
         list.add(vertexProperty);
         properties.put(key, list);
->>>>>>> 686cd243
         ElementHelper.attachProperties(vertexProperty, keyValues);
 
         return vertexProperty;
@@ -220,11 +203,6 @@
     }
 
     @Override
-    public void remove() {
-        throw Vertex.Exceptions.vertexRemovalNotSupported();
-    }
-
-    @Override
     public String toString() {
         return StringFactory.vertexString(this);
     }
