/*
 * Copyright 2017-2020 Crown Copyright
 *
 * Licensed under the Apache License, Version 2.0 (the "License");
 * you may not use this file except in compliance with the License.
 * You may obtain a copy of the License at
 *
 *     http://www.apache.org/licenses/LICENSE-2.0
 *
 * Unless required by applicable law or agreed to in writing, software
 * distributed under the License is distributed on an "AS IS" BASIS,
 * WITHOUT WARRANTIES OR CONDITIONS OF ANY KIND, either express or implied.
 * See the License for the specific language governing permissions and
 * limitations under the License.
 */

package uk.gov.gchq.gaffer.store.operation.handler.output;

import org.junit.jupiter.api.Test;

import uk.gov.gchq.gaffer.commonutil.iterable.WrappedCloseableIterable;
import uk.gov.gchq.gaffer.operation.OperationException;
import uk.gov.gchq.gaffer.operation.impl.output.ToStream;
import uk.gov.gchq.gaffer.store.Context;

import java.util.Arrays;
import java.util.List;
import java.util.stream.Collectors;
import java.util.stream.Stream;

<<<<<<< HEAD
import static org.junit.jupiter.api.Assertions.assertEquals;
import static org.junit.jupiter.api.Assertions.assertNull;
=======
import static org.hamcrest.CoreMatchers.is;
import static org.hamcrest.MatcherAssert.assertThat;
import static org.hamcrest.Matchers.nullValue;
import static org.junit.jupiter.api.Assertions.assertEquals;
>>>>>>> 6c60d867
import static org.mockito.BDDMockito.given;
import static org.mockito.Mockito.mock;

public class ToStreamHandlerTest {

    @Test
    public void shouldConvertIterableToStream() throws OperationException {
        // Given
        final List<Integer> originalList = Arrays.asList(1, 2, 3);

        final Iterable<Integer> originalResults = new WrappedCloseableIterable<>(originalList);
        final ToStreamHandler<Integer> handler = new ToStreamHandler();
        final ToStream operation = mock(ToStream.class);

        given(operation.getInput()).willReturn(originalResults);

        //When
        final Stream<Integer> stream = handler.doOperation(operation, new Context(), null);
        final List<Integer> results = stream.collect(Collectors.toList());

        //Then
        assertEquals(originalList, results);
    }

    @Test
    public void shouldHandleNullInput() throws OperationException {
        // Given
        final ToStreamHandler<Integer> handler = new ToStreamHandler();
        final ToStream operation = mock(ToStream.class);

        given(operation.getInput()).willReturn(null);

        //When
        final Stream<Integer> results = handler.doOperation(operation, new Context(), null);

        //Then
        assertNull(results);
    }
}<|MERGE_RESOLUTION|>--- conflicted
+++ resolved
@@ -28,15 +28,10 @@
 import java.util.stream.Collectors;
 import java.util.stream.Stream;
 
-<<<<<<< HEAD
-import static org.junit.jupiter.api.Assertions.assertEquals;
-import static org.junit.jupiter.api.Assertions.assertNull;
-=======
 import static org.hamcrest.CoreMatchers.is;
 import static org.hamcrest.MatcherAssert.assertThat;
 import static org.hamcrest.Matchers.nullValue;
 import static org.junit.jupiter.api.Assertions.assertEquals;
->>>>>>> 6c60d867
 import static org.mockito.BDDMockito.given;
 import static org.mockito.Mockito.mock;
 
@@ -73,6 +68,6 @@
         final Stream<Integer> results = handler.doOperation(operation, new Context(), null);
 
         //Then
-        assertNull(results);
+        assertThat(results, is(nullValue()));
     }
 }