/*
 * Copyright 2016-2018 Crown Copyright
 *
 * Licensed under the Apache License, Version 2.0 (the "License");
 * you may not use this file except in compliance with the License.
 * You may obtain a copy of the License at
 *
 *     http://www.apache.org/licenses/LICENSE-2.0
 *
 * Unless required by applicable law or agreed to in writing, software
 * distributed under the License is distributed on an "AS IS" BASIS,
 * WITHOUT WARRANTIES OR CONDITIONS OF ANY KIND, either express or implied.
 * See the License for the specific language governing permissions and
 * limitations under the License.
 */

package uk.gov.gchq.gaffer.data.elementdefinition.view;

import com.fasterxml.jackson.annotation.JsonGetter;
import com.fasterxml.jackson.annotation.JsonIgnore;
import com.fasterxml.jackson.annotation.JsonInclude;
<<<<<<< HEAD
import com.fasterxml.jackson.annotation.JsonInclude.Include;
=======
>>>>>>> ff0152df
import com.fasterxml.jackson.annotation.JsonPropertyOrder;
import com.fasterxml.jackson.annotation.JsonSetter;
import com.fasterxml.jackson.annotation.JsonTypeInfo;
import com.fasterxml.jackson.annotation.JsonTypeInfo.As;
import com.fasterxml.jackson.databind.annotation.JsonDeserialize;
import com.fasterxml.jackson.databind.annotation.JsonPOJOBuilder;
import edu.umd.cs.findbugs.annotations.SuppressFBWarnings;
import org.apache.commons.lang3.builder.EqualsBuilder;
import org.apache.commons.lang3.builder.HashCodeBuilder;

import uk.gov.gchq.gaffer.commonutil.CommonConstants;
import uk.gov.gchq.gaffer.commonutil.ToStringBuilder;
import uk.gov.gchq.gaffer.data.elementdefinition.ElementDefinitions;
import uk.gov.gchq.gaffer.data.elementdefinition.exception.SchemaException;
import uk.gov.gchq.koryphe.serialisation.json.JsonSimpleClassName;

import java.io.InputStream;
import java.io.UnsupportedEncodingException;
import java.nio.file.Path;
import java.util.ArrayList;
import java.util.Collection;
import java.util.Collections;
import java.util.HashMap;
import java.util.HashSet;
import java.util.LinkedHashMap;
import java.util.List;
import java.util.Map;
import java.util.Set;
import java.util.function.Function;

/**
 * The {@code View} defines the {@link uk.gov.gchq.gaffer.data.element.Element}s to be returned for an operation.
 * A view should contain {@link uk.gov.gchq.gaffer.data.element.Edge} and {@link uk.gov.gchq.gaffer.data.element.Entity} types required and
 * for each group it can optionally contain an {@link uk.gov.gchq.gaffer.data.element.function.ElementFilter} and a
 * {@link uk.gov.gchq.gaffer.data.element.function.ElementTransformer}.
 * The {@link java.util.function.Predicate}s within the ElementFilter describe the how the elements should be filtered.
 * The {@link java.util.function.Function}s within ElementTransformer allow transient properties to be created
 * from other properties and identifiers.
 * It also contains any transient properties that are created in transform functions.
 *
 * @see Builder
 * @see uk.gov.gchq.gaffer.data.elementdefinition.view.ViewElementDefinition
 * @see uk.gov.gchq.gaffer.data.element.function.ElementFilter
 * @see uk.gov.gchq.gaffer.data.element.function.ElementTransformer
 */
@JsonDeserialize(builder = View.Builder.class)
@JsonTypeInfo(use = JsonTypeInfo.Id.CLASS, include = As.EXISTING_PROPERTY, property = "class", defaultImpl = View.class)
@JsonPropertyOrder(value = {"class", "edges", "entities"}, alphabetic = true)
@JsonSimpleClassName(includeSubtypes = true)
public class View extends ElementDefinitions<ViewElementDefinition, ViewElementDefinition> implements Cloneable {
    private List<GlobalViewElementDefinition> globalElements;
    private List<GlobalViewElementDefinition> globalEntities;
    private List<GlobalViewElementDefinition> globalEdges;
<<<<<<< HEAD
    private Map<String, String> config = new HashMap<>();
=======
    @JsonInclude(JsonInclude.Include.NON_DEFAULT)
    private boolean allEntities = false;
    @JsonInclude(JsonInclude.Include.NON_DEFAULT)
    private boolean allEdges = false;
>>>>>>> ff0152df

    public View() {
        super();
    }

    public static View fromJson(final InputStream inputStream) throws SchemaException {
        return new View.Builder().json(inputStream).build();
    }

    public static View fromJson(final Path filePath) throws SchemaException {
        return new View.Builder().json(filePath).build();
    }

    public static View fromJson(final byte[] jsonBytes) throws SchemaException {
        return new View.Builder().json(jsonBytes).build();
    }

    public byte[] toCompactJson() throws SchemaException {
        return toJson(false);
    }

    @Override
    public String toString() {
        try {
            return new ToStringBuilder(this)
                    .append(new String(toJson(true), CommonConstants.UTF_8))
                    .build();
        } catch (final UnsupportedEncodingException e) {
            throw new RuntimeException(e);
        }
    }

    @Override
    public ViewElementDefinition getElement(final String group) {
        return (ViewElementDefinition) super.getElement(group);
    }

    public Set<String> getElementGroupBy(final String group) {
        ViewElementDefinition viewElementDef = (ViewElementDefinition) super.getElement(group);
        if (null == viewElementDef) {
            return null;
        }

        return viewElementDef.getGroupBy();
    }

    @JsonSetter("allEntities")
    public boolean isAllEntities() {
        return allEntities;
    }

    @JsonGetter("allEntities")
    public void setAllEntities(final boolean allEntities) {
        this.allEntities = allEntities;
    }

    @JsonSetter("allEdges")
    public boolean isAllEdges() {
        return allEdges;
    }

    @JsonGetter("allEdges")
    public void setAllEdges(final boolean allEdges) {
        this.allEdges = allEdges;
    }

    public List<GlobalViewElementDefinition> getGlobalElements() {
        return globalElements;
    }

    public List<GlobalViewElementDefinition> getGlobalEntities() {
        return globalEntities;
    }

    public List<GlobalViewElementDefinition> getGlobalEdges() {
        return globalEdges;
    }

    public boolean hasPreAggregationFilters() {
        return hasFilters(ViewElementDefinition::hasPreAggregationFilters);
    }

    public boolean hasPostAggregationFilters() {
        return hasFilters(ViewElementDefinition::hasPostAggregationFilters);
    }

    public boolean hasPostTransformFilters() {
        return hasFilters(ViewElementDefinition::hasPostTransformFilters);
    }

    public boolean hasEntityFilters() {
        return hasEntityFilters(ViewElementDefinition::hasPostAggregationFilters)
                || hasEntityFilters(ViewElementDefinition::hasPostTransformFilters)
                || hasEntityFilters(ViewElementDefinition::hasPreAggregationFilters);
    }

    public boolean hasEdgeFilters() {
        return hasEdgeFilters(ViewElementDefinition::hasPostAggregationFilters)
                || hasEdgeFilters(ViewElementDefinition::hasPostTransformFilters)
                || hasEdgeFilters(ViewElementDefinition::hasPreAggregationFilters);
    }

    @SuppressWarnings("CloneDoesntCallSuperClone")
    @SuppressFBWarnings(value = "CN_IDIOM_NO_SUPER_CALL", justification = "Only inherits from Object")
    @Override
    public View clone() {
        return fromJson(toJson(false));
    }

    @Override
    protected void lock() {
        super.lock();
        if (null != globalElements) {
            globalElements = Collections.unmodifiableList(globalElements);
        }

        if (null != globalEntities) {
            globalEntities = Collections.unmodifiableList(globalEntities);
        }

        if (null != globalEdges) {
            globalEdges = Collections.unmodifiableList(globalEdges);
        }
    }

    /**
     * Copies all the global element definitions into the individual element definitions.
     * The global element definitions will then be set to null
     */
    public void expandGlobalDefinitions() {
        if (null != globalEntities && !globalEntities.isEmpty()) {
            setEntities(expandGlobalDefinitions(getEntities(), getEntityGroups(), globalEntities, false));
            globalEntities = null;
        }

        if (null != globalEdges && !globalEdges.isEmpty()) {
            setEdges(expandGlobalDefinitions(getEdges(), getEdgeGroups(), globalEdges, false));
            globalEdges = null;
        }

        if (null != globalElements && !globalElements.isEmpty()) {
            setEntities(expandGlobalDefinitions(getEntities(), getEntityGroups(), globalElements, true));
            setEdges(expandGlobalDefinitions(getEdges(), getEdgeGroups(), globalElements, true));
            globalElements = null;
        }
    }

    @JsonInclude(Include.NON_EMPTY)
    public Map<String, String> getConfig() {
        return this.config;
    }

    public void addConfig(final String key, final String value) {
        if (!this.config.containsKey(key)) {
            this.config.put(key, value);
        }
    }

    public String getConfig(final String key) {
        return this.config.get(key);
    }

    private Map<String, ViewElementDefinition> expandGlobalDefinitions(
            final Map<String, ViewElementDefinition> elements,
            final Set<String> groups,
            final List<GlobalViewElementDefinition> globalElements,
            final boolean skipMissingGroups) {

        final Map<String, ViewElementDefinition> newElements = new LinkedHashMap<>();
        for (final GlobalViewElementDefinition globalElement : globalElements) {
            final Set<String> globalGroups;
            if (null != globalElement.groups) {
                globalGroups = new HashSet<>(globalElement.groups);
                final boolean hasMissingGroups = globalGroups.retainAll(groups);
                if (hasMissingGroups && !skipMissingGroups) {
                    final Set<String> missingGroups = new HashSet<>(globalElement.groups);
                    missingGroups.removeAll(groups);
                    throw new IllegalArgumentException("A global element definition is invalid, these groups do not exist: " + missingGroups);
                }
            } else {
                globalGroups = groups;
            }
            for (final String group : globalGroups) {
                final ViewElementDefinition.Builder builder = new ViewElementDefinition.Builder();
                if (newElements.containsKey(group)) {
                    builder.merge(newElements.get(group));
                }
                builder.merge(globalElement.clone());
                newElements.put(group, builder.build());
            }
        }

        if (null != elements) {
            for (final Map.Entry<String, ViewElementDefinition> entry : elements.entrySet()) {
                final String group = entry.getKey();
                if (newElements.containsKey(group)) {
                    newElements.put(group, new ViewElementDefinition.Builder()
                            .merge(newElements.get(group))
                            .merge(entry.getValue())
                            .build());
                } else {
                    newElements.put(group, entry.getValue());
                }
            }
        }

        return Collections.unmodifiableMap(newElements);
    }

    private boolean hasFilters(final Function<ViewElementDefinition, Boolean> hasFilters) {
        return hasEdgeFilters(hasFilters) || hasEntityFilters(hasFilters);
    }

    private boolean hasEntityFilters(final Function<ViewElementDefinition, Boolean> hasEntityFilters) {
        for (final ViewElementDefinition value : getEntities().values()) {
            if (null != value && hasEntityFilters.apply(value)) {
                return true;
            }
        }
        return false;
    }

    private boolean hasEdgeFilters(final Function<ViewElementDefinition, Boolean> hasEdgeFilters) {
        for (final ViewElementDefinition value : getEdges().values()) {
            if (null != value && hasEdgeFilters.apply(value)) {
                return true;
            }
        }
        return false;
    }

    public boolean canMerge(final View addingView, final View srcView) {
        if (addingView instanceof View && !(srcView instanceof View)) {
            return false;
        }
        return true;
    }

    @Override
    public boolean equals(final Object obj) {
        if (this == obj) {
            return true;
        }

        if (null == obj || getClass() != obj.getClass()) {
            return false;
        }

        final View view = (View) obj;

        return new EqualsBuilder()
                .appendSuper(super.equals(view))
                .append(globalElements, view.getGlobalElements())
                .append(globalEntities, view.getGlobalEntities())
                .append(globalEdges, view.getGlobalEdges())
                .isEquals();
    }

    @Override
    public int hashCode() {
        return new HashCodeBuilder(17, 37)
                .appendSuper(super.hashCode())
                .append(globalElements)
                .append(globalEntities)
                .append(globalEdges)
                .toHashCode();
    }

    @JsonGetter("class")
    String getClassName() {
        return View.class.equals(getClass()) ? null : getClass().getName();
    }

    @JsonSetter("class")
    void setClassName(final String className) {
        // ignore the className as it will be picked up by the JsonTypeInfo annotation.
    }

    public abstract static class BaseBuilder<CHILD_CLASS extends BaseBuilder<?>> extends ElementDefinitions.BaseBuilder<View, ViewElementDefinition, ViewElementDefinition, CHILD_CLASS> {
        public BaseBuilder() {
            super(new View());
        }

        protected BaseBuilder(final View view) {
            super(view);
        }

        public CHILD_CLASS entity(final String group) {
            return entity(group, new ViewElementDefinition());
        }

        @Override
        public CHILD_CLASS entity(final String group, final ViewElementDefinition entityDef) {
            return super.entity(group, null != entityDef ? entityDef : new ViewElementDefinition());
        }

        @JsonIgnore
        public CHILD_CLASS entities(final Collection<String> groups) {
            if (null != groups) {
                for (final String group : groups) {
                    entity(group);
                }
            }

            return self();
        }

        public CHILD_CLASS allEntities(final boolean allEntites) {
            getThisView().allEntities = allEntites;
            return self();
        }

        public CHILD_CLASS edge(final String group) {
            return edge(group, new ViewElementDefinition());
        }

        @Override
        public CHILD_CLASS edge(final String group, final ViewElementDefinition edgeDef) {
            return super.edge(group, null != edgeDef ? edgeDef : new ViewElementDefinition());
        }

        public CHILD_CLASS edges(final Collection<String> groups) {
            if (null != groups) {
                for (final String group : groups) {
                    edge(group);
                }
            }

            return self();
        }

<<<<<<< HEAD
        public CHILD_CLASS config(final String key, final String value) {
            getThisView().config.put(key, value);
            return self();
        }

        @JsonSetter("config")
        public CHILD_CLASS config(final Map<String, String> config) {
            if (null != config) {
                getThisView().config.putAll(config);
            }
=======
        public CHILD_CLASS allEdges(final boolean allEdges) {
            getThisView().allEdges = allEdges;
>>>>>>> ff0152df
            return self();
        }

        public CHILD_CLASS globalElements(final GlobalViewElementDefinition... globalElements) {
            if (null != globalElements && globalElements.length > 0) {
                if (null == getThisView().globalElements) {
                    getThisView().globalElements = new ArrayList<>();
                }
                Collections.addAll(getThisView().globalElements, globalElements);
            }
            return self();
        }

        public CHILD_CLASS globalEntities(final GlobalViewElementDefinition... globalEntities) {
            if (null != globalEntities && globalEntities.length > 0) {
                if (null == getThisView().globalEntities) {
                    getThisView().globalEntities = new ArrayList<>();
                }
                Collections.addAll(getThisView().globalEntities, globalEntities);
            }
            return self();
        }

        public CHILD_CLASS globalEdges(final GlobalViewElementDefinition... globalEdges) {
            if (null != globalEdges && globalEdges.length > 0) {
                if (null == getThisView().globalEdges) {
                    getThisView().globalEdges = new ArrayList<>();
                }
                Collections.addAll(getThisView().globalEdges, globalEdges);
            }
            return self();
        }

        @JsonIgnore
        public CHILD_CLASS json(final InputStream... inputStreams) throws SchemaException {
            return json(View.class, inputStreams);
        }

        @JsonIgnore
        public CHILD_CLASS json(final Path... filePaths) throws SchemaException {
            return json(View.class, filePaths);
        }

        @JsonIgnore
        public CHILD_CLASS json(final byte[]... jsonBytes) throws SchemaException {
            return json(View.class, jsonBytes);
        }

        @Override
        @JsonIgnore
        public CHILD_CLASS merge(final View view) {
            if (null != view) {
                if (!(getThisView().canMerge(view, getThisView()) && view.canMerge(view, getThisView()))) {
                    throw new IllegalArgumentException("A " + view.getClass().getSimpleName() +
                            " cannot be merged into a " + getThisView().getClass().getSimpleName());
                }

                if (getThisView().getEntities().isEmpty()) {
                    getThisView().getEntities().putAll(view.getEntities());
                } else {
                    for (final Map.Entry<String, ViewElementDefinition> entry : view.getEntities().entrySet()) {
                        if (!getThisView().getEntities().containsKey(entry.getKey())) {
                            entity(entry.getKey(), entry.getValue());
                        } else {
                            final ViewElementDefinition mergedElementDef = new ViewElementDefinition.Builder()
                                    .merge(getThisView().getEntities().get(entry.getKey()))
                                    .merge(entry.getValue())
                                    .build();
                            getThisView().getEntities().put(entry.getKey(), mergedElementDef);
                        }
                    }
                }

                if (getThisView().getEdges().isEmpty()) {
                    getThisView().getEdges().putAll(view.getEdges());
                } else {
                    for (final Map.Entry<String, ViewElementDefinition> entry : view.getEdges().entrySet()) {
                        if (!getThisView().getEdges().containsKey(entry.getKey())) {
                            edge(entry.getKey(), entry.getValue());
                        } else {
                            final ViewElementDefinition mergedElementDef = new ViewElementDefinition.Builder()
                                    .merge(getThisView().getEdges().get(entry.getKey()))
                                    .merge(entry.getValue())
                                    .build();
                            getThisView().getEdges().put(entry.getKey(), mergedElementDef);
                        }
                    }
                }

                if (null != view.globalElements) {
                    if (null == getThisView().globalElements) {
                        getThisView().globalElements = new ArrayList<>();
                    }
                    getThisView().globalElements.addAll(view.globalElements);
                }

                if (null != view.globalEntities) {
                    if (null == getThisView().globalEntities) {
                        getThisView().globalEntities = new ArrayList<>();
                    }
                    getThisView().globalEntities.addAll(view.globalEntities);
                }

                if (null != view.globalEdges) {
                    if (null == getThisView().globalEdges) {
                        getThisView().globalEdges = new ArrayList<>();
                    }
                    getThisView().globalEdges.addAll(view.globalEdges);
                }

                if (null != view.config) {
                    getThisView().config.putAll(view.config);
                }
            }

            return self();
        }

        public CHILD_CLASS expandGlobalDefinitions() {
            getThisView().expandGlobalDefinitions();
            return self();
        }

        @Override
        public View build() {
            return super.build();
        }

        private View getThisView() {
            return getElementDefs();
        }
    }

    @JsonPOJOBuilder(buildMethodName = "build", withPrefix = "")
    public static final class Builder extends BaseBuilder<Builder> {
        public Builder() {
        }

        public Builder(final View view) {
            this();
            merge(view);
        }

        @Override
        protected Builder self() {
            return this;
        }
    }
}<|MERGE_RESOLUTION|>--- conflicted
+++ resolved
@@ -19,10 +19,7 @@
 import com.fasterxml.jackson.annotation.JsonGetter;
 import com.fasterxml.jackson.annotation.JsonIgnore;
 import com.fasterxml.jackson.annotation.JsonInclude;
-<<<<<<< HEAD
 import com.fasterxml.jackson.annotation.JsonInclude.Include;
-=======
->>>>>>> ff0152df
 import com.fasterxml.jackson.annotation.JsonPropertyOrder;
 import com.fasterxml.jackson.annotation.JsonSetter;
 import com.fasterxml.jackson.annotation.JsonTypeInfo;
@@ -76,14 +73,11 @@
     private List<GlobalViewElementDefinition> globalElements;
     private List<GlobalViewElementDefinition> globalEntities;
     private List<GlobalViewElementDefinition> globalEdges;
-<<<<<<< HEAD
     private Map<String, String> config = new HashMap<>();
-=======
     @JsonInclude(JsonInclude.Include.NON_DEFAULT)
     private boolean allEntities = false;
     @JsonInclude(JsonInclude.Include.NON_DEFAULT)
     private boolean allEdges = false;
->>>>>>> ff0152df
 
     public View() {
         super();
@@ -415,7 +409,11 @@
             return self();
         }
 
-<<<<<<< HEAD
+        public CHILD_CLASS allEdges(final boolean allEdges) {
+            getThisView().allEdges = allEdges;
+            return self();
+        }
+
         public CHILD_CLASS config(final String key, final String value) {
             getThisView().config.put(key, value);
             return self();
@@ -426,10 +424,6 @@
             if (null != config) {
                 getThisView().config.putAll(config);
             }
-=======
-        public CHILD_CLASS allEdges(final boolean allEdges) {
-            getThisView().allEdges = allEdges;
->>>>>>> ff0152df
             return self();
         }
 
