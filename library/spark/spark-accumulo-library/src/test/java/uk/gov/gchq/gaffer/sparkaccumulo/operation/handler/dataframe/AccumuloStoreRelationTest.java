/*
 * Copyright 2016-2017 Crown Copyright
 *
 * Licensed under the Apache License, Version 2.0 (the "License");
 * you may not use this file except in compliance with the License.
 * You may obtain a copy of the License at
 *
 *     http://www.apache.org/licenses/LICENSE-2.0
 *
 * Unless required by applicable law or agreed to in writing, software
 * distributed under the License is distributed on an "AS IS" BASIS,
 * WITHOUT WARRANTIES OR CONDITIONS OF ANY KIND, either express or implied.
 * See the License for the specific language governing permissions and
 * limitations under the License.
 */
package uk.gov.gchq.gaffer.sparkaccumulo.operation.handler.dataframe;

import org.apache.spark.SparkConf;
import org.apache.spark.SparkContext;
import org.apache.spark.rdd.RDD;
import org.apache.spark.sql.Row;
import org.apache.spark.sql.SQLContext;
import org.apache.spark.sql.sources.Filter;
import org.apache.spark.sql.sources.GreaterThan;
import org.junit.Test;
import uk.gov.gchq.gaffer.accumulostore.AccumuloProperties;
import uk.gov.gchq.gaffer.accumulostore.SingleUseMockAccumuloStore;
import uk.gov.gchq.gaffer.commonutil.TestGroups;
import uk.gov.gchq.gaffer.commonutil.stream.Streams;
import uk.gov.gchq.gaffer.data.element.Edge;
import uk.gov.gchq.gaffer.data.element.Element;
import uk.gov.gchq.gaffer.data.element.Entity;
import uk.gov.gchq.gaffer.data.elementdefinition.view.View;
import uk.gov.gchq.gaffer.data.elementdefinition.view.ViewElementDefinition;
import uk.gov.gchq.gaffer.operation.OperationException;
import uk.gov.gchq.gaffer.operation.impl.add.AddElements;
import uk.gov.gchq.gaffer.spark.operation.dataframe.ConvertElementToRow;
import uk.gov.gchq.gaffer.spark.operation.dataframe.converter.schema.SchemaToStructTypeConverter;
import uk.gov.gchq.gaffer.store.Store;
import uk.gov.gchq.gaffer.store.StoreException;
import uk.gov.gchq.gaffer.store.schema.Schema;
import uk.gov.gchq.gaffer.user.User;
import uk.gov.gchq.koryphe.impl.predicate.IsMoreThan;
import uk.gov.gchq.koryphe.tuple.predicate.TupleAdaptedPredicate;
import java.util.ArrayList;
import java.util.Arrays;
import java.util.Collections;
import java.util.HashSet;
import java.util.LinkedHashSet;
import java.util.List;
import java.util.Set;
import java.util.function.Predicate;

import static org.junit.Assert.assertEquals;

/**
 * Contains unit tests for {@link AccumuloStoreRelation}.
 */
public class AccumuloStoreRelationTest {

    private static Schema getSchema() {
        return Schema.fromJson(AccumuloStoreRelationTest.class.getResourceAsStream("/schema-DataFrame/dataSchema.json"),
                AccumuloStoreRelationTest.class.getResourceAsStream("/schema-DataFrame/dataTypes.json"),
                AccumuloStoreRelationTest.class.getResourceAsStream("/schema-DataFrame/storeTypes.json"));
    }

    private static View getViewFromSchema(final Schema schema) {
        return new View.Builder()
                .entities(schema.getEntityGroups())
                .edges(schema.getEdgeGroups())
                .build();
    }

    private static void addElements(final Store store) throws OperationException {
        store.execute(new AddElements.Builder().input(getElements())
                                               .build(), new User());
    }

    private static List<Element> getElements() {
        final List<Element> elements = new ArrayList<>();
        for (int i = 0; i < 10; i++) {
            final Entity entity = new Entity.Builder().group(TestGroups.ENTITY)
                                                      .vertex("" + i)
                                                      .property("columnQualifier", 1)
                                                      .property("property1", i)
                                                      .property("property2", 3.0F)
                                                      .property("property3", 4.0D)
                                                      .property("property4", i * 2L)
                                                      .property("count", 6L)
                                                      .build();

            final Edge edge1 = new Edge.Builder().group(TestGroups.EDGE)
                                                 .source("" + i)
                                                 .destination("B")
                                                 .directed(true)
                                                 .property("columnQualifier", 1)
                                                 .property("property1", 2)
                                                 .property("property2", 3.0F)
                                                 .property("property3", 4.0D)
                                                 .property("property4", 5L)
                                                 .property("count", 100L)
                                                 .build();

            final Edge edge2 = new Edge.Builder().group(TestGroups.EDGE)
                                                 .source("" + i)
                                                 .destination("C")
                                                 .directed(true)
                                                 .property("columnQualifier", 6)
                                                 .property("property1", 7)
                                                 .property("property2", 8.0F)
                                                 .property("property3", 9.0D)
                                                 .property("property4", 10L)
                                                 .property("count", i * 200L)
                                                 .build();

            final Edge edge3 = new Edge.Builder().group(TestGroups.EDGE_2)
                                                 .source("" + i)
                                                 .destination("D")
                                                 .directed(true)
                                                 .property("property1", 1000)
                                                 .build();

            elements.add(edge1);
            elements.add(edge2);
            elements.add(edge3);
            elements.add(entity);
        }
        return elements;
    }

    @Test
    public void testBuildScanFullView() throws OperationException, StoreException {
        final Schema schema = getSchema();
        final View view = getViewFromSchema(schema);

        testBuildScanWithView("testBuildScanFullView", view, e -> true);
    }

    @Test
    public void testBuildScanRestrictViewToOneGroup() throws OperationException, StoreException {
        final View view = new View.Builder()
                .edge(TestGroups.EDGE)
                .build();

        final Predicate<Element> returnElement = (Element element) ->
                element.getGroup()
                       .equals(TestGroups.EDGE);
        testBuildScanWithView("testBuildScanRestrictViewToOneGroup", view, returnElement);
    }

    @Test
    public void testBuildScanRestrictViewByProperty() throws OperationException, StoreException {
        final List<TupleAdaptedPredicate<String, ?>> filters = new ArrayList<>();
        filters.add(new TupleAdaptedPredicate<>(new IsMoreThan(5, false), new String[]{"property1"}));
        final View view = new View.Builder()
                .edge(TestGroups.EDGE, new ViewElementDefinition.Builder()
                        .postAggregationFilterFunctions(filters)
                        .build())
                .build();

        final Predicate<Element> returnElement = (Element element) ->
<<<<<<< HEAD
                element.getGroup()
                       .equals(TestGroups.EDGE)
                        && ((Integer) element.getProperty("property1")) > 5;
=======
                element.getGroup().equals(GetDataFrameOfElementsHandlerTest.EDGE_GROUP)
                        && (Integer) element.getProperty("property1") > 5;
>>>>>>> 5ecf6b3f
        testBuildScanWithView("testBuildScanRestrictViewByProperty", view, returnElement);
    }

    private void testBuildScanWithView(final String name, final View view, final Predicate<Element> returnElement)
            throws OperationException, StoreException {
        // Given
        final SQLContext sqlContext = getSqlContext(name);
        final Schema schema = getSchema();
        final AccumuloProperties properties = AccumuloProperties
                .loadStoreProperties(AccumuloStoreRelationTest.class.getResourceAsStream("/store.properties"));
        final SingleUseMockAccumuloStore store = new SingleUseMockAccumuloStore();
        store.initialise(schema, properties);
        addElements(store);

        // When
        final AccumuloStoreRelation relation = new AccumuloStoreRelation(sqlContext, Collections
                .emptyList(), view,
                store, new User());
        final RDD<Row> rdd = relation.buildScan();
        final Row[] returnedElements = (Row[]) rdd.collect();

        // Then
        //  - Actual results are:
        final Set<Row> results = new HashSet<>();
        for (int i = 0; i < returnedElements.length; i++) {
            results.add(returnedElements[i]);
        }
        //  - Expected results are:
        final SchemaToStructTypeConverter schemaConverter = new SchemaToStructTypeConverter(schema, view,
                new ArrayList<>());
        final ConvertElementToRow elementConverter = new ConvertElementToRow(schemaConverter
                .getUsedProperties(),
                schemaConverter.getPropertyNeedsConversion(), schemaConverter.getConverterByProperty());
        final Set<Row> expectedRows = new HashSet<>();
        Streams.toStream(getElements())
                .filter(returnElement)
                .map(elementConverter::apply)
                .forEach(expectedRows::add);
        assertEquals(expectedRows, results);

        sqlContext.sparkContext().stop();
    }

    @Test
    public void testBuildScanSpecifyColumnsFullView() throws OperationException, StoreException {
        final Schema schema = getSchema();
        final View view = getViewFromSchema(schema);

        final String[] requiredColumns = new String[]{"property1"};
        testBuildScanSpecifyColumnsWithView("testBuildScanSpecifyColumnsFullView", view, requiredColumns, e -> true);
    }

    private void testBuildScanSpecifyColumnsWithView(final String name, final View view, final String[] requiredColumns,
            final Predicate<Element> returnElement)
            throws OperationException, StoreException {
        // Given
        final SQLContext sqlContext = getSqlContext(name);
        final Schema schema = getSchema();
        final AccumuloProperties properties = AccumuloProperties
                .loadStoreProperties(getClass().getResourceAsStream("/store.properties"));
        final SingleUseMockAccumuloStore store = new SingleUseMockAccumuloStore();
        store.initialise(schema, properties);
        addElements(store);

        // When
        final AccumuloStoreRelation relation = new AccumuloStoreRelation(sqlContext, Collections
                .emptyList(), view,
                store, new User());
        final RDD<Row> rdd = relation.buildScan(requiredColumns);
        final Row[] returnedElements = (Row[]) rdd.collect();

        // Then
        //  - Actual results are:
        final Set<Row> results = new HashSet<>();
        for (int i = 0; i < returnedElements.length; i++) {
            results.add(returnedElements[i]);
        }
        //  - Expected results are:
        final SchemaToStructTypeConverter schemaConverter = new SchemaToStructTypeConverter(schema, view,
                new ArrayList<>());
        final ConvertElementToRow elementConverter = new ConvertElementToRow(new LinkedHashSet<>(Arrays
                .asList(requiredColumns)),
                schemaConverter.getPropertyNeedsConversion(), schemaConverter.getConverterByProperty());
        final Set<Row> expectedRows = new HashSet<>();
        Streams.toStream(getElements())
                .filter(returnElement)
                .map(elementConverter::apply)
                .forEach(expectedRows::add);
        assertEquals(expectedRows, results);

        sqlContext.sparkContext().stop();
    }

    @Test
    public void testBuildScanSpecifyColumnsAndFiltersFullView() throws OperationException, StoreException {
        final Schema schema = getSchema();
        final View view = getViewFromSchema(schema);

        final String[] requiredColumns = new String[1];
        requiredColumns[0] = "property1";
        final Filter[] filters = new Filter[1];
        filters[0] = new GreaterThan("property1", 4);
        final Predicate<Element> returnElement = (Element element) -> ((Integer) element
                .getProperty("property1")) > 4;
        testBuildScanSpecifyColumnsAndFiltersWithView("testBuildScanSpecifyColumnsAndFiltersFullView", view,
                requiredColumns, filters, returnElement);
    }

    private void testBuildScanSpecifyColumnsAndFiltersWithView(final String name, final View view,
            final String[] requiredColumns, final Filter[] filters,
            final Predicate<Element> returnElement)
            throws OperationException, StoreException {
        // Given
        final SQLContext sqlContext = getSqlContext(name);
        final Schema schema = getSchema();
        final AccumuloProperties properties = AccumuloProperties
                .loadStoreProperties(getClass().getResourceAsStream("/store.properties"));
        final SingleUseMockAccumuloStore store = new SingleUseMockAccumuloStore();
        store.initialise(schema, properties);
        addElements(store);

        // When
        final AccumuloStoreRelation relation = new AccumuloStoreRelation(sqlContext, Collections
                .emptyList(), view,
                store, new User());
        final RDD<Row> rdd = relation.buildScan(requiredColumns, filters);
        final Row[] returnedElements = (Row[]) rdd.collect();

        // Then
        //  - Actual results are:
        final Set<Row> results = new HashSet<>();
        for (int i = 0; i < returnedElements.length; i++) {
            results.add(returnedElements[i]);
        }
        //  - Expected results are:
        final SchemaToStructTypeConverter schemaConverter = new SchemaToStructTypeConverter(schema, view,
                new ArrayList<>());
        final ConvertElementToRow elementConverter = new ConvertElementToRow(new LinkedHashSet<>(Arrays
                .asList(requiredColumns)),
                schemaConverter.getPropertyNeedsConversion(), schemaConverter.getConverterByProperty());
        final Set<Row> expectedRows = new HashSet<>();
        Streams.toStream(getElements())
                .filter(returnElement)
                .map(elementConverter::apply)
                .forEach(expectedRows::add);
        assertEquals(expectedRows, results);

        sqlContext.sparkContext().stop();
    }

    private SQLContext getSqlContext(final String appName) {
        final SparkConf sparkConf = new SparkConf()
                .setMaster("local")
                .setAppName(appName)
                .set("spark.serializer", "org.apache.spark.serializer.KryoSerializer")
                .set("spark.kryo.registrator", "uk.gov.gchq.gaffer.spark.serialisation.kryo.Registrator")
                .set("spark.driver.allowMultipleContexts", "true");
        return new SQLContext(new SparkContext(sparkConf));
    }
}<|MERGE_RESOLUTION|>--- conflicted
+++ resolved
@@ -25,7 +25,6 @@
 import org.junit.Test;
 import uk.gov.gchq.gaffer.accumulostore.AccumuloProperties;
 import uk.gov.gchq.gaffer.accumulostore.SingleUseMockAccumuloStore;
-import uk.gov.gchq.gaffer.commonutil.TestGroups;
 import uk.gov.gchq.gaffer.commonutil.stream.Streams;
 import uk.gov.gchq.gaffer.data.element.Edge;
 import uk.gov.gchq.gaffer.data.element.Element;
@@ -58,6 +57,181 @@
  */
 public class AccumuloStoreRelationTest {
 
+    @Test
+    public void testBuildScanFullView() throws OperationException, StoreException {
+        final Schema schema = getSchema();
+        final View view = getViewFromSchema(schema);
+
+        testBuildScanWithView("testBuildScanFullView", view, e -> true);
+    }
+
+    @Test
+    public void testBuildScanRestrictViewToOneGroup() throws OperationException, StoreException {
+        final View view = new View.Builder()
+                .edge(GetDataFrameOfElementsHandlerTest.EDGE_GROUP)
+                .build();
+
+        final Predicate<Element> returnElement = (Element element) ->
+                element.getGroup().equals(GetDataFrameOfElementsHandlerTest.EDGE_GROUP);
+        testBuildScanWithView("testBuildScanRestrictViewToOneGroup", view, returnElement);
+    }
+
+    @Test
+    public void testBuildScanRestrictViewByProperty() throws OperationException, StoreException {
+        final List<TupleAdaptedPredicate<String, ?>> filters = new ArrayList<>();
+        filters.add(new TupleAdaptedPredicate<>(new IsMoreThan(5, false), new String[]{"property1"}));
+        final View view = new View.Builder()
+                .edge(GetDataFrameOfElementsHandlerTest.EDGE_GROUP, new ViewElementDefinition.Builder()
+                        .postAggregationFilterFunctions(filters)
+                        .build())
+                .build();
+
+        final Predicate<Element> returnElement = (Element element) ->
+                element.getGroup().equals(GetDataFrameOfElementsHandlerTest.EDGE_GROUP)
+                        && (Integer) element.getProperty("property1") > 5;
+        testBuildScanWithView("testBuildScanRestrictViewByProperty", view, returnElement);
+    }
+
+    private void testBuildScanWithView(final String name, final View view, final Predicate<Element> returnElement)
+            throws OperationException, StoreException {
+        // Given
+        final SQLContext sqlContext = getSqlContext(name);
+        final Schema schema = getSchema();
+        final AccumuloProperties properties = AccumuloProperties
+                .loadStoreProperties(AccumuloStoreRelationTest.class.getResourceAsStream("/store.properties"));
+        final SingleUseMockAccumuloStore store = new SingleUseMockAccumuloStore();
+        store.initialise(schema, properties);
+        addElements(store);
+
+        // When
+        final AccumuloStoreRelation relation = new AccumuloStoreRelation(sqlContext, Collections.emptyList(), view,
+                store, new User());
+        final RDD<Row> rdd = relation.buildScan();
+        final Row[] returnedElements = (Row[]) rdd.collect();
+
+        // Then
+        //  - Actual results are:
+        final Set<Row> results = new HashSet<>();
+        for (int i = 0; i < returnedElements.length; i++) {
+            results.add(returnedElements[i]);
+        }
+        //  - Expected results are:
+        final SchemaToStructTypeConverter schemaConverter = new SchemaToStructTypeConverter(schema, view,
+                new ArrayList<>());
+        final ConvertElementToRow elementConverter = new ConvertElementToRow(schemaConverter.getUsedProperties(),
+                schemaConverter.getPropertyNeedsConversion(), schemaConverter.getConverterByProperty());
+        final Set<Row> expectedRows = new HashSet<>();
+        Streams.toStream(getElements())
+                .filter(returnElement)
+                .map(elementConverter::apply)
+                .forEach(expectedRows::add);
+        assertEquals(expectedRows, results);
+
+        sqlContext.sparkContext().stop();
+    }
+
+    @Test
+    public void testBuildScanSpecifyColumnsFullView() throws OperationException, StoreException {
+        final Schema schema = getSchema();
+        final View view = getViewFromSchema(schema);
+
+        final String[] requiredColumns = new String[]{"property1"};
+        testBuildScanSpecifyColumnsWithView("testBuildScanSpecifyColumnsFullView", view, requiredColumns, e -> true);
+    }
+
+    private void testBuildScanSpecifyColumnsWithView(final String name, final View view, final String[] requiredColumns,
+                                                     final Predicate<Element> returnElement)
+            throws OperationException, StoreException {
+        // Given
+        final SQLContext sqlContext = getSqlContext(name);
+        final Schema schema = getSchema();
+        final AccumuloProperties properties = AccumuloProperties
+                .loadStoreProperties(getClass().getResourceAsStream("/store.properties"));
+        final SingleUseMockAccumuloStore store = new SingleUseMockAccumuloStore();
+        store.initialise(schema, properties);
+        addElements(store);
+
+        // When
+        final AccumuloStoreRelation relation = new AccumuloStoreRelation(sqlContext, Collections.emptyList(), view,
+                store, new User());
+        final RDD<Row> rdd = relation.buildScan(requiredColumns);
+        final Row[] returnedElements = (Row[]) rdd.collect();
+
+        // Then
+        //  - Actual results are:
+        final Set<Row> results = new HashSet<>();
+        for (int i = 0; i < returnedElements.length; i++) {
+            results.add(returnedElements[i]);
+        }
+        //  - Expected results are:
+        final SchemaToStructTypeConverter schemaConverter = new SchemaToStructTypeConverter(schema, view,
+                new ArrayList<>());
+        final ConvertElementToRow elementConverter = new ConvertElementToRow(new LinkedHashSet<>(Arrays.asList(requiredColumns)),
+                schemaConverter.getPropertyNeedsConversion(), schemaConverter.getConverterByProperty());
+        final Set<Row> expectedRows = new HashSet<>();
+        Streams.toStream(getElements())
+                .filter(returnElement)
+                .map(elementConverter::apply)
+                .forEach(expectedRows::add);
+        assertEquals(expectedRows, results);
+
+        sqlContext.sparkContext().stop();
+    }
+
+    @Test
+    public void testBuildScanSpecifyColumnsAndFiltersFullView() throws OperationException, StoreException {
+        final Schema schema = getSchema();
+        final View view = getViewFromSchema(schema);
+
+        final String[] requiredColumns = new String[1];
+        requiredColumns[0] = "property1";
+        final Filter[] filters = new Filter[1];
+        filters[0] = new GreaterThan("property1", 4);
+        final Predicate<Element> returnElement = (Element element) -> ((Integer) element.getProperty("property1")) > 4;
+        testBuildScanSpecifyColumnsAndFiltersWithView("testBuildScanSpecifyColumnsAndFiltersFullView", view,
+                requiredColumns, filters, returnElement);
+    }
+
+    private void testBuildScanSpecifyColumnsAndFiltersWithView(final String name, final View view,
+                                                               final String[] requiredColumns, final Filter[] filters,
+                                                               final Predicate<Element> returnElement)
+            throws OperationException, StoreException {
+        // Given
+        final SQLContext sqlContext = getSqlContext(name);
+        final Schema schema = getSchema();
+        final AccumuloProperties properties = AccumuloProperties
+                .loadStoreProperties(getClass().getResourceAsStream("/store.properties"));
+        final SingleUseMockAccumuloStore store = new SingleUseMockAccumuloStore();
+        store.initialise(schema, properties);
+        addElements(store);
+
+        // When
+        final AccumuloStoreRelation relation = new AccumuloStoreRelation(sqlContext, Collections.emptyList(), view,
+                store, new User());
+        final RDD<Row> rdd = relation.buildScan(requiredColumns, filters);
+        final Row[] returnedElements = (Row[]) rdd.collect();
+
+        // Then
+        //  - Actual results are:
+        final Set<Row> results = new HashSet<>();
+        for (int i = 0; i < returnedElements.length; i++) {
+            results.add(returnedElements[i]);
+        }
+        //  - Expected results are:
+        final SchemaToStructTypeConverter schemaConverter = new SchemaToStructTypeConverter(schema, view,
+                new ArrayList<>());
+        final ConvertElementToRow elementConverter = new ConvertElementToRow(new LinkedHashSet<>(Arrays.asList(requiredColumns)),
+                schemaConverter.getPropertyNeedsConversion(), schemaConverter.getConverterByProperty());
+        final Set<Row> expectedRows = new HashSet<>();
+        Streams.toStream(getElements())
+                .filter(returnElement)
+                .map(elementConverter::apply)
+                .forEach(expectedRows::add);
+        assertEquals(expectedRows, results);
+
+        sqlContext.sparkContext().stop();
+    }
+
     private static Schema getSchema() {
         return Schema.fromJson(AccumuloStoreRelationTest.class.getResourceAsStream("/schema-DataFrame/dataSchema.json"),
                 AccumuloStoreRelationTest.class.getResourceAsStream("/schema-DataFrame/dataTypes.json"),
@@ -72,14 +246,23 @@
     }
 
     private static void addElements(final Store store) throws OperationException {
-        store.execute(new AddElements.Builder().input(getElements())
-                                               .build(), new User());
+        store.execute(new AddElements.Builder().input(getElements()).build(), new User());
+    }
+
+    private SQLContext getSqlContext(final String appName) {
+        final SparkConf sparkConf = new SparkConf()
+                .setMaster("local")
+                .setAppName(appName)
+                .set("spark.serializer", "org.apache.spark.serializer.KryoSerializer")
+                .set("spark.kryo.registrator", "uk.gov.gchq.gaffer.spark.serialisation.kryo.Registrator")
+                .set("spark.driver.allowMultipleContexts", "true");
+        return new SQLContext(new SparkContext(sparkConf));
     }
 
     private static List<Element> getElements() {
         final List<Element> elements = new ArrayList<>();
         for (int i = 0; i < 10; i++) {
-            final Entity entity = new Entity.Builder().group(TestGroups.ENTITY)
+            final Entity entity = new Entity.Builder().group(GetDataFrameOfElementsHandlerTest.ENTITY_GROUP)
                                                       .vertex("" + i)
                                                       .property("columnQualifier", 1)
                                                       .property("property1", i)
@@ -89,7 +272,7 @@
                                                       .property("count", 6L)
                                                       .build();
 
-            final Edge edge1 = new Edge.Builder().group(TestGroups.EDGE)
+            final Edge edge1 = new Edge.Builder().group(GetDataFrameOfElementsHandlerTest.EDGE_GROUP)
                                                  .source("" + i)
                                                  .destination("B")
                                                  .directed(true)
@@ -101,7 +284,7 @@
                                                  .property("count", 100L)
                                                  .build();
 
-            final Edge edge2 = new Edge.Builder().group(TestGroups.EDGE)
+            final Edge edge2 = new Edge.Builder().group(GetDataFrameOfElementsHandlerTest.EDGE_GROUP)
                                                  .source("" + i)
                                                  .destination("C")
                                                  .directed(true)
@@ -113,7 +296,7 @@
                                                  .property("count", i * 200L)
                                                  .build();
 
-            final Edge edge3 = new Edge.Builder().group(TestGroups.EDGE_2)
+            final Edge edge3 = new Edge.Builder().group(GetDataFrameOfElementsHandlerTest.EDGE_GROUP2)
                                                  .source("" + i)
                                                  .destination("D")
                                                  .directed(true)
@@ -127,203 +310,4 @@
         }
         return elements;
     }
-
-    @Test
-    public void testBuildScanFullView() throws OperationException, StoreException {
-        final Schema schema = getSchema();
-        final View view = getViewFromSchema(schema);
-
-        testBuildScanWithView("testBuildScanFullView", view, e -> true);
-    }
-
-    @Test
-    public void testBuildScanRestrictViewToOneGroup() throws OperationException, StoreException {
-        final View view = new View.Builder()
-                .edge(TestGroups.EDGE)
-                .build();
-
-        final Predicate<Element> returnElement = (Element element) ->
-                element.getGroup()
-                       .equals(TestGroups.EDGE);
-        testBuildScanWithView("testBuildScanRestrictViewToOneGroup", view, returnElement);
-    }
-
-    @Test
-    public void testBuildScanRestrictViewByProperty() throws OperationException, StoreException {
-        final List<TupleAdaptedPredicate<String, ?>> filters = new ArrayList<>();
-        filters.add(new TupleAdaptedPredicate<>(new IsMoreThan(5, false), new String[]{"property1"}));
-        final View view = new View.Builder()
-                .edge(TestGroups.EDGE, new ViewElementDefinition.Builder()
-                        .postAggregationFilterFunctions(filters)
-                        .build())
-                .build();
-
-        final Predicate<Element> returnElement = (Element element) ->
-<<<<<<< HEAD
-                element.getGroup()
-                       .equals(TestGroups.EDGE)
-                        && ((Integer) element.getProperty("property1")) > 5;
-=======
-                element.getGroup().equals(GetDataFrameOfElementsHandlerTest.EDGE_GROUP)
-                        && (Integer) element.getProperty("property1") > 5;
->>>>>>> 5ecf6b3f
-        testBuildScanWithView("testBuildScanRestrictViewByProperty", view, returnElement);
-    }
-
-    private void testBuildScanWithView(final String name, final View view, final Predicate<Element> returnElement)
-            throws OperationException, StoreException {
-        // Given
-        final SQLContext sqlContext = getSqlContext(name);
-        final Schema schema = getSchema();
-        final AccumuloProperties properties = AccumuloProperties
-                .loadStoreProperties(AccumuloStoreRelationTest.class.getResourceAsStream("/store.properties"));
-        final SingleUseMockAccumuloStore store = new SingleUseMockAccumuloStore();
-        store.initialise(schema, properties);
-        addElements(store);
-
-        // When
-        final AccumuloStoreRelation relation = new AccumuloStoreRelation(sqlContext, Collections
-                .emptyList(), view,
-                store, new User());
-        final RDD<Row> rdd = relation.buildScan();
-        final Row[] returnedElements = (Row[]) rdd.collect();
-
-        // Then
-        //  - Actual results are:
-        final Set<Row> results = new HashSet<>();
-        for (int i = 0; i < returnedElements.length; i++) {
-            results.add(returnedElements[i]);
-        }
-        //  - Expected results are:
-        final SchemaToStructTypeConverter schemaConverter = new SchemaToStructTypeConverter(schema, view,
-                new ArrayList<>());
-        final ConvertElementToRow elementConverter = new ConvertElementToRow(schemaConverter
-                .getUsedProperties(),
-                schemaConverter.getPropertyNeedsConversion(), schemaConverter.getConverterByProperty());
-        final Set<Row> expectedRows = new HashSet<>();
-        Streams.toStream(getElements())
-                .filter(returnElement)
-                .map(elementConverter::apply)
-                .forEach(expectedRows::add);
-        assertEquals(expectedRows, results);
-
-        sqlContext.sparkContext().stop();
-    }
-
-    @Test
-    public void testBuildScanSpecifyColumnsFullView() throws OperationException, StoreException {
-        final Schema schema = getSchema();
-        final View view = getViewFromSchema(schema);
-
-        final String[] requiredColumns = new String[]{"property1"};
-        testBuildScanSpecifyColumnsWithView("testBuildScanSpecifyColumnsFullView", view, requiredColumns, e -> true);
-    }
-
-    private void testBuildScanSpecifyColumnsWithView(final String name, final View view, final String[] requiredColumns,
-            final Predicate<Element> returnElement)
-            throws OperationException, StoreException {
-        // Given
-        final SQLContext sqlContext = getSqlContext(name);
-        final Schema schema = getSchema();
-        final AccumuloProperties properties = AccumuloProperties
-                .loadStoreProperties(getClass().getResourceAsStream("/store.properties"));
-        final SingleUseMockAccumuloStore store = new SingleUseMockAccumuloStore();
-        store.initialise(schema, properties);
-        addElements(store);
-
-        // When
-        final AccumuloStoreRelation relation = new AccumuloStoreRelation(sqlContext, Collections
-                .emptyList(), view,
-                store, new User());
-        final RDD<Row> rdd = relation.buildScan(requiredColumns);
-        final Row[] returnedElements = (Row[]) rdd.collect();
-
-        // Then
-        //  - Actual results are:
-        final Set<Row> results = new HashSet<>();
-        for (int i = 0; i < returnedElements.length; i++) {
-            results.add(returnedElements[i]);
-        }
-        //  - Expected results are:
-        final SchemaToStructTypeConverter schemaConverter = new SchemaToStructTypeConverter(schema, view,
-                new ArrayList<>());
-        final ConvertElementToRow elementConverter = new ConvertElementToRow(new LinkedHashSet<>(Arrays
-                .asList(requiredColumns)),
-                schemaConverter.getPropertyNeedsConversion(), schemaConverter.getConverterByProperty());
-        final Set<Row> expectedRows = new HashSet<>();
-        Streams.toStream(getElements())
-                .filter(returnElement)
-                .map(elementConverter::apply)
-                .forEach(expectedRows::add);
-        assertEquals(expectedRows, results);
-
-        sqlContext.sparkContext().stop();
-    }
-
-    @Test
-    public void testBuildScanSpecifyColumnsAndFiltersFullView() throws OperationException, StoreException {
-        final Schema schema = getSchema();
-        final View view = getViewFromSchema(schema);
-
-        final String[] requiredColumns = new String[1];
-        requiredColumns[0] = "property1";
-        final Filter[] filters = new Filter[1];
-        filters[0] = new GreaterThan("property1", 4);
-        final Predicate<Element> returnElement = (Element element) -> ((Integer) element
-                .getProperty("property1")) > 4;
-        testBuildScanSpecifyColumnsAndFiltersWithView("testBuildScanSpecifyColumnsAndFiltersFullView", view,
-                requiredColumns, filters, returnElement);
-    }
-
-    private void testBuildScanSpecifyColumnsAndFiltersWithView(final String name, final View view,
-            final String[] requiredColumns, final Filter[] filters,
-            final Predicate<Element> returnElement)
-            throws OperationException, StoreException {
-        // Given
-        final SQLContext sqlContext = getSqlContext(name);
-        final Schema schema = getSchema();
-        final AccumuloProperties properties = AccumuloProperties
-                .loadStoreProperties(getClass().getResourceAsStream("/store.properties"));
-        final SingleUseMockAccumuloStore store = new SingleUseMockAccumuloStore();
-        store.initialise(schema, properties);
-        addElements(store);
-
-        // When
-        final AccumuloStoreRelation relation = new AccumuloStoreRelation(sqlContext, Collections
-                .emptyList(), view,
-                store, new User());
-        final RDD<Row> rdd = relation.buildScan(requiredColumns, filters);
-        final Row[] returnedElements = (Row[]) rdd.collect();
-
-        // Then
-        //  - Actual results are:
-        final Set<Row> results = new HashSet<>();
-        for (int i = 0; i < returnedElements.length; i++) {
-            results.add(returnedElements[i]);
-        }
-        //  - Expected results are:
-        final SchemaToStructTypeConverter schemaConverter = new SchemaToStructTypeConverter(schema, view,
-                new ArrayList<>());
-        final ConvertElementToRow elementConverter = new ConvertElementToRow(new LinkedHashSet<>(Arrays
-                .asList(requiredColumns)),
-                schemaConverter.getPropertyNeedsConversion(), schemaConverter.getConverterByProperty());
-        final Set<Row> expectedRows = new HashSet<>();
-        Streams.toStream(getElements())
-                .filter(returnElement)
-                .map(elementConverter::apply)
-                .forEach(expectedRows::add);
-        assertEquals(expectedRows, results);
-
-        sqlContext.sparkContext().stop();
-    }
-
-    private SQLContext getSqlContext(final String appName) {
-        final SparkConf sparkConf = new SparkConf()
-                .setMaster("local")
-                .setAppName(appName)
-                .set("spark.serializer", "org.apache.spark.serializer.KryoSerializer")
-                .set("spark.kryo.registrator", "uk.gov.gchq.gaffer.spark.serialisation.kryo.Registrator")
-                .set("spark.driver.allowMultipleContexts", "true");
-        return new SQLContext(new SparkContext(sparkConf));
-    }
 }