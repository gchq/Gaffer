/*
 * Copyright 2017-2022 Crown Copyright
 *
 * Licensed under the Apache License, Version 2.0 (the "License");
 * you may not use this file except in compliance with the License.
 * You may obtain a copy of the License at
 *
 *     http://www.apache.org/licenses/LICENSE-2.0
 *
 * Unless required by applicable law or agreed to in writing, software
 * distributed under the License is distributed on an "AS IS" BASIS,
 * WITHOUT WARRANTIES OR CONDITIONS OF ANY KIND, either express or implied.
 * See the License for the specific language governing permissions and
 * limitations under the License.
 */

package uk.gov.gchq.gaffer.federatedstore.operation.handler.impl;

import org.junit.jupiter.api.AfterEach;
import org.junit.jupiter.api.BeforeEach;
import org.junit.jupiter.api.Test;

import uk.gov.gchq.gaffer.access.predicate.AccessPredicate;
import uk.gov.gchq.gaffer.accumulostore.AccumuloProperties;
import uk.gov.gchq.gaffer.cache.CacheServiceLoader;
import uk.gov.gchq.gaffer.commonutil.StreamUtil;
import uk.gov.gchq.gaffer.commonutil.TestGroups;
import uk.gov.gchq.gaffer.data.element.Element;
import uk.gov.gchq.gaffer.federatedstore.FederatedStore;
import uk.gov.gchq.gaffer.federatedstore.FederatedStoreProperties;
import uk.gov.gchq.gaffer.federatedstore.operation.AddGraph;
import uk.gov.gchq.gaffer.federatedstore.operation.AddGraphWithHooks;
import uk.gov.gchq.gaffer.graph.GraphSerialisable;
import uk.gov.gchq.gaffer.graph.hook.GraphHook;
import uk.gov.gchq.gaffer.graph.hook.Log4jLogger;
import uk.gov.gchq.gaffer.operation.OperationException;
import uk.gov.gchq.gaffer.operation.impl.get.GetAllElements;
import uk.gov.gchq.gaffer.store.Context;
import uk.gov.gchq.gaffer.store.library.GraphLibrary;
import uk.gov.gchq.gaffer.store.library.HashMapGraphLibrary;
import uk.gov.gchq.gaffer.store.schema.Schema;
import uk.gov.gchq.gaffer.store.schema.SchemaEntityDefinition;
import uk.gov.gchq.gaffer.user.User;
import uk.gov.gchq.koryphe.impl.function.CallMethod;
import uk.gov.gchq.koryphe.impl.predicate.IsEqual;
import uk.gov.gchq.koryphe.impl.predicate.Or;
import uk.gov.gchq.koryphe.predicate.AdaptedPredicate;

import java.util.Collection;
import java.util.HashSet;
import java.util.Iterator;
import java.util.List;
import java.util.stream.Collectors;

import static org.assertj.core.api.Assertions.assertThat;
import static org.assertj.core.api.Assertions.assertThatExceptionOfType;
import static uk.gov.gchq.gaffer.federatedstore.FederatedGraphStorage.USER_IS_ATTEMPTING_TO_OVERWRITE;
import static uk.gov.gchq.gaffer.user.StoreUser.authUser;
import static uk.gov.gchq.gaffer.user.StoreUser.blankUser;
import static uk.gov.gchq.gaffer.user.StoreUser.testUser;

public class FederatedAddGraphWithHooksHandlerTest {
    private static final String FEDERATEDSTORE_GRAPH_ID = "federatedStore";
    private static final String EXPECTED_GRAPH_ID = "testGraphID";
    private static final String EXPECTED_GRAPH_ID_2 = "testGraphID2";
    private static final String EXPECTED_GRAPH_ID_3 = "testGraphID3";
    private static final String CACHE_SERVICE_CLASS_STRING = "uk.gov.gchq.gaffer.cache.impl.HashMapCacheService";
    private User testUser;
    private User authUser;
    private User blankUser;
    private FederatedStore store;
    private FederatedStoreProperties federatedStoreProperties;

    private static final AccumuloProperties PROPERTIES = AccumuloProperties.loadStoreProperties(StreamUtil.openStream(FederatedAddGraphWithHooksHandlerTest.class, "properties/singleUseAccumuloStore.properties"));

    @BeforeEach
    public void setUp() throws Exception {
        CacheServiceLoader.shutdown();
        this.store = new FederatedStore();
        federatedStoreProperties = new FederatedStoreProperties();
        federatedStoreProperties.setCacheServiceClass(CACHE_SERVICE_CLASS_STRING);

        testUser = testUser();
        authUser = authUser();
        blankUser = blankUser();
    }

    @AfterEach
    void afterEach() {
        CacheServiceLoader.shutdown();
    }

    @Test
    public void shouldAddGraph() throws Exception {
        store.initialise(FEDERATEDSTORE_GRAPH_ID, null, federatedStoreProperties);
        final Schema expectedSchema = new Schema.Builder().build();

        assertThat(store.getGraphs(testUser, null, new AddGraph())).hasSize(0);

        final FederatedAddGraphWithHooksHandler federatedAddGraphWithHooksHandler = new FederatedAddGraphWithHooksHandler();
        federatedAddGraphWithHooksHandler.doOperation(
                new AddGraphWithHooks.Builder()
                        .graphId(EXPECTED_GRAPH_ID)
                        .schema(expectedSchema)
                        .storeProperties(PROPERTIES)
                        .build(),
                new Context(testUser),
                store);

        Collection<GraphSerialisable> graphs = store.getGraphs(testUser, null, new AddGraph());

        assertThat(graphs).hasSize(1);
        final GraphSerialisable next = graphs.iterator().next();
        assertThat(next.getGraphId()).isEqualTo(EXPECTED_GRAPH_ID);
        assertThat(next.getGraphId()).isEqualTo(EXPECTED_GRAPH_ID);

        federatedAddGraphWithHooksHandler.doOperation(
                new AddGraphWithHooks.Builder()
                        .graphId(EXPECTED_GRAPH_ID_2)
                        .schema(expectedSchema)
                        .storeProperties(PROPERTIES)
                        .build(),
                new Context(testUser),
                store);

        graphs = store.getGraphs(testUser, null, new AddGraph());

        assertThat(graphs).hasSize(2);
<<<<<<< HEAD
        final Iterator<GraphSerialisable> iterator = graphs.iterator();
        final HashSet<String> set = Sets.newHashSet();
=======
        final Iterator<Graph> iterator = graphs.iterator();
        final HashSet<String> set = new HashSet<>();
>>>>>>> 2de6dbc5
        while (iterator.hasNext()) {
            set.add(iterator.next().getGraphId());
        }
        assertThat(set)
                .contains(EXPECTED_GRAPH_ID, EXPECTED_GRAPH_ID_2);
    }

    @Test
    public void shouldAddGraphUsingLibrary() throws Exception {
        store.initialise(FEDERATEDSTORE_GRAPH_ID, null, federatedStoreProperties);

        final Schema expectedSchema = new Schema.Builder().build();

        assertThat(store.getGraphs(testUser, null, new AddGraph())).hasSize(0);
        assertThat(store.getGraphs(testUser, null, new AddGraph())).hasSize(0);

        final FederatedAddGraphWithHooksHandler federatedAddGraphWithHooksHandler = new FederatedAddGraphWithHooksHandler();
        federatedAddGraphWithHooksHandler.doOperation(
                new AddGraphWithHooks.Builder()
                        .graphId(EXPECTED_GRAPH_ID)
                        .schema(expectedSchema)
                        .storeProperties(PROPERTIES)
                        .build(),
                new Context(testUser),
                store);

        Collection<GraphSerialisable> graphs = store.getGraphs(testUser, null, new AddGraph());

        assertThat(graphs).hasSize(1);
        final GraphSerialisable next = graphs.iterator().next();
        assertThat(next.getGraphId()).isEqualTo(EXPECTED_GRAPH_ID);
        assertThat(next.getGraphId()).isEqualTo(EXPECTED_GRAPH_ID);

        final GraphLibrary library = new HashMapGraphLibrary();
        library.add(EXPECTED_GRAPH_ID_3, expectedSchema, PROPERTIES);
        store.setGraphLibrary(library);

        federatedAddGraphWithHooksHandler.doOperation(
                new AddGraphWithHooks.Builder()
                        .graphId(EXPECTED_GRAPH_ID_3)
                        .build(),
                new Context(testUser),
                store);

        graphs = store.getGraphs(testUser, null, new AddGraph());

        assertThat(graphs).hasSize(2);
<<<<<<< HEAD
        final Iterator<GraphSerialisable> iterator = graphs.iterator();
        final HashSet<String> set = Sets.newHashSet();
=======
        final Iterator<Graph> iterator = graphs.iterator();
        final HashSet<String> set = new HashSet<>();
>>>>>>> 2de6dbc5
        while (iterator.hasNext()) {
            set.add(iterator.next().getGraphId());
        }

        assertThat(set).contains(EXPECTED_GRAPH_ID, EXPECTED_GRAPH_ID_3);
    }

    @Test
    public void shouldThrowWhenOverwriteGraphIsDifferent() throws Exception {
        final Schema expectedSchema = new Schema.Builder()
                .entity(TestGroups.ENTITY, new SchemaEntityDefinition.Builder()
                        .vertex("string")
                        .build())
                .type("string", String.class)
                .build();

        store.initialise(FEDERATEDSTORE_GRAPH_ID, new Schema(), federatedStoreProperties);

        assertThat(store.getGraphs(testUser, null, new AddGraph())).hasSize(0);

        final FederatedAddGraphWithHooksHandler federatedAddGraphWithHooksHandler = new FederatedAddGraphWithHooksHandler();

        federatedAddGraphWithHooksHandler.doOperation(
                new AddGraphWithHooks.Builder()
                        .graphId(EXPECTED_GRAPH_ID)
                        .schema(expectedSchema)
                        .storeProperties(PROPERTIES)
                        .build(),
                new Context(testUser),
                store);

        assertThatExceptionOfType(Exception.class)
                .isThrownBy(() -> federatedAddGraphWithHooksHandler.doOperation(
                        new AddGraphWithHooks.Builder()
                                .graphId(EXPECTED_GRAPH_ID)
                                .schema(expectedSchema)
                                .schema(new Schema.Builder()
                                        .type("unusual", String.class)
                                        .build())
                                .storeProperties(PROPERTIES)
                                .build(),
                        new Context(testUser), store))
                .withMessageContaining(String.format(USER_IS_ATTEMPTING_TO_OVERWRITE, EXPECTED_GRAPH_ID));
    }

    @Test
    public void shouldThrowWhenOverwriteGraphIsSameAndAccessIsDifferent() throws Exception {
        final Schema expectedSchema = new Schema.Builder().build();

        store.initialise(FEDERATEDSTORE_GRAPH_ID, new Schema(), federatedStoreProperties);

        assertThat(store.getGraphs(testUser, null, new AddGraph())).hasSize(0);

        final FederatedAddGraphWithHooksHandler federatedAddGraphWithHooksHandler = new FederatedAddGraphWithHooksHandler();

        federatedAddGraphWithHooksHandler.doOperation(
                new AddGraphWithHooks.Builder()
                        .graphId(EXPECTED_GRAPH_ID)
                        .schema(expectedSchema)
                        .storeProperties(PROPERTIES)
                        .build(),
                new Context(testUser), store);

        assertThatExceptionOfType(Exception.class)
                .isThrownBy(() -> federatedAddGraphWithHooksHandler.doOperation(
                        new AddGraphWithHooks.Builder()
                                .graphId(EXPECTED_GRAPH_ID)
                                .schema(expectedSchema)
                                .graphAuths("X")
                                .storeProperties(PROPERTIES)
                                .build(),
                        new Context(testUser), store))
                .withMessageContaining(String.format(USER_IS_ATTEMPTING_TO_OVERWRITE, EXPECTED_GRAPH_ID));
    }

    @Test
    public void shouldAddGraphIDOnlyWithAuths() throws Exception {

        federatedStoreProperties.setCustomPropertyAuths("auth1,auth2");
        store.initialise(FEDERATEDSTORE_GRAPH_ID, null, federatedStoreProperties);

        final Schema expectedSchema = new Schema.Builder().build();

        assertThat(store.getGraphs(testUser, null, new AddGraph())).hasSize(0);

        final FederatedAddGraphWithHooksHandler federatedAddGraphWithHooksHandler = new FederatedAddGraphWithHooksHandler();

        assertThatExceptionOfType(OperationException.class)
                .isThrownBy(() -> federatedAddGraphWithHooksHandler.doOperation(
                        new AddGraphWithHooks.Builder()
                                .graphId(EXPECTED_GRAPH_ID)
                                .schema(expectedSchema)
                                .storeProperties(PROPERTIES)
                                .build(),
                        new Context(testUser), store))
                .withMessageContaining(String.format(FederatedAddGraphWithHooksHandler.USER_IS_LIMITED_TO_ONLY_USING_PARENT_PROPERTIES_ID_FROM_GRAPHLIBRARY_BUT_FOUND_STORE_PROPERTIES_S, ""));

        federatedAddGraphWithHooksHandler.doOperation(
                new AddGraphWithHooks.Builder()
                        .graphId(EXPECTED_GRAPH_ID)
                        .schema(expectedSchema)
                        .storeProperties(PROPERTIES)
                        .build(),
                new Context(authUser),
                store);

        final Collection<GraphSerialisable> graphs = store.getGraphs(authUser, null, new AddGraph());
        assertThat(graphs).hasSize(1);
        assertThat(store.getGraphs(testUser, null, new AddGraph())).hasSize(0);
        assertThat(graphs.iterator().next().getGraphId()).isEqualTo(EXPECTED_GRAPH_ID);
    }

    /**
     * Replicating a bug condition when setting auths the
     * FederatedAddGraphWithHooksHandler didn't set the adding user.
     *
     * @throws Exception if Exception
     */
    @Test
    public void shouldAddGraphWithAuthsAndAddingUser() throws Exception {
        store.initialise(FEDERATEDSTORE_GRAPH_ID, null, federatedStoreProperties);

        final Schema expectedSchema = new Schema.Builder().build();

        assertThat(store.getGraphs(testUser, null, new AddGraph())).hasSize(0);

        new FederatedAddGraphWithHooksHandler().doOperation(
                new AddGraphWithHooks.Builder()
                        .graphId(EXPECTED_GRAPH_ID)
                        .schema(expectedSchema)
                        .storeProperties(PROPERTIES)
                        .graphAuths("testAuth")
                        .build(),
                new Context(testUser),
                store);

        final Iterable<? extends Element> elements = new FederatedOutputIterableHandler<GetAllElements, Element>().doOperation(
                new GetAllElements(),
                new Context(testUser),
                store);

        assertThat(elements).isNotNull();
    }

    @Test
    public void shouldAddGraphWithHooks() throws Exception {
        store.initialise(FEDERATEDSTORE_GRAPH_ID, null, federatedStoreProperties);
        final Schema expectedSchema = new Schema.Builder().build();

        assertThat(store.getGraphs(testUser, null, new AddGraph())).hasSize(0);

        final FederatedAddGraphWithHooksHandler federatedAddGraphHandler = new FederatedAddGraphWithHooksHandler();
        federatedAddGraphHandler.doOperation(
                new AddGraphWithHooks.Builder()
                        .graphId(EXPECTED_GRAPH_ID)
                        .schema(expectedSchema)
                        .storeProperties(PROPERTIES)
                        .hooks(new Log4jLogger())
                        .build(),
                new Context(testUser),
                store);

        final Collection<GraphSerialisable> graphs = store.getGraphs(testUser, null, new AddGraph());

        final List<Class<? extends GraphHook>> graphHooks = graphs.iterator().next().getConfig().getHooks().stream().map(GraphHook::getClass).collect(Collectors.toList());
        assertThat(graphHooks).contains(Log4jLogger.class);
    }

    @SuppressWarnings({"unchecked", "rawtypes"})
    @Test
    public void shouldAddGraphWithCustomReadAccessPredicate() throws Exception {
        store.initialise(FEDERATEDSTORE_GRAPH_ID, null, federatedStoreProperties);

        final Schema expectedSchema = new Schema.Builder().build();

        assertThat(store.getGraphs(testUser, null, new AddGraph())).hasSize(0);

        final AccessPredicate allowBlankUserAndTestUserReadAccess = new AccessPredicate(new AdaptedPredicate(
                new CallMethod("getUserId"),
                new Or<>(new IsEqual(testUser.getUserId()), new IsEqual(blankUser.getUserId()))));

        new FederatedAddGraphWithHooksHandler().doOperation(
                new AddGraphWithHooks.Builder()
                        .graphId(EXPECTED_GRAPH_ID)
                        .schema(expectedSchema)
                        .storeProperties(PROPERTIES)
                        .readAccessPredicate(allowBlankUserAndTestUserReadAccess)
                        .build(),
                new Context(testUser),
                store);

        assertThat(store.getGraphs(blankUser, null, new AddGraph())).hasSize(1);
        assertThat(store.getGraphs(testUser, null, new AddGraph())).hasSize(1);
    }
}<|MERGE_RESOLUTION|>--- conflicted
+++ resolved
@@ -126,13 +126,8 @@
         graphs = store.getGraphs(testUser, null, new AddGraph());
 
         assertThat(graphs).hasSize(2);
-<<<<<<< HEAD
         final Iterator<GraphSerialisable> iterator = graphs.iterator();
-        final HashSet<String> set = Sets.newHashSet();
-=======
-        final Iterator<Graph> iterator = graphs.iterator();
         final HashSet<String> set = new HashSet<>();
->>>>>>> 2de6dbc5
         while (iterator.hasNext()) {
             set.add(iterator.next().getGraphId());
         }
@@ -180,13 +175,8 @@
         graphs = store.getGraphs(testUser, null, new AddGraph());
 
         assertThat(graphs).hasSize(2);
-<<<<<<< HEAD
         final Iterator<GraphSerialisable> iterator = graphs.iterator();
-        final HashSet<String> set = Sets.newHashSet();
-=======
-        final Iterator<Graph> iterator = graphs.iterator();
         final HashSet<String> set = new HashSet<>();
->>>>>>> 2de6dbc5
         while (iterator.hasNext()) {
             set.add(iterator.next().getGraphId());
         }
