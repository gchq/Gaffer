--- conflicted
+++ resolved
@@ -620,12 +620,9 @@
                 Limit.class,
                 DiscardOutput.class,
                 GetSchema.class,
-<<<<<<< HEAD
                 GetTraits.class,
-=======
                 Map.class,
                 If.class,
->>>>>>> a2d04f02
 
                 // Function
                 Filter.class,
