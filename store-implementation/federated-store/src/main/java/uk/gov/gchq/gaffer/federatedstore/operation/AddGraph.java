/*
 * Copyright 2017 Crown Copyright
 *
 * Licensed under the Apache License, Version 2.0 (the "License");
 * you may not use this file except in compliance with the License.
 * You may obtain a copy of the License at
 *
 *     http://www.apache.org/licenses/LICENSE-2.0
 *
 * Unless required by applicable law or agreed to in writing, software
 * distributed under the License is distributed on an "AS IS" BASIS,
 * WITHOUT WARRANTIES OR CONDITIONS OF ANY KIND, either express or implied.
 * See the License for the specific language governing permissions and
 * limitations under the License.
 */

package uk.gov.gchq.gaffer.federatedstore.operation;

import com.google.common.collect.Sets;
import org.apache.commons.lang3.exception.CloneFailedException;

import uk.gov.gchq.gaffer.commonutil.Required;
import uk.gov.gchq.gaffer.operation.Operation;
import uk.gov.gchq.gaffer.store.StoreProperties;
import uk.gov.gchq.gaffer.store.schema.Schema;

import java.util.List;
import java.util.Set;
import java.util.Map;

/**
 * An Operation used for adding graphs to a FederatedStore.
 * <p>Requires:
 * <ul>
 * <li>graphId
 * <li>properties
 * <li>schema
 * </ul>
 *
 * @see uk.gov.gchq.gaffer.federatedstore.FederatedStore
 * @see uk.gov.gchq.gaffer.operation.Operation
 * @see uk.gov.gchq.gaffer.store.schema.Schema
 * @see uk.gov.gchq.gaffer.data.element.Properties
 * @see uk.gov.gchq.gaffer.graph.Graph
 */
public class AddGraph implements Operation {

    @Required
    private String graphId;
    private StoreProperties storeProperties;
    private String parentPropertiesId;
    private Schema schema;
    private List<String> parentSchemaIds;
    private Set<String> graphAuths;
    private Map<String, String> options;

    public String getGraphId() {
        return graphId;
    }

    public void setGraphId(final String graphId) {
        this.graphId = graphId;
    }

    public Schema getSchema() {
        return schema;
    }

    public void setSchema(final Schema schema) {
        this.schema = schema;
    }

    @Override
    public AddGraph shallowClone() throws CloneFailedException {
        return new Builder()
                .setGraphId(graphId)
                .schema(schema)
                .storeProperties(storeProperties)
                .parentSchemaIds(parentSchemaIds)
                .parentPropertiesId(parentPropertiesId)
                .options(options)
                .build();
    }

    public List<String> getParentSchemaIds() {
        return parentSchemaIds;
    }

    public void setParentSchemaIds(final List<String> parentSchemaIds) {
        this.parentSchemaIds = parentSchemaIds;
    }

    public StoreProperties getStoreProperties() {
        return storeProperties;
    }

    public void setStoreProperties(final StoreProperties properties) {
        this.storeProperties = properties;
    }

    public String getParentPropertiesId() {
        return parentPropertiesId;
    }

    public void setParentPropertiesId(final String parentPropertiesId) {
        this.parentPropertiesId = parentPropertiesId;
    }

<<<<<<< HEAD
    @Override
    public Map<String, String> getOptions() {
        return options;
    }

    @Override
    public void setOptions(final Map<String, String> options) {
        this.options = options;
=======
    public Set<String> getGraphAuths() {
        return graphAuths;
    }

    public AddGraph setGraphAuths(final Set<String> graphAuths) {
        this.graphAuths = graphAuths;
        return this;
>>>>>>> 40d117fa
    }

    public static class Builder extends BaseBuilder<AddGraph, Builder> {

        public Builder() {
            super(new AddGraph());
        }

        public Builder setGraphId(final String graphId) {
            _getOp().setGraphId(graphId);
            return this;
        }

        public Builder storeProperties(final StoreProperties storeProperties) {
            _getOp().setStoreProperties(storeProperties);
            return this;
        }

        public Builder schema(final Schema schema) {
            _getOp().setSchema(schema);
            return _self();
        }

        public Builder parentPropertiesId(final String parentPropertiesId) {
            this._getOp().setParentPropertiesId(parentPropertiesId);
            return _self();
        }

        public Builder parentSchemaIds(final List<String> parentSchemaIds) {
            _getOp().setParentSchemaIds(parentSchemaIds);
            return _self();
        }

        public Builder graphAuths(final String... graphAuths) {
            if (null == graphAuths) {
                _getOp().setGraphAuths(null);
            }
            _getOp().setGraphAuths(Sets.newHashSet(graphAuths));
            return _self();
        }
    }
}<|MERGE_RESOLUTION|>--- conflicted
+++ resolved
@@ -25,8 +25,8 @@
 import uk.gov.gchq.gaffer.store.schema.Schema;
 
 import java.util.List;
+import java.util.Map;
 import java.util.Set;
-import java.util.Map;
 
 /**
  * An Operation used for adding graphs to a FederatedStore.
@@ -106,7 +106,6 @@
         this.parentPropertiesId = parentPropertiesId;
     }
 
-<<<<<<< HEAD
     @Override
     public Map<String, String> getOptions() {
         return options;
@@ -115,7 +114,8 @@
     @Override
     public void setOptions(final Map<String, String> options) {
         this.options = options;
-=======
+    }
+
     public Set<String> getGraphAuths() {
         return graphAuths;
     }
@@ -123,11 +123,9 @@
     public AddGraph setGraphAuths(final Set<String> graphAuths) {
         this.graphAuths = graphAuths;
         return this;
->>>>>>> 40d117fa
     }
 
     public static class Builder extends BaseBuilder<AddGraph, Builder> {
-
         public Builder() {
             super(new AddGraph());
         }
