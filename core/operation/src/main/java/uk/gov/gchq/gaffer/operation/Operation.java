--- conflicted
+++ resolved
@@ -173,11 +173,7 @@
                     }
 
                     if (null == value) {
-<<<<<<< HEAD
-                        result.addError(name + " is required for: " + this.getClass().getSimpleName());
-=======
-                        result.addError(field.getName() + " is required");
->>>>>>> 8c8f7390
+                        result.addError(field.getName() + " is required for: " + this.getClass().getSimpleName());
                     }
                 } else {
                     AccessController.doPrivileged((PrivilegedAction<Operation>) () -> {
@@ -190,11 +186,7 @@
                         }
 
                         if (null == value) {
-<<<<<<< HEAD
-                            result.addError(name + " is required for: " + this.getClass().getSimpleName());
-=======
-                            result.addError(field.getName() + " is required");
->>>>>>> 8c8f7390
+                            result.addError(field.getName() + " is required for: " + this.getClass().getSimpleName());
                         }
                         return null;
                     });
