/*
 * Copyright 2017-2020 Crown Copyright
 *
 * Licensed under the Apache License, Version 2.0 (the "License");
 * you may not use this file except in compliance with the License.
 * You may obtain a copy of the License at
 *
 *     http://www.apache.org/licenses/LICENSE-2.0
 *
 * Unless required by applicable law or agreed to in writing, software
 * distributed under the License is distributed on an "AS IS" BASIS,
 * WITHOUT WARRANTIES OR CONDITIONS OF ANY KIND, either express or implied.
 * See the License for the specific language governing permissions and
 * limitations under the License.
 */
package uk.gov.gchq.gaffer.store.operation.handler;

import org.junit.jupiter.api.Test;

import uk.gov.gchq.gaffer.operation.OperationException;
import uk.gov.gchq.gaffer.operation.impl.DiscardOutput;
import uk.gov.gchq.gaffer.store.Context;

<<<<<<< HEAD
import static org.junit.jupiter.api.Assertions.assertNull;
=======
import static org.hamcrest.CoreMatchers.nullValue;
import static org.hamcrest.MatcherAssert.assertThat;
import static org.hamcrest.core.Is.is;
>>>>>>> 6c60d867
import static org.mockito.BDDMockito.given;
import static org.mockito.Mockito.mock;

public class DiscardOutputHandlerTest {

    @Test
    public void shouldDiscardOutput() throws OperationException {
        // Given
        final DiscardOutputHandler handler = new DiscardOutputHandler();
        final DiscardOutput operation = mock(DiscardOutput.class);

        given(operation.getInput()).willReturn(null);

        // When
        final Void results = handler.doOperation(operation, new Context(), null);

        // Then
        assertNull(results);
    }
}<|MERGE_RESOLUTION|>--- conflicted
+++ resolved
@@ -21,13 +21,9 @@
 import uk.gov.gchq.gaffer.operation.impl.DiscardOutput;
 import uk.gov.gchq.gaffer.store.Context;
 
-<<<<<<< HEAD
-import static org.junit.jupiter.api.Assertions.assertNull;
-=======
 import static org.hamcrest.CoreMatchers.nullValue;
 import static org.hamcrest.MatcherAssert.assertThat;
 import static org.hamcrest.core.Is.is;
->>>>>>> 6c60d867
 import static org.mockito.BDDMockito.given;
 import static org.mockito.Mockito.mock;
 
@@ -45,6 +41,6 @@
         final Void results = handler.doOperation(operation, new Context(), null);
 
         // Then
-        assertNull(results);
+        assertThat(results, is(nullValue()));
     }
 }