--- conflicted
+++ resolved
@@ -16,21 +16,13 @@
 
 package uk.gov.gchq.gaffer.traffic.generator;
 
-<<<<<<< HEAD
+import org.junit.jupiter.api.AfterAll;
+import org.junit.jupiter.api.BeforeAll;
 import org.junit.jupiter.api.Test;
-=======
-import org.junit.AfterClass;
-import org.junit.BeforeClass;
-import org.junit.ClassRule;
-import org.junit.Rule;
-import org.junit.Test;
-import org.junit.rules.TemporaryFolder;
-import org.junit.rules.TestName;
->>>>>>> e8cede87
+import org.junit.jupiter.api.io.TempDir;
 
 import uk.gov.gchq.gaffer.accumulostore.AccumuloProperties;
 import uk.gov.gchq.gaffer.accumulostore.MiniAccumuloClusterManager;
-import uk.gov.gchq.gaffer.commonutil.CommonTestConstants;
 import uk.gov.gchq.gaffer.commonutil.StreamUtil;
 import uk.gov.gchq.gaffer.commonutil.iterable.CloseableIterable;
 import uk.gov.gchq.gaffer.data.element.Edge;
@@ -43,6 +35,7 @@
 import uk.gov.gchq.gaffer.traffic.ElementGroup;
 import uk.gov.gchq.gaffer.user.User;
 
+import java.io.File;
 import java.io.IOException;
 import java.io.InputStream;
 
@@ -59,30 +52,24 @@
     private static final String CSV_HEADER_V_2 = "Region Name (GO),ONS LACode,ONS LA Name,CP,S Ref E,S Ref N,S Ref Latitude,S Ref Longitude,Road,A-Junction,A Ref E,A Ref N,B-Junction,B Ref E,B Ref N,RCat,iDir,Year,dCount,Hour,PC,2WMV,CAR,BUS,LGV,HGVR2,HGVR3,HGVR4,HGVA3,HGVA5,HGVA6,HGV,AMV";
     private static final String CSV_LINE_V_2 = "\"Wales\",W06000022,\"Newport\",501,328570,187000,51.577320306,-3.032184269,M4,\"28\",328380,185830,\"27\",328400,187800,TM,E,2000,2000-06-09 00:00:00,7,0,6,2491,33,539,164,25,22,30,91,59,391,3460";
 
-<<<<<<< HEAD
-=======
     private static Class currentClass = new Object() { }.getClass().getEnclosingClass();
     private static final AccumuloProperties PROPERTIES =
             AccumuloProperties.loadStoreProperties(StreamUtil.openStream(currentClass, "/miniaccumulo.properties"));
     private static MiniAccumuloClusterManager miniAccumuloClusterManager;
 
-    @ClassRule
-    public static TemporaryFolder storeBaseFolder = new TemporaryFolder(CommonTestConstants.TMP_DIRECTORY);
+    @TempDir
+    public static File storeBaseFolder;
 
-    @BeforeClass
+    @BeforeAll
     public static void setUpStore() {
-        miniAccumuloClusterManager = new MiniAccumuloClusterManager(PROPERTIES, storeBaseFolder.getRoot().getAbsolutePath());
+        miniAccumuloClusterManager = new MiniAccumuloClusterManager(PROPERTIES, storeBaseFolder.getAbsolutePath());
     }
 
-    @AfterClass
+    @AfterAll
     public static void tearDownStore() {
         miniAccumuloClusterManager.close();
     }
 
-    @Rule
-    public final TestName testName = new TestName();
-
->>>>>>> e8cede87
     @Test
     public void shouldLoadCsvV1Line() throws IOException, OperationException {
         final InputStream[] schema = StreamUtil.schemas(ElementGroup.class);
