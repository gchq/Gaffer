/*
 * Copyright 2017. Crown Copyright
 *
 * Licensed under the Apache License, Version 2.0 (the "License");
 * you may not use this file except in compliance with the License.
 * You may obtain a copy of the License at
 *
 *     http://www.apache.org/licenses/LICENSE-2.0
 *
 * Unless required by applicable law or agreed to in writing, software
 * distributed under the License is distributed on an "AS IS" BASIS,
 * WITHOUT WARRANTIES OR CONDITIONS OF ANY KIND, either express or implied.
 * See the License for the specific language governing permissions and
 * limitations under the License.
 */

package uk.gov.gchq.gaffer.parquetstore.utils;

import org.apache.spark.sql.Row;
import org.apache.spark.sql.catalyst.expressions.GenericRowWithSchema;
import org.junit.After;
import org.junit.Before;
import org.junit.Test;
import scala.collection.JavaConversions$;

import uk.gov.gchq.gaffer.exception.SerialisationException;
import uk.gov.gchq.gaffer.jsonserialisation.JSONSerialiser;
import uk.gov.gchq.gaffer.operation.OperationException;
import uk.gov.gchq.gaffer.parquetstore.operation.addelements.impl.AggregateGafferRowsFunction;
import uk.gov.gchq.gaffer.parquetstore.testutils.DataGen;
import uk.gov.gchq.gaffer.parquetstore.testutils.TestUtils;
import uk.gov.gchq.gaffer.store.StoreException;
import uk.gov.gchq.gaffer.store.schema.Schema;
import uk.gov.gchq.gaffer.store.schema.SchemaElementDefinition;

import java.io.IOException;
import java.util.ArrayList;
import java.util.List;

import static org.hamcrest.collection.IsIterableContainingInOrder.contains;
import static org.junit.Assert.assertThat;

public class AggregateGafferRowsFunctionTest {
    private SchemaUtils utils;

    @Before
    public void setUp() throws StoreException {
<<<<<<< HEAD
        final Schema schema = Schema.fromJson(
                getClass().getResourceAsStream("/schemaUsingStringVertexType/dataSchema.json"),
                getClass().getResourceAsStream("/schemaUsingStringVertexType/dataTypes.json"),
                getClass().getResourceAsStream("/schemaUsingStringVertexType/storeSchema.json"),
                getClass().getResourceAsStream("/schemaUsingStringVertexType/storeTypes.json"));
        final SchemaOptimiser optimiser = new SchemaOptimiser(new SerialisationFactory(ParquetStoreConstants.SERIALISERS));
        utils = new SchemaUtils(optimiser.optimise(schema, true));
=======
        Logger.getRootLogger().setLevel(Level.WARN);
        final Schema schema = TestUtils.gafferSchema("schemaUsingStringVertexType");
        utils = new SchemaUtils(schema);
>>>>>>> 9647b01e
    }

    @After
    public void cleanUp() {
        utils = null;
    }

    @Test
    public void mergeEntityRowsTest() throws OperationException, IOException {
        final String group = "BasicEntity";
        final SchemaElementDefinition elementSchema = utils.getGafferSchema().getElement(group);
        final GafferGroupObjectConverter converter = utils.getConverter(group);
        final String[] gafferProperties = new String[elementSchema.getProperties().size()];
        elementSchema.getProperties().toArray(gafferProperties);
        final byte[] aggregatorJson = JSONSerialiser.serialise(elementSchema.getIngestAggregator());
        final AggregateGafferRowsFunction aggregator = new AggregateGafferRowsFunction(gafferProperties,
                true, elementSchema.getGroupBy(), utils.getColumnToPaths(group), aggregatorJson, converter);
        final GenericRowWithSchema row1 = DataGen.generateEntityRow(utils, group, "vertex", (byte) 'a', 0.2, 3f, TestUtils.getTreeSet1(), 5L, (short) 6, TestUtils.DATE, TestUtils.getFreqMap1());
        final GenericRowWithSchema row2 = DataGen.generateEntityRow(utils, group, "vertex", (byte) 'c', 0.7, 4f, TestUtils.getTreeSet2(), 7L, (short) 4, TestUtils.DATE, TestUtils.getFreqMap2());
        final Row merged = aggregator.call(row1, row2);
        final List<Object> actual = new ArrayList<>(11);
        for (int i = 0; i < merged.length(); i++) {
            actual.add(merged.apply(i));
        }
        final List<Object> expected = new ArrayList<>(11);
        expected.add("vertex");
        expected.add(new byte[]{(byte) 'c'});
        expected.add(0.8999999999999999);
        expected.add(7f);
        expected.add(new String[]{"A", "B", "C"});
        expected.add(12L);
        expected.add(10);
        expected.add(TestUtils.DATE.getTime());
        expected.add(JavaConversions$.MODULE$.mapAsScalaMap(TestUtils.MERGED_FREQMAP));
        expected.add(2);
        assertThat(expected, contains(actual.toArray()));
    }

    @Test
    public void mergeEdgeRowsTest() throws OperationException, SerialisationException {
        final String group = "BasicEdge";
        final SchemaElementDefinition elementSchema = utils.getGafferSchema().getElement(group);
        final byte[] aggregatorJson = JSONSerialiser.serialise(elementSchema.getIngestAggregator());
        final GafferGroupObjectConverter converter = utils.getConverter(group);
        final String[] gafferProperties = new String[elementSchema.getProperties().size()];
        elementSchema.getProperties().toArray(gafferProperties);
        final AggregateGafferRowsFunction aggregator = new AggregateGafferRowsFunction(gafferProperties,
                false, elementSchema.getGroupBy(), utils.getColumnToPaths(group), aggregatorJson, converter);
        final GenericRowWithSchema row1 = DataGen.generateEdgeRow(utils, group, "src", "dst", true, (byte) 'a', 0.2, 3f, TestUtils.getTreeSet1(), 5L, (short) 6, TestUtils.DATE, TestUtils.getFreqMap1());
        final GenericRowWithSchema row2 = DataGen.generateEdgeRow(utils, group, "src", "dst", true, (byte) 'c', 0.7, 4f, TestUtils.getTreeSet2(), 7L, (short) 4, TestUtils.DATE, TestUtils.getFreqMap2());
        final Row merged = aggregator.call(row1, row2);
        final List<Object> actual = new ArrayList<>(13);
        for (int i = 0; i < merged.length(); i++) {
            actual.add(merged.apply(i));
        }
        final List<Object> expected = new ArrayList<>(13);
        expected.add("src");
        expected.add("dst");
        expected.add(true);
        expected.add(new byte[]{(byte) 'c'});
        expected.add(0.8999999999999999);
        expected.add(7f);
        expected.add(new String[]{"A", "B", "C"});
        expected.add(12L);
        expected.add(10);
        expected.add(TestUtils.DATE.getTime());
        expected.add(JavaConversions$.MODULE$.mapAsScalaMap(TestUtils.MERGED_FREQMAP));
        expected.add(2);
        assertThat(expected, contains(actual.toArray()));
    }
}<|MERGE_RESOLUTION|>--- conflicted
+++ resolved
@@ -45,19 +45,8 @@
 
     @Before
     public void setUp() throws StoreException {
-<<<<<<< HEAD
-        final Schema schema = Schema.fromJson(
-                getClass().getResourceAsStream("/schemaUsingStringVertexType/dataSchema.json"),
-                getClass().getResourceAsStream("/schemaUsingStringVertexType/dataTypes.json"),
-                getClass().getResourceAsStream("/schemaUsingStringVertexType/storeSchema.json"),
-                getClass().getResourceAsStream("/schemaUsingStringVertexType/storeTypes.json"));
-        final SchemaOptimiser optimiser = new SchemaOptimiser(new SerialisationFactory(ParquetStoreConstants.SERIALISERS));
-        utils = new SchemaUtils(optimiser.optimise(schema, true));
-=======
-        Logger.getRootLogger().setLevel(Level.WARN);
         final Schema schema = TestUtils.gafferSchema("schemaUsingStringVertexType");
         utils = new SchemaUtils(schema);
->>>>>>> 9647b01e
     }
 
     @After
