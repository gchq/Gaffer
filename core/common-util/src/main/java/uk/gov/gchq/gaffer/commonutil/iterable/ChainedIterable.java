--- conflicted
+++ resolved
@@ -1,9 +1,5 @@
 /*
-<<<<<<< HEAD
- * Copyright 2016-2021 Crown Copyright
-=======
  * Copyright 2016-2022 Crown Copyright
->>>>>>> 4e897c33
  *
  * Licensed under the Apache License, Version 2.0 (the "License");
  * you may not use this file except in compliance with the License.
@@ -17,41 +13,13 @@
  * See the License for the specific language governing permissions and
  * limitations under the License.
  */
+
 package uk.gov.gchq.gaffer.commonutil.iterable;
 
 import org.apache.commons.lang3.ArrayUtils;
 
 import uk.gov.gchq.gaffer.commonutil.CloseableUtil;
 
-<<<<<<< HEAD
-import java.util.Arrays;
-import java.util.Collections;
-import java.util.Iterator;
-
-import static java.util.Objects.nonNull;
-import static org.apache.commons.lang3.ArrayUtils.isEmpty;
-
-public class ChainedIterable<T> implements CloseableIterable<T> {
-    private final Iterable<? extends Iterable<? extends T>> iterables;
-
-    public ChainedIterable(final Iterable<? extends T>... itrs) {
-        this(isEmpty(itrs) ? null : Arrays.asList(itrs));
-    }
-
-    public ChainedIterable(final Iterable<? extends Iterable<? extends T>> iterables) {
-        if (null == iterables) {
-            throw new IllegalArgumentException("Iterables are required");
-        }
-        this.iterables = iterables;
-    }
-
-    @Override
-    public CloseableIterator<T> iterator() {
-        return new ChainedIterator<>(iterables.iterator());
-    }
-
-    @Override
-=======
 import java.io.Closeable;
 import java.util.Arrays;
 import java.util.Collections;
@@ -89,23 +57,16 @@
     }
 
     @Override
->>>>>>> 4e897c33
     public void close() {
         for (final Iterable<? extends T> iterable : iterables) {
             CloseableUtil.close(iterable);
         }
     }
 
-<<<<<<< HEAD
-
-    private static class ChainedIterator<T> implements CloseableIterator<T> {
-        private final Iterator<? extends Iterable<? extends T>> iterablesIterator;
-=======
     private static class ChainedIterator<T> implements Closeable, Iterator<T> {
 
         private final Iterator<? extends Iterable<? extends T>> iterablesIterator;
 
->>>>>>> 4e897c33
         private Iterator<? extends T> currentIterator = Collections.emptyIterator();
 
         ChainedIterator(final Iterator<? extends Iterable<? extends T>> iterablesIterator) {
@@ -139,14 +100,7 @@
             while (!currentIterator.hasNext()) {
                 CloseableUtil.close(currentIterator);
                 if (iterablesIterator.hasNext()) {
-<<<<<<< HEAD
-                    Iterable<? extends T> next = iterablesIterator.next();
-                    if (nonNull(next)) {
-                        currentIterator = next.iterator();
-                    }
-=======
                     currentIterator = iterablesIterator.next().iterator();
->>>>>>> 4e897c33
                 } else {
                     break;
                 }
