/*
 * Copyright 2017-2020 Crown Copyright
 *
 * Licensed under the Apache License, Version 2.0 (the "License");
 * you may not use this file except in compliance with the License.
 * You may obtain a copy of the License at
 *
 *     http://www.apache.org/licenses/LICENSE-2.0
 *
 * Unless required by applicable law or agreed to in writing, software
 * distributed under the License is distributed on an "AS IS" BASIS,
 * WITHOUT WARRANTIES OR CONDITIONS OF ANY KIND, either express or implied.
 * See the License for the specific language governing permissions and
 * limitations under the License.
 */
package uk.gov.gchq.gaffer.store.operation.handler;

import com.google.common.collect.Lists;
import com.google.common.collect.Sets;
import org.junit.jupiter.api.BeforeEach;
import org.junit.jupiter.api.Test;

import uk.gov.gchq.gaffer.commonutil.TestGroups;
import uk.gov.gchq.gaffer.data.element.Edge;
import uk.gov.gchq.gaffer.data.element.Entity;
import uk.gov.gchq.gaffer.data.graph.Walk;
import uk.gov.gchq.gaffer.data.graph.function.walk.ExtractWalkEdgesFromHop;
import uk.gov.gchq.gaffer.operation.OperationChain;
import uk.gov.gchq.gaffer.operation.OperationException;
import uk.gov.gchq.gaffer.operation.impl.Map;
import uk.gov.gchq.gaffer.operation.impl.output.ToSet;
import uk.gov.gchq.gaffer.operation.impl.output.ToVertices;
import uk.gov.gchq.gaffer.store.Context;
import uk.gov.gchq.gaffer.store.Store;
import uk.gov.gchq.gaffer.store.StoreProperties;
import uk.gov.gchq.gaffer.store.operation.OperationChainValidator;
import uk.gov.gchq.gaffer.store.optimiser.OperationChainOptimiser;
import uk.gov.gchq.gaffer.user.User;
import uk.gov.gchq.koryphe.ValidationResult;
import uk.gov.gchq.koryphe.impl.function.FirstItem;
import uk.gov.gchq.koryphe.impl.function.IterableConcat;
import uk.gov.gchq.koryphe.impl.function.IterableFunction;
import uk.gov.gchq.koryphe.impl.function.NthItem;
import uk.gov.gchq.koryphe.impl.function.ToString;

import java.util.ArrayList;
import java.util.Arrays;
import java.util.Collections;
import java.util.List;
import java.util.Set;
import java.util.function.Function;

import static org.hamcrest.MatcherAssert.assertThat;
import static org.hamcrest.Matchers.contains;
import static org.hamcrest.Matchers.containsInAnyOrder;
<<<<<<< HEAD
import static org.junit.Assert.assertEquals;
import static org.junit.Assert.assertNotNull;
import static org.junit.Assert.assertThat;
import static org.junit.jupiter.api.Assertions.assertThrows;
=======
import static org.junit.jupiter.api.Assertions.assertEquals;
import static org.junit.jupiter.api.Assertions.assertNotNull;
import static org.junit.jupiter.api.Assertions.assertTrue;
import static org.junit.jupiter.api.Assertions.fail;
import static org.mockito.ArgumentMatchers.any;
>>>>>>> 6c60d867
import static org.mockito.BDDMockito.given;
import static org.mockito.Mockito.mock;

public class MapHandlerTest {

    private Context context;
    private Store store;
    private Function<Integer, Integer> function;
    private Integer input;

    private static final Edge EDGE_AB = new Edge.Builder().group(TestGroups.EDGE).source("A").dest("B").directed(true).build();
    private static final Edge EDGE_BC = new Edge.Builder().group(TestGroups.EDGE).source("B").dest("C").directed(true).build();
    private static final Edge EDGE_BD = new Edge.Builder().group(TestGroups.EDGE).source("B").dest("D").directed(true).build();
    private static final Edge EDGE_CA = new Edge.Builder().group(TestGroups.EDGE).source("C").dest("A").directed(true).build();
    private static final Edge EDGE_CB = new Edge.Builder().group(TestGroups.EDGE).source("C").dest("B").directed(true).build();
    private static final Edge EDGE_DA = new Edge.Builder().group(TestGroups.EDGE).source("D").dest("A").directed(true).build();

    private static final Entity ENTITY_B = new Entity.Builder().group(TestGroups.ENTITY).vertex("B").build();
    private static final Entity ENTITY_C = new Entity.Builder().group(TestGroups.ENTITY).vertex("C").build();
    private static final Entity ENTITY_D = new Entity.Builder().group(TestGroups.ENTITY).vertex("D").build();

    private final Walk walk = new Walk.Builder()
            .edge(EDGE_AB)
            .entity(ENTITY_B)
            .edge(EDGE_BC)
            .entity(ENTITY_C)
            .edge(EDGE_CA)
            .build();

    private final Walk walk1 = new Walk.Builder()
            .edge(EDGE_CB)
            .entities(ENTITY_B)
            .edge(EDGE_BD)
            .entities(ENTITY_D)
            .edge(EDGE_DA)
            .build();

    @BeforeEach
    public void setup() {
        context = mock(Context.class);
        store = mock(Store.class);
        function = mock(Function.class);
        input = 3;

        given(context.getUser()).willReturn(new User());
        given(store.getProperties()).willReturn(new StoreProperties());
        given(function.apply(input)).willReturn(6);
    }

    @Test
    public void shouldHandleNullOperation() {
        // Given
        final MapHandler<Integer, Integer> handler = new MapHandler<>();

        // When
        final Map<Integer, Integer> operation = null;

        // Then
        final Exception exception = assertThrows(OperationException.class, () -> handler.doOperation(operation, context, store));
        assertEquals("Operation cannot be null", exception.getMessage());
    }

    @Test
    public void shouldHandleNullInput() {
        // Given
        final MapHandler<Integer, Integer> handler = new MapHandler<>();

        final Map<Integer, Integer> operation = new Map.Builder<Integer>()
                .input(null)
                .first(function)
                .build();

        // When / Then
        final Exception exception = assertThrows(OperationException.class, () -> handler.doOperation(operation, context, store));
        assertEquals("Input cannot be null", exception.getMessage());
    }

    @Test
    public void shouldHandleNullFunction() {
        // Given
        final MapHandler<Integer, Integer> handler = new MapHandler<>();

        function = null;

        final Map<Integer, Integer> operation = new Map.Builder<Integer>()
                .input(input)
                .first(function)
                .build();

        // When / Then
        final Exception exception = assertThrows(OperationException.class, () -> handler.doOperation(operation, context, store));
        assertEquals("Function cannot be null", exception.getMessage());
    }

    @Test
    public void shouldReturnItemFromOperationWithMockFunction() throws OperationException {
        // Given
        final MapHandler<Integer, Integer> handler = new MapHandler<>();

        final Map<Integer, Integer> operation = new Map.Builder<Integer>()
                .input(input)
                .first(function)
                .build();

        // When
        final Integer result = handler.doOperation(operation, context, store);

        // Then
        assertNotNull(result);
        assertEquals(new Integer(6), result);
    }

    @Test
    public void shouldMapSingleObject() throws OperationException {
        // Given
        final MapHandler<Integer, String> handler = new MapHandler<>();

        final Map<Integer, String> operation = new Map.Builder<Integer>()
                .input(7)
                .first(Object::toString)
                .build();

        // When
        final String result = handler.doOperation(operation, context, store);

        // Then
        assertNotNull(result);
        assertEquals("7", result);
    }

    @Test
    public void shouldMapMultipleObjectsAtOnce() throws OperationException {
        // Given
        final MapHandler<Iterable<Integer>, String> handler = new MapHandler<>();

        final Map<Iterable<Integer>, String> operation = new Map.Builder<Iterable<Integer>>()
                .input(Arrays.asList(1, 2))
                .first(Object::toString)
                .build();

        // When
        final String result = handler.doOperation(operation, context, store);

        // Then
        assertNotNull(result);
        assertEquals("[1, 2]", result);
    }

    @Test
    public void shouldMapMultipleObjects() throws OperationException {
        // Given
        final MapHandler<Iterable<Integer>, Iterable<String>> handler = new MapHandler<>();

        final Map<Iterable<Integer>, Iterable<String>> operation = new Map.Builder<Iterable<Integer>>()
                .input(Arrays.asList(1, 2))
                .first(new IterableFunction<Integer, String>(Object::toString))
                .build();

        // When
        final Iterable<String> result = handler.doOperation(operation, context, store);

        // Then
        assertNotNull(result);
        assertEquals(Arrays.asList("1", "2"), Lists.newArrayList(result));
    }

    @Test
    public void shouldExtractFirstItem() throws OperationException {
        // Given
        final MapHandler<Iterable<Iterable<Integer>>, Iterable<Integer>> handler = new MapHandler<>();

        final Map<Iterable<Iterable<Integer>>, Iterable<Integer>> operation = new Map.Builder<Iterable<Iterable<Integer>>>()
                .input(Arrays.asList(
                        Arrays.asList(1, 2),
                        Arrays.asList(3, 4)))
                .first(new FirstItem<>())
                .build();

        // When
        final Iterable<Integer> result = handler.doOperation(operation, context, store);

        // Then
        assertNotNull(result);
        assertEquals(Arrays.asList(1, 2), Lists.newArrayList(result));
    }

    @Test
    public void shouldFlatMapMultipleObjects() throws OperationException {
        // Given
        final MapHandler<Iterable<Iterable<Integer>>, Iterable<Integer>> handler = new MapHandler<>();

        final Map<Iterable<Iterable<Integer>>, Iterable<Integer>> operation = new Map.Builder<Iterable<Iterable<Integer>>>()
                .input(Arrays.asList(
                        Arrays.asList(1, 2),
                        Arrays.asList(3, 4)))
                .first(new IterableConcat<>())
                .build();

        // When
        final Iterable<Integer> result = handler.doOperation(operation, context, store);

        // Then
        assertNotNull(result);
        assertEquals(Arrays.asList(1, 2, 3, 4), Lists.newArrayList(result));
    }

    @Test
    public void shouldReturnIterableFromOperation() throws OperationException {
        // Given
        final Iterable<Iterable<Integer>> input = Arrays.asList(
                Arrays.asList(1, 2, 3),
                Arrays.asList(4, 5, 6),
                Arrays.asList(7, 8, 9));

        final MapHandler<Iterable<Iterable<Integer>>, String> handler = new MapHandler<>();

        final Map<Iterable<Iterable<Integer>>, String> operation = new Map.Builder<Iterable<Iterable<Integer>>>()
                .input(input)
                .first(new IterableFunction.Builder<Iterable<Integer>>()
                        .first(new NthItem<>(1))
                        .then(Object::toString)
                        .build())
                .then(new NthItem<>(2))
                .build();

        // When
        final String results = handler.doOperation(operation, context, store);

        // Then
        assertNotNull(results);
        assertEquals("8", results);
    }

    @Test
    public void shouldProcessWalkObjects() throws OperationException {
        // Given
        final Iterable<Iterable<Set<Edge>>> walks = Arrays.asList(walk, walk1);

        final Map<Iterable<Iterable<Set<Edge>>>, Iterable<Set<Edge>>> map = new Map.Builder<Iterable<Iterable<Set<Edge>>>>()
                .input(walks)
                .first(new IterableFunction.Builder<Iterable<Set<Edge>>>()
                        .first(new FirstItem<>())
                        .build())
                .build();

        final MapHandler<Iterable<Iterable<Set<Edge>>>, Iterable<Set<Edge>>> handler = new MapHandler<>();

        // When
        final Iterable<Set<Edge>> results = handler.doOperation(map, context, store);

        final Iterable<Iterable<Edge>> expectedResults = Arrays.asList(
                Sets.newHashSet(EDGE_AB),
                Sets.newHashSet(EDGE_CB));

        // Then
        assertNotNull(results);
        assertEquals(expectedResults, Lists.newArrayList(results));
    }

    @Test
    public void shouldProcessWalksInOperationChain() throws OperationException {
        // Given
        final Iterable<Iterable<Set<Edge>>> walks = Arrays.asList(walk, walk1);

        final Map<Iterable<Iterable<Set<Edge>>>, Iterable<Edge>> map = new Map.Builder<Iterable<Iterable<Set<Edge>>>>()
                .input(walks)
                .first(new IterableFunction.Builder<Iterable<Set<Edge>>>()
                        .first(new FirstItem<>())
                        .then(new FirstItem<>())
                        .build())
                .build();

        final ToVertices toVertices = new ToVertices.Builder()
                .edgeVertices(ToVertices.EdgeVertices.SOURCE)
                .build();

        final ToSet<Object> toSet = new ToSet<>();

        final OperationChain<Set<?>> opChain = new OperationChain.Builder()
                .first(map)
                .then(toVertices)
                .then(toSet)
                .build();

        final OperationChainValidator opChainValidator = mock(OperationChainValidator.class);
        final List<OperationChainOptimiser> opChainOptimisers = Collections.emptyList();
        given(opChainValidator.validate(any(), any(), any())).willReturn(new ValidationResult());

        final OperationChainHandler<Set<?>> opChainHandler = new OperationChainHandler<>(opChainValidator, opChainOptimisers);

        given(store.handleOperation(map, context)).willReturn(Arrays.asList(EDGE_AB, EDGE_CB));
        given(store.handleOperation(toVertices, context)).willReturn(Arrays.asList("A", "C"));
        given(store.handleOperation(toSet, context)).willReturn(Sets.newHashSet("A", "C"));

        // When
        final Iterable<?> results = opChainHandler.doOperation(opChain, context, store);

        // Then
        assertThat(results, containsInAnyOrder("A", "C"));
    }

    @Test
    public void shouldProcessWalksWithEdgeExtraction() throws OperationException {
        // Given
        final Iterable<Walk> walks = Arrays.asList(walk, walk1);

        final Map<Iterable<Walk>, Iterable<Edge>> map = new Map.Builder<Iterable<Walk>>()
                .input(walks)
                .first(new IterableFunction.Builder<Walk>()
                        .first(new ExtractWalkEdgesFromHop(1))
                        .then(new FirstItem<>())
                        .build())
                .build();

        final ToVertices toVertices = new ToVertices.Builder()
                .edgeVertices(ToVertices.EdgeVertices.SOURCE)
                .build();

        final ToSet<Object> toSet = new ToSet<>();

        final OperationChain<Set<?>> opChain = new OperationChain.Builder()
                .first(map)
                .then(toVertices)
                .then(toSet)
                .build();

        final OperationChainValidator opChainValidator = mock(OperationChainValidator.class);
        final List<OperationChainOptimiser> opChainOptimisers = Collections.emptyList();
        given(opChainValidator.validate(any(), any(), any())).willReturn(new ValidationResult());

        final OperationChainHandler<Set<?>> opChainHandler = new OperationChainHandler<>(opChainValidator, opChainOptimisers);

        given(store.handleOperation(map, context)).willReturn(Arrays.asList(EDGE_BC, EDGE_BD));
        given(store.handleOperation(toVertices, context)).willReturn(Arrays.asList("B", "B"));
        given(store.handleOperation(toSet, context)).willReturn(Sets.newHashSet("B", "B"));

        // When
        final Iterable<?> results = opChainHandler.doOperation(opChain, context, store);

        // Then
        assertThat(results, contains("B"));
    }

    @Test
    public void shouldBuildWithInvalidArgumentsAndFailExecution() throws OperationException {
        final List<Function> functions = new ArrayList<>();
        final Function<Long, Double> func = Double::longBitsToDouble;
        final Function<String, Integer> func1 = Integer::valueOf;

        functions.add(new ToString());
        functions.add(func);
        functions.add(func1);

        final Map map = new Map();
        map.setInput(3);
        map.setFunctions(functions);

        final MapHandler handler = new MapHandler();

        // When / Then
        final Exception exception = assertThrows(OperationException.class, () -> handler.doOperation(map, context, store));
        assertEquals("The input/output types of the functions were incompatible", exception.getMessage());
    }
}<|MERGE_RESOLUTION|>--- conflicted
+++ resolved
@@ -53,23 +53,15 @@
 import static org.hamcrest.MatcherAssert.assertThat;
 import static org.hamcrest.Matchers.contains;
 import static org.hamcrest.Matchers.containsInAnyOrder;
-<<<<<<< HEAD
-import static org.junit.Assert.assertEquals;
-import static org.junit.Assert.assertNotNull;
-import static org.junit.Assert.assertThat;
-import static org.junit.jupiter.api.Assertions.assertThrows;
-=======
 import static org.junit.jupiter.api.Assertions.assertEquals;
 import static org.junit.jupiter.api.Assertions.assertNotNull;
 import static org.junit.jupiter.api.Assertions.assertTrue;
 import static org.junit.jupiter.api.Assertions.fail;
 import static org.mockito.ArgumentMatchers.any;
->>>>>>> 6c60d867
 import static org.mockito.BDDMockito.given;
 import static org.mockito.Mockito.mock;
 
 public class MapHandlerTest {
-
     private Context context;
     private Store store;
     private Function<Integer, Integer> function;
@@ -119,12 +111,15 @@
         // Given
         final MapHandler<Integer, Integer> handler = new MapHandler<>();
 
-        // When
         final Map<Integer, Integer> operation = null;
 
-        // Then
-        final Exception exception = assertThrows(OperationException.class, () -> handler.doOperation(operation, context, store));
-        assertEquals("Operation cannot be null", exception.getMessage());
+        // When / Then
+
+        try {
+            handler.doOperation(operation, context, store);
+        } catch (final OperationException e) {
+            assertTrue(e.getMessage().contains("Operation cannot be null"));
+        }
     }
 
     @Test
@@ -138,8 +133,11 @@
                 .build();
 
         // When / Then
-        final Exception exception = assertThrows(OperationException.class, () -> handler.doOperation(operation, context, store));
-        assertEquals("Input cannot be null", exception.getMessage());
+        try {
+            handler.doOperation(operation, context, store);
+        } catch (final OperationException e) {
+            assertTrue(e.getMessage().contains("Input cannot be null"));
+        }
     }
 
     @Test
@@ -155,8 +153,11 @@
                 .build();
 
         // When / Then
-        final Exception exception = assertThrows(OperationException.class, () -> handler.doOperation(operation, context, store));
-        assertEquals("Function cannot be null", exception.getMessage());
+        try {
+            handler.doOperation(operation, context, store);
+        } catch (final OperationException e) {
+            assertTrue(e.getMessage().contains("Function cannot be null"));
+        }
     }
 
     @Test
@@ -425,7 +426,11 @@
         final MapHandler handler = new MapHandler();
 
         // When / Then
-        final Exception exception = assertThrows(OperationException.class, () -> handler.doOperation(map, context, store));
-        assertEquals("The input/output types of the functions were incompatible", exception.getMessage());
+        try {
+            final Object result = handler.doOperation(map, context, store);
+            fail("Exception expected");
+        } catch (final OperationException e) {
+            assertTrue(e.getMessage().contains("The input/output types of the functions were incompatible"));
+        }
     }
 }