--- conflicted
+++ resolved
@@ -131,34 +131,6 @@
         </dependency>
     </dependencies>
 
-<<<<<<< HEAD
-  <build>
-    <plugins>
-      <plugin>
-        <groupId>org.springframework.boot</groupId>
-        <artifactId>spring-boot-maven-plugin</artifactId>
-        <version>${spring.boot.version}</version>
-        <configuration>
-          <layout>ZIP</layout>
-          <executable>true</executable>
-          <classifier>exec${append.shaded.classifier}</classifier>
-        </configuration>
-        <executions>
-          <execution>
-            <id>create-executable-jar</id>
-            <goals>
-              <goal>repackage</goal>
-            </goals>
-          </execution>
-        </executions>
-      </plugin>
-    </plugins>
-  </build>
-  <profiles>
-    <profile>
-      <id>demo</id>
-      <build>
-=======
     <dependencyManagement>
         <dependencies>
             <dependency>
@@ -183,7 +155,6 @@
     </dependencyManagement>
 
     <build>
->>>>>>> d1a58330
         <plugins>
             <plugin>
                 <groupId>org.springframework.boot</groupId>
@@ -192,7 +163,7 @@
                 <configuration>
                     <layout>ZIP</layout>
                     <executable>true</executable>
-                    <classifier>exec</classifier>
+                    <classifier>exec${append.shaded.classifier}</classifier>
                 </configuration>
                 <executions>
                     <execution>
