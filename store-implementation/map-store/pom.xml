--- conflicted
+++ resolved
@@ -21,11 +21,7 @@
     <parent>
         <groupId>uk.gov.gchq.gaffer</groupId>
         <artifactId>store-implementation</artifactId>
-<<<<<<< HEAD
-        <version>1.22.1-SNAPSHOT</version>
-=======
         <version>2.0.0-alpha-1.3.1-SNAPSHOT</version>
->>>>>>> 2de6dbc5
     </parent>
 
     <artifactId>map-store</artifactId>
