/*
 * Copyright 2017-2022 Crown Copyright
 *
 * Licensed under the Apache License, Version 2.0 (the "License");
 * you may not use this file except in compliance with the License.
 * You may obtain a copy of the License at
 *
 *     http://www.apache.org/licenses/LICENSE-2.0
 *
 * Unless required by applicable law or agreed to in writing, software
 * distributed under the License is distributed on an "AS IS" BASIS,
 * WITHOUT WARRANTIES OR CONDITIONS OF ANY KIND, either express or implied.
 * See the License for the specific language governing permissions and
 * limitations under the License.
 */

package uk.gov.gchq.gaffer.federatedstore;

<<<<<<< HEAD
import com.google.common.collect.Sets;
import org.assertj.core.api.InstanceOfAssertFactories;
=======
>>>>>>> bf75e8da
import org.junit.jupiter.api.AfterAll;
import org.junit.jupiter.api.BeforeEach;
import org.junit.jupiter.api.Test;

import uk.gov.gchq.gaffer.data.element.Element;
import uk.gov.gchq.gaffer.data.element.Entity;
import uk.gov.gchq.gaffer.federatedstore.operation.AddGraph;
import uk.gov.gchq.gaffer.federatedstore.operation.FederatedOperation;
import uk.gov.gchq.gaffer.federatedstore.operation.GetAllGraphIds;
import uk.gov.gchq.gaffer.operation.impl.add.AddElements;
import uk.gov.gchq.gaffer.operation.impl.get.GetAllElements;
import uk.gov.gchq.gaffer.store.schema.Schema;
import uk.gov.gchq.gaffer.store.schema.SchemaEntityDefinition;
import uk.gov.gchq.gaffer.store.schema.TypeDefinition;
import uk.gov.gchq.koryphe.impl.binaryoperator.Sum;

import static java.util.Collections.singleton;
import static org.assertj.core.api.Assertions.assertThat;
import static org.junit.jupiter.api.Assertions.assertThrows;
import static uk.gov.gchq.gaffer.federatedstore.FederatedGraphStorage.GRAPH_IDS_NOT_VISIBLE;
import static uk.gov.gchq.gaffer.federatedstore.FederatedStoreTestUtil.ACCUMULO_STORE_SINGLE_USE_PROPERTIES;
import static uk.gov.gchq.gaffer.federatedstore.FederatedStoreTestUtil.GRAPH_ID_ACCUMULO;
import static uk.gov.gchq.gaffer.federatedstore.FederatedStoreTestUtil.GRAPH_ID_TEST_FEDERATED_STORE;
import static uk.gov.gchq.gaffer.federatedstore.FederatedStoreTestUtil.GROUP_BASIC_ENTITY;
import static uk.gov.gchq.gaffer.federatedstore.FederatedStoreTestUtil.PROPERTY_1;
import static uk.gov.gchq.gaffer.federatedstore.FederatedStoreTestUtil.STRING;
import static uk.gov.gchq.gaffer.federatedstore.FederatedStoreTestUtil.contextBlankUser;
import static uk.gov.gchq.gaffer.federatedstore.FederatedStoreTestUtil.entityBasic;
import static uk.gov.gchq.gaffer.federatedstore.FederatedStoreTestUtil.loadAccumuloStoreProperties;
import static uk.gov.gchq.gaffer.federatedstore.FederatedStoreTestUtil.resetForFederatedTests;
import static uk.gov.gchq.gaffer.federatedstore.util.FederatedStoreUtil.getFederatedOperation;

public class FederatedStoreWrongGraphIDsTest {

    public static final Entity EXPECTED_ENTITY = entityBasic();
    public static final String THERE_SHOULD_BE_ONE_ELEMENT = "There should be one expected element";
    public static final String INTEGER = "Integer";
    public static final String WRONG_GRAPH_ID = "x";
    private static final String CACHE_SERVICE_CLASS_STRING = "uk.gov.gchq.gaffer.cache.impl.HashMapCacheService";
    private FederatedStore federatedStore;

    @AfterAll
    public static void after() {
        resetForFederatedTests();
    }

    @BeforeEach
    public void setUp() throws Exception {
        resetForFederatedTests();

        federatedStore = new FederatedStore();

        FederatedStoreProperties fedProps = new FederatedStoreProperties();
        fedProps.setCacheProperties(CACHE_SERVICE_CLASS_STRING);

        federatedStore.initialise(GRAPH_ID_TEST_FEDERATED_STORE, null, fedProps);
    }

    @Test
    public void shouldThrowWhenWrongGraphIDOptionIsUsed() throws Exception {
        //given
        federatedStore.execute(
                new AddGraph.Builder()
                        .graphId(GRAPH_ID_ACCUMULO)
                        .storeProperties(loadAccumuloStoreProperties(ACCUMULO_STORE_SINGLE_USE_PROPERTIES))
                        .schema(new Schema.Builder()
                                .entity(GROUP_BASIC_ENTITY, new SchemaEntityDefinition.Builder()
                                        .vertex(STRING)
                                        .property(PROPERTY_1, INTEGER)
                                        .build())
                                .type(STRING, String.class)
                                .type(INTEGER, new TypeDefinition.Builder().clazz(Integer.class).aggregateFunction(new Sum()).build())
                                .build())
                        .isPublic(true).build(), contextBlankUser());

        federatedStore.execute(
                new FederatedOperation.Builder()
                        .op(new AddElements.Builder()
                                .input(EXPECTED_ENTITY)
                                .build())
                        .graphIdsCSV(GRAPH_ID_ACCUMULO)
                        .build(), contextBlankUser());

        //when
        final Iterable<? extends String> graphs = federatedStore.execute(new GetAllGraphIds(), contextBlankUser());
        final Iterable<? extends Element> getAllElements = federatedStore.execute(new GetAllElements(), contextBlankUser());
        final Iterable<? extends Element> getAllElementsFromAccumuloGraph = federatedStore.execute(getFederatedOperation(new GetAllElements()).graphIdsCSV(GRAPH_ID_ACCUMULO), contextBlankUser());
        final Exception gettingElementsFromWrongGraph = assertThrows(IllegalArgumentException.class, () -> federatedStore.execute(getFederatedOperation(new GetAllElements()).graphIdsCSV(WRONG_GRAPH_ID), contextBlankUser()));
        final Exception addingElementsToWrongGraph = assertThrows(IllegalArgumentException.class, () -> federatedStore.execute(new FederatedOperation.Builder()
                .op(new AddElements.Builder()
                        .input(EXPECTED_ENTITY)
                        .build())
                .graphIdsCSV(WRONG_GRAPH_ID)
                .build(), contextBlankUser()));

        //then
        assertThat(graphs).asInstanceOf(InstanceOfAssertFactories.iterable(String.class)).containsExactly(GRAPH_ID_ACCUMULO);

        assertThat(gettingElementsFromWrongGraph).message().isEqualTo(String.format(GRAPH_IDS_NOT_VISIBLE, Sets.newHashSet(WRONG_GRAPH_ID)));

        assertThat(addingElementsToWrongGraph).message().isEqualTo(String.format(GRAPH_IDS_NOT_VISIBLE, Sets.newHashSet(WRONG_GRAPH_ID)));

        assertThat(getAllElements)
                .asInstanceOf(InstanceOfAssertFactories.iterable(Element.class))
                .withFailMessage(THERE_SHOULD_BE_ONE_ELEMENT)
                .containsExactly(EXPECTED_ENTITY);

        assertThat(getAllElementsFromAccumuloGraph)
                .asInstanceOf(InstanceOfAssertFactories.iterable(Element.class))
                .withFailMessage(THERE_SHOULD_BE_ONE_ELEMENT)
                .containsExactly(EXPECTED_ENTITY);

<<<<<<< HEAD

=======
        assertThat(gettingElementsFromWrongGraph).message().isEqualTo(String.format(GRAPH_IDS_NOT_VISIBLE, singleton(WRONG_GRAPH_ID)));

        assertThat(addingElementsToWrongGraph).message().isEqualTo(String.format(GRAPH_IDS_NOT_VISIBLE, singleton(WRONG_GRAPH_ID)));
>>>>>>> bf75e8da
    }
}<|MERGE_RESOLUTION|>--- conflicted
+++ resolved
@@ -16,11 +16,7 @@
 
 package uk.gov.gchq.gaffer.federatedstore;
 
-<<<<<<< HEAD
-import com.google.common.collect.Sets;
 import org.assertj.core.api.InstanceOfAssertFactories;
-=======
->>>>>>> bf75e8da
 import org.junit.jupiter.api.AfterAll;
 import org.junit.jupiter.api.BeforeEach;
 import org.junit.jupiter.api.Test;
@@ -119,9 +115,9 @@
         //then
         assertThat(graphs).asInstanceOf(InstanceOfAssertFactories.iterable(String.class)).containsExactly(GRAPH_ID_ACCUMULO);
 
-        assertThat(gettingElementsFromWrongGraph).message().isEqualTo(String.format(GRAPH_IDS_NOT_VISIBLE, Sets.newHashSet(WRONG_GRAPH_ID)));
+        assertThat(gettingElementsFromWrongGraph).message().isEqualTo(String.format(GRAPH_IDS_NOT_VISIBLE, singleton(WRONG_GRAPH_ID)));
 
-        assertThat(addingElementsToWrongGraph).message().isEqualTo(String.format(GRAPH_IDS_NOT_VISIBLE, Sets.newHashSet(WRONG_GRAPH_ID)));
+        assertThat(addingElementsToWrongGraph).message().isEqualTo(String.format(GRAPH_IDS_NOT_VISIBLE, singleton(WRONG_GRAPH_ID)));
 
         assertThat(getAllElements)
                 .asInstanceOf(InstanceOfAssertFactories.iterable(Element.class))
@@ -133,12 +129,8 @@
                 .withFailMessage(THERE_SHOULD_BE_ONE_ELEMENT)
                 .containsExactly(EXPECTED_ENTITY);
 
-<<<<<<< HEAD
-
-=======
         assertThat(gettingElementsFromWrongGraph).message().isEqualTo(String.format(GRAPH_IDS_NOT_VISIBLE, singleton(WRONG_GRAPH_ID)));
 
         assertThat(addingElementsToWrongGraph).message().isEqualTo(String.format(GRAPH_IDS_NOT_VISIBLE, singleton(WRONG_GRAPH_ID)));
->>>>>>> bf75e8da
     }
 }