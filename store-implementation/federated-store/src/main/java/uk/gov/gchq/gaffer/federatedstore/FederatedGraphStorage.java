--- conflicted
+++ resolved
@@ -311,27 +311,16 @@
      * @return the set of {@link StoreTrait} that are common for all visible graphs
      * @deprecated use {@link uk.gov.gchq.gaffer.store.Store#execute(uk.gov.gchq.gaffer.operation.Operation, Context)} with GetTraits Operation.
      */
-<<<<<<< HEAD
+    @Deprecated
     //TODO FS Refactor, GraphStorage does not need to know about FedOp
-    public Set<StoreTrait> getTraits(final FederatedOperation<Void, Object> op, final Context context) {
-        final Set<StoreTrait> traits = Sets.newHashSet();
-        GetTraits payloadOperation = (nonNull(op)) ? (GetTraits) op.getPayloadOperation() : new GetTraits();
-        if (payloadOperation.isCurrentTraits()) {
-            final List<String> graphIds = (nonNull(op)) ? op.getGraphIds() : null;
-            final Stream<Graph> graphs = getStream(context.getUser(), graphIds);
-            final GetTraits getTraits = payloadOperation.shallowClone();
-            graphs.forEach(g -> {
-                try {
-                    traits.addAll(g.execute(getTraits, context));
-=======
-    @Deprecated
-    public Set<StoreTrait> getTraits(final GetTraits op, final Context context) {
+    public Set<StoreTrait> getTraits(final FederatedOperation op, final Context context) {
         boolean firstPass = true;
         final Set<StoreTrait> traits = new HashSet<>();
         if (null != op) {
-            final List<String> graphIds = FederatedStoreUtil.getGraphIds(op.getOptions());
+            GetTraits payloadOperation = (nonNull(op)) ? (GetTraits) op.getPayloadOperation() : new GetTraits();
+            final List<String> graphIds = (nonNull(op)) ? op.getGraphIds() : null;
             final Collection<Graph> graphs = get(context.getUser(), graphIds);
-            final GetTraits getTraits = op.shallowClone();
+            final GetTraits getTraits = payloadOperation.shallowClone();
             for (final Graph graph : graphs) {
                 try {
                     Set<StoreTrait> execute = graph.execute(getTraits, context);
@@ -341,27 +330,16 @@
                     } else {
                         traits.retainAll(execute);
                     }
->>>>>>> 15de5835
                 } catch (final OperationException e) {
                     throw new RuntimeException("Unable to fetch traits from graph " + graph.getGraphId(), e);
                 }
-<<<<<<< HEAD
-            });
-        } else {
-            traits.addAll(StoreTrait.ALL_TRAITS);
-=======
-            }
->>>>>>> 15de5835
-        }
-
-
-<<<<<<< HEAD
+            }
+        }
+
         return traits;
     }
 
     @Deprecated
-=======
->>>>>>> 15de5835
     private void validateAllGivenGraphIdsAreVisibleForUser(final User user, final Collection<String> graphIds) {
         validateAllGivenGraphIdsAreVisibleForUser(user, null);
     }
