--- conflicted
+++ resolved
@@ -94,16 +94,8 @@
             return null;
         }
 
-<<<<<<< HEAD
         // Check there are some operations
         if (null == getWalks.getOperations()) {
-=======
-        // Check operations input
-        int hops;
-        if (null != getWalks.getOperations()) {
-            hops = getWalks.getOperations().size();
-        } else {
->>>>>>> 858ace8c
             return new EmptyClosableIterable<>();
         }
 
@@ -165,14 +157,8 @@
         final GraphWindow graphWindow = new GraphWindow(adjacencyMaps, entityMaps);
 
         // Track/recombine the edge objects and convert to return type
-<<<<<<< HEAD
         return Streams.toStream(originalInput)
                 .flatMap(seed -> walk(seed.getVertex(), null, graphWindow, new LinkedList<>(), new LinkedList<>(), hops).stream())
-=======
-        return Streams.toStream(getWalks.getInput())
-                .map(seed -> walk(seed.getVertex(), null, adjacencyMaps, new LinkedList<>(), hops))
-                .flatMap(List::stream)
->>>>>>> 858ace8c
                 .collect(Collectors.toList());
     }
 
@@ -222,11 +208,7 @@
         return new LimitedCloseableIterable<>(store.execute(convertedOp, context), 0, resultLimit, false);
     }
 
-<<<<<<< HEAD
     private List<Walk> walk(final Object curr, final Object prev, final GraphWindow graphWindow, final LinkedList<Set<Edge>> edgeQueue, final LinkedList<Set<Entity>> entityQueue, final int hops) {
-=======
-    private List<Walk> walk(final Object curr, final Object prev, final AdjacencyMaps<Object, Edge> adjacencyMaps, final LinkedList<Set<Edge>> queue, final int hops) {
->>>>>>> 858ace8c
         final List<Walk> walks = new ArrayList<>();
 
         if (null != prev && hops != edgeQueue.size()) {
@@ -239,13 +221,8 @@
             final Walk walk = buildWalk(edgeQueue, entityQueue);
             walks.add(walk);
         } else {
-<<<<<<< HEAD
             for (final Object obj : graphWindow.getAdjacencyMaps().get(edgeQueue.size()).getDestinations(curr)) {
                 walks.addAll(walk(obj, curr, graphWindow, edgeQueue, entityQueue, hops));
-=======
-            for (final Object obj : adjacencyMaps.get(queue.size()).getDestinations(curr)) {
-                walks.addAll(walk(obj, curr, adjacencyMaps, queue, hops));
->>>>>>> 858ace8c
             }
         }
 
