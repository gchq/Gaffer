/*
 * Copyright 2017-2022 Crown Copyright
 *
 * Licensed under the Apache License, Version 2.0 (the "License");
 * you may not use this file except in compliance with the License.
 * You may obtain a copy of the License at
 *
 *     http://www.apache.org/licenses/LICENSE-2.0
 *
 * Unless required by applicable law or agreed to in writing, software
 * distributed under the License is distributed on an "AS IS" BASIS,
 * WITHOUT WARRANTIES OR CONDITIONS OF ANY KIND, either express or implied.
 * See the License for the specific language governing permissions and
 * limitations under the License.
 */

package uk.gov.gchq.gaffer.federatedstore;

import com.google.common.collect.Sets;
import org.assertj.core.api.InstanceOfAssertFactories;
import org.junit.jupiter.api.AfterAll;
import org.junit.jupiter.api.AfterEach;
import org.junit.jupiter.api.Assertions;
import org.junit.jupiter.api.BeforeEach;
import org.junit.jupiter.api.Test;
import org.mockito.Mockito;

import uk.gov.gchq.gaffer.accumulostore.AccumuloProperties;
import uk.gov.gchq.gaffer.accumulostore.AccumuloStore;
import uk.gov.gchq.gaffer.accumulostore.SingleUseAccumuloStore;
import uk.gov.gchq.gaffer.cache.CacheServiceLoader;
import uk.gov.gchq.gaffer.cache.impl.HashMapCacheService;
import uk.gov.gchq.gaffer.commonutil.CommonConstants;
import uk.gov.gchq.gaffer.commonutil.JsonAssert;
import uk.gov.gchq.gaffer.commonutil.StreamUtil;
import uk.gov.gchq.gaffer.data.element.Edge;
import uk.gov.gchq.gaffer.data.element.Element;
import uk.gov.gchq.gaffer.data.element.Entity;
import uk.gov.gchq.gaffer.data.elementdefinition.view.View;
import uk.gov.gchq.gaffer.data.util.ElementUtil;
import uk.gov.gchq.gaffer.federatedstore.operation.AddGraph;
import uk.gov.gchq.gaffer.federatedstore.operation.FederatedOperation;
import uk.gov.gchq.gaffer.federatedstore.operation.GetAllGraphIds;
import uk.gov.gchq.gaffer.federatedstore.operation.RemoveGraph;
import uk.gov.gchq.gaffer.federatedstore.operation.handler.impl.FederatedAddGraphHandler;
import uk.gov.gchq.gaffer.federatedstore.operation.handler.impl.FederatedGetTraitsHandlerTest;
import uk.gov.gchq.gaffer.graph.Graph;
import uk.gov.gchq.gaffer.graph.GraphConfig;
import uk.gov.gchq.gaffer.graph.GraphSerialisable;
import uk.gov.gchq.gaffer.jsonserialisation.JSONSerialiser;
import uk.gov.gchq.gaffer.operation.Operation;
import uk.gov.gchq.gaffer.operation.OperationException;
import uk.gov.gchq.gaffer.operation.impl.OperationImpl;
import uk.gov.gchq.gaffer.operation.impl.add.AddElements;
import uk.gov.gchq.gaffer.operation.impl.get.GetAllElements;
import uk.gov.gchq.gaffer.store.Context;
import uk.gov.gchq.gaffer.store.StoreException;
import uk.gov.gchq.gaffer.store.StoreProperties;
import uk.gov.gchq.gaffer.store.StoreTrait;
import uk.gov.gchq.gaffer.store.library.GraphLibrary;
import uk.gov.gchq.gaffer.store.library.HashMapGraphLibrary;
import uk.gov.gchq.gaffer.store.operation.GetSchema;
import uk.gov.gchq.gaffer.store.operation.GetTraits;
import uk.gov.gchq.gaffer.store.schema.Schema;
import uk.gov.gchq.gaffer.store.schema.Schema.Builder;
import uk.gov.gchq.gaffer.user.User;

import java.util.ArrayList;
import java.util.Arrays;
import java.util.Collection;
import java.util.HashSet;
import java.util.List;
import java.util.Set;
import java.util.stream.Collectors;

import static java.util.Arrays.asList;
import static java.util.Collections.singleton;
import static java.util.Collections.singletonList;
import static org.assertj.core.api.Assertions.assertThat;
import static org.assertj.core.api.Assertions.assertThatExceptionOfType;
import static org.assertj.core.api.Assertions.assertThatIllegalArgumentException;
import static org.junit.jupiter.api.Assertions.assertThrows;
<<<<<<< HEAD
=======
import static org.junit.jupiter.api.Assertions.assertTrue;
>>>>>>> bf75e8da
import static uk.gov.gchq.gaffer.federatedstore.FederatedStoreTestUtil.ACCUMULO_STORE_SINGLE_USE_PROPERTIES;
import static uk.gov.gchq.gaffer.federatedstore.FederatedStoreTestUtil.ACCUMULO_STORE_SINGLE_USE_PROPERTIES_ALT;
import static uk.gov.gchq.gaffer.federatedstore.FederatedStoreTestUtil.CACHE_SERVICE_CLASS_STRING;
import static uk.gov.gchq.gaffer.federatedstore.FederatedStoreTestUtil.DEST_BASIC;
import static uk.gov.gchq.gaffer.federatedstore.FederatedStoreTestUtil.GRAPH_AUTHS_ALL_USERS;
import static uk.gov.gchq.gaffer.federatedstore.FederatedStoreTestUtil.GRAPH_ID_TEST_FEDERATED_STORE;
import static uk.gov.gchq.gaffer.federatedstore.FederatedStoreTestUtil.GROUP_BASIC_EDGE;
import static uk.gov.gchq.gaffer.federatedstore.FederatedStoreTestUtil.PROPERTY_1;
import static uk.gov.gchq.gaffer.federatedstore.FederatedStoreTestUtil.SCHEMA_EDGE_BASIC_JSON;
import static uk.gov.gchq.gaffer.federatedstore.FederatedStoreTestUtil.SCHEMA_ENTITY_A_JSON;
import static uk.gov.gchq.gaffer.federatedstore.FederatedStoreTestUtil.SCHEMA_ENTITY_BASIC_JSON;
import static uk.gov.gchq.gaffer.federatedstore.FederatedStoreTestUtil.SCHEMA_ENTITY_B_JSON;
import static uk.gov.gchq.gaffer.federatedstore.FederatedStoreTestUtil.SOURCE_BASIC;
import static uk.gov.gchq.gaffer.federatedstore.FederatedStoreTestUtil.contextBlankUser;
import static uk.gov.gchq.gaffer.federatedstore.FederatedStoreTestUtil.loadAccumuloStoreProperties;
import static uk.gov.gchq.gaffer.federatedstore.FederatedStoreTestUtil.resetForFederatedTests;
import static uk.gov.gchq.gaffer.federatedstore.util.FederatedStoreUtil.getCleanStrings;
import static uk.gov.gchq.gaffer.federatedstore.util.FederatedStoreUtil.getFederatedOperation;
import static uk.gov.gchq.gaffer.federatedstore.util.FederatedStoreUtil.getHardCodedDefaultMergeFunction;
import static uk.gov.gchq.gaffer.operation.export.graph.handler.GraphDelegate.GRAPH_ID_S_CANNOT_BE_CREATED_WITHOUT_DEFINED_KNOWN_S;
import static uk.gov.gchq.gaffer.operation.export.graph.handler.GraphDelegate.SCHEMA_COULD_NOT_BE_FOUND_IN_THE_GRAPH_LIBRARY_WITH_ID_S;
import static uk.gov.gchq.gaffer.operation.export.graph.handler.GraphDelegate.STORE_PROPERTIES_COULD_NOT_BE_FOUND_IN_THE_GRAPH_LIBRARY_WITH_ID_S;
import static uk.gov.gchq.gaffer.store.StoreTrait.MATCHED_VERTEX;
import static uk.gov.gchq.gaffer.store.StoreTrait.ORDERED;
import static uk.gov.gchq.gaffer.store.StoreTrait.POST_AGGREGATION_FILTERING;
import static uk.gov.gchq.gaffer.store.StoreTrait.POST_TRANSFORMATION_FILTERING;
import static uk.gov.gchq.gaffer.store.StoreTrait.PRE_AGGREGATION_FILTERING;
import static uk.gov.gchq.gaffer.store.StoreTrait.TRANSFORMATION;
import static uk.gov.gchq.gaffer.user.StoreUser.ALL_USERS;
import static uk.gov.gchq.gaffer.user.StoreUser.TEST_USER_ID;
import static uk.gov.gchq.gaffer.user.StoreUser.blankUser;
import static uk.gov.gchq.gaffer.user.StoreUser.testUser;

public class FederatedStoreTest {
    public static final String ID_SCHEMA_ENTITY = "basicEntitySchema";
    public static final String ID_SCHEMA_EDGE = "basicEdgeSchema";
    public static final String ID_PROPS_ACC_1 = "miniAccProps1";
    public static final String ID_PROPS_ACC_2 = "miniAccProps2";
    public static final String ID_PROPS_ACC_ALT = "miniAccProps3";
    public static final String INVALID = "invalid";
    public static final String UNUSUAL_KEY = "unusualKey";
    public static final String KEY_DOES_NOT_BELONG = UNUSUAL_KEY + " was added to " + ID_PROPS_ACC_2 + " it should not be there";
    public static final String PATH_INCOMPLETE_SCHEMA = "/schema/edgeX2NoTypesSchema.json";
    public static final String PATH_INCOMPLETE_SCHEMA_PART_2 = "/schema/edgeTypeSchema.json";
    private static final String ACC_ID_1 = "miniAccGraphId1";
    private static final String ACC_ID_2 = "miniAccGraphId2";
    private static final String MAP_ID_1 = "miniMapGraphId1";
    private static final String INVALID_CACHE_SERVICE_CLASS_STRING = "uk.gov.gchq.invalid";
    private static final String CACHE_SERVICE_NAME = "federatedStoreGraphs";
    private static AccumuloProperties properties1;
    private static AccumuloProperties properties2;
    private static AccumuloProperties propertiesAlt;
    private FederatedStore store;
    private FederatedStoreProperties federatedProperties;
    private HashMapGraphLibrary library;
    private Context blankUserContext;
    private User blankUser;

    @AfterAll
    public static void cleanUp() {
        resetForFederatedTests();
    }

    @BeforeEach
    public void setUp() throws Exception {
        resetForFederatedTests();

        federatedProperties = new FederatedStoreProperties();
        federatedProperties.set(HashMapCacheService.STATIC_CACHE, String.valueOf(true));

        properties1 = loadAccumuloStoreProperties(ACCUMULO_STORE_SINGLE_USE_PROPERTIES);
        properties2 = properties1.clone();
        propertiesAlt = loadAccumuloStoreProperties(ACCUMULO_STORE_SINGLE_USE_PROPERTIES_ALT);

        library = new HashMapGraphLibrary();
        library.addProperties(ID_PROPS_ACC_1, properties1);
        library.addProperties(ID_PROPS_ACC_2, properties2);
        library.addProperties(ID_PROPS_ACC_ALT, propertiesAlt);
        library.addSchema(ID_SCHEMA_EDGE, getSchemaFromPath(SCHEMA_EDGE_BASIC_JSON));
        library.addSchema(ID_SCHEMA_ENTITY, getSchemaFromPath(SCHEMA_ENTITY_BASIC_JSON));


        store = new FederatedStore();
        store.setGraphLibrary(library);
        store.initialise(GRAPH_ID_TEST_FEDERATED_STORE, null, federatedProperties);

        blankUserContext = contextBlankUser();
        blankUser = blankUser();
    }

    @AfterEach
    public void tearDown() throws Exception {
        assertThat(properties1).withFailMessage("Library has changed: " + ID_PROPS_ACC_1).isEqualTo(library.getProperties(ID_PROPS_ACC_1));
        assertThat(properties1).withFailMessage("Library has changed: " + ID_PROPS_ACC_1).isEqualTo(loadAccumuloStoreProperties(ACCUMULO_STORE_SINGLE_USE_PROPERTIES));
        assertThat(properties2).withFailMessage("Library has changed: " + ID_PROPS_ACC_2).isEqualTo(library.getProperties(ID_PROPS_ACC_2));
        assertThat(propertiesAlt).withFailMessage("Library has changed: " + ID_PROPS_ACC_ALT).isEqualTo(library.getProperties(ID_PROPS_ACC_ALT));

        assertThat(new String(getSchemaFromPath(SCHEMA_EDGE_BASIC_JSON).toJson(false), CommonConstants.UTF_8))
                .withFailMessage("Library has changed: " + ID_SCHEMA_EDGE)
                .isEqualTo(new String(library.getSchema(ID_SCHEMA_EDGE).toJson(false), CommonConstants.UTF_8));
        assertThat(new String(getSchemaFromPath(SCHEMA_ENTITY_BASIC_JSON).toJson(false), CommonConstants.UTF_8))
                .withFailMessage("Library has changed: " + ID_SCHEMA_ENTITY)
                .isEqualTo(new String(library.getSchema(ID_SCHEMA_ENTITY).toJson(false), CommonConstants.UTF_8));
    }

    @Test
    public void shouldLoadGraphsWithIds() throws Exception {
        //given
        final Collection<Graph> before = store.getGraphs(blankUser, null, new GetAllGraphIds());

        //when
        addGraphWithIds(ACC_ID_2, ID_PROPS_ACC_2, ID_SCHEMA_EDGE);
        addGraphWithIds(ACC_ID_1, ID_PROPS_ACC_1, ID_SCHEMA_ENTITY);

        //then
        final Collection<Graph> graphs = store.getGraphs(blankUser, null, new GetAllGraphIds());

        assertThat(before).size().isEqualTo(0);
        final List<String> graphNames = asList(ACC_ID_1, ACC_ID_2);
        for (final Graph graph : graphs) {
            assertThat(graphNames).contains(graph.getGraphId());
        }
        assertThat(graphs).size().isEqualTo(2);
    }

    @Test
    public void shouldThrowErrorForFailedSchemaID() throws Exception {
        // When / Then
        final Exception actual = assertThrows(Exception.class,
                () -> addGraphWithIds(ACC_ID_2, ID_PROPS_ACC_2, INVALID));

        assertContains(actual.getCause(), SCHEMA_COULD_NOT_BE_FOUND_IN_THE_GRAPH_LIBRARY_WITH_ID_S,
                Arrays.toString(new String[]{INVALID}));
    }

    @Test
    public void shouldThrowErrorForFailedPropertyID() throws Exception {
        // When / Then
        final Exception actual = assertThrows(Exception.class,
                () -> addGraphWithIds(ACC_ID_2, INVALID, ID_SCHEMA_EDGE));

        assertContains(actual.getCause(), STORE_PROPERTIES_COULD_NOT_BE_FOUND_IN_THE_GRAPH_LIBRARY_WITH_ID_S, INVALID);
    }

    @Test
    public void shouldThrowErrorForMissingProperty() throws Exception {
        // When / Then
        final List<String> schemas = asList(ID_SCHEMA_EDGE);
        final Exception actual = assertThrows(Exception.class,
                () -> store.execute(new AddGraph.Builder()
                        .graphId(ACC_ID_2)
                        .isPublic(true)
                        .parentSchemaIds(schemas)
                        .build(), blankUserContext));

        assertContains(actual.getCause(), GRAPH_ID_S_CANNOT_BE_CREATED_WITHOUT_DEFINED_KNOWN_S, ACC_ID_2, "StoreProperties");
    }

    @Test
    public void shouldThrowErrorForMissingSchema() throws Exception {
        // When / Then
        final Exception actual = assertThrows(Exception.class,
                () -> store.execute(new AddGraph.Builder()
                        .graphId(ACC_ID_2)
                        .isPublic(true)
                        .parentPropertiesId(ID_PROPS_ACC_2)
                        .build(), blankUserContext));

        assertContains(actual.getCause(), GRAPH_ID_S_CANNOT_BE_CREATED_WITHOUT_DEFINED_KNOWN_S, ACC_ID_2, "Schema");
    }

    @Test
    public void shouldNotAllowOverwritingOfGraphWithinFederatedScope() throws Exception {
        // Given
        addGraphWithIds(ACC_ID_2, ID_PROPS_ACC_2, ID_SCHEMA_ENTITY);

        // When / Then
        Exception actual = assertThrows(Exception.class,
                () -> addGraphWithIds(ACC_ID_2, ID_PROPS_ACC_2, ID_SCHEMA_EDGE));
        assertContains(actual, "User is attempting to overwrite a graph");
        assertContains(actual, "GraphId: ", ACC_ID_2);

        // When / Then
        actual = assertThrows(Exception.class,
                () -> addGraphWithIds(ACC_ID_2, ID_PROPS_ACC_ALT, ID_SCHEMA_ENTITY));
        assertContains(actual, "User is attempting to overwrite a graph");
        assertContains(actual, "GraphId: ", ACC_ID_2);
    }

    @Test
    public void shouldThrowAppropriateExceptionWhenHandlingAnUnsupportedOperation() {
        // Given
        final Operation op = new OperationImpl();
        // When
        // Expected an UnsupportedOperationException rather than an OperationException

        // Then
        assertThatExceptionOfType(UnsupportedOperationException.class).isThrownBy(() -> store.handleOperation(op, new Context()))
                .withMessage("Operation class uk.gov.gchq.gaffer.operation.impl.OperationImpl is not supported by the FederatedStore.");
    }

    @Test
    public void shouldAlwaysReturnSupportedTraits() throws Exception {
        // Given
        addGraphWithIds(ACC_ID_1, ID_PROPS_ACC_1, ID_SCHEMA_ENTITY);

        final Set<StoreTrait> before = store.execute(new GetTraits.Builder()
                .currentTraits(false)
                .build(), blankUserContext);

        // When
        addGraphWithPaths(ACC_ID_2, propertiesAlt, blankUserContext, SCHEMA_ENTITY_BASIC_JSON);

        final Set<StoreTrait> after = store.execute(new GetTraits.Builder()
                .currentTraits(false)
                .build(), blankUserContext);

        // Then
        assertThat(AccumuloStore.TRAITS).hasSameSizeAs(before);
        assertThat(AccumuloStore.TRAITS).hasSameSizeAs(after);
        assertThat(before).isEqualTo(after);
    }

    @Test
    @Deprecated
    public void shouldUpdateSchemaWhenNewGraphIsAdded() throws Exception {
        // Given
        addGraphWithPaths(ACC_ID_1, propertiesAlt, blankUserContext, SCHEMA_ENTITY_BASIC_JSON);
        final Schema before = store.getSchema(new Context(blankUser));
        addGraphWithPaths(ACC_ID_2, propertiesAlt, blankUserContext, SCHEMA_EDGE_BASIC_JSON);
        final Schema after = store.getSchema(new Context(blankUser));
        // Then
        assertThat(before).isNotEqualTo(after);
    }

    @Test
    @Deprecated
    public void shouldUpdateSchemaWhenNewGraphIsRemoved() throws Exception {
        // Given
        addGraphWithPaths(ACC_ID_1, propertiesAlt, blankUserContext, SCHEMA_ENTITY_BASIC_JSON);
        final Schema was = store.getSchema(new Context(blankUser));
        addGraphWithPaths(ACC_ID_2, propertiesAlt, blankUserContext, SCHEMA_EDGE_BASIC_JSON);

        final Schema before = store.getSchema(new Context(blankUser));

        // When
        store.remove(ACC_ID_2, blankUser);

        final Schema after = store.getSchema(new Context(blankUser));
        assertThat(before).isNotEqualTo(after);
        assertThat(was).isEqualTo(after);
    }

    @Test
    public void shouldFailWithIncompleteSchema() throws Exception {
        // When / Then
        final Exception actual = assertThrows(Exception.class,
                () -> addGraphWithPaths(ACC_ID_1, propertiesAlt, blankUserContext, PATH_INCOMPLETE_SCHEMA));
        assertContains(actual, FederatedAddGraphHandler.ERROR_ADDING_GRAPH_GRAPH_ID_S, ACC_ID_1);
    }

    @Test
    public void shouldTakeCompleteSchemaFromTwoFiles() throws Exception {
        // Given
        final int before = store.getGraphs(blankUser, null, new GetAllGraphIds()).size();
        addGraphWithPaths(ACC_ID_1, propertiesAlt, blankUserContext, PATH_INCOMPLETE_SCHEMA, PATH_INCOMPLETE_SCHEMA_PART_2);

        // When
        final int after = store.getGraphs(blankUser, null, new GetAllGraphIds()).size();

        // Then
        assertThat(before).isEqualTo(0);
        assertThat(after).isEqualTo(1);
    }

    @Test
    public void shouldAddTwoGraphs() throws Exception {
        // Given
        final int sizeBefore = store.getGraphs(blankUser, null, new GetAllGraphIds()).size();

        // When
        addGraphWithPaths(ACC_ID_2, propertiesAlt, blankUserContext, SCHEMA_ENTITY_BASIC_JSON);
        addGraphWithPaths(ACC_ID_1, propertiesAlt, blankUserContext, SCHEMA_EDGE_BASIC_JSON);

        final int sizeAfter = store.getGraphs(blankUser, null, new GetAllGraphIds()).size();

        // Then
        assertThat(sizeBefore).isEqualTo(0);
        assertThat(sizeAfter).isEqualTo(2);
    }

    @Test
    public void shouldCombineTraitsToMin() throws Exception {
        //Given
        final FederatedOperation getTraits = getFederatedOperation(new GetTraits.Builder()
                .currentTraits(true)
                .build());

        //When
        final Object before = store.execute(getTraits, blankUserContext);
        store.initialise(GRAPH_ID_TEST_FEDERATED_STORE, null, federatedProperties);

        store.execute(new AddGraph.Builder()
                .schema(new Schema())
                .isPublic(true)
                .graphId(ACC_ID_1)
                .storeProperties(properties1)
                .build(), new Context(testUser()));

        final Set<StoreTrait> afterAcc = store.execute(new GetTraits.Builder()
                .currentTraits(true)
                .build(), blankUserContext);

        final StoreProperties TestStoreImp = new StoreProperties();
        TestStoreImp.setStoreClass(FederatedGetTraitsHandlerTest.TestStoreImpl.class);

        store.execute(new AddGraph.Builder()
                .schema(new Schema())
                .isPublic(true)
                .graphId(MAP_ID_1)
                .storeProperties(TestStoreImp)
                .build(), new Context(testUser()));

        final Set<StoreTrait> afterMap = store.execute(new GetTraits.Builder()
                .currentTraits(true)
                .build(), blankUserContext);

        // Then
        assertThat(SingleUseAccumuloStore.TRAITS).isNotEqualTo(new HashSet<>(asList(
                StoreTrait.INGEST_AGGREGATION,
                StoreTrait.PRE_AGGREGATION_FILTERING,
                StoreTrait.POST_AGGREGATION_FILTERING,
                StoreTrait.TRANSFORMATION,
                StoreTrait.POST_TRANSFORMATION_FILTERING,
                StoreTrait.MATCHED_VERTEX)));
        assertThat(before).withFailMessage("No traits should be found for an empty FederatedStore");
        assertThat(afterAcc).isEqualTo(new HashSet<>(Arrays.asList(
                TRANSFORMATION,
                PRE_AGGREGATION_FILTERING,
                POST_AGGREGATION_FILTERING,
                POST_TRANSFORMATION_FILTERING,
                ORDERED,
                MATCHED_VERTEX)));
        assertThat(afterMap).isEqualTo(new HashSet<>(Arrays.asList(
                TRANSFORMATION,
                PRE_AGGREGATION_FILTERING,
                POST_AGGREGATION_FILTERING,
                POST_TRANSFORMATION_FILTERING,
                MATCHED_VERTEX)));
    }

    @Test
    public void shouldContainNoElements() throws Exception {
        // When
        addGraphWithPaths(ACC_ID_2, propertiesAlt, blankUserContext, SCHEMA_ENTITY_BASIC_JSON);
        final Set<Element> after = getElements(blankUserContext);

        // Then
        assertThat(after).isEmpty();
    }

    @Test
    public void shouldAddEdgesToOneGraph() throws Exception {
        // Given
        addGraphWithPaths(ACC_ID_2, propertiesAlt, blankUserContext, SCHEMA_EDGE_BASIC_JSON);

        final AddElements op = new AddElements.Builder()
                .input(new Edge.Builder()
                        .group(GROUP_BASIC_EDGE)
                        .source(SOURCE_BASIC)
                        .dest(DEST_BASIC)
                        .property(PROPERTY_1, 12)
                        .build())
                .build();

        // When
        store.execute(op, blankUserContext);

        // Then
        assertThat(getElements(blankUserContext)).hasSize(1);
    }

    @Test
    public void shouldReturnGraphIds() throws Exception {
        // Given
        addGraphWithPaths(ACC_ID_1, propertiesAlt, blankUserContext, SCHEMA_ENTITY_BASIC_JSON);
        addGraphWithPaths(ACC_ID_2, propertiesAlt, blankUserContext, SCHEMA_EDGE_BASIC_JSON);

        // When
        final Collection<String> allGraphIds = store.getAllGraphIds(blankUser);

        // Then
        assertThat(allGraphIds)
                .hasSize(2)
                .contains(ACC_ID_1, ACC_ID_2);

    }

    @Test
    public void shouldUpdateGraphIds() throws Exception {
        // Given
        addGraphWithPaths(ACC_ID_1, propertiesAlt, blankUserContext, SCHEMA_ENTITY_BASIC_JSON);

        // When
        final Collection<String> allGraphId = store.getAllGraphIds(blankUser);

        // Then
        assertThat(allGraphId).hasSize(1)
                .contains(ACC_ID_1)
                .doesNotContain(ACC_ID_2);

        // When
        addGraphWithIds(ACC_ID_2, ID_PROPS_ACC_2, ID_SCHEMA_ENTITY);
        final Collection<String> allGraphId2 = store.getAllGraphIds(blankUser);

        // Then
        assertThat(allGraphId2).hasSize(2).contains(ACC_ID_1, ACC_ID_2);

        // When
        store.remove(ACC_ID_1, blankUser);
        final Collection<String> allGraphId3 = store.getAllGraphIds(blankUser);

        // Then
        assertThat(allGraphId3).hasSize(1)
                .doesNotContain(ACC_ID_1)
                .contains(ACC_ID_2);

    }

    @Test
    public void shouldGetAllGraphIdsInUnmodifiableSet() throws Exception {
        // Given
        addGraphWithPaths(ACC_ID_2, propertiesAlt, blankUserContext, SCHEMA_ENTITY_BASIC_JSON);

        // When / Then
        final Collection<String> allGraphIds = store.getAllGraphIds(blankUser);

        assertThatExceptionOfType(UnsupportedOperationException.class).isThrownBy(() -> allGraphIds.add("newId"))
                .isNotNull();

        assertThatExceptionOfType(UnsupportedOperationException.class).isThrownBy(() -> allGraphIds.remove("newId"))
                .isNotNull();
    }

    @Test
    public void shouldNotUseSchema() throws Exception {
        // Given
        final Schema unusedMock = Mockito.mock(Schema.class);
        // When
        store.initialise(GRAPH_ID_TEST_FEDERATED_STORE, unusedMock, federatedProperties);
        addGraphWithPaths(ACC_ID_2, propertiesAlt, blankUserContext, SCHEMA_EDGE_BASIC_JSON);
        // Then
        Mockito.verifyNoMoreInteractions(unusedMock);
    }

    @Test
    public void shouldAddGraphFromLibrary() throws Exception {
        // Given
        library.add(ACC_ID_2, library.getSchema(ID_SCHEMA_ENTITY), library.getProperties(ID_PROPS_ACC_2));

        // When
        final int before = store.getGraphs(blankUser, null, new GetAllGraphIds()).size();
        store.execute(new AddGraph.Builder()
                .graphId(ACC_ID_2)
                .build(), new Context(blankUser));

        final int after = store.getGraphs(blankUser, null, new GetAllGraphIds()).size();

        // Then
        assertThat(before).isEqualTo(0);
        assertThat(after).isEqualTo(1);
    }

    @Test
    public void shouldAddGraphWithPropertiesFromGraphLibrary() throws Exception {
        // When
        store.execute(new AddGraph.Builder()
                .graphId(ACC_ID_2)
                .parentPropertiesId(ID_PROPS_ACC_ALT)
                .isPublic(true)
                .schema(getSchemaFromPath(SCHEMA_ENTITY_BASIC_JSON))
                .build(), blankUserContext);

        // Then
        assertThat(store.getGraphs(blankUser, null, new GetAllGraphIds())).hasSize(1);
        assertThat(propertiesAlt).isEqualTo(library.getProperties(ID_PROPS_ACC_ALT));
    }

    @Test
    public void shouldAddGraphWithSchemaFromGraphLibrary() throws Exception {
        // When
        store.execute(new AddGraph.Builder()
                .graphId(ACC_ID_2)
                .storeProperties(propertiesAlt)
                .isPublic(true)
                .parentSchemaIds(asList(ID_SCHEMA_ENTITY))
                .build(), blankUserContext);

        // Then
        assertThat(store.getGraphs(blankUser, null, new GetAllGraphIds())).hasSize(1);
        assertThat(library.getSchema(ID_SCHEMA_ENTITY).toString()).isEqualTo(getSchemaFromPath(SCHEMA_ENTITY_BASIC_JSON).toString());
    }

    @Test
    public void shouldAddGraphWithPropertiesAndSchemaFromGraphLibrary() throws Exception {
        // When
        addGraphWithIds(ACC_ID_2, ID_PROPS_ACC_ALT, ID_SCHEMA_ENTITY);

        // Then
        assertThat(store.getGraphs(blankUser, null, new GetAllGraphIds())).hasSize(1);
        final Graph graph = store.getGraphs(blankUser, getCleanStrings(ACC_ID_2), new GetAllGraphIds()).iterator().next();
        assertThat(getSchemaFromPath(SCHEMA_ENTITY_BASIC_JSON)).isEqualTo(graph.getSchema());
        assertThat(graph.getStoreProperties()).isEqualTo(propertiesAlt);
    }

    @Test
    public void shouldAddGraphWithPropertiesFromGraphLibraryOverridden() throws Exception {
        // Given
        assertThat(library.getProperties(ID_PROPS_ACC_2).containsKey(UNUSUAL_KEY)).withFailMessage(KEY_DOES_NOT_BELONG).isFalse();

        // When
        final Builder schema = new Builder();
        for (final String path : new String[]{SCHEMA_ENTITY_BASIC_JSON}) {
            schema.merge(getSchemaFromPath(path));
        }

        store.execute(new AddGraph.Builder()
                .graphId(ACC_ID_2)
                .storeProperties(propertiesAlt)
                .parentPropertiesId(ID_PROPS_ACC_2)
                .isPublic(true)
                .schema(schema.build())
                .build(), blankUserContext);

        // Then
        assertThat(store.getGraphs(blankUser, null, new GetAllGraphIds())).hasSize(1);
        assertThat(store.getGraphs(blankUser, null, new GetAllGraphIds()).iterator().next().getStoreProperties().containsKey(UNUSUAL_KEY)).isTrue();
        assertThat(library.getProperties(ID_PROPS_ACC_2).containsKey(UNUSUAL_KEY)).withFailMessage(KEY_DOES_NOT_BELONG).isFalse();
        assertThat(store.getGraphs(blankUser, null, new GetAllGraphIds()).iterator().next().getStoreProperties().getProperties().getProperty(UNUSUAL_KEY)).isNotNull();
    }

    @Test
    public void shouldAddGraphWithSchemaFromGraphLibraryOverridden() throws Exception {
        final List<String> schemas = asList(ID_SCHEMA_ENTITY);
        store.execute(new AddGraph.Builder()
                .graphId(ACC_ID_2)
                .isPublic(true)
                .schema(getSchemaFromPath(SCHEMA_EDGE_BASIC_JSON))
                .parentSchemaIds(schemas)
                .parentPropertiesId(ID_PROPS_ACC_2)
                .build(), blankUserContext);

        // Then
        assertThat(store.getGraphs(blankUser, null, new GetAllGraphIds())).hasSize(1);
        assertThat(store.getGraphs(blankUser, null, new GetAllGraphIds()).iterator().next().getSchema().getEntityGroups()).contains("BasicEntity");
    }

    @Test
    public void shouldAddGraphWithPropertiesAndSchemaFromGraphLibraryOverridden() throws Exception {
        // Given
        assertThat(library.getProperties(ID_PROPS_ACC_2).containsKey(UNUSUAL_KEY)).withFailMessage(KEY_DOES_NOT_BELONG).isFalse();

        // When
        final Builder tempSchema = new Builder();
        for (final String path : new String[]{SCHEMA_EDGE_BASIC_JSON}) {
            tempSchema.merge(getSchemaFromPath(path));
        }

        store.execute(new AddGraph.Builder()
                .graphId(ACC_ID_2)
                .isPublic(true)
                .storeProperties(propertiesAlt)
                .parentPropertiesId(ID_PROPS_ACC_2)
                .schema(tempSchema.build())
                .parentSchemaIds(asList(ID_SCHEMA_ENTITY))
                .build(), blankUserContext);

        // Then
        assertThat(store.getGraphs(blankUser, null, new GetAllGraphIds())).hasSize(1);
        assertThat(store.getGraphs(blankUser, null, new GetAllGraphIds()).iterator().next().getStoreProperties().containsKey(UNUSUAL_KEY)).isTrue();
        assertThat(library.getProperties(ID_PROPS_ACC_2).containsKey(UNUSUAL_KEY)).withFailMessage(KEY_DOES_NOT_BELONG).isFalse();
        assertThat(store.getGraphs(blankUser, null, new GetAllGraphIds()).iterator().next().getStoreProperties().getProperties().getProperty(UNUSUAL_KEY)).isNotNull();
        assertThat(store.getGraphs(blankUser, null, new GetAllGraphIds()).iterator().next().getSchema().getEntityGroups().contains("BasicEntity")).isTrue();
    }

    @Test
    public void shouldNotAllowOverridingOfKnownGraphInLibrary() throws Exception {
        // Given
        library.add(ACC_ID_2, getSchemaFromPath(SCHEMA_ENTITY_BASIC_JSON), propertiesAlt);

        // When / Then
        Exception actual = assertThrows(Exception.class,
                () -> store.execute(new AddGraph.Builder()
                        .graphId(ACC_ID_2)
                        .parentPropertiesId(ID_PROPS_ACC_1)
                        .isPublic(true)
                        .build(), blankUserContext));
        assertContains(actual.getCause(), "Graph: " + ACC_ID_2 + " already exists so you cannot use a different StoreProperties");

        // When / Then
        actual = assertThrows(Exception.class,
                () -> store.execute(new AddGraph.Builder()
                        .graphId(ACC_ID_2)
                        .parentSchemaIds(asList(ID_SCHEMA_EDGE))
                        .isPublic(true)
                        .build(), blankUserContext));

        assertContains(actual.getCause(), "Graph: " + ACC_ID_2 + " already exists so you cannot use a different Schema");
    }

    @Test
    public void shouldFederatedIfUserHasCorrectAuths() throws Exception {
        // Given
        store.addGraphs(GRAPH_AUTHS_ALL_USERS, null, false, new GraphSerialisable.Builder()
                .config(new GraphConfig.Builder()
                        .graphId(ACC_ID_2)
                        .build())
                .properties(propertiesAlt)
                .schema(getSchemaFromPath(SCHEMA_ENTITY_BASIC_JSON))
                .build());

        // When
        final Iterable<? extends Element> elements = store.execute(new GetAllElements(),
                new Context(new User.Builder()
                        .userId(blankUser.getUserId())
                        .opAuth(ALL_USERS)
                        .build()));

        // Then
        assertThat(elements.iterator()).isExhausted();

        // When - user cannot see any graphs
        final Iterable<? extends Element> elements2 = store.execute(new GetAllElements(),
                new Context(new User.Builder()
                        .userId(blankUser.getUserId())
                        .opAuths("x")
                        .build()));

        // Then
        assertThat(elements2).isEmpty();
    }

    @Test
    public void shouldReturnSpecificGraphsFromCSVString() throws Exception {
        // Given
        final List<Collection<GraphSerialisable>> graphLists = populateGraphs(1, 2, 4);
        final Collection<GraphSerialisable> expectedGraphs = graphLists.get(0);
        final Collection<GraphSerialisable> unexpectedGraphs = graphLists.get(1);

        // When
        final Collection<Graph> returnedGraphs = store.getGraphs(blankUser, getCleanStrings("mockGraphId1,mockGraphId2,mockGraphId4"), new GetAllGraphIds());

        // Then
        assertThat(returnedGraphs)
                .hasSize(3)
                .containsAll(toGraphs(expectedGraphs));

        assertThat(checkUnexpected(toGraphs(unexpectedGraphs), returnedGraphs)).isFalse();
    }

    @Test
    public void shouldReturnEnabledByDefaultGraphsForNullString() throws Exception {
        // Given
        populateGraphs();

        // When
        final Collection<Graph> returnedGraphs = store.getGraphs(blankUser, null, new GetAllGraphIds());

        // Then
        final Set<String> graphIds = returnedGraphs.stream().map(Graph::getGraphId).collect(Collectors.toSet());
        assertThat(graphIds).containsExactly("mockGraphId0", "mockGraphId2", "mockGraphId4");
    }

    @Test
    public void shouldReturnNotReturnEnabledOrDisabledGraphsWhenNotInCsv() throws Exception {
        // Given
        populateGraphs();

        // When
        final Collection<Graph> returnedGraphs = store.getGraphs(blankUser, getCleanStrings("mockGraphId0,mockGraphId1"), new GetAllGraphIds());

        // Then
        final Set<String> graphIds = returnedGraphs.stream().map(Graph::getGraphId).collect(Collectors.toSet());
        assertThat(graphIds).containsExactly("mockGraphId0", "mockGraphId1");
    }

    @Test
    public void shouldReturnNoGraphsFromEmptyString() throws Exception {
        // Given

        final List<Collection<GraphSerialisable>> graphLists = populateGraphs();
        final Collection<GraphSerialisable> expectedGraphs = graphLists.get(0);

        // When
        final Collection<Graph> returnedGraphs = store.getGraphs(blankUser, getCleanStrings(""), new GetAllGraphIds());

        // Then
        assertThat(returnedGraphs).withFailMessage(returnedGraphs.toString()).isEmpty();
        assertThat(expectedGraphs).withFailMessage(expectedGraphs.toString()).isEmpty();
    }

    @Test
    public void shouldReturnGraphsWithLeadingCommaString() throws Exception {
        // Given
        final List<Collection<GraphSerialisable>> graphLists = populateGraphs(2, 4);
        final Collection<GraphSerialisable> expectedGraphs = graphLists.get(0);
        final Collection<GraphSerialisable> unexpectedGraphs = graphLists.get(1);

        // When
        final Collection<Graph> returnedGraphs = store.getGraphs(blankUser, getCleanStrings(",mockGraphId2,mockGraphId4"), new GetAllGraphIds());

        // Then
        assertThat(returnedGraphs)
                .hasSize(2)
                .containsAll(toGraphs(expectedGraphs));

        assertThat(checkUnexpected(toGraphs(unexpectedGraphs), returnedGraphs)).isFalse();
    }

    @Test
    public void shouldAddGraphIdWithAuths() throws Exception {
        // Given
        final Graph fedGraph = new Graph.Builder()
                .config(new GraphConfig.Builder()
                        .graphId(GRAPH_ID_TEST_FEDERATED_STORE)
                        .library(library)
                        .build())
                .addStoreProperties(federatedProperties)
                .build();

        addGraphWithIds(ACC_ID_2, ID_PROPS_ACC_2, ID_SCHEMA_ENTITY);

        library.add(ACC_ID_2, getSchemaFromPath(SCHEMA_ENTITY_BASIC_JSON), propertiesAlt);

        // When
        int before = 0;
        for (@SuppressWarnings("unused") final String ignore : fedGraph.execute(
                new GetAllGraphIds(),
                blankUser)) {
            before++;
        }

        fedGraph.execute(
                new AddGraph.Builder()
                        .graphAuths("auth")
                        .graphId(ACC_ID_2)
                        .build(),
                blankUser);

        int after = 0;
        for (@SuppressWarnings("unused") final String ignore : fedGraph.execute(
                new GetAllGraphIds(),
                blankUser)) {
            after++;
        }

        fedGraph.execute(new AddElements.Builder()
                        .input(new Entity.Builder()
                                .group("BasicEntity")
                                .vertex("v1")
                                .build())
                        .build(),
                blankUser);

        final Iterable<? extends Element> elements = fedGraph.execute(
                new GetAllElements(),
                new User.Builder()
                        .userId(TEST_USER_ID + "Other")
                        .opAuth("auth")
                        .build());

        final Iterable<? extends Element> elements2 = fedGraph.execute(new GetAllElements(),
                new User.Builder()
                        .userId(TEST_USER_ID + "Other")
                        .opAuths("x")
                        .build());
        assertThat(elements2).isEmpty();

        // Then
        assertThat(before).isEqualTo(0);
        assertThat(after).isEqualTo(1);
        assertThat(elements)
                .isNotNull()
                .isNotEmpty();
    }

    @Test
    public void shouldThrowWithPropertiesErrorFromGraphLibrary() throws Exception {
        final Builder schema = new Builder();
        for (final String path : new String[]{SCHEMA_EDGE_BASIC_JSON}) {
            schema.merge(getSchemaFromPath(path));
        }
        final GraphLibrary mockLibrary = Mockito.mock(GraphLibrary.class);
        final String error = "test Something went wrong";
        Mockito.when(mockLibrary.getProperties(ID_PROPS_ACC_2)).thenThrow(new IllegalArgumentException(error));
        store.setGraphLibrary(mockLibrary);
        CacheServiceLoader.shutdown();
        store.initialise(GRAPH_ID_TEST_FEDERATED_STORE, null, federatedProperties);

        // When / Then
        assertThatExceptionOfType(Exception.class)
                .isThrownBy(() -> store.execute(new AddGraph.Builder()
                        .graphId(ACC_ID_2)
                        .parentPropertiesId(ID_PROPS_ACC_2)
                        .isPublic(true)
                        .schema(schema.build())
                        .build(), blankUserContext))
                .withStackTraceContaining(error);
        Mockito.verify(mockLibrary).getProperties(ID_PROPS_ACC_2);
    }

    @Test
    public void shouldThrowWithSchemaErrorFromGraphLibrary() throws Exception {
        // Given
        final GraphLibrary mockLibrary = Mockito.mock(GraphLibrary.class);
        final String error = "test Something went wrong";
        Mockito.when(mockLibrary.getSchema(ID_SCHEMA_ENTITY)).thenThrow(new IllegalArgumentException(error));
        store.setGraphLibrary(mockLibrary);
        CacheServiceLoader.shutdown();
        store.initialise(GRAPH_ID_TEST_FEDERATED_STORE, null, federatedProperties);

        // When / Then
        assertThatExceptionOfType(Exception.class)
                .isThrownBy(() -> store.execute(new AddGraph.Builder()
                        .graphId(ACC_ID_2)
                        .storeProperties(propertiesAlt)
                        .isPublic(true)
                        .parentSchemaIds(asList(ID_SCHEMA_ENTITY))
                        .build(), blankUserContext))
                .withStackTraceContaining(error);
        Mockito.verify(mockLibrary).getSchema(ID_SCHEMA_ENTITY);
    }

    @Test
    public void shouldReturnASingleGraph() throws Exception {
        // Given
        final List<Collection<GraphSerialisable>> graphLists = populateGraphs(1);
        final Collection<GraphSerialisable> expectedGraphs = graphLists.get(0);
        final Collection<GraphSerialisable> unexpectedGraphs = graphLists.get(1);

        // When
        final Collection<Graph> returnedGraphs = store.getGraphs(blankUser, getCleanStrings("mockGraphId1"), new GetAllGraphIds());

        // Then
        assertThat(returnedGraphs)
                .hasSize(1)
                .containsAll(toGraphs(expectedGraphs));

        assertThat(checkUnexpected(toGraphs(unexpectedGraphs), returnedGraphs)).isFalse();
    }

    private List<Graph> toGraphs(final Collection<GraphSerialisable> graphSerialisables) {
        return graphSerialisables.stream().map(GraphSerialisable::getGraph).collect(Collectors.toList());
    }

    @Test
    public void shouldThrowExceptionWithInvalidCacheClass() throws StoreException {
        federatedProperties.setCacheProperties(INVALID_CACHE_SERVICE_CLASS_STRING);

        CacheServiceLoader.shutdown();

        assertThatIllegalArgumentException().isThrownBy(() -> store.initialise(GRAPH_ID_TEST_FEDERATED_STORE, null, federatedProperties))
                .withMessageContaining("Failed to instantiate cache");
    }

    @Test
    public void shouldReuseGraphsAlreadyInCache() throws Exception {
        // Check cache is empty
        federatedProperties.setCacheProperties(CACHE_SERVICE_CLASS_STRING);
        assertThat(CacheServiceLoader.getService()).isNull();

        // initialise FedStore
        store.initialise(GRAPH_ID_TEST_FEDERATED_STORE, null, federatedProperties);

        // add something so it will be in the cache
        final GraphSerialisable graphToAdd = new GraphSerialisable.Builder()
                .config(new GraphConfig(ACC_ID_2))
                .properties(propertiesAlt)
                .schema(StreamUtil.openStream(FederatedStoreTest.class, SCHEMA_EDGE_BASIC_JSON))
                .build();

        store.addGraphs(null, TEST_USER_ID, true, graphToAdd);

        // check the store and the cache
        assertThat(store.getAllGraphIds(blankUser)).hasSize(1);
        assertThat(CacheServiceLoader.getService().getAllKeysFromCache(CACHE_SERVICE_NAME))
                .contains(ACC_ID_2, ACC_ID_2);

        // restart the store
        store = new FederatedStore();
        store.initialise(GRAPH_ID_TEST_FEDERATED_STORE, null, federatedProperties);

        // check the graph is already in there from the cache
        assertThat(CacheServiceLoader.getService().getAllKeysFromCache(CACHE_SERVICE_NAME))
                .withFailMessage(String.format("Keys: %s did not contain %s", CacheServiceLoader.getService().getAllKeysFromCache(CACHE_SERVICE_NAME), ACC_ID_2)).contains(ACC_ID_2);
        assertThat(store.getAllGraphIds(blankUser)).hasSize(1);
    }

    @Test
    public void shouldInitialiseWithCache() throws StoreException {
        assertThat(CacheServiceLoader.getService()).isNull();
        federatedProperties.setCacheProperties(CACHE_SERVICE_CLASS_STRING);
        assertThat(CacheServiceLoader.getService()).isNull();
        store.initialise(GRAPH_ID_TEST_FEDERATED_STORE, null, federatedProperties);
        assertThat(CacheServiceLoader.getService()).isNotNull();
    }

    @Test
    public void shouldThrowExceptionWithoutInitialisation() throws StoreException {
        federatedProperties.setCacheProperties(CACHE_SERVICE_CLASS_STRING);
        store.initialise(GRAPH_ID_TEST_FEDERATED_STORE, null, federatedProperties);

        // Given
        final GraphSerialisable graphToAdd = new GraphSerialisable.Builder()
                .config(new GraphConfig(ACC_ID_1))
                .properties(propertiesAlt)
                .schema(StreamUtil.openStream(FederatedStoreTest.class, SCHEMA_EDGE_BASIC_JSON))
                .build();

        CacheServiceLoader.shutdown();

        // When / Then
        assertThatExceptionOfType(Exception.class)
                .isThrownBy(() -> store.addGraphs(null, TEST_USER_ID, false, graphToAdd))
                .withMessageContaining("No cache has been set");
    }

    @Test
    public void shouldNotThrowExceptionWhenInitialisedWithNoCacheClassInProperties() throws StoreException {
        // Given
        federatedProperties = new FederatedStoreProperties();

        // When / Then
        try {
            store.initialise(GRAPH_ID_TEST_FEDERATED_STORE, null, federatedProperties);
        } catch (final StoreException e) {
            Assertions.fail("FederatedStore does not have to have a cache.");
        }
    }

    @Test
    public void shouldAddGraphsToCache() throws Exception {
        federatedProperties.setCacheProperties(CACHE_SERVICE_CLASS_STRING);
        store.initialise(GRAPH_ID_TEST_FEDERATED_STORE, null, federatedProperties);

        // Given
        final GraphSerialisable graphToAdd = new GraphSerialisable.Builder()
                .config(new GraphConfig(ACC_ID_1))
                .properties(propertiesAlt)
                .schema(StreamUtil.openStream(FederatedStoreTest.class, SCHEMA_EDGE_BASIC_JSON))
                .build();

        // When
        store.addGraphs(null, TEST_USER_ID, true, graphToAdd);

        // Then
        assertThat(store.getGraphs(blankUser, getCleanStrings(ACC_ID_1), new GetAllGraphIds())).hasSize(1);

        // When
        final Collection<Graph> storeGraphs = store.getGraphs(blankUser, null, new GetAllGraphIds());

        // Then
        assertThat(CacheServiceLoader.getService().getAllKeysFromCache(CACHE_SERVICE_NAME)).contains(ACC_ID_1);
        assertThat(storeGraphs).contains(graphToAdd.getGraph());

        // When
        store = new FederatedStore();

        // Then
        assertThat(CacheServiceLoader.getService().getAllKeysFromCache(CACHE_SERVICE_NAME)).contains(ACC_ID_1);
    }

    @Test
    public void shouldAddMultipleGraphsToCache() throws Exception {
        federatedProperties.setCacheProperties(CACHE_SERVICE_CLASS_STRING);
        store.initialise(GRAPH_ID_TEST_FEDERATED_STORE, null, federatedProperties);
        // Given

        final List<GraphSerialisable> graphsToAdd = new ArrayList<>();
        for (int i = 0; i < 10; i++) {
            graphsToAdd.add(new GraphSerialisable.Builder()
                    .config(new GraphConfig(ACC_ID_1 + i))
                    .properties(propertiesAlt)
                    .schema(StreamUtil.openStream(FederatedStoreTest.class, SCHEMA_EDGE_BASIC_JSON))
                    .build());
        }

        // When
        store.addGraphs(null, TEST_USER_ID, false, graphsToAdd.toArray(new GraphSerialisable[graphsToAdd.size()]));

        // Then
        for (int i = 0; i < 10; i++) {
            assertThat(CacheServiceLoader.getService().getAllKeysFromCache(CACHE_SERVICE_NAME)).contains(ACC_ID_1 + i);
        }

        // When
        store = new FederatedStore();

        // Then
        for (int i = 0; i < 10; i++) {
            assertThat(CacheServiceLoader.getService().getAllKeysFromCache(CACHE_SERVICE_NAME)).contains(ACC_ID_1 + i);
        }
    }

    @Test
    public void shouldAddAGraphRemoveAGraphAndBeAbleToReuseTheGraphId() throws Exception {
        // Given
        // When
        addGraphWithPaths(ACC_ID_2, propertiesAlt, blankUserContext, SCHEMA_ENTITY_BASIC_JSON);
        store.execute(new RemoveGraph.Builder()
                .graphId(ACC_ID_2)
                .build(), blankUserContext);
        addGraphWithPaths(ACC_ID_2, propertiesAlt, blankUserContext, SCHEMA_EDGE_BASIC_JSON);

        // Then
        final Collection<Graph> graphs = store.getGraphs(blankUserContext.getUser(), getCleanStrings(ACC_ID_2), new GetAllGraphIds());
        assertThat(graphs).hasSize(1);
        JsonAssert.assertEquals(JSONSerialiser.serialise(Schema.fromJson(StreamUtil.openStream(getClass(), SCHEMA_EDGE_BASIC_JSON))),
                JSONSerialiser.serialise(graphs.iterator().next().getSchema()));
    }

    @Test
    public void shouldNotAddGraphToLibraryWhenReinitialisingFederatedStoreWithGraphFromCache() throws Exception {
        // Check cache is empty
        federatedProperties.setCacheProperties(CACHE_SERVICE_CLASS_STRING);
        assertThat(CacheServiceLoader.getService()).isNull();

        // initialise FedStore
        store.initialise(GRAPH_ID_TEST_FEDERATED_STORE, null, federatedProperties);

        // add something so it will be in the cache
        final GraphSerialisable graphToAdd = new GraphSerialisable.Builder()
                .config(new GraphConfig(ACC_ID_1))
                .properties(properties1)
                .schema(StreamUtil.openStream(FederatedStoreTest.class, SCHEMA_EDGE_BASIC_JSON))
                .build();

        store.addGraphs(null, TEST_USER_ID, true, graphToAdd);

        // check is in the store
        assertThat(store.getAllGraphIds(blankUser)).hasSize(1);
        // check is in the cache
        assertThat(CacheServiceLoader.getService().getAllKeysFromCache(CACHE_SERVICE_NAME)).contains(ACC_ID_1);
        // check isn't in the LIBRARY
        assertThat(store.getGraphLibrary().get(ACC_ID_1)).isNull();

        // restart the store
        store = new FederatedStore();
        // clear and set the GraphLibrary again
        store.setGraphLibrary(library);
        // initialise the FedStore
        store.initialise(GRAPH_ID_TEST_FEDERATED_STORE, null, federatedProperties);

        // check is in the cache still
        assertThat(CacheServiceLoader.getService().getAllKeysFromCache(CACHE_SERVICE_NAME))
                .withFailMessage(String.format("Keys: %s did not contain %s", CacheServiceLoader.getService().getAllKeysFromCache(CACHE_SERVICE_NAME), ACC_ID_1)).contains(ACC_ID_1);
        // check is in the store from the cache
        assertThat(store.getAllGraphIds(blankUser)).hasSize(1);
        // check the graph isn't in the GraphLibrary
        assertThat(store.getGraphLibrary().get(ACC_ID_1)).isNull();
    }

    private boolean checkUnexpected(final Collection<Graph> unexpectedGraphs, final Collection<Graph> returnedGraphs) {
        for (final Graph graph : unexpectedGraphs) {
            if (returnedGraphs.contains(graph)) {
                return true;
            }
        }
        return false;
    }

    private List<Collection<GraphSerialisable>> populateGraphs(final int... expectedIds) throws Exception {
        final Collection<GraphSerialisable> expectedGraphs = new ArrayList<>();
        final Collection<GraphSerialisable> unexpectedGraphs = new ArrayList<>();
        for (int i = 0; i < 6; i++) {
            final GraphSerialisable tempGraph = new GraphSerialisable.Builder()
                    .config(new GraphConfig.Builder()
                            .graphId("mockGraphId" + i)
                            .build())
                    .properties(propertiesAlt)
                    .schema(StreamUtil.openStream(FederatedStoreTest.class, SCHEMA_ENTITY_BASIC_JSON))
                    .build();
            // Odd ids are disabled by default
            final boolean disabledByDefault = 1 == Math.floorMod(i, 2);
            store.addGraphs(singleton(ALL_USERS), null, true, disabledByDefault, tempGraph);
            for (final int j : expectedIds) {
                if (i == j) {
                    expectedGraphs.add(tempGraph);
                }
            }
            if (!expectedGraphs.contains(tempGraph)) {
                unexpectedGraphs.add(tempGraph);
            }
        }
        final List<Collection<GraphSerialisable>> graphLists = new ArrayList<>();
        graphLists.add(expectedGraphs);
        graphLists.add(unexpectedGraphs);
        return graphLists;
    }

    private Set<Element> getElements(final Context context) throws OperationException {
        final Iterable<? extends Element> elements = store
                .execute(new GetAllElements.Builder()
                        .view(new View.Builder()
                                .edges(store.getSchema(context).getEdgeGroups()) //here
                                .entities(store.getSchema(context).getEntityGroups()) //here 59 -> 58
                                .build())
                        .build(), context);

        return (null == elements) ? new HashSet<>() : Sets.newHashSet(elements);
    }

    private void assertContains(final Throwable e, final String format, final String... s) {
        final String expectedStr = String.format(format, (Object[]) s);
        assertThat(e.getMessage())
                .withFailMessage("\"" + e.getMessage() + "\" does not contain string \"" + expectedStr + "\"").contains(expectedStr);
    }

    private void addGraphWithIds(final String graphId, final String propertiesId, final String... schemaId)
            throws OperationException {
        final List<String> schemas = asList(schemaId);
        store.execute(new AddGraph.Builder()
                .graphId(graphId)
                .parentPropertiesId(propertiesId)
                .isPublic(true)
                .parentSchemaIds(schemas)
                .build(), blankUserContext);
    }

    private void addGraphWithPaths(final String graphId, final StoreProperties properties, Context context, final String... schemaPath)
            throws OperationException {
        final Schema.Builder schema = new Builder();
        for (final String path : schemaPath) {
            schema.merge(getSchemaFromPath(path));
        }

        store.execute(new AddGraph.Builder()
                .graphId(graphId)
                .storeProperties(properties)
                .isPublic(true)
                .schema(schema.build())
                .build(), blankUserContext);
    }

    private Schema getSchemaFromPath(final String path) {
        return Schema.fromJson(StreamUtil.openStream(Schema.class, path));
    }

    @Test
    public void shouldGetAllElementsWhileHasConflictingSchemasDueToDiffVertexSerialiser() throws OperationException {
        //given
        final Entity A = getEntityA();
        final Entity B = getEntityB();

        final List<Entity> expectedAB = asList(A, B);

        addElementsToNewGraph(A, "graphA", SCHEMA_ENTITY_A_JSON);
        addElementsToNewGraph(B, "graphB", SCHEMA_ENTITY_B_JSON);

        //when
        OperationException e = assertThrows(OperationException.class, () -> store.execute(new GetSchema.Builder().build(), blankUserContext));
        //then
        assertThat(e).hasStackTraceContaining("Unable to merge the schemas for all of your federated graphs. You can limit which graphs to query for using the FederatedOperation.graphIds");

        // when
        final Iterable<? extends Element> responseGraphsWithNoView = store.execute(new GetAllElements.Builder().build(), blankUserContext);
        // then
        ElementUtil.assertElementEquals(expectedAB, responseGraphsWithNoView);
    }

    @Test
    public void shouldBasicGetAllElements() throws OperationException {
        //given
        final Entity entityA = getEntityA();

        addElementsToNewGraph(entityA, "graphA", SCHEMA_ENTITY_A_JSON);

        // when
        final Iterable<? extends Element> elements = store.execute(new GetAllElements(), blankUserContext);
        // then
        assertThat(elements)
                .asInstanceOf(InstanceOfAssertFactories.iterable(Element.class))
                .containsExactly(entityA);
    }

    @Test
    public void shouldGetAllElementsFromSelectedRemoteGraphWhileHasConflictingSchemasDueToDiffVertexSerialiser() throws OperationException {
        //given
        final Entity A = getEntityA();
        final Entity B = getEntityB();

        final List<Entity> expectedA = asList(A);
        final List<Entity> expectedB = asList(B);

        addElementsToNewGraph(A, "graphA", SCHEMA_ENTITY_A_JSON);
        addElementsToNewGraph(B, "graphB", SCHEMA_ENTITY_B_JSON);

        //when
        OperationException e = assertThrows(OperationException.class, () -> store.execute(new GetSchema.Builder().build(), blankUserContext));

        //then
        assertThat(e).hasStackTraceContaining("Unable to merge the schemas for all of your federated graphs. You can limit which graphs to query for using the FederatedOperation.graphIds");

        // when
        final Iterable<? extends Element> responseGraphA = store.execute(getFederatedOperation(new GetAllElements.Builder().build()).graphIdsCSV("graphA"), blankUserContext);
        final Iterable<? extends Element> responseGraphB = store.execute(getFederatedOperation(new GetAllElements.Builder().build()).graphIdsCSV("graphB"), blankUserContext);
        // then
        ElementUtil.assertElementEquals(expectedA, responseGraphA);
        ElementUtil.assertElementEquals(expectedB, responseGraphB);
    }

    @Test
    public void shouldGetAllElementsFromSelectedGraphsWithViewOfExistingEntityGroupWhileHasConflictingSchemasDueToDiffVertexSerialiser() throws OperationException {
        //given
        final Entity A = getEntityA();
        final Entity B = getEntityB();

        final List<Entity> expectedA = singletonList(A);
        final List<Entity> expectedB = singletonList(B);

        addElementsToNewGraph(A, "graphA", SCHEMA_ENTITY_A_JSON);
        addElementsToNewGraph(B, "graphB", SCHEMA_ENTITY_B_JSON);

        //when
        OperationException e = assertThrows(OperationException.class, () -> store.execute(new GetSchema.Builder().build(), blankUserContext));
        //then
        assertThat(e).hasStackTraceContaining("Unable to merge the schemas for all of your federated graphs. You can limit which graphs to query for using the FederatedOperation.graphIds");

        // when
        final Iterable<? extends Element> responseGraphAWithAView = store.execute(getFederatedOperation(new GetAllElements.Builder().view(new View.Builder().entity("entityA").build()).build()).graphIdsCSV("graphA"), blankUserContext);
        final Iterable<? extends Element> responseGraphBWithBView = store.execute(getFederatedOperation(new GetAllElements.Builder().view(new View.Builder().entity("entityB").build()).build()).graphIdsCSV("graphB"), blankUserContext);
        final Iterable<? extends Element> responseAllGraphsWithAView = store.execute(getFederatedOperation(new GetAllElements.Builder().view(new View.Builder().entity("entityA").build()).build()).graphIdsCSV("graphA,graphB"), blankUserContext);
        final Iterable<? extends Element> responseAllGraphsWithBView = store.execute(getFederatedOperation(new GetAllElements.Builder().view(new View.Builder().entity("entityB").build()).build()).graphIdsCSV("graphA,graphB"), blankUserContext);
        // then
        ElementUtil.assertElementEquals(expectedA, responseGraphAWithAView);
        ElementUtil.assertElementEquals(expectedB, responseGraphBWithBView);
        ElementUtil.assertElementEquals(expectedA, responseAllGraphsWithAView);
        ElementUtil.assertElementEquals(expectedB, responseAllGraphsWithBView);

    }

    @Test
    public void shouldFailGetAllElementsFromSelectedGraphsWithViewOfMissingEntityGroupWhileHasConflictingSchemasDueToDiffVertexSerialiser() throws OperationException {
        //given
        final Entity A = getEntityA();
        final Entity B = getEntityB();

        addElementsToNewGraph(A, "graphA", SCHEMA_ENTITY_A_JSON);
        addElementsToNewGraph(B, "graphB", SCHEMA_ENTITY_B_JSON);

        //when
        Exception e = assertThrows(Exception.class, () -> store.execute(new GetSchema.Builder().build(), blankUserContext));
        //then
        assertThat(e).hasMessageContaining("Unable to merge the schemas for all of your federated graphs. You can limit which graphs to query for using the FederatedOperation.graphIds.");

<<<<<<< HEAD

        Exception responseGraphAWithBView = assertThrows(Exception.class, () -> store.execute(getFederatedOperation(new GetAllElements.Builder().view(new View.Builder().entity("entityB").build()).build()).graphIdsCSV("graphA"), blankUserContext));
=======
        assertThatExceptionOfType(Exception.class)
                .isThrownBy(() -> store.execute(getFederatedOperation(new GetAllElements.Builder().view(new View.Builder().entity("entityB").build()).build()).graphIdsCSV("graphA"), blankUserContext))
                .withMessage(String.format("Operation chain is invalid. Validation errors: %n" +
                        "View is not valid for graphIds:[graphA]%n" +
                        "(graphId: graphA) View for operation uk.gov.gchq.gaffer.federatedstore.operation.FederatedOperation is not valid. %n" +
                        "(graphId: graphA) Entity group entityB does not exist in the schema"));

        //when then
        assertThatExceptionOfType(Exception.class)
                .isThrownBy(() -> store.execute(getFederatedOperation(new GetAllElements.Builder().view(new View.Builder().entity("entityA").build()).build()).graphIdsCSV("graphB"), blankUserContext))
                .withMessage(String.format("Operation chain is invalid. Validation errors: %n" +
                        "View is not valid for graphIds:[graphB]%n" +
                        "(graphId: graphB) View for operation uk.gov.gchq.gaffer.federatedstore.operation.FederatedOperation is not valid. %n" +
                        "(graphId: graphB) Entity group entityA does not exist in the schema"));
>>>>>>> bf75e8da

        //then
        assertThat(responseGraphAWithBView).hasMessageContaining("Operation chain is invalid. Validation errors: \n" +
                "View is not valid for graphIds:[graphA]\n" +
                "(graphId: graphA) View for operation uk.gov.gchq.gaffer.federatedstore.operation.FederatedOperation is not valid. \n" +
                "(graphId: graphA) Entity group entityB does not exist in the schema");

<<<<<<< HEAD
        //when
        Exception responseGraphBWithAView = assertThrows(Exception.class, () -> store.execute(getFederatedOperation(new GetAllElements.Builder().view(new View.Builder().entity("entityA").build()).build()).graphIdsCSV("graphB"), blankUserContext));
        //then
        assertThat(responseGraphBWithAView).hasMessageContaining("Operation chain is invalid. Validation errors: \n" +
                "View is not valid for graphIds:[graphB]\n" +
                "(graphId: graphB) View for operation uk.gov.gchq.gaffer.federatedstore.operation.FederatedOperation is not valid. \n" +
                "(graphId: graphB) Entity group entityA does not exist in the schema");

        addGraphWithPaths("graphC", properties1, blankUserContext, SCHEMA_ENTITY_B_JSON);

        //when
        Exception responseGraphBCWithAView = assertThrows(Exception.class, () -> store.execute(getFederatedOperation(new GetAllElements.Builder().view(new View.Builder().entity("entityA").build()).build()).graphIdsCSV("graphB,graphC"), blankUserContext));
        //then
        assertThat(responseGraphBCWithAView).hasMessageContaining("Operation chain is invalid. Validation errors: \n" +
                "View is not valid for graphIds:[graphB,graphC]\n" +
                "(graphId: graphB) View for operation uk.gov.gchq.gaffer.federatedstore.operation.FederatedOperation is not valid. \n" +
                "(graphId: graphB) Entity group entityA does not exist in the schema\n" +
                "(graphId: graphC) View for operation uk.gov.gchq.gaffer.federatedstore.operation.FederatedOperation is not valid. \n" +
                "(graphId: graphC) Entity group entityA does not exist in the schema");
=======
        //when then
        assertThatExceptionOfType(Exception.class)
                .isThrownBy(() -> store.execute(getFederatedOperation(new GetAllElements.Builder().view(new View.Builder().entity("entityA").build()).build()).graphIdsCSV("graphB,graphC"), blankUserContext))
                .withMessage(String.format("Operation chain is invalid. Validation errors: %n" +
                        "View is not valid for graphIds:[graphB,graphC]%n" +
                        "(graphId: graphB) View for operation uk.gov.gchq.gaffer.federatedstore.operation.FederatedOperation is not valid. %n" +
                        "(graphId: graphB) Entity group entityA does not exist in the schema%n" +
                        "(graphId: graphC) View for operation uk.gov.gchq.gaffer.federatedstore.operation.FederatedOperation is not valid. %n" +
                        "(graphId: graphC) Entity group entityA does not exist in the schema"));
>>>>>>> bf75e8da
    }

    protected void addElementsToNewGraph(final Entity input, final String graphName, final String pathSchemaJson)
            throws OperationException {
        addGraphWithPaths(graphName, properties1, blankUserContext, pathSchemaJson);
        store.execute(getFederatedOperation(
                new AddElements.Builder()
                        .input(input)
                        .build())
                .graphIdsCSV(graphName)
                .mergeFunction(getHardCodedDefaultMergeFunction()), blankUserContext);
    }

    protected Entity getEntityB() {
        return new Entity.Builder()
                .group("entityB")
                .vertex(7)
                .build();
    }

    protected Entity getEntityA() {
        return new Entity.Builder()
                .group("entityA")
                .vertex("A")
                .build();
    }
}<|MERGE_RESOLUTION|>--- conflicted
+++ resolved
@@ -80,10 +80,7 @@
 import static org.assertj.core.api.Assertions.assertThatExceptionOfType;
 import static org.assertj.core.api.Assertions.assertThatIllegalArgumentException;
 import static org.junit.jupiter.api.Assertions.assertThrows;
-<<<<<<< HEAD
-=======
 import static org.junit.jupiter.api.Assertions.assertTrue;
->>>>>>> bf75e8da
 import static uk.gov.gchq.gaffer.federatedstore.FederatedStoreTestUtil.ACCUMULO_STORE_SINGLE_USE_PROPERTIES;
 import static uk.gov.gchq.gaffer.federatedstore.FederatedStoreTestUtil.ACCUMULO_STORE_SINGLE_USE_PROPERTIES_ALT;
 import static uk.gov.gchq.gaffer.federatedstore.FederatedStoreTestUtil.CACHE_SERVICE_CLASS_STRING;
@@ -1339,10 +1336,7 @@
         //then
         assertThat(e).hasMessageContaining("Unable to merge the schemas for all of your federated graphs. You can limit which graphs to query for using the FederatedOperation.graphIds.");
 
-<<<<<<< HEAD
-
-        Exception responseGraphAWithBView = assertThrows(Exception.class, () -> store.execute(getFederatedOperation(new GetAllElements.Builder().view(new View.Builder().entity("entityB").build()).build()).graphIdsCSV("graphA"), blankUserContext));
-=======
+
         assertThatExceptionOfType(Exception.class)
                 .isThrownBy(() -> store.execute(getFederatedOperation(new GetAllElements.Builder().view(new View.Builder().entity("entityB").build()).build()).graphIdsCSV("graphA"), blankUserContext))
                 .withMessage(String.format("Operation chain is invalid. Validation errors: %n" +
@@ -1357,35 +1351,9 @@
                         "View is not valid for graphIds:[graphB]%n" +
                         "(graphId: graphB) View for operation uk.gov.gchq.gaffer.federatedstore.operation.FederatedOperation is not valid. %n" +
                         "(graphId: graphB) Entity group entityA does not exist in the schema"));
->>>>>>> bf75e8da
-
-        //then
-        assertThat(responseGraphAWithBView).hasMessageContaining("Operation chain is invalid. Validation errors: \n" +
-                "View is not valid for graphIds:[graphA]\n" +
-                "(graphId: graphA) View for operation uk.gov.gchq.gaffer.federatedstore.operation.FederatedOperation is not valid. \n" +
-                "(graphId: graphA) Entity group entityB does not exist in the schema");
-
-<<<<<<< HEAD
-        //when
-        Exception responseGraphBWithAView = assertThrows(Exception.class, () -> store.execute(getFederatedOperation(new GetAllElements.Builder().view(new View.Builder().entity("entityA").build()).build()).graphIdsCSV("graphB"), blankUserContext));
-        //then
-        assertThat(responseGraphBWithAView).hasMessageContaining("Operation chain is invalid. Validation errors: \n" +
-                "View is not valid for graphIds:[graphB]\n" +
-                "(graphId: graphB) View for operation uk.gov.gchq.gaffer.federatedstore.operation.FederatedOperation is not valid. \n" +
-                "(graphId: graphB) Entity group entityA does not exist in the schema");
 
         addGraphWithPaths("graphC", properties1, blankUserContext, SCHEMA_ENTITY_B_JSON);
 
-        //when
-        Exception responseGraphBCWithAView = assertThrows(Exception.class, () -> store.execute(getFederatedOperation(new GetAllElements.Builder().view(new View.Builder().entity("entityA").build()).build()).graphIdsCSV("graphB,graphC"), blankUserContext));
-        //then
-        assertThat(responseGraphBCWithAView).hasMessageContaining("Operation chain is invalid. Validation errors: \n" +
-                "View is not valid for graphIds:[graphB,graphC]\n" +
-                "(graphId: graphB) View for operation uk.gov.gchq.gaffer.federatedstore.operation.FederatedOperation is not valid. \n" +
-                "(graphId: graphB) Entity group entityA does not exist in the schema\n" +
-                "(graphId: graphC) View for operation uk.gov.gchq.gaffer.federatedstore.operation.FederatedOperation is not valid. \n" +
-                "(graphId: graphC) Entity group entityA does not exist in the schema");
-=======
         //when then
         assertThatExceptionOfType(Exception.class)
                 .isThrownBy(() -> store.execute(getFederatedOperation(new GetAllElements.Builder().view(new View.Builder().entity("entityA").build()).build()).graphIdsCSV("graphB,graphC"), blankUserContext))
@@ -1395,7 +1363,6 @@
                         "(graphId: graphB) Entity group entityA does not exist in the schema%n" +
                         "(graphId: graphC) View for operation uk.gov.gchq.gaffer.federatedstore.operation.FederatedOperation is not valid. %n" +
                         "(graphId: graphC) Entity group entityA does not exist in the schema"));
->>>>>>> bf75e8da
     }
 
     protected void addElementsToNewGraph(final Entity input, final String graphName, final String pathSchemaJson)
