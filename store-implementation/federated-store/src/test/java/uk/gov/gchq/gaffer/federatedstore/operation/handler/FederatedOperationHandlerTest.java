/*
 * Copyright 2017-2022 Crown Copyright
 *
 * Licensed under the Apache License, Version 2.0 (the "License");
 * you may not use this file except in compliance with the License.
 * You may obtain a copy of the License at
 *
 *     http://www.apache.org/licenses/LICENSE-2.0
 *
 * Unless required by applicable law or agreed to in writing, software
 * distributed under the License is distributed on an "AS IS" BASIS,
 * WITHOUT WARRANTIES OR CONDITIONS OF ANY KIND, either express or implied.
 * See the License for the specific language governing permissions and
 * limitations under the License.
 */

package uk.gov.gchq.gaffer.federatedstore.operation.handler;

import avro.shaded.com.google.common.collect.Lists;
import org.assertj.core.api.InstanceOfAssertFactories;
import org.assertj.core.api.IterableAssert;
import org.junit.jupiter.api.BeforeEach;
import org.junit.jupiter.api.Test;
import org.mockito.ArgumentCaptor;
import org.mockito.Mockito;

import uk.gov.gchq.gaffer.commonutil.TestGroups;
import uk.gov.gchq.gaffer.data.element.Element;
import uk.gov.gchq.gaffer.data.element.Entity;
import uk.gov.gchq.gaffer.data.element.function.ElementFilter;
import uk.gov.gchq.gaffer.data.elementdefinition.view.GlobalViewElementDefinition;
import uk.gov.gchq.gaffer.data.elementdefinition.view.View;
import uk.gov.gchq.gaffer.federatedstore.FederatedStore;
import uk.gov.gchq.gaffer.federatedstore.FederatedStoreProperties;
import uk.gov.gchq.gaffer.federatedstore.operation.FederatedOperation;
import uk.gov.gchq.gaffer.federatedstore.operation.handler.impl.FederatedOperationHandler;
import uk.gov.gchq.gaffer.graph.Graph;
import uk.gov.gchq.gaffer.graph.GraphConfig;
import uk.gov.gchq.gaffer.operation.Operation;
import uk.gov.gchq.gaffer.operation.OperationChain;
import uk.gov.gchq.gaffer.operation.OperationException;
import uk.gov.gchq.gaffer.operation.impl.get.GetAllElements;
import uk.gov.gchq.gaffer.operation.impl.get.GetElements;
import uk.gov.gchq.gaffer.operation.io.Output;
import uk.gov.gchq.gaffer.store.Context;
import uk.gov.gchq.gaffer.store.Store;
import uk.gov.gchq.gaffer.store.StoreProperties;
import uk.gov.gchq.gaffer.store.TestTypes;
import uk.gov.gchq.gaffer.store.schema.Schema;
import uk.gov.gchq.gaffer.store.schema.SchemaEntityDefinition;
import uk.gov.gchq.gaffer.store.schema.TypeDefinition;
import uk.gov.gchq.gaffer.user.User;
import uk.gov.gchq.koryphe.iterable.ChainedIterable;

import java.util.ArrayList;
import java.util.Arrays;
import java.util.Collections;
import java.util.List;
import java.util.function.BiFunction;

import static java.util.Arrays.asList;
import static java.util.Collections.singletonList;
import static org.assertj.core.api.Assertions.assertThat;
<<<<<<< HEAD
=======
import static org.assertj.core.api.Assertions.assertThatExceptionOfType;
>>>>>>> e892bbe5
import static org.junit.jupiter.api.Assertions.assertEquals;
import static org.junit.jupiter.api.Assertions.assertNotNull;
import static org.junit.jupiter.api.Assertions.assertTrue;
import static org.junit.jupiter.api.Assertions.fail;
import static org.mockito.ArgumentMatchers.any;
import static org.mockito.ArgumentMatchers.eq;
import static org.mockito.BDDMockito.given;
import static org.mockito.Mockito.mock;
import static org.mockito.Mockito.verify;
import static org.mockito.Mockito.when;
import static uk.gov.gchq.gaffer.federatedstore.util.FederatedStoreUtil.getCleanStrings;
import static uk.gov.gchq.gaffer.federatedstore.util.FederatedStoreUtil.getFederatedOperation;
import static uk.gov.gchq.gaffer.federatedstore.util.FederatedStoreUtil.getHardCodedDefaultMergeFunction;
import static uk.gov.gchq.gaffer.user.StoreUser.testUser;

public class FederatedOperationHandlerTest {
    private static final String TEST_GRAPH_ID = "testGraphId";
    Iterable<Element> output1 = singletonList(new Entity.Builder().vertex("a").build());
    Iterable<Element> output2 = singletonList(new Entity.Builder().vertex("b").build());
    Iterable<Element> output3 = singletonList(new Entity.Builder().vertex("c").build());
    Iterable<Element> output4 = singletonList(new Entity.Builder().vertex("b").build());
    private User testUser;
    private Context context;
    private Store mockStore1;
    private Store mockStore2;
    private Store mockStore3;
    private Store mockStore4;
    private Graph graph1;
    private Graph graph2;
    private Graph graph3;
    private Graph graph4;

    @BeforeEach
    public void setUp() throws Exception {
        testUser = testUser();
        context = new Context(testUser);

        Schema unusedSchema = new Schema.Builder().build();
        StoreProperties storeProperties = new StoreProperties();
        mockStore1 = getMockStoreThatAlwaysReturns(unusedSchema, storeProperties, output1);
        mockStore2 = getMockStoreThatAlwaysReturns(unusedSchema, storeProperties, output2);
        mockStore3 = getMockStoreThatAlwaysReturns(unusedSchema, storeProperties, output3);
        mockStore4 = getMockStoreThatAlwaysReturns(unusedSchema, storeProperties, output4);

        graph1 = getGraphWithMockStore(mockStore1);
        graph2 = getGraphWithMockStore(mockStore2);
        graph3 = getGraphWithMockStore(mockStore3);
        graph4 = getGraphWithMockStore(mockStore4);
    }

    private Output<Iterable<? extends Element>> getPayload() {
        return new GetAllElements.Builder().build();
    }

    @Test
    public final void shouldGetAllResultsFromStores() throws Exception {
        // Given
        final Output operation = getPayload();

        FederatedStore federatedStore = mock(FederatedStore.class);

        FederatedOperation federatedOperation = getFederatedOperation(operation);
        when(federatedStore.getGraphs(testUser, null, federatedOperation)).thenReturn(asList(graph1, graph2, graph3, graph4));
        when(federatedStore.getDefaultMergeFunction()).thenReturn(getHardCodedDefaultMergeFunction());

        // When
        Object results = new FederatedOperationHandler<Void, Iterable<? extends Element>>().doOperation(federatedOperation, context, federatedStore);

        assertNotNull(results);
        validateMergeResultsFromFieldObjects(results, output1, output2, output3, output4);
    }

    @Test
    public final void shouldGetAllResultsFromGraphIds() throws Exception {
        // Given
        final Output payload = getPayload();

        FederatedStore federatedStore = mock(FederatedStore.class);

        FederatedOperation federatedOperation = getFederatedOperation(payload);
        final List<String> graphIds = asList("1", "3");
        federatedOperation.graphIds(graphIds);
        when(federatedStore.getGraphs(testUser, graphIds, federatedOperation)).thenReturn(asList(graph1, graph3));
        when(federatedStore.getGraphs(testUser, null, federatedOperation)).thenReturn(asList(graph1, graph2, graph3, graph4));
        given(federatedStore.getDefaultMergeFunction()).willReturn(getHardCodedDefaultMergeFunction());

        // When
        Object results = new FederatedOperationHandler<Void, Iterable<? extends Element>>().doOperation(federatedOperation, context, federatedStore);

        assertNotNull(results);
        validateMergeResultsFromFieldObjects(results, output1, output3);
    }

    private Graph getGraphWithMockStore(final Store mockStore) {
        return new Graph.Builder()
                .config(new GraphConfig(TEST_GRAPH_ID))
                .store(mockStore)
                .build();
    }

    private Store getMockStoreThatAlwaysReturns(final Schema schema, final StoreProperties storeProperties, final Object willReturn) throws uk.gov.gchq.gaffer.operation.OperationException {
        Store mockStore = Mockito.mock(Store.class);
        given(mockStore.getSchema()).willReturn(schema);
        given(mockStore.getProperties()).willReturn(storeProperties);
        given(mockStore.execute(any(Output.class), any(Context.class))).willReturn(willReturn);
        return mockStore;
    }

    @Deprecated
    private Store getMockStore(final Schema schema, final StoreProperties storeProperties) {
        Store mockStore = Mockito.mock(Store.class);
        given(mockStore.getSchema()).willReturn(schema);
        given(mockStore.getProperties()).willReturn(storeProperties);
        return mockStore;
    }

    @Test
    public void shouldThrowStoreException() throws Exception {
        // Given
        String errorMessage = "test exception";
        Store mockStore = Mockito.mock(Store.class);
        given(mockStore.getSchema()).willReturn(new Schema());
        given(mockStore.getProperties()).willReturn(new StoreProperties());
        given(mockStore.execute(any(), any())).willThrow(new RuntimeException(errorMessage));
        graph3 = getGraphWithMockStore(mockStore);

        final Output payload = getPayload();

        FederatedStore federatedStore = mock(FederatedStore.class);

        FederatedOperation federatedOperation = getFederatedOperation(payload);
        final List<String> graphIds = asList("1", "2", "3");
        federatedOperation.graphIds(graphIds);
        when(federatedStore.getGraphs(testUser, graphIds, federatedOperation)).thenReturn(asList(graph1, graph3));
        when(federatedStore.getGraphs(testUser, null, federatedOperation)).thenReturn(asList(graph1, graph2, graph3, graph4));

        // When
<<<<<<< HEAD
        try {
            Object ignore = new FederatedOperationHandler<Void, Iterable<? extends Element>>().doOperation(federatedOperation, context, federatedStore);
            fail("Exception Not thrown");
        } catch (OperationException e) {
            assertEquals(FederatedOperationHandler.ERROR_WHILE_RUNNING_OPERATION_ON_GRAPHS, e.getMessage());
            assertTrue(e.getCause().getMessage().contains(errorMessage));
        }
=======
        assertThatExceptionOfType(OperationException.class)
                .isThrownBy(() -> new FederatedOperationHandler<Void, Iterable<? extends Element>>().doOperation(federatedOperation, context, federatedStore))
                .withMessageContaining(String.format(FederatedOperationHandler.ERROR_WHILE_RUNNING_OPERATION_ON_GRAPHS_FORMAT, ""))
                .withStackTraceContaining(errorMessage);
>>>>>>> e892bbe5
    }

    @Test
    public void shouldNotThrowStoreExceptionSkipFlagSetTrue() throws Exception {
        // Given
        String errorMessage = "test exception";
        FederatedStore mockStore = Mockito.mock(FederatedStore.class);
        given(mockStore.getSchema()).willReturn(new Schema());
        given(mockStore.getProperties()).willReturn(new FederatedStoreProperties());
        given(mockStore.execute(any(), any())).willThrow(new RuntimeException(errorMessage));
        given(mockStore.getDefaultMergeFunction()).willReturn(getHardCodedDefaultMergeFunction());
        graph3 = getGraphWithMockStore(mockStore);

        FederatedStore federatedStore = mock(FederatedStore.class);

        FederatedOperation federatedOperation = getFederatedOperation(getPayload());
        federatedOperation.skipFailedFederatedExecution(true);
        final List<String> graphIds = asList("1", "2", "3");
        federatedOperation.graphIds(graphIds);
        when(federatedStore.getGraphs(testUser, getCleanStrings("1,2,3"), federatedOperation)).thenReturn(asList(graph1, graph2, graph3));
        when(federatedStore.getGraphs(testUser, graphIds, federatedOperation)).thenReturn(asList(graph1, graph2, graph3));
        when(federatedStore.getGraphs(testUser, null, federatedOperation)).thenReturn(asList(graph1, graph2, graph3, graph4));
        when(federatedStore.getGraphs(testUser, getCleanStrings((String) null), federatedOperation)).thenReturn(asList(graph1, graph2, graph3, graph4));
        when(federatedStore.getDefaultMergeFunction()).thenReturn(getHardCodedDefaultMergeFunction());

        // When
        Object results = null;

        try {
            results = new FederatedOperationHandler<Void, Iterable<? extends Element>>().doOperation(federatedOperation, context, federatedStore);
        } catch (OperationException e) {
            fail("Store with error should have been skipped.");
        }

        assertNotNull(results);
        validateMergeResultsFromFieldObjects(results, output1, output2);
    }

    @Test
    public final void shouldPassGlobalsOnToSubstores() throws Exception {
        // Given

        final Operation operation = new GetElements.Builder()
                .input("input")
                .view(new View.Builder()
                        .globalEntities(new GlobalViewElementDefinition.Builder()
                                .postAggregationFilter(mock(ElementFilter.class))
                                .build())
                        .build())
                .build();

        final OperationChain op = new OperationChain.Builder()
                .first(operation)
                .build();

        Schema unusedSchema = new Schema.Builder().build();

        final Schema concreteSchema = new Schema.Builder()
                .entity(TestGroups.ENTITY, new SchemaEntityDefinition.Builder()
                        .vertex(TestTypes.ID_STRING)
                        .aggregate(false)
                        .build())
                .entity(TestGroups.ENTITY + "2", new SchemaEntityDefinition.Builder()
                        .vertex(TestTypes.ID_STRING)
                        .aggregate(false)
                        .build())
                .type(TestTypes.ID_STRING, new TypeDefinition.Builder()
                        .clazz(String.class)
                        .build())

                .build();

        StoreProperties storeProperties = new StoreProperties();
        Store mockStore1 = getMockStore(unusedSchema, storeProperties);
        Store mockStore2 = getMockStore(concreteSchema, storeProperties);

        Graph graph1 = getGraphWithMockStore(mockStore1);
        Graph graph2 = getGraphWithMockStore(mockStore2);

        FederatedStore mockStore = mock(FederatedStore.class);
        List<Graph> linkedGraphs = asList(graph1, graph2);

        when(mockStore.getGraphs(eq(testUser), eq(null), any())).thenReturn(linkedGraphs);

        final ArgumentCaptor<OperationChain> capturedOperation = ArgumentCaptor.forClass(OperationChain.class);

        // When
        new FederatedOperationHandler().doOperation(getFederatedOperation(op), context, mockStore);

        verify(mockStore2).execute(capturedOperation.capture(), any(Context.class));

        assertEquals(1, capturedOperation.getAllValues().size());
        final OperationChain transformedOpChain = capturedOperation.getAllValues().get(0);
        assertEquals(1, transformedOpChain.getOperations().size());
        assertEquals(GetElements.class, transformedOpChain.getOperations().get(0).getClass());
        final View mergedView = ((GetElements) transformedOpChain.getOperations().get(0)).getView();
        assertTrue(mergedView.getGlobalEntities() == null);
        assertEquals(2, mergedView.getEntities().size());
        assertTrue(mergedView.getEntities().entrySet().stream().allMatch(x -> x.getValue().getPostAggregationFilter() != null));

    }

    @Test
    public void shouldReturnEmptyOutputOfTypeIterableWhenResultsIsNull() throws Exception {
        // Given
        Output<Iterable<? extends Element>> payload = getPayload();

        Schema unusedSchema = new Schema.Builder().build();
        StoreProperties storeProperties = new StoreProperties();

        Store mockStore = getMockStore(unusedSchema, storeProperties);
        given(mockStore.execute(any(OperationChain.class), any(Context.class))).willReturn(null);

        FederatedStore federatedStore = Mockito.mock(FederatedStore.class);
        List<Graph> filteredGraphs = singletonList(getGraphWithMockStore(mockStore));
        given(federatedStore.getGraphs(eq(testUser), eq((List) null), any(FederatedOperation.class))).willReturn(filteredGraphs);

        // When
        final Object results = new FederatedOperationHandler().doOperation(getFederatedOperation(payload), context, federatedStore);

        // Then
        assertThat(results)
                .isNotNull()
                .asInstanceOf(InstanceOfAssertFactories.iterable(Object.class))
                .containsExactly();
    }

    @Test
    public void shouldProcessAIterableOfBooleanFromMultipleGraphs() throws Exception {
        // Given
        Output<Iterable<? extends Element>> payload = getPayload();

        Schema unusedSchema = new Schema.Builder().build();
        StoreProperties storeProperties = new StoreProperties();

        Store mockStore = getMockStore(unusedSchema, storeProperties);
        given(mockStore.execute(any(OperationChain.class), any(Context.class))).willReturn(singletonList(true));

        FederatedStore federatedStore = Mockito.mock(FederatedStore.class);
        List<Graph> threeGraphsOfBoolean = asList(getGraphWithMockStore(mockStore), getGraphWithMockStore(mockStore), getGraphWithMockStore(mockStore));
        given(federatedStore.getGraphs(eq(testUser), eq((List) null), any(FederatedOperation.class))).willReturn(threeGraphsOfBoolean);

        // When
        final Object results = new FederatedOperationHandler().doOperation(getFederatedOperation(payload), context, federatedStore);

        // Then
        assertThat(results)
                .isNotNull()
                .asInstanceOf(InstanceOfAssertFactories.iterable(Object.class))
                .containsExactly(true, true, true);
    }

    @Test
    public void shouldProcessABooleanNotJustIterablesFromMultipleGraphs() throws Exception {
        // Given
        Output<Iterable<? extends Element>> payload = getPayload();

        Store mockStore = getMockStore(new Schema(), new StoreProperties());
        given(mockStore.execute(any(OperationChain.class), any(Context.class))).willReturn(true);

        FederatedStore federatedStore = Mockito.mock(FederatedStore.class);
        List<Graph> threeGraphsOfBoolean = asList(getGraphWithMockStore(mockStore), getGraphWithMockStore(mockStore), getGraphWithMockStore(mockStore));
        given(federatedStore.getGraphs(eq(testUser), eq((List) null), any(FederatedOperation.class))).willReturn(threeGraphsOfBoolean);

        // When
        final Object results = new FederatedOperationHandler().doOperation(getFederatedOperation(payload), context, federatedStore);

        // Then
        assertThat(results)
                .isNotNull()
                .asInstanceOf(InstanceOfAssertFactories.iterable(Object.class))
                .containsExactly(true, true, true);
    }

    @Test
    public void shouldProcessAIterableOfIntegersFromMultipleGraphs() throws Exception {
        // Given
        Output<Iterable<? extends Element>> payload = getPayload();

        Schema unusedSchema = new Schema.Builder().build();
        StoreProperties storeProperties = new StoreProperties();

        Store mockStore = getMockStore(unusedSchema, storeProperties);
        given(mockStore.execute(any(OperationChain.class), any(Context.class))).willReturn(singletonList(123));

        FederatedStore federatedStore = Mockito.mock(FederatedStore.class);
        List<Graph> threeGraphsOfBoolean = asList(getGraphWithMockStore(mockStore), getGraphWithMockStore(mockStore), getGraphWithMockStore(mockStore));
        given(federatedStore.getGraphs(eq(testUser), eq((List) null), any(FederatedOperation.class))).willReturn(threeGraphsOfBoolean);

        // When
        final Object results = new FederatedOperationHandler().doOperation(getFederatedOperation(payload), context, federatedStore);

        // Then
        assertThat(results)
                .isNotNull()
                .asInstanceOf(InstanceOfAssertFactories.iterable(Object.class))
                .containsExactly(123, 123, 123);
    }

    @Test
    public void shouldProcessAIterableOfNullFromMultipleGraphs() throws Exception {
        // Given
        Output<Iterable<? extends Element>> payload = getPayload();

        Schema unusedSchema = new Schema.Builder().build();
        StoreProperties storeProperties = new StoreProperties();

        Store mockStore = getMockStore(unusedSchema, storeProperties);
        given(mockStore.execute(any(OperationChain.class), any(Context.class))).willReturn(singletonList((Object) null));

        FederatedStore federatedStore = Mockito.mock(FederatedStore.class);
        List<Graph> threeGraphsOfNull = asList(getGraphWithMockStore(mockStore), getGraphWithMockStore(mockStore), getGraphWithMockStore(mockStore));
        given(federatedStore.getGraphs(eq(testUser), eq((List) null), any(FederatedOperation.class))).willReturn(threeGraphsOfNull);

        // When
        final Object results = new FederatedOperationHandler().doOperation(getFederatedOperation(payload), context, federatedStore);

        // Then
        assertThat(results)
                .isNotNull()
                .asInstanceOf(InstanceOfAssertFactories.iterable(Object.class))
                .containsExactly(null, null, null);
    }


    @Test
    public void shouldReturnNulledOutputOfTypeIterableWhenResultsContainsOnlyNull() throws Exception {
        // Given
        Output<Iterable<? extends Element>> payload = getPayload();

        Schema unusedSchema = new Schema.Builder().build();
        StoreProperties storeProperties = new StoreProperties();

        Store mockStore = getMockStore(unusedSchema, storeProperties);
        given(mockStore.execute(any(OperationChain.class), any(Context.class))).willReturn(null);

        FederatedStore federatedStore = Mockito.mock(FederatedStore.class);
        List<Graph> threeGraphsOfNull = asList(getGraphWithMockStore(mockStore), getGraphWithMockStore(mockStore), getGraphWithMockStore(mockStore));
        given(federatedStore.getGraphs(eq(testUser), eq((List) null), any(FederatedOperation.class))).willReturn(threeGraphsOfNull);

        // When
        final Object results = new FederatedOperationHandler().doOperation(getFederatedOperation(payload), context, federatedStore);

        // Then
        assertThat(results)
                .isNotNull()
                .asInstanceOf(InstanceOfAssertFactories.iterable(Object.class))
                .containsExactly();
    }


    protected void validateMergeResultsFromFieldObjects(final Object result, final Iterable<? extends Element>... resultParts) {

        final Iterable[] resultPartItrs = Arrays.copyOf(resultParts, resultParts.length, Iterable[].class);

        final ArrayList<Element> elements = Lists.newArrayList(new ChainedIterable<>(resultPartItrs));


        final IterableAssert<Element> elementIterableAssert = assertThat(result)
                .asInstanceOf(InstanceOfAssertFactories.iterable(Element.class))
                .containsExactlyInAnyOrder(elements.<Element>toArray(new Element[0]));
    }

    @Test
    public void shouldMergeVariousReturnsFromGraphs() {
        // Given
        final BiFunction function = new FederatedStore().getDefaultMergeFunction();

        List<Integer> graph1Results = null; //null results
        List<Integer> graph2ResultsVeryNormal = asList(1, 2, 3); //normal results
        List<Integer> graph3Results = Collections.emptyList(); //empty results
        List<Integer> graph4Results = singletonList((Integer) null); // results is null
        List<Integer> graph5Results = asList(4, null, 5); //results with null
        final Iterable<Iterable<Integer>> input = asList(
                graph1Results,
                graph2ResultsVeryNormal,
                graph3Results,
                graph4Results,
                graph5Results);

        // When
        Object results = null;
        for (final Iterable<Integer> integers : input) {
            results = function.apply(integers, results);
        }

        // Then
        assertThat(function).isEqualTo(getHardCodedDefaultMergeFunction());
        assertThat(results).isNotNull()
                .asInstanceOf(InstanceOfAssertFactories.iterable(Object.class))
                .containsExactlyInAnyOrder(1, 2, 3, null, 4, null, 5);
    }

}<|MERGE_RESOLUTION|>--- conflicted
+++ resolved
@@ -61,10 +61,7 @@
 import static java.util.Arrays.asList;
 import static java.util.Collections.singletonList;
 import static org.assertj.core.api.Assertions.assertThat;
-<<<<<<< HEAD
-=======
 import static org.assertj.core.api.Assertions.assertThatExceptionOfType;
->>>>>>> e892bbe5
 import static org.junit.jupiter.api.Assertions.assertEquals;
 import static org.junit.jupiter.api.Assertions.assertNotNull;
 import static org.junit.jupiter.api.Assertions.assertTrue;
@@ -202,20 +199,10 @@
         when(federatedStore.getGraphs(testUser, null, federatedOperation)).thenReturn(asList(graph1, graph2, graph3, graph4));
 
         // When
-<<<<<<< HEAD
-        try {
-            Object ignore = new FederatedOperationHandler<Void, Iterable<? extends Element>>().doOperation(federatedOperation, context, federatedStore);
-            fail("Exception Not thrown");
-        } catch (OperationException e) {
-            assertEquals(FederatedOperationHandler.ERROR_WHILE_RUNNING_OPERATION_ON_GRAPHS, e.getMessage());
-            assertTrue(e.getCause().getMessage().contains(errorMessage));
-        }
-=======
         assertThatExceptionOfType(OperationException.class)
                 .isThrownBy(() -> new FederatedOperationHandler<Void, Iterable<? extends Element>>().doOperation(federatedOperation, context, federatedStore))
                 .withMessageContaining(String.format(FederatedOperationHandler.ERROR_WHILE_RUNNING_OPERATION_ON_GRAPHS_FORMAT, ""))
                 .withStackTraceContaining(errorMessage);
->>>>>>> e892bbe5
     }
 
     @Test
