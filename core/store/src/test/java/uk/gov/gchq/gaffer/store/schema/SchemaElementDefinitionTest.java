--- conflicted
+++ resolved
@@ -226,9 +226,6 @@
         // Then
         assertEquals(1, aggregator.getComponents().size());
         assertTrue(aggregator.getComponents().get(0).getBinaryOperator() instanceof ExampleAggregateFunction);
-<<<<<<< HEAD
-        assertArrayEquals(new String[]{"property"},
-=======
         assertArrayEquals(new String[]{"property3"},
                 aggregator.getComponents().get(0).getSelection());
     }
@@ -252,7 +249,6 @@
         assertEquals(2, aggregator.getComponents().size());
         assertTrue(aggregator.getComponents().get(0).getBinaryOperator() instanceof ExampleAggregateFunction);
         assertArrayEquals(new String[]{"property2"},
->>>>>>> 009257fc
                 aggregator.getComponents().get(0).getSelection());
         assertTrue(aggregator.getComponents().get(1).getBinaryOperator() instanceof ExampleAggregateFunction);
         assertArrayEquals(new String[]{"property3"},
