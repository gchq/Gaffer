/*
 * Copyright 2020-2022 Crown Copyright
 *
 * Licensed under the Apache License, Version 2.0 (the "License");
 * you may not use this file except in compliance with the License.
 * You may obtain a copy of the License at
 *
 *     http://www.apache.org/licenses/LICENSE-2.0
 *
 * Unless required by applicable law or agreed to in writing, software
 * distributed under the License is distributed on an "AS IS" BASIS,
 * WITHOUT WARRANTIES OR CONDITIONS OF ANY KIND, either express or implied.
 * See the License for the specific language governing permissions and
 * limitations under the License.
 */

package uk.gov.gchq.gaffer.federatedstore.integration;

import org.apache.accumulo.core.client.Connector;
import org.assertj.core.api.Assertions;
import org.junit.jupiter.api.Test;

import uk.gov.gchq.gaffer.accumulostore.AccumuloProperties;
import uk.gov.gchq.gaffer.accumulostore.utils.TableUtils;
import uk.gov.gchq.gaffer.federatedstore.FederatedAccess;
import uk.gov.gchq.gaffer.federatedstore.FederatedStoreCache;
import uk.gov.gchq.gaffer.federatedstore.operation.AddGraph;
import uk.gov.gchq.gaffer.federatedstore.operation.ChangeGraphAccess;
import uk.gov.gchq.gaffer.federatedstore.operation.ChangeGraphId;
import uk.gov.gchq.gaffer.federatedstore.operation.GetAllGraphIds;
import uk.gov.gchq.gaffer.federatedstore.operation.GetAllGraphInfo;
import uk.gov.gchq.gaffer.federatedstore.operation.RemoveGraph;
import uk.gov.gchq.gaffer.graph.GraphSerialisable;
import uk.gov.gchq.gaffer.integration.AbstractStoreIT;
import uk.gov.gchq.gaffer.jsonserialisation.JSONSerialiser;
import uk.gov.gchq.gaffer.store.schema.Schema;
import uk.gov.gchq.gaffer.user.User;

import java.util.Collections;
import java.util.Map;
import java.util.Set;

import static org.assertj.core.api.Assertions.assertThat;
import static uk.gov.gchq.gaffer.federatedstore.FederatedStoreTestUtil.ACCUMULO_STORE_SINGLE_USE_PROPERTIES;
import static uk.gov.gchq.gaffer.federatedstore.FederatedStoreTestUtil.GRAPH_ID_A;
import static uk.gov.gchq.gaffer.federatedstore.FederatedStoreTestUtil.GRAPH_ID_ACCUMULO_WITH_EDGES;
import static uk.gov.gchq.gaffer.federatedstore.FederatedStoreTestUtil.GRAPH_ID_ACCUMULO_WITH_ENTITIES;
import static uk.gov.gchq.gaffer.federatedstore.FederatedStoreTestUtil.GRAPH_ID_B;
import static uk.gov.gchq.gaffer.federatedstore.FederatedStoreTestUtil.loadAccumuloStoreProperties;

public class FederatedAdminIT extends AbstractStandaloneFederatedStoreIT {

    public static final User ADMIN_USER = new User("admin", Collections.EMPTY_SET, Collections.singleton("AdminAuth"));
    public static final User NOT_ADMIN_USER = new User("admin", Collections.EMPTY_SET, Collections.singleton("NotAdminAuth"));

    private static final AccumuloProperties ACCUMULO_PROPERTIES = loadAccumuloStoreProperties(ACCUMULO_STORE_SINGLE_USE_PROPERTIES);

    @Override
    protected Schema createSchema() {
        final Schema.Builder schemaBuilder = new Schema.Builder(AbstractStoreIT.createDefaultSchema());
        schemaBuilder.edges(Collections.EMPTY_MAP);
        schemaBuilder.entities(Collections.EMPTY_MAP);
        return schemaBuilder.build();
    }

    @Override
    public void _setUp() throws Exception {
        graph.execute(new RemoveGraph.Builder()
                .graphId(GRAPH_ID_ACCUMULO_WITH_EDGES)
                .build(), user);
        graph.execute(new RemoveGraph.Builder()
                .graphId(GRAPH_ID_ACCUMULO_WITH_ENTITIES)
                .build(), user);
    }

    @Test
    public void shouldRemoveGraphFromStorage() throws Exception {
        //given
        graph.execute(new AddGraph.Builder()
                .graphId(GRAPH_ID_A)
                .schema(new Schema())
                .storeProperties(ACCUMULO_PROPERTIES)
                .build(), user);
        assertThat((Iterable<String>) graph.execute(new GetAllGraphIds(), user)).contains(GRAPH_ID_A);

        //when
        final Boolean removed = graph.execute(new RemoveGraph.Builder()
                .graphId(GRAPH_ID_A)
                .build(), user);

        //then
        assertThat(removed).isTrue();
        assertThat(graph.execute(new GetAllGraphIds(), user)).isEmpty();

    }

    @Test
    public void shouldRemoveGraphFromCache() throws Exception {
        //given
        FederatedStoreCache federatedStoreCache = new FederatedStoreCache();
        graph.execute(new AddGraph.Builder()
                .graphId(GRAPH_ID_A)
                .schema(new Schema())
                .storeProperties(ACCUMULO_PROPERTIES)
                .build(), user);
        assertThat(graph.execute(new GetAllGraphIds(), user)).contains(GRAPH_ID_A);

        //when
        assertThat(federatedStoreCache.getGraphSerialisableFromCache(GRAPH_ID_A)).isNotNull();
        final Boolean removed = graph.execute(new RemoveGraph.Builder()
                .graphId(GRAPH_ID_A)
                .build(), user);

        //then
        assertThat(removed).isTrue();
        GraphSerialisable graphSerialisableFromCache = federatedStoreCache.getGraphSerialisableFromCache(GRAPH_ID_A);
        assertThat(graphSerialisableFromCache)
                .as(new String(JSONSerialiser.serialise(graphSerialisableFromCache, true)))
                .isNull();
        assertThat(federatedStoreCache.getAllGraphIds()).isEmpty();
    }

    @Test
    public void shouldRemoveGraphForAdmin() throws Exception {
        //given
        graph.execute(new AddGraph.Builder()
                .graphId(GRAPH_ID_A)
                .schema(new Schema())
                .storeProperties(ACCUMULO_PROPERTIES)
                .build(), user);
        assertThat(graph.execute(new GetAllGraphIds(), user)).contains(GRAPH_ID_A);

        //when
        final Boolean removed = graph.execute(new RemoveGraph.Builder()
                .graphId(GRAPH_ID_A)
                .setUserRequestingAdminUsage(true)
                .build(), ADMIN_USER);

        //then
        assertThat(removed).isTrue();
        assertThat(graph.execute(new GetAllGraphIds(), user)).isEmpty();

    }

    @Test
    public void shouldNotRemoveGraphForNonAdmin() throws Exception {
        //given
        graph.execute(new AddGraph.Builder()
                .graphId(GRAPH_ID_A)
                .schema(new Schema())
                .storeProperties(ACCUMULO_PROPERTIES)
                .build(), user);
        assertThat(graph.execute(new GetAllGraphIds(), user)).contains(GRAPH_ID_A);

        //when
        final Boolean removed = graph.execute(new RemoveGraph.Builder()
                .graphId(GRAPH_ID_A)
                .setUserRequestingAdminUsage(true)
                .build(), NOT_ADMIN_USER);

        //then
        assertThat(removed).isFalse();
        assertThat(graph.execute(new GetAllGraphIds(), user)).hasSize(1);

    }

    @Test
    public void shouldGetAllGraphIdsForAdmin() throws Exception {
        //given
        graph.execute(new AddGraph.Builder()
                .graphId(GRAPH_ID_A)
                .schema(new Schema())
                .storeProperties(ACCUMULO_PROPERTIES)
                .build(), user);
        assertThat(graph.execute(new GetAllGraphIds(), user)).contains(GRAPH_ID_A);

        //when
        final Iterable<? extends String> adminGraphIds = graph.execute(new GetAllGraphIds.Builder()
                .setUserRequestingAdminUsage(true)
                .build(), ADMIN_USER);

        //then
        Assertions.<String>assertThat(adminGraphIds).contains(GRAPH_ID_A);
    }

    @Test
    public void shouldNotGetAllGraphIdsForNonAdmin() throws Exception {
        //given
        graph.execute(new AddGraph.Builder()
                .graphId(GRAPH_ID_A)
                .schema(new Schema())
                .storeProperties(ACCUMULO_PROPERTIES)
                .build(), user);
        assertThat(graph.execute(new GetAllGraphIds(), user)).contains(GRAPH_ID_A);

        //when
        final Iterable<? extends String> adminGraphIds = graph.execute(new GetAllGraphIds.Builder()
                .setUserRequestingAdminUsage(true)
                .build(), NOT_ADMIN_USER);

        //then
        Assertions.<String>assertThat(adminGraphIds).doesNotContain(GRAPH_ID_A);
    }

    @Test
    public void shouldGetAllGraphInfoForAdmin() throws Exception {
        //given
        graph.execute(new AddGraph.Builder()
                .graphId(GRAPH_ID_A)
                .schema(new Schema())
                .storeProperties(ACCUMULO_PROPERTIES)
                .graphAuths("authsValueA")
                .build(), user);
        assertThat(graph.execute(new GetAllGraphIds(), user)).contains(GRAPH_ID_A);
        final FederatedAccess expectedFedAccess = new FederatedAccess.Builder().addingUserId(user.getUserId()).graphAuths("authsValueA").makePrivate().build();

        //when
        final Map<String, Object> allGraphsAndAuths = graph.execute(new GetAllGraphInfo.Builder()
                .setUserRequestingAdminUsage(true)
                .build(), ADMIN_USER);

        //then
        assertThat(allGraphsAndAuths)
                .hasSize(1);
        assertThat(allGraphsAndAuths.keySet().toArray(new String[]{})[0]).isEqualTo(GRAPH_ID_A);
        assertThat(allGraphsAndAuths.values().toArray(new Object[]{})[0]).isEqualTo(expectedFedAccess);

    }

    @Test
    public void shouldNotGetAllGraphInfoForNonAdmin() throws Exception {
        //given
        graph.execute(new AddGraph.Builder()
                .graphId(GRAPH_ID_A)
                .schema(new Schema())
                .storeProperties(ACCUMULO_PROPERTIES)
                .build(), user);
        assertThat(graph.execute(new GetAllGraphIds(), user)).contains(GRAPH_ID_A);

        //when
        final Map<String, Object> allGraphsAndAuths = graph.execute(new GetAllGraphInfo.Builder().build(), NOT_ADMIN_USER);

        assertThat(allGraphsAndAuths)
                .isEmpty();
    }

    @Test
    public void shouldNotGetAllGraphInfoForNonAdminWithAdminDeclarationsInOption() throws Exception {
        //given
        graph.execute(new AddGraph.Builder()
                .graphId(GRAPH_ID_A)
                .schema(new Schema())
                .storeProperties(ACCUMULO_PROPERTIES)
                .build(), user);
        assertThat(graph.execute(new GetAllGraphIds(), user)).contains(GRAPH_ID_A);

        //when
        final Map<String, Object> allGraphsAndAuths = graph.execute(new GetAllGraphInfo.Builder()
                .setUserRequestingAdminUsage(true)
                .build(), NOT_ADMIN_USER);

        assertThat(allGraphsAndAuths)
                .isEmpty();
    }

    @Test
    public void shouldNotGetAllGraphInfoForAdminWithoutAdminDeclartionInOptions() throws Exception {
        //given
        graph.execute(new AddGraph.Builder()
                .graphId(GRAPH_ID_A)
                .schema(new Schema())
                .storeProperties(ACCUMULO_PROPERTIES)
                .build(), user);
        assertThat(graph.execute(new GetAllGraphIds(), user)).contains(GRAPH_ID_A);

        //when
        final Map<String, Object> allGraphsAndAuths = graph.execute(new GetAllGraphInfo.Builder().build(), ADMIN_USER);

        assertThat(allGraphsAndAuths)
                .isEmpty();
    }

    @Test
    public void shouldGetGraphInfoForSelectedGraphsOnly() throws Exception {
        //given
        graph.execute(new AddGraph.Builder()
                .graphId(GRAPH_ID_A)
                .schema(new Schema())
                .storeProperties(ACCUMULO_PROPERTIES)
                .graphAuths("authsValueA")
                .build(), user);
        final String graphB = "graphB";
        graph.execute(new AddGraph.Builder()
                .graphId(graphB)
                .schema(new Schema())
                .storeProperties(ACCUMULO_PROPERTIES)
                .graphAuths("authsValueB")
                .build(), user);
        assertThat(graph.execute(new GetAllGraphIds(), user)).contains(GRAPH_ID_A, graphB);
        final FederatedAccess expectedFedAccess = new FederatedAccess.Builder().addingUserId(user.getUserId()).graphAuths("authsValueB").makePrivate().build();

        //when

        final Map<String, Object> allGraphsAndAuths = graph.execute(new GetAllGraphInfo().graphIdsCSV(graphB), user);

        //then
        assertThat(allGraphsAndAuths)
                .hasSize(1)
                .hasSize(1);
        assertThat(allGraphsAndAuths.keySet().toArray(new String[]{})[0]).isEqualTo(graphB);
        assertThat(allGraphsAndAuths.values().toArray(new Object[]{})[0]).isEqualTo(expectedFedAccess);
    }

    @Test
    public void shouldChangeGraphUserFromOwnGraphToReplacementUser() throws Exception {
        //given
        final User replacementUser = new User("replacement");
        graph.execute(new AddGraph.Builder()
                .graphId(GRAPH_ID_A)
                .schema(new Schema())
                .storeProperties(ACCUMULO_PROPERTIES)
                .graphAuths("Auths1")
                .build(), user);
        assertThat(graph.execute(new GetAllGraphIds(), user)).contains(GRAPH_ID_A);
        assertThat(graph.execute(new GetAllGraphIds(), replacementUser)).doesNotContain(GRAPH_ID_A);

        //when
        final Boolean changed = graph.execute(new ChangeGraphAccess.Builder()
                .graphId(GRAPH_ID_A)
                .ownerUserId(replacementUser.getUserId())
                .build(), user);

        //then
        assertThat(changed).isTrue();
        assertThat(graph.execute(new GetAllGraphIds(), user)).doesNotContain(GRAPH_ID_A);
        assertThat(graph.execute(new GetAllGraphIds(), replacementUser)).contains(GRAPH_ID_A);

    }

    @Test
    public void shouldChangeGraphUserFromSomeoneElseToReplacementUserAsAdminWhenRequestingAdminAccess() throws Exception {
        //given
        final User replacementUser = new User("replacement");
        graph.execute(new AddGraph.Builder()
                .graphId(GRAPH_ID_A)
                .schema(new Schema())
                .storeProperties(ACCUMULO_PROPERTIES)
                .graphAuths("Auths1")
                .build(), user);
        assertThat(graph.execute(new GetAllGraphIds(), user)).contains(GRAPH_ID_A);
        assertThat(graph.execute(new GetAllGraphIds(), replacementUser)).doesNotContain(GRAPH_ID_A);

        //when
        final Boolean changed = graph.execute(new ChangeGraphAccess.Builder()
                .graphId(GRAPH_ID_A)
                .ownerUserId(replacementUser.getUserId())
                .setUserRequestingAdminUsage(true)
                .build(), ADMIN_USER);

        //then
        assertThat(changed).isTrue();
        assertThat(graph.execute(new GetAllGraphIds(), user)).doesNotContain(GRAPH_ID_A);
        assertThat(graph.execute(new GetAllGraphIds(), replacementUser)).contains(GRAPH_ID_A);

    }

    @Test
    public void shouldNotChangeGraphUserFromSomeoneElseToReplacementUserAsAdminWhenNotRequestingAdminAccess() throws Exception {
        //given
        final User replacementUser = new User("replacement");
        graph.execute(new AddGraph.Builder()
                .graphId(GRAPH_ID_A)
                .schema(new Schema())
                .storeProperties(ACCUMULO_PROPERTIES)
                .graphAuths("Auths1")
                .build(), user);
        assertThat(graph.execute(new GetAllGraphIds(), user)).contains(GRAPH_ID_A);
        assertThat(graph.execute(new GetAllGraphIds(), replacementUser)).doesNotContain(GRAPH_ID_A);

        //when
        final Boolean changed = graph.execute(new ChangeGraphAccess.Builder()
                .graphId(GRAPH_ID_A)
                .ownerUserId(replacementUser.getUserId())
                .build(), ADMIN_USER);

        //then
        assertThat(changed).isFalse();
        assertThat(graph.execute(new GetAllGraphIds(), user)).contains(GRAPH_ID_A);
        assertThat(graph.execute(new GetAllGraphIds(), replacementUser)).doesNotContain(GRAPH_ID_A);
    }

    @Test
    public void shouldNotChangeGraphUserFromSomeoneElseToReplacementUserAsNonAdminWhenRequestingAdminAccess() throws Exception {
        //given
        final User replacementUser = new User("replacement");
        graph.execute(new AddGraph.Builder()
                .graphId(GRAPH_ID_A)
                .schema(new Schema())
                .storeProperties(ACCUMULO_PROPERTIES)
                .graphAuths("Auths1")
                .build(), user);
        assertThat(graph.execute(new GetAllGraphIds(), user)).contains(GRAPH_ID_A);
        assertThat(graph.execute(new GetAllGraphIds(), replacementUser)).doesNotContain(GRAPH_ID_A);

        //when
        final Boolean changed = graph.execute(new ChangeGraphAccess.Builder()
                .graphId(GRAPH_ID_A)
                .ownerUserId(replacementUser.getUserId())
                .setUserRequestingAdminUsage(true)
                .build(), replacementUser);

        //then
        assertThat(changed).isFalse();
        assertThat(graph.execute(new GetAllGraphIds(), user)).contains(GRAPH_ID_A);
        assertThat(graph.execute(new GetAllGraphIds(), replacementUser)).doesNotContain(GRAPH_ID_A);
    }

    @Test
    public void shouldChangeGraphIdForOwnGraph() throws Exception {
        //given
        final String graphA = "graphTableA";
        final String graphB = "graphTableB";
        Connector connector = TableUtils.getConnector(ACCUMULO_PROPERTIES);

        graph.execute(new AddGraph.Builder()
                .graphId(graphA)
                .schema(new Schema())
                .storeProperties(ACCUMULO_PROPERTIES)
                .graphAuths("Auths1")
                .build(), user);
        assertThat(graph.execute(new GetAllGraphIds(), user)).contains(graphA);

        //when
        boolean tableGraphABefore = connector.tableOperations().exists(graphA);
        boolean tableGraphBBefore = connector.tableOperations().exists(graphB);

        final Boolean changed = graph.execute(new ChangeGraphId.Builder()
                .graphId(graphA)
                .newGraphId(graphB)
                .build(), user);

        boolean tableGraphAfter = connector.tableOperations().exists(graphA);
        boolean tableGraphBAfter = connector.tableOperations().exists(graphB);

        //then
        assertThat(changed).isTrue();
        assertThat(graph.execute(new GetAllGraphIds(), user)).doesNotContain(graphA)
                .contains(graphB);
        assertThat(tableGraphABefore).isTrue();
        assertThat(tableGraphBBefore).isFalse();
        assertThat(tableGraphAfter).isFalse();
        assertThat(tableGraphBAfter).isTrue();
    }

    @Test
    public void shouldChangeGraphIdForNonOwnedGraphAsAdminWhenRequestingAdminAccess() throws Exception {
        //given
        graph.execute(new AddGraph.Builder()
                .graphId(GRAPH_ID_A)
                .schema(new Schema())
                .storeProperties(ACCUMULO_PROPERTIES)
                .graphAuths("Auths1")
                .build(), user);
        assertThat(graph.execute(new GetAllGraphIds(), user)).contains(GRAPH_ID_A);

        //when
        final String graphIdB = GRAPH_ID_B + 17456; //TODO FS this hides a issue of graphId persisting for tests.
        final Boolean changed = graph.execute(new ChangeGraphId.Builder()
                .graphId(GRAPH_ID_A)
<<<<<<< HEAD
                .newGraphId(graphIdB)
                .userRequestingAdminUsage(true)
=======
                .newGraphId(GRAPH_ID_B)
                .setUserRequestingAdminUsage(true)
>>>>>>> 2de6dbc5
                .build(), ADMIN_USER);

        //then
        assertThat(changed).isTrue();
        assertThat(graph.execute(new GetAllGraphIds(), user)).doesNotContain(GRAPH_ID_A)
                .contains(graphIdB);

    }

    @Test
    public void shouldNotChangeGraphIdForNonOwnedGraphAsAdminWhenNotRequestingAdminAccess() throws Exception {
        //given
        graph.execute(new AddGraph.Builder()
                .graphId(GRAPH_ID_A)
                .schema(new Schema())
                .storeProperties(ACCUMULO_PROPERTIES)
                .graphAuths("Auths1")
                .build(), user);
        assertThat(graph.execute(new GetAllGraphIds(), user)).contains(GRAPH_ID_A);

        //when
        final Boolean changed = graph.execute(new ChangeGraphId.Builder()
                .graphId(GRAPH_ID_A)
                .newGraphId(GRAPH_ID_B)
                .build(), ADMIN_USER);

        //then
        assertThat(changed).isFalse();
        assertThat(graph.execute(new GetAllGraphIds(), user)).contains(GRAPH_ID_A)
                .doesNotContain(GRAPH_ID_B);

    }

    @Test
    public void shouldNotChangeGraphIdForNonOwnedGraphAsNonAdminWhenRequestingAdminAccess() throws Exception {
        //given
        final User otherUser = new User("other");
        graph.execute(new AddGraph.Builder()
                .graphId(GRAPH_ID_A)
                .schema(new Schema())
                .storeProperties(ACCUMULO_PROPERTIES)
                .graphAuths("Auths1")
                .build(), user);
        assertThat(graph.execute(new GetAllGraphIds(), user)).contains(GRAPH_ID_A);
        assertThat(graph.execute(new GetAllGraphIds(), otherUser)).doesNotContain(GRAPH_ID_A);

        //when
        final Boolean changed = graph.execute(new ChangeGraphId.Builder()
                .graphId(GRAPH_ID_A)
                .newGraphId(GRAPH_ID_B)
                .setUserRequestingAdminUsage(true)
                .build(), otherUser);

        //then
        assertThat(changed).isFalse();
        assertThat(graph.execute(new GetAllGraphIds(), user)).contains(GRAPH_ID_A)
                .doesNotContain(GRAPH_ID_B);
        assertThat(graph.execute(new GetAllGraphIds(), otherUser)).doesNotContain(GRAPH_ID_A, GRAPH_ID_B);
    }

    @Test
    public void shouldStartWithEmptyCache() throws Exception {
        //given
        FederatedStoreCache federatedStoreCache = new FederatedStoreCache();

        //then
        assertThat(federatedStoreCache.getAllGraphIds()).isEmpty();
    }

    @Test
    public void shouldChangeGraphIdInStorage() throws Exception {
        //given
        String newName = "newName";
        graph.execute(new AddGraph.Builder()
                .graphId(GRAPH_ID_A)
                .schema(new Schema())
                .storeProperties(ACCUMULO_PROPERTIES)
                .build(), user);
        assertThat(graph.execute(new GetAllGraphIds(), user)).contains(GRAPH_ID_A);

        //when
        final Boolean changed = graph.execute(new ChangeGraphId.Builder()
                .graphId(GRAPH_ID_A)
                .newGraphId(newName)
                .build(), user);

        //then
        Iterable<String> graphIds = (Iterable<String>) graph.execute(new GetAllGraphIds(), user);

        assertThat(changed).isTrue();
        assertThat(graphIds).hasSize(1);
        assertThat(graphIds).containsExactly(new String[]{newName});
    }

    @Test
    public void shouldChangeGraphIdInCache() throws Exception {
        //given
        String newName = "newName" + 23452335; //TODO FS this hides a issue of graphId persisting for tests.
        FederatedStoreCache federatedStoreCache = new FederatedStoreCache();

        graph.execute(new AddGraph.Builder()
                .graphId(GRAPH_ID_A)
                .schema(new Schema())
                .storeProperties(ACCUMULO_PROPERTIES)
                .build(), user);

        assertThat(graph.execute(new GetAllGraphIds(), user)).contains(GRAPH_ID_A);

        //when
        final Boolean changed = graph.execute(new ChangeGraphId.Builder()
                .graphId(GRAPH_ID_A)
                .newGraphId(newName)
                .build(), user);

        //then
        Set<String> graphIds = federatedStoreCache.getAllGraphIds();

        assertThat(changed).isTrue();
        assertThat(graphIds.toArray())
                .as(graphIds.toString())
                .containsExactly(new String[]{newName});
    }

    @Test
    public void shouldChangeGraphAccessIdInStorage() throws Exception {
        //given
        graph.execute(new AddGraph.Builder()
                .graphId(GRAPH_ID_A)
                .schema(new Schema())
                .storeProperties(ACCUMULO_PROPERTIES)
                .build(), user);
        assertThat(graph.execute(new GetAllGraphIds(), user)).contains(GRAPH_ID_A);

        //when
        final Boolean changed = graph.execute(new ChangeGraphAccess.Builder()
                .graphId(GRAPH_ID_A)
                .ownerUserId(NOT_ADMIN_USER.getUserId())
                .build(), user);

        //then
        Iterable<String> userGraphIds = (Iterable<String>) graph.execute(new GetAllGraphIds(), user);
        Iterable<String> otherUserGraphIds = (Iterable<String>) graph.execute(new GetAllGraphIds(), NOT_ADMIN_USER);

        assertThat(changed).isTrue();
        assertThat(userGraphIds).isEmpty();
        assertThat(otherUserGraphIds).hasSize(1);
        assertThat(otherUserGraphIds).containsExactly(new String[]{GRAPH_ID_A});
    }

    @Test
    public void shouldChangeGraphAccessIdInCache() throws Exception {
        //given
        FederatedStoreCache federatedStoreCache = new FederatedStoreCache();
        graph.execute(new AddGraph.Builder()
                .graphId(GRAPH_ID_A)
                .schema(new Schema())
                .storeProperties(ACCUMULO_PROPERTIES)
                .build(), user);
        assertThat(graph.execute(new GetAllGraphIds(), user)).contains(GRAPH_ID_A);

        //when
        FederatedAccess before = federatedStoreCache.getAccessFromCache(GRAPH_ID_A);
        final Boolean changed = graph.execute(new ChangeGraphAccess.Builder()
                .graphId(GRAPH_ID_A)
                .ownerUserId(ADMIN_USER.getUserId())
                .build(), user);
        FederatedAccess after = federatedStoreCache.getAccessFromCache(GRAPH_ID_A);

        //then
        assertThat(changed).isTrue();
        assertThat(after).isNotEqualTo(before);
        assertThat(before.getAddingUserId()).isEqualTo(user.getUserId());
        assertThat(after.getAddingUserId()).isEqualTo(ADMIN_USER.getUserId());
    }

}<|MERGE_RESOLUTION|>--- conflicted
+++ resolved
@@ -467,13 +467,8 @@
         final String graphIdB = GRAPH_ID_B + 17456; //TODO FS this hides a issue of graphId persisting for tests.
         final Boolean changed = graph.execute(new ChangeGraphId.Builder()
                 .graphId(GRAPH_ID_A)
-<<<<<<< HEAD
                 .newGraphId(graphIdB)
-                .userRequestingAdminUsage(true)
-=======
-                .newGraphId(GRAPH_ID_B)
-                .setUserRequestingAdminUsage(true)
->>>>>>> 2de6dbc5
+                .setUserRequestingAdminUsage(true)
                 .build(), ADMIN_USER);
 
         //then
