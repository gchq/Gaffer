<?xml version="1.0"?>
<!--
  ~ Copyright 2016 Crown Copyright
  ~
  ~ Licensed under the Apache License, Version 2.0 (the "License");
  ~ you may not use this file except in compliance with the License.
  ~ You may obtain a copy of the License at
  ~
  ~     http://www.apache.org/licenses/LICENSE-2.0
  ~
  ~ Unless required by applicable law or agreed to in writing, software
  ~ distributed under the License is distributed on an "AS IS" BASIS,
  ~ WITHOUT WARRANTIES OR CONDITIONS OF ANY KIND, either express or implied.
  ~ See the License for the specific language governing permissions and
  ~ limitations under the License.
  -->

<project xmlns="http://maven.apache.org/POM/4.0.0"
         xmlns:xsi="http://www.w3.org/2001/XMLSchema-instance"
         xsi:schemaLocation="http://maven.apache.org/POM/4.0.0 http://maven.apache.org/xsd/maven-4.0.0.xsd">
    <modelVersion>4.0.0</modelVersion>
    <parent>
        <groupId>uk.gov.gchq.gaffer</groupId>
        <artifactId>spark</artifactId>
        <version>1.2.1-SNAPSHOT</version>
    </parent>
    <artifactId>spark-accumulo-library</artifactId>

    <dependencies>
        <dependency>
            <groupId>uk.gov.gchq.gaffer</groupId>
            <artifactId>spark-library</artifactId>
            <version>${project.parent.version}</version>
        </dependency>
        <dependency>
            <groupId>uk.gov.gchq.gaffer</groupId>
            <artifactId>accumulo-store</artifactId>
            <version>${project.parent.version}</version>
        </dependency>
        <dependency>
            <groupId>uk.gov.gchq.gaffer</groupId>
            <artifactId>sketches-library</artifactId>
            <version>${project.parent.version}</version>
        </dependency>

        <!-- Test dependencies -->
        <dependency>
            <groupId>uk.gov.gchq.gaffer</groupId>
            <artifactId>common-util</artifactId>
            <version>${project.parent.version}</version>
            <scope>test</scope>
            <type>test-jar</type>
        </dependency>
        <dependency>
            <groupId>uk.gov.gchq.gaffer</groupId>
<<<<<<< HEAD
            <artifactId>data</artifactId>
            <version>${project.parent.version}</version>
            <scope>test</scope>
            <type>test-jar</type>
        </dependency>
        <dependency>
            <groupId>uk.gov.gchq.gaffer</groupId>
=======
>>>>>>> ffc22566
            <artifactId>spark-library</artifactId>
            <version>${project.parent.version}</version>
            <scope>test</scope>
            <type>test-jar</type>
        </dependency>
        <dependency>
            <groupId>org.apache.accumulo</groupId>
            <artifactId>accumulo-minicluster</artifactId>
            <version>${accumulo.version}</version>
            <scope>test</scope>
        </dependency>
        <dependency>
            <groupId>org.apache.hadoop</groupId>
            <artifactId>hadoop-hdfs</artifactId>
            <version>${hadoop.version}</version>
            <scope>test</scope>
        </dependency>
    </dependencies>

    <build>
        <plugins>
            <plugin>
                <groupId>net.alchim31.maven</groupId>
                <artifactId>scala-maven-plugin</artifactId>
                <version>${scala.plugin.version}</version>
                <executions>
                    <execution>
                        <id>scala-compile-first</id>
                        <phase>process-resources</phase>
                        <goals>
                            <goal>add-source</goal>
                            <goal>compile</goal>
                        </goals>
                    </execution>
                    <execution>
                        <id>scala-test-compile</id>
                        <phase>process-test-resources</phase>
                        <goals>
                            <goal>testCompile</goal>
                        </goals>
                    </execution>
                </executions>
            </plugin>
            <plugin>
                <groupId>org.apache.maven.plugins</groupId>
                <artifactId>maven-compiler-plugin</artifactId>
                <configuration>
                    <source>1.8</source>
                    <target>1.8</target>
                </configuration>
                <executions>
                    <execution>
                        <phase>compile</phase>
                        <goals>
                            <goal>compile</goal>
                        </goals>
                    </execution>
                </executions>
            </plugin>
            <plugin>
                <artifactId>maven-shade-plugin</artifactId>
                <version>${shade.plugin.version}</version>
                <executions>
                    <execution>
                        <id>full</id>
                        <phase>${shaded.jar.phase}</phase>
                        <goals>
                            <goal>shade</goal>
                        </goals>
                        <configuration>
                            <shadedArtifactAttached>true
                            </shadedArtifactAttached>
                            <shadedClassifierName>full
                            </shadedClassifierName>
                            <artifactSet>
                                <excludes>
                                    <exclude>org.apache.spark:*</exclude>
                                </excludes>
                            </artifactSet>
                            <filters>
                                <filter>
                                    <artifact>*:*</artifact>
                                    <excludes>
                                        <exclude>META-INF/*.SF</exclude>
                                        <exclude>META-INF/*.DSA</exclude>
                                        <exclude>META-INF/*.RSA</exclude>
                                    </excludes>
                                </filter>
                            </filters>
                        </configuration>
                    </execution>
                </executions>
            </plugin>
        </plugins>
    </build>

</project><|MERGE_RESOLUTION|>--- conflicted
+++ resolved
@@ -53,7 +53,6 @@
         </dependency>
         <dependency>
             <groupId>uk.gov.gchq.gaffer</groupId>
-<<<<<<< HEAD
             <artifactId>data</artifactId>
             <version>${project.parent.version}</version>
             <scope>test</scope>
@@ -61,8 +60,6 @@
         </dependency>
         <dependency>
             <groupId>uk.gov.gchq.gaffer</groupId>
-=======
->>>>>>> ffc22566
             <artifactId>spark-library</artifactId>
             <version>${project.parent.version}</version>
             <scope>test</scope>
