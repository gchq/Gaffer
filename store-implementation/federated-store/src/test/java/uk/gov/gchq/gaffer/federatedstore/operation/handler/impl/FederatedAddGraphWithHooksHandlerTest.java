/*
<<<<<<< HEAD
 * Copyright 2018-2021 Crown Copyright
=======
 * Copyright 2017-2021 Crown Copyright
>>>>>>> d598fcfe
 *
 * Licensed under the Apache License, Version 2.0 (the "License");
 * you may not use this file except in compliance with the License.
 * You may obtain a copy of the License at
 *
 *     http://www.apache.org/licenses/LICENSE-2.0
 *
 * Unless required by applicable law or agreed to in writing, software
 * distributed under the License is distributed on an "AS IS" BASIS,
 * WITHOUT WARRANTIES OR CONDITIONS OF ANY KIND, either express or implied.
 * See the License for the specific language governing permissions and
 * limitations under the License.
 */

package uk.gov.gchq.gaffer.federatedstore.operation.handler.impl;

import com.google.common.collect.Sets;
import org.junit.jupiter.api.BeforeEach;
import org.junit.jupiter.api.Test;

import uk.gov.gchq.gaffer.access.predicate.AccessPredicate;
import uk.gov.gchq.gaffer.accumulostore.AccumuloProperties;
import uk.gov.gchq.gaffer.cache.CacheServiceLoader;
import uk.gov.gchq.gaffer.commonutil.StreamUtil;
import uk.gov.gchq.gaffer.commonutil.TestGroups;
import uk.gov.gchq.gaffer.commonutil.iterable.CloseableIterable;
import uk.gov.gchq.gaffer.data.element.Element;
import uk.gov.gchq.gaffer.federatedstore.FederatedStore;
import uk.gov.gchq.gaffer.federatedstore.FederatedStoreProperties;
import uk.gov.gchq.gaffer.federatedstore.operation.AddGraphWithHooks;
import uk.gov.gchq.gaffer.graph.Graph;
import uk.gov.gchq.gaffer.graph.hook.GraphHook;
import uk.gov.gchq.gaffer.graph.hook.Log4jLogger;
import uk.gov.gchq.gaffer.operation.OperationException;
import uk.gov.gchq.gaffer.store.Context;
import uk.gov.gchq.gaffer.store.library.GraphLibrary;
import uk.gov.gchq.gaffer.store.library.HashMapGraphLibrary;
import uk.gov.gchq.gaffer.store.schema.Schema;
import uk.gov.gchq.gaffer.store.schema.SchemaEntityDefinition;
import uk.gov.gchq.gaffer.user.User;
import uk.gov.gchq.koryphe.impl.function.CallMethod;
import uk.gov.gchq.koryphe.impl.predicate.IsEqual;
import uk.gov.gchq.koryphe.impl.predicate.Or;
import uk.gov.gchq.koryphe.predicate.AdaptedPredicate;

import java.util.Collection;
import java.util.HashSet;
import java.util.Iterator;
import java.util.List;

import static org.assertj.core.api.Assertions.assertThat;
import static org.junit.jupiter.api.Assertions.assertEquals;
import static org.junit.jupiter.api.Assertions.assertNotNull;
import static org.junit.jupiter.api.Assertions.assertTrue;
import static org.junit.jupiter.api.Assertions.fail;
import static uk.gov.gchq.gaffer.federatedstore.FederatedGraphStorage.USER_IS_ATTEMPTING_TO_OVERWRITE;
import static uk.gov.gchq.gaffer.user.StoreUser.authUser;
import static uk.gov.gchq.gaffer.user.StoreUser.blankUser;
import static uk.gov.gchq.gaffer.user.StoreUser.testUser;

public class FederatedAddGraphWithHooksHandlerTest {
    private static final String FEDERATEDSTORE_GRAPH_ID = "federatedStore";
    private static final String EXPECTED_GRAPH_ID = "testGraphID";
    private static final String EXPECTED_GRAPH_ID_2 = "testGraphID2";
    private static final String EXPECTED_GRAPH_ID_3 = "testGraphID3";
    private static final String CACHE_SERVICE_CLASS_STRING = "uk.gov.gchq.gaffer.cache.impl.HashMapCacheService";
    private static final String EXCEPTION_EXPECTED = "Exception expected";
    private User testUser;
    private User authUser;
    private User blankUser;
    private FederatedStore store;
    private FederatedStoreProperties federatedStoreProperties;

    private static Class currentClass = new Object() {
    }.getClass().getEnclosingClass();
    private static final AccumuloProperties PROPERTIES = AccumuloProperties.loadStoreProperties(StreamUtil.openStream(currentClass, "properties/singleUseAccumuloStore.properties"));

    @BeforeEach
    public void setUp() throws Exception {
        CacheServiceLoader.shutdown();
        this.store = new FederatedStore();
        federatedStoreProperties = new FederatedStoreProperties();
        federatedStoreProperties.setCacheProperties(CACHE_SERVICE_CLASS_STRING);

        testUser = testUser();
        authUser = authUser();
        blankUser = blankUser();
    }

    @Test
    public void shouldAddGraph() throws Exception {
        store.initialise(FEDERATEDSTORE_GRAPH_ID, null, federatedStoreProperties);
        Schema expectedSchema = new Schema.Builder().build();

        assertEquals(0, store.getGraphs(testUser, null, new AddGraph()).size());

        FederatedAddGraphWithHooksHandler federatedAddGraphWithHooksHandler = new FederatedAddGraphWithHooksHandler();
        federatedAddGraphWithHooksHandler.doOperation(
                new AddGraphWithHooks.Builder()
                        .graphId(EXPECTED_GRAPH_ID)
                        .schema(expectedSchema)
                        .storeProperties(PROPERTIES)
                        .build(),
                new Context(testUser),
                store);

        Collection<Graph> graphs = store.getGraphs(testUser, null, new AddGraph());

        assertThat(graphs).hasSize(1);
        Graph next = graphs.iterator().next();
        assertEquals(EXPECTED_GRAPH_ID, next.getGraphId());
        assertEquals(expectedSchema, next.getSchema());

        federatedAddGraphWithHooksHandler.doOperation(
                new AddGraphWithHooks.Builder()
                        .graphId(EXPECTED_GRAPH_ID_2)
                        .schema(expectedSchema)
                        .storeProperties(PROPERTIES)
                        .build(),
                new Context(testUser),
                store);

        graphs = store.getGraphs(testUser, null, new AddGraph());

        assertThat(graphs).hasSize(2);
        Iterator<Graph> iterator = graphs.iterator();
        final HashSet<String> set = Sets.newHashSet();
        while (iterator.hasNext()) {
            set.add(iterator.next().getGraphId());
        }
        assertThat(set)
                .contains(EXPECTED_GRAPH_ID, EXPECTED_GRAPH_ID_2);
    }

    @Test
    public void shouldAddGraphUsingLibrary() throws Exception {
        store.initialise(FEDERATEDSTORE_GRAPH_ID, null, federatedStoreProperties);

        Schema expectedSchema = new Schema.Builder().build();

        assertEquals(0, store.getGraphs(testUser, null, new AddGraph()).size());
        assertEquals(0, store.getGraphs(testUser, null, new AddGraph()).size());

        FederatedAddGraphWithHooksHandler federatedAddGraphWithHooksHandler = new FederatedAddGraphWithHooksHandler();
        federatedAddGraphWithHooksHandler.doOperation(
                new AddGraphWithHooks.Builder()
                        .graphId(EXPECTED_GRAPH_ID)
                        .schema(expectedSchema)
                        .storeProperties(PROPERTIES)
                        .build(),
                new Context(testUser),
                store);

        Collection<Graph> graphs = store.getGraphs(testUser, null, new AddGraph());

        assertThat(graphs).hasSize(1);
        Graph next = graphs.iterator().next();
        assertEquals(EXPECTED_GRAPH_ID, next.getGraphId());
        assertEquals(expectedSchema, next.getSchema());

        final GraphLibrary library = new HashMapGraphLibrary();
        library.add(EXPECTED_GRAPH_ID_3, expectedSchema, PROPERTIES);
        store.setGraphLibrary(library);

        federatedAddGraphWithHooksHandler.doOperation(
                new AddGraphWithHooks.Builder()
                        .graphId(EXPECTED_GRAPH_ID_3)
                        .build(),
                new Context(testUser),
                store);

        graphs = store.getGraphs(testUser, null, new AddGraph());

        assertThat(graphs).hasSize(2);
        Iterator<Graph> iterator = graphs.iterator();
        final HashSet<String> set = Sets.newHashSet();
        while (iterator.hasNext()) {
            set.add(iterator.next().getGraphId());
        }

        assertThat(set).contains(EXPECTED_GRAPH_ID, EXPECTED_GRAPH_ID_3);
    }

    @Test
    public void shouldThrowWhenOverwriteGraphIsDifferent() throws Exception {
        Schema expectedSchema = new Schema.Builder()
                .entity(TestGroups.ENTITY, new SchemaEntityDefinition.Builder()
                        .vertex("string")
                        .build())
                .type("string", String.class)
                .build();

        assertEquals(0, store.getGraphs(testUser, null, new AddGraph()).size());

        store.initialise(FEDERATEDSTORE_GRAPH_ID, new Schema(), federatedStoreProperties);

        FederatedAddGraphWithHooksHandler federatedAddGraphWithHooksHandler = new FederatedAddGraphWithHooksHandler();

        federatedAddGraphWithHooksHandler.doOperation(
                new AddGraphWithHooks.Builder()
                        .graphId(EXPECTED_GRAPH_ID)
                        .schema(expectedSchema)
                        .storeProperties(PROPERTIES)
                        .build(),
                new Context(testUser),
                store);

        try {
            federatedAddGraphWithHooksHandler.doOperation(
                    new AddGraphWithHooks.Builder()
                            .graphId(EXPECTED_GRAPH_ID)
                            .schema(expectedSchema)
                            .schema(new Schema.Builder()
                                    .type("unusual", String.class)
                                    .build())
                            .storeProperties(PROPERTIES)
                            .build(),
                    new Context(testUser),
                    store);
            fail(EXCEPTION_EXPECTED);
        } catch (final Exception e) {
            assertTrue(e.getMessage().contains(String.format(USER_IS_ATTEMPTING_TO_OVERWRITE, EXPECTED_GRAPH_ID)));
        }
    }

    @Test
    public void shouldThrowWhenOverwriteGraphIsSameAndAccessIsDifferent() throws Exception {
        Schema expectedSchema = new Schema.Builder().build();

        assertEquals(0, store.getGraphs(testUser, null, new AddGraph()).size());

        store.initialise(FEDERATEDSTORE_GRAPH_ID, new Schema(), federatedStoreProperties);

        FederatedAddGraphWithHooksHandler federatedAddGraphWithHooksHandler = new FederatedAddGraphWithHooksHandler();

        federatedAddGraphWithHooksHandler.doOperation(
                new AddGraphWithHooks.Builder()
                        .graphId(EXPECTED_GRAPH_ID)
                        .schema(expectedSchema)
                        .storeProperties(PROPERTIES)
                        .build(),
                new Context(testUser),
                store);

        try {
            federatedAddGraphWithHooksHandler.doOperation(
                    new AddGraphWithHooks.Builder()
                            .graphId(EXPECTED_GRAPH_ID)
                            .schema(expectedSchema)
                            .graphAuths("X")
                            .storeProperties(PROPERTIES)
                            .build(),
                    new Context(testUser),
                    store);
            fail(EXCEPTION_EXPECTED);
        } catch (final Exception e) {
            assertTrue(e.getMessage().contains(String.format(USER_IS_ATTEMPTING_TO_OVERWRITE, EXPECTED_GRAPH_ID)));
        }
    }

    @Test
    public void shouldAddGraphIDOnlyWithAuths() throws Exception {

        federatedStoreProperties.setCustomPropertyAuths("auth1,auth2");
        store.initialise(FEDERATEDSTORE_GRAPH_ID, null, federatedStoreProperties);

        Schema expectedSchema = new Schema.Builder().build();

        assertEquals(0, store.getGraphs(testUser, null, new AddGraph()).size());

        FederatedAddGraphWithHooksHandler federatedAddGraphWithHooksHandler = new FederatedAddGraphWithHooksHandler();

        try {
            federatedAddGraphWithHooksHandler.doOperation(
                    new AddGraphWithHooks.Builder()
                            .graphId(EXPECTED_GRAPH_ID)
                            .schema(expectedSchema)
                            .storeProperties(PROPERTIES)
                            .build(),
                    new Context(testUser),
                    store);
            fail(EXCEPTION_EXPECTED);
        } catch (OperationException e) {
            assertTrue(e.getMessage().contains(String.format(FederatedAddGraphWithHooksHandler.USER_IS_LIMITED_TO_ONLY_USING_PARENT_PROPERTIES_ID_FROM_GRAPHLIBRARY_BUT_FOUND_STORE_PROPERTIES_S, "")));
        }

        federatedAddGraphWithHooksHandler.doOperation(
                new AddGraphWithHooks.Builder()
                        .graphId(EXPECTED_GRAPH_ID)
                        .schema(expectedSchema)
                        .storeProperties(PROPERTIES)
                        .build(),
                new Context(authUser),
                store);

<<<<<<< HEAD
        final Collection<Graph> graphs = store.getGraphs(authUser, null, new AddGraph());
        assertEquals(1, graphs.size());
        assertEquals(0, store.getGraphs(testUser, null, new AddGraph()).size());
=======
        final Collection<Graph> graphs = store.getGraphs(authUser, null, ignore);
        assertThat(graphs).hasSize(1);
        assertEquals(0, store.getGraphs(testUser, null, ignore).size());
>>>>>>> d598fcfe
        assertEquals(EXPECTED_GRAPH_ID, graphs.iterator().next().getGraphId());
    }

    /**
     * Replicating a bug condition when setting auths the
     * FederatedAddGraphWithHooksHandler didn't set the adding user.
     *
     * @throws Exception if Exception
     */
    @Test
    public void shouldAddGraphWithAuthsAndAddingUser() throws Exception {
        store.initialise(FEDERATEDSTORE_GRAPH_ID, null, federatedStoreProperties);

        Schema expectedSchema = new Schema.Builder().build();

        assertEquals(0, store.getGraphs(testUser, null, new AddGraph()).size());

        new FederatedAddGraphWithHooksHandler().doOperation(
                new AddGraphWithHooks.Builder()
                        .graphId(EXPECTED_GRAPH_ID)
                        .schema(expectedSchema)
                        .storeProperties(PROPERTIES)
                        .graphAuths("testAuth")
                        .build(),
                new Context(testUser),
                store);

        final CloseableIterable<? extends Element> elements = new FederatedOutputCloseableIterableHandler<GetAllElements, Element>().doOperation(
                new GetAllElements(),
                new Context(testUser),
                store);

        assertNotNull(elements);
    }

    @Test
    public void shouldAddGraphWithHooks() throws Exception {
        store.initialise(FEDERATEDSTORE_GRAPH_ID, null, federatedStoreProperties);
        Schema expectedSchema = new Schema.Builder().build();

        assertEquals(0, store.getGraphs(testUser, null, new AddGraph()).size());

        FederatedAddGraphWithHooksHandler federatedAddGraphHandler = new FederatedAddGraphWithHooksHandler();
        federatedAddGraphHandler.doOperation(
                new AddGraphWithHooks.Builder()
                        .graphId(EXPECTED_GRAPH_ID)
                        .schema(expectedSchema)
                        .storeProperties(PROPERTIES)
                        .hooks(new Log4jLogger())
                        .build(),
                new Context(testUser),
                store);

        Collection<Graph> graphs = store.getGraphs(testUser, null, new AddGraph());

        List<Class<? extends GraphHook>> graphHooks = graphs.iterator().next().getGraphHooks();
        assertThat(graphHooks).contains(Log4jLogger.class);
    }

    @Test
    public void shouldAddGraphWithCustomReadAccessPredicate() throws Exception {
        store.initialise(FEDERATEDSTORE_GRAPH_ID, null, federatedStoreProperties);

        final Schema expectedSchema = new Schema.Builder().build();

        assertEquals(0, store.getGraphs(testUser, null, new AddGraph()).size());

        final AccessPredicate allowBlankUserAndTestUserReadAccess = new AccessPredicate(new AdaptedPredicate(
                new CallMethod("getUserId"),
                new Or<>(new IsEqual(testUser.getUserId()), new IsEqual(blankUser.getUserId()))
        ));

        new FederatedAddGraphWithHooksHandler().doOperation(
                new AddGraphWithHooks.Builder()
                        .graphId(EXPECTED_GRAPH_ID)
                        .schema(expectedSchema)
                        .storeProperties(PROPERTIES)
                        .readAccessPredicate(allowBlankUserAndTestUserReadAccess)
                        .build(),
                new Context(testUser),
                store);

        assertEquals(1, store.getGraphs(blankUser, null, new AddGraph()).size());
        assertEquals(1, store.getGraphs(testUser, null, new AddGraph()).size());
    }
}<|MERGE_RESOLUTION|>--- conflicted
+++ resolved
@@ -1,9 +1,5 @@
 /*
-<<<<<<< HEAD
- * Copyright 2018-2021 Crown Copyright
-=======
  * Copyright 2017-2021 Crown Copyright
->>>>>>> d598fcfe
  *
  * Licensed under the Apache License, Version 2.0 (the "License");
  * you may not use this file except in compliance with the License.
@@ -299,15 +295,9 @@
                 new Context(authUser),
                 store);
 
-<<<<<<< HEAD
         final Collection<Graph> graphs = store.getGraphs(authUser, null, new AddGraph());
-        assertEquals(1, graphs.size());
-        assertEquals(0, store.getGraphs(testUser, null, new AddGraph()).size());
-=======
-        final Collection<Graph> graphs = store.getGraphs(authUser, null, ignore);
         assertThat(graphs).hasSize(1);
-        assertEquals(0, store.getGraphs(testUser, null, ignore).size());
->>>>>>> d598fcfe
+        assertEquals(0, store.getGraphs(testUser, null, new AddGraph()).size());
         assertEquals(EXPECTED_GRAPH_ID, graphs.iterator().next().getGraphId());
     }
 
