--- conflicted
+++ resolved
@@ -179,7 +179,6 @@
         }
     }
 
-<<<<<<< HEAD
     /**
      * Adds the supplied {@link uk.gov.gchq.gaffer.data.elementdefinition.view.NamedViewDetail} to the cache. If the overwrite flag is set to false, and
      * the {@link uk.gov.gchq.gaffer.data.elementdefinition.view.NamedViewDetail} already exists,
@@ -197,17 +196,8 @@
     public void addNamedView(final NamedViewDetail namedViewDetail, final boolean overwrite, final User user,
                              final String adminAuth)
             throws CacheOperationException {
-        if (Objects.nonNull(namedViewDetail.getName())) {
-            namedViewDetail.getName();
-        } else {
+        if (namedViewDetail.getName() == null) {
             throw new CacheOperationException("NamedView name cannot be null");
-=======
-    private void add(final NamedViewDetail namedViewDetail, final boolean overwrite, final User user,
-                     final String adminAuth)
-            throws CacheOperationFailedException {
-        if (namedViewDetail.getName() == null) {
-            throw new CacheOperationFailedException("NamedView name cannot be null");
->>>>>>> 6a4a32a2
         }
 
         if (!overwrite) {
