--- conflicted
+++ resolved
@@ -120,7 +120,6 @@
 
     protected Configuration getConfiguration(final OP operation) throws OperationException {
         final String serialisedConf = operation.getOption(AbstractGetRDDHandler.HADOOP_CONFIGURATION_KEY);
-<<<<<<< HEAD
         if (null == serialisedConf) {
             return new Configuration();
         }
@@ -128,15 +127,6 @@
             return AbstractGetRDDHandler.convertStringToConfiguration(serialisedConf);
         } catch (final IOException e) {
             throw new OperationException("Exception decoding Configuration from options", e);
-=======
-        if (null != serialisedConf) {
-            try {
-                final ByteArrayInputStream bais = new ByteArrayInputStream(serialisedConf.getBytes(CommonConstants.UTF_8));
-                conf.readFields(new DataInputStream(bais));
-            } catch (final IOException e) {
-                throw new OperationException("Exception decoding Configuration from options", e);
-            }
->>>>>>> 407370fd
         }
     }
 
