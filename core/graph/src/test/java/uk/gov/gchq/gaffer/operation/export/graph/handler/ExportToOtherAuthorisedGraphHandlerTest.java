--- conflicted
+++ resolved
@@ -17,20 +17,14 @@
 package uk.gov.gchq.gaffer.operation.export.graph.handler;
 
 import com.google.common.collect.Lists;
-<<<<<<< HEAD
+
 import org.junit.jupiter.api.BeforeEach;
 import org.junit.jupiter.api.Test;
 import org.junit.jupiter.api.io.TempDir;
 
-=======
-
-import org.junit.jupiter.api.BeforeEach;
-import org.junit.jupiter.api.Test;
-import org.junit.jupiter.api.io.TempDir;
-
->>>>>>> 6c60d867
 import uk.gov.gchq.gaffer.commonutil.StreamUtil;
 import uk.gov.gchq.gaffer.graph.Graph;
+import uk.gov.gchq.gaffer.operation.OperationException;
 import uk.gov.gchq.gaffer.operation.export.graph.AuthorisedGraphForExportDelegate;
 import uk.gov.gchq.gaffer.operation.export.graph.ExportToOtherAuthorisedGraph;
 import uk.gov.gchq.gaffer.store.Store;
@@ -51,12 +45,8 @@
 import java.util.Map;
 
 import static org.junit.jupiter.api.Assertions.assertEquals;
-<<<<<<< HEAD
-import static org.junit.jupiter.api.Assertions.assertThrows;
-=======
 import static org.junit.jupiter.api.Assertions.assertTrue;
 import static org.junit.jupiter.api.Assertions.fail;
->>>>>>> 6c60d867
 import static org.mockito.BDDMockito.given;
 import static org.mockito.Mockito.mock;
 
@@ -66,13 +56,6 @@
     private static final String STORE_PROPS_ID = "storePropsId";
     private static final String SCHEMA_ID = "schemaId";
     public static final String SCHEMA_ID_1 = SCHEMA_ID + 1;
-<<<<<<< HEAD
-
-    @TempDir
-    File testFolder;
-
-=======
->>>>>>> 6c60d867
     private final Store store = mock(Store.class);
     private final User user = new User.Builder().opAuths("auth1", "auth2").build();
     private Schema schema = new Schema.Builder().build();
@@ -83,12 +66,6 @@
     public void setUp() throws IOException {
         storeProperties = StoreProperties.loadStoreProperties(StreamUtil.storeProps(getClass()));
         given(store.getGraphId()).willReturn(GRAPH_ID);
-<<<<<<< HEAD
-
-        final File graphLibraryFolder = new File(testFolder, "graphLibraryTest/");
-        graphLibrary = new FileGraphLibrary(graphLibraryFolder.getPath());
-=======
->>>>>>> 6c60d867
     }
 
     @Test
@@ -101,13 +78,12 @@
                 .build();
 
         // When / Then
-        final Exception exception = assertThrows(IllegalArgumentException.class, () -> createGraph(export));
-
-        final String expected = "Validation errors: \n" +
-                "User is not authorised to export using graphId: graphId\n" +
-                "GraphLibrary cannot be found with graphId: graphId\n" +
-                "Cannot export to the same Graph: graphId";
-        assertEquals(expected, exception.getMessage());
+        try {
+            createGraph(export);
+            fail("Exception expected");
+        } catch (final IllegalArgumentException e) {
+            assertTrue(e.getMessage().contains("Cannot export to the same Graph"));
+        }
     }
 
     @Test
@@ -118,12 +94,12 @@
                 .build();
 
         // When / Then
-        final Exception exception = assertThrows(IllegalArgumentException.class, () -> createGraph(export));
-        final String expected = "Validation errors: \n" +
-                "Schema and parentSchemaIds can't both be null\n" +
-                "StoreProperties and parentStorePropertiesId can't both be null\n" +
-                "Store GraphLibrary is null";
-        assertEquals(expected, exception.getMessage());
+        try {
+            createGraph(export);
+            fail("Exception expected");
+        } catch (final IllegalArgumentException e) {
+            assertTrue(e.getMessage().contains("Store GraphLibrary is null"));
+        }
     }
 
     @Test
@@ -141,7 +117,7 @@
                 .build();
 
         // When
-        final Graph graph = createGraph(export);
+        Graph graph = createGraph(export);
 
         // Then
         assertEquals(GRAPH_ID + 1, graph.getGraphId());
@@ -169,7 +145,7 @@
                 .build();
 
         // When
-        final Graph graph = createGraph(export);
+        Graph graph = createGraph(export);
 
         // Then
         assertEquals(GRAPH_ID + 2, graph.getGraphId());
@@ -195,11 +171,12 @@
                 .build();
 
         // When / Then
-        final Exception exception = assertThrows(IllegalArgumentException.class, () -> createGraph(export));
-
-        final String expected = "Validation errors: \n" +
-                "User is not authorised to export using graphId: graphId2";
-        assertEquals(expected, exception.getMessage());
+        try {
+            createGraph(export);
+            fail("Exception expected");
+        } catch (final IllegalArgumentException e) {
+            assertTrue(e.getMessage().contains("User is not authorised to export using graphId"));
+        }
     }
 
     @Test
@@ -220,10 +197,12 @@
                 .build();
 
         // When / Then
-        final Exception exception = assertThrows(IllegalArgumentException.class, () -> createGraph(export));
-        final String expected = "Validation errors: \n" +
-                "User is not authorised to export using schemaId: schemaId1";
-        assertEquals(expected, exception.getMessage());
+        try {
+            createGraph(export);
+            fail("Exception expected");
+        } catch (final IllegalArgumentException e) {
+            assertTrue(e.getMessage().contains("User is not authorised to export using schemaId"));
+        }
     }
 
     @Test
@@ -244,11 +223,12 @@
                 .build();
 
         // When / Then
-        final Exception exception = assertThrows(IllegalArgumentException.class, () -> createGraph(export));
-
-        final String expected = "Validation errors: \n" +
-                "User is not authorised to export using storePropertiesId: storePropsId";
-        assertEquals(expected, exception.getMessage());
+        try {
+            createGraph(export);
+            fail("Exception expected");
+        } catch (final IllegalArgumentException e) {
+            assertTrue(e.getMessage().contains("User is not authorised to export using storePropertiesId"));
+        }
     }
 
     @Test
@@ -268,11 +248,12 @@
                 .build();
 
         // When / Then
-        final Exception exception = assertThrows(IllegalArgumentException.class, () -> createGraph(export));
-
-        final String expected = "Validation errors: \n" +
-                "parentStorePropertiesId must be specified with parentSchemaIds";
-        assertEquals(expected, exception.getMessage());
+        try {
+            createGraph(export);
+            fail("Exception expected");
+        } catch (final IllegalArgumentException e) {
+            assertTrue(e.getMessage().contains("parentStorePropertiesId must be specified with parentSchemaId"));
+        }
     }
 
     @Test
@@ -293,12 +274,12 @@
                 .build();
 
         // When / Then
-        final Exception exception = assertThrows(IllegalArgumentException.class, () -> createGraph(export));
-
-        final String expected = "Validation errors: \n" +
-                "StoreProperties could not be found in the graphLibrary with id: storePropsId\n" +
-                "parentSchemaIds must be specified with parentStorePropertiesId";
-        assertEquals(expected, exception.getMessage());
+        try {
+            createGraph(export);
+            fail("Exception expected");
+        } catch (final IllegalArgumentException e) {
+            assertTrue(e.getMessage().contains("parentSchemaIds must be specified with parentStorePropertiesId"));
+        }
     }
 
 
@@ -315,23 +296,23 @@
                 .build();
 
         // When / Then
-        final Exception exception = assertThrows(IllegalArgumentException.class, () -> createGraph(export));
-
-        final String expected = "Validation errors: \n" +
-                "GraphLibrary cannot be found with graphId: graphId1";
-        assertEquals(expected, exception.getMessage());
-    }
-
-    @Test
-    public void shouldGetHandlerFromJson() {
+        try {
+            createGraph(export);
+            fail("Exception expected");
+        } catch (final IllegalArgumentException e) {
+            assertTrue(e.getMessage().contains("GraphLibrary cannot be found with graphId"));
+        }
+    }
+
+    @Test
+    public void shouldGetHandlerFromJson() throws OperationException {
         // Given
         OperationDeclarations opDeclarations = OperationDeclarations.fromPaths("src/test/resources/ExportToOtherAuthorisedGraphOperationDeclarations.json");
         OperationDeclaration opDeclaration = opDeclarations.getOperations().get(0);
         OperationHandler handler = opDeclaration.getHandler();
 
         // When / Then
-        final String expected = "uk.gov.gchq.gaffer.operation.export.graph.handler.ExportToOtherAuthorisedGraphHandler";
-        assertEquals(expected, handler.getClass().getName());
+        assertTrue(handler.getClass().getName().contains("AuthorisedGraph"));
     }
 
     private Graph createGraph(final ExportToOtherAuthorisedGraph export) {
