--- conflicted
+++ resolved
@@ -104,20 +104,13 @@
     }
 
     @SuppressFBWarnings(value = "SIC_INNER_SHOULD_BE_STATIC_ANON")
-<<<<<<< HEAD
     protected Set<Class<? extends Operation>> getRemoteSupportedOperations() {
         try {
             URL url = getProperties().getGafferUrl("graph/operations");
-            return (Set) Collections.unmodifiableSet(doGet(url, new TypeReference<Set<Class<Operation>>>() {
-            }, null));
+            return Collections.unmodifiableSet(doGet(url, new TypeReferenceStoreImpl.Operations(), null));
         } catch (final StoreException e) {
             throw new GafferRuntimeException("Failed to fetch operations from remote store.", e);
         }
-=======
-    protected Set<Class<? extends Operation>> fetchOperations() throws StoreException {
-        final URL url = getProperties().getGafferUrl("graph/operations");
-        return Collections.unmodifiableSet(doGet(url, new TypeReferenceStoreImpl.Operations(), null));
->>>>>>> 0a54daf7
     }
 
     @Override
