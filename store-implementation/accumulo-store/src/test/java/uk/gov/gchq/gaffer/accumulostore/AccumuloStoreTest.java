/*
 * Copyright 2016-2021 Crown Copyright
 *
 * Licensed under the Apache License, Version 2.0 (the "License");
 * you may not use this file except in compliance with the License.
 * You may obtain a copy of the License at
 *
 *     http://www.apache.org/licenses/LICENSE-2.0
 *
 * Unless required by applicable law or agreed to in writing, software
 * distributed under the License is distributed on an "AS IS" BASIS,
 * WITHOUT WARRANTIES OR CONDITIONS OF ANY KIND, either express or implied.
 * See the License for the specific language governing permissions and
 * limitations under the License.
 */

package uk.gov.gchq.gaffer.accumulostore;

import org.apache.accumulo.core.client.AccumuloException;
import org.apache.accumulo.core.client.AccumuloSecurityException;
import org.apache.accumulo.core.client.Connector;
import org.apache.accumulo.core.client.TableNotFoundException;
import org.assertj.core.api.InstanceOfAssertFactories;
import org.junit.jupiter.api.BeforeEach;
import org.junit.jupiter.api.Test;

import uk.gov.gchq.gaffer.accumulostore.operation.handler.GetElementsBetweenSetsHandler;
import uk.gov.gchq.gaffer.accumulostore.operation.handler.GetElementsInRangesHandler;
import uk.gov.gchq.gaffer.accumulostore.operation.handler.GetElementsWithinSetHandler;
import uk.gov.gchq.gaffer.accumulostore.operation.hdfs.handler.AddElementsFromHdfsHandler;
import uk.gov.gchq.gaffer.accumulostore.operation.hdfs.handler.ImportAccumuloKeyValueFilesHandler;
import uk.gov.gchq.gaffer.accumulostore.operation.hdfs.handler.SampleDataForSplitPointsHandler;
import uk.gov.gchq.gaffer.accumulostore.operation.hdfs.operation.ImportAccumuloKeyValueFiles;
import uk.gov.gchq.gaffer.accumulostore.operation.impl.GetElementsBetweenSets;
import uk.gov.gchq.gaffer.accumulostore.operation.impl.GetElementsInRanges;
import uk.gov.gchq.gaffer.accumulostore.operation.impl.GetElementsWithinSet;
import uk.gov.gchq.gaffer.accumulostore.operation.impl.SummariseGroupOverRanges;
import uk.gov.gchq.gaffer.accumulostore.utils.AccumuloStoreConstants;
import uk.gov.gchq.gaffer.commonutil.CloseableUtil;
import uk.gov.gchq.gaffer.commonutil.StreamUtil;
import uk.gov.gchq.gaffer.commonutil.TestGroups;
import uk.gov.gchq.gaffer.commonutil.TestPropertyNames;

import uk.gov.gchq.gaffer.data.element.Element;
import uk.gov.gchq.gaffer.data.element.Entity;
import uk.gov.gchq.gaffer.data.element.function.ElementFilter;
import uk.gov.gchq.gaffer.data.element.id.EntityId;
import uk.gov.gchq.gaffer.data.elementdefinition.exception.SchemaException;
import uk.gov.gchq.gaffer.data.elementdefinition.view.View;
import uk.gov.gchq.gaffer.data.elementdefinition.view.ViewElementDefinition;
import uk.gov.gchq.gaffer.hdfs.operation.AddElementsFromHdfs;
import uk.gov.gchq.gaffer.hdfs.operation.SampleDataForSplitPoints;
import uk.gov.gchq.gaffer.hdfs.operation.handler.HdfsSplitStoreFromFileHandler;
import uk.gov.gchq.gaffer.operation.OperationException;
import uk.gov.gchq.gaffer.operation.data.EntitySeed;
import uk.gov.gchq.gaffer.operation.impl.SplitStoreFromFile;
import uk.gov.gchq.gaffer.operation.impl.Validate;
import uk.gov.gchq.gaffer.operation.impl.add.AddElements;
import uk.gov.gchq.gaffer.operation.impl.generate.GenerateElements;
import uk.gov.gchq.gaffer.operation.impl.generate.GenerateObjects;
import uk.gov.gchq.gaffer.operation.impl.get.GetElements;
import uk.gov.gchq.gaffer.serialisation.Serialiser;
import uk.gov.gchq.gaffer.serialisation.implementation.JavaSerialiser;
import uk.gov.gchq.gaffer.serialisation.implementation.StringSerialiser;
import uk.gov.gchq.gaffer.serialisation.implementation.raw.CompactRawLongSerialiser;
import uk.gov.gchq.gaffer.store.Context;
import uk.gov.gchq.gaffer.store.StoreException;
import uk.gov.gchq.gaffer.store.StoreTrait;
import uk.gov.gchq.gaffer.store.TestTypes;
import uk.gov.gchq.gaffer.store.operation.HasTrait;
import uk.gov.gchq.gaffer.store.operation.handler.OperationHandler;
import uk.gov.gchq.gaffer.store.operation.handler.generate.GenerateElementsHandler;
import uk.gov.gchq.gaffer.store.operation.handler.generate.GenerateObjectsHandler;
import uk.gov.gchq.gaffer.store.schema.Schema;
import uk.gov.gchq.gaffer.store.schema.SchemaEdgeDefinition;
import uk.gov.gchq.gaffer.store.schema.SchemaEntityDefinition;
import uk.gov.gchq.gaffer.store.schema.TypeDefinition;
import uk.gov.gchq.gaffer.user.User;
import uk.gov.gchq.koryphe.impl.binaryoperator.Max;
import uk.gov.gchq.koryphe.impl.binaryoperator.Min;
import uk.gov.gchq.koryphe.impl.binaryoperator.StringConcat;
import uk.gov.gchq.koryphe.impl.binaryoperator.Sum;
import uk.gov.gchq.koryphe.impl.predicate.IsMoreThan;

import java.util.Collection;

import static org.assertj.core.api.Assertions.assertThat;
import static org.assertj.core.api.Assertions.assertThatExceptionOfType;
import static uk.gov.gchq.gaffer.store.StoreTrait.INGEST_AGGREGATION;
import static uk.gov.gchq.gaffer.store.StoreTrait.ORDERED;
import static uk.gov.gchq.gaffer.store.StoreTrait.POST_AGGREGATION_FILTERING;
import static uk.gov.gchq.gaffer.store.StoreTrait.POST_TRANSFORMATION_FILTERING;
import static uk.gov.gchq.gaffer.store.StoreTrait.PRE_AGGREGATION_FILTERING;
import static uk.gov.gchq.gaffer.store.StoreTrait.QUERY_AGGREGATION;
import static uk.gov.gchq.gaffer.store.StoreTrait.STORE_VALIDATION;
import static uk.gov.gchq.gaffer.store.StoreTrait.TRANSFORMATION;
import static uk.gov.gchq.gaffer.store.StoreTrait.VISIBILITY;

public class AccumuloStoreTest {

    private static final String BYTE_ENTITY_GRAPH = "byteEntityGraph";
    private static final String GAFFER_1_GRAPH = "gaffer1Graph";
    private static final Schema SCHEMA = Schema.fromJson(StreamUtil.schemas(AccumuloStoreTest.class));
    private static final AccumuloProperties PROPERTIES = AccumuloProperties.loadStoreProperties(StreamUtil.storeProps(AccumuloStoreTest.class));
    private static final AccumuloProperties CLASSIC_PROPERTIES = AccumuloProperties.loadStoreProperties(StreamUtil.openStream(AccumuloStoreTest.class, "/accumuloStoreClassicKeys.properties"));
    private static final AccumuloStore BYTE_ENTITY_STORE = new SingleUseMiniAccumuloStore();
    private static final AccumuloStore GAFFER_1_KEY_STORE = new SingleUseMiniAccumuloStore();

    @BeforeEach
    public void beforeMethod() throws StoreException {
        BYTE_ENTITY_STORE.initialise(BYTE_ENTITY_GRAPH, SCHEMA, PROPERTIES);
        GAFFER_1_KEY_STORE.initialise(GAFFER_1_GRAPH, SCHEMA, CLASSIC_PROPERTIES);
    }

    @Test
    public void shouldNotCreateTableWhenInitialisedWithGeneralInitialiseMethod()
            throws StoreException, AccumuloSecurityException, AccumuloException, TableNotFoundException {
        Connector connector = BYTE_ENTITY_STORE.getConnection();

        connector.tableOperations().delete(BYTE_ENTITY_STORE.getTableName());
        assertThat(connector.tableOperations().exists(BYTE_ENTITY_STORE.getTableName())).isFalse();

        BYTE_ENTITY_STORE.preInitialise(BYTE_ENTITY_GRAPH, SCHEMA, PROPERTIES);
        connector = BYTE_ENTITY_STORE.getConnection();
        assertThat(connector.tableOperations().exists(BYTE_ENTITY_STORE.getTableName())).isFalse();

        BYTE_ENTITY_STORE.initialise(BYTE_ENTITY_GRAPH, SCHEMA, PROPERTIES);
        connector = BYTE_ENTITY_STORE.getConnection();
        assertThat(connector.tableOperations().exists(BYTE_ENTITY_STORE.getTableName())).isTrue();
    }

    @Test
    public void shouldCreateAStoreUsingGraphId() throws Exception {
        // Given
        final AccumuloProperties properties = PROPERTIES.clone();
        final AccumuloStore store = new MiniAccumuloStore();

        // When
        store.initialise("graphId", SCHEMA, properties);

        // Then
        assertThat(store.getTableName()).isEqualTo("graphId");
        assertThat(store.getGraphId()).isEqualTo("graphId");
    }

    @Test
    public void shouldCreateAStoreUsingGraphIdWithNamespace() throws Exception {
        // Given
        final AccumuloProperties properties = PROPERTIES.clone();
        properties.setNamespace("namespaceName");

        final AccumuloStore store = new MiniAccumuloStore();

        // When
        store.initialise("graphId", SCHEMA, properties);

        // Then
        assertThat(store.getTableName()).isEqualTo("namespaceName.graphId");
        assertThat(store.getGraphId()).isEqualTo("graphId");
    }

    @Test
<<<<<<< HEAD
    public void shouldBeAnOrderedStore() {
        assertThat(BYTE_ENTITY_STORE.hasTrait(StoreTrait.ORDERED)).isTrue();
        assertThat(GAFFER_1_KEY_STORE.hasTrait(StoreTrait.ORDERED)).isTrue();
=======
    public void shouldBeAnOrderedStore() throws OperationException {
        assertTrue(BYTE_ENTITY_STORE.execute(new HasTrait.Builder().trait(StoreTrait.ORDERED).currentTraits(false).build(), new Context()));
        assertTrue(GAFFER_1_KEY_STORE.execute(new HasTrait.Builder().trait(StoreTrait.ORDERED).currentTraits(false).build(), new Context()));
>>>>>>> cf1d736d
    }

    @Test
    public void shouldAllowRangeScanOperationsWhenVertexSerialiserDoesPreserveObjectOrdering() throws StoreException {
        // Given
        final AccumuloStore store = new AccumuloStore();
        final Serialiser<?, ?> serialiser = new StringSerialiser();
        store.preInitialise(BYTE_ENTITY_GRAPH,
                new Schema.Builder()
                        .vertexSerialiser(serialiser)
                        .build(),
                PROPERTIES);

        // When
        final boolean isGetElementsInRangesSupported = store.isSupported(GetElementsInRanges.class);
        final boolean isSummariseGroupOverRangesSupported = store.isSupported(SummariseGroupOverRanges.class);

        // Then
        assertThat(isGetElementsInRangesSupported).isTrue();
        assertThat(isSummariseGroupOverRangesSupported).isTrue();
    }

    @Test
    public void shouldNotAllowRangeScanOperationsWhenVertexSerialiserDoesNotPreserveObjectOrdering()
            throws StoreException {
        // Given
        final AccumuloStore store = new AccumuloStore();
        final Serialiser<?, ?> serialiser = new CompactRawLongSerialiser();
        store.preInitialise(
                BYTE_ENTITY_GRAPH,
                new Schema.Builder()
                        .vertexSerialiser(serialiser)
                        .build(),
                PROPERTIES);

        // When
        final boolean isGetElementsInRangesSupported = store.isSupported(GetElementsInRanges.class);
        final boolean isSummariseGroupOverRangesSupported = store.isSupported(SummariseGroupOverRanges.class);

        // Then
        assertThat(isGetElementsInRangesSupported).isFalse();
        assertThat(isSummariseGroupOverRangesSupported).isFalse();
    }

    @Test
    public void testAbleToInsertAndRetrieveEntityQueryingEqualAndRelatedGaffer1() throws OperationException {
        testAbleToInsertAndRetrieveEntityQueryingEqualAndRelated(GAFFER_1_KEY_STORE);
    }

    @Test
    public void testAbleToInsertAndRetrieveEntityQueryingEqualAndRelatedByteEntity() throws OperationException {
        testAbleToInsertAndRetrieveEntityQueryingEqualAndRelated(BYTE_ENTITY_STORE);
    }

    private void testAbleToInsertAndRetrieveEntityQueryingEqualAndRelated(final AccumuloStore store)
            throws OperationException {
        final Element e = new Entity(TestGroups.ENTITY, "1");
        e.putProperty(TestPropertyNames.PROP_1, 1);
        e.putProperty(TestPropertyNames.PROP_2, 2);
        e.putProperty(TestPropertyNames.PROP_3, 3);
        e.putProperty(TestPropertyNames.PROP_4, 4);
        e.putProperty(TestPropertyNames.COUNT, 1);

        final User user = new User();
        final AddElements add = new AddElements.Builder()
                .input(e)
                .build();
        store.execute(add, new Context(user));

        final EntityId entityId1 = new EntitySeed("1");
        final GetElements getBySeed = new GetElements.Builder()
                .view(new View.Builder()
                        .entity(TestGroups.ENTITY)
                        .build())
                .input(entityId1)
                .build();

        Iterable<? extends Element> results = null;
        try {
            results = store.execute(getBySeed, new Context(user));

            assertThat(results).hasSize(1);
            assertThat(results).asInstanceOf(InstanceOfAssertFactories.iterable(Element.class)).contains(e);
        } finally {
            CloseableUtil.close(results);
        }

        final GetElements getRelated = new GetElements.Builder()
                .view(new View.Builder()
                        .entity(TestGroups.ENTITY)
                        .build())
                .input(entityId1)
                .build();

        Iterable<? extends Element> relatedResults = null;
        try {
            relatedResults = store.execute(getRelated, store.createContext(user));
            assertThat(relatedResults).hasSize(1);
            assertThat(relatedResults).asInstanceOf(InstanceOfAssertFactories.iterable(Element.class)).contains(e);

            final GetElements getRelatedWithPostAggregationFilter = new GetElements.Builder()
                    .view(new View.Builder()
                            .entity(TestGroups.ENTITY, new ViewElementDefinition.Builder()
                                    .preAggregationFilter(new ElementFilter.Builder()
                                            .select(TestPropertyNames.PROP_1)
                                            .execute(new IsMoreThan(0))
                                            .build())
                                    .postAggregationFilter(new ElementFilter.Builder()
                                            .select(TestPropertyNames.COUNT)
                                            .execute(new IsMoreThan(6))
                                            .build())
                                    .build())
                            .build())
                    .input(entityId1)
                    .build();
            relatedResults = store.execute(getRelatedWithPostAggregationFilter, store.createContext(user));
            assertThat(relatedResults).hasSize(0);
        } finally {
            CloseableUtil.close(relatedResults);
        }
    }

    @Test
    public void testStoreReturnsHandlersForRegisteredOperationsGaffer1() {
        testStoreReturnsHandlersForRegisteredOperations(GAFFER_1_KEY_STORE);
    }

    @Test
    public void testStoreReturnsHandlersForRegisteredOperationsByteEntity() {
        testStoreReturnsHandlersForRegisteredOperations(BYTE_ENTITY_STORE);
    }

    public void testStoreReturnsHandlersForRegisteredOperations(final AccumuloStore store) {
        OperationHandler<?> op;
        // Then
        assertThat(store.getOperationHandler(Validate.class)).isNotNull();

        op = store.getOperationHandler(AddElementsFromHdfs.class);
        assertThat(op).isInstanceOf(AddElementsFromHdfsHandler.class);
        op = store.getOperationHandler(GetElementsBetweenSets.class);
        assertThat(op).isInstanceOf(GetElementsBetweenSetsHandler.class);
        op = store.getOperationHandler(GetElementsInRanges.class);
        assertThat(op).isInstanceOf(GetElementsInRangesHandler.class);
        op = store.getOperationHandler(GetElementsWithinSet.class);
        assertThat(op).isInstanceOf(GetElementsWithinSetHandler.class);
        op = store.getOperationHandler(SplitStoreFromFile.class);
        assertThat(op).isInstanceOf(HdfsSplitStoreFromFileHandler.class);
        op = store.getOperationHandler(SampleDataForSplitPoints.class);
        assertThat(op).isInstanceOf(SampleDataForSplitPointsHandler.class);
        op = store.getOperationHandler(ImportAccumuloKeyValueFiles.class);
        assertThat(op).isInstanceOf(ImportAccumuloKeyValueFilesHandler.class);
        op = store.getOperationHandler(GenerateElements.class);
        assertThat(op).isInstanceOf(GenerateElementsHandler.class);
        op = store.getOperationHandler(GenerateObjects.class);
        assertThat(op).isInstanceOf(GenerateObjectsHandler.class);
    }

    @Test
    public void testRequestForNullHandlerManagedGaffer1() {
        testRequestForNullHandlerManaged(GAFFER_1_KEY_STORE);
    }

    @Test
    public void testRequestForNullHandlerManagedByteEntity() {
        testRequestForNullHandlerManaged(BYTE_ENTITY_STORE);
    }

    public void testRequestForNullHandlerManaged(final AccumuloStore store) {
        final OperationHandler<?> returnedHandler = store.getOperationHandler(null);
        assertThat(returnedHandler).isNull();
    }

    @Test
    public void testStoreTraitsGaffer1() {
        testStoreTraits(GAFFER_1_KEY_STORE);
    }

    @Test
    public void testStoreTraitsByteEntity() {
        testStoreTraits(BYTE_ENTITY_STORE);
    }

    public void testStoreTraits(final AccumuloStore store) {
        final Collection<StoreTrait> traits = store.getTraits();
        assertThat(traits).isNotNull();
        assertThat(traits).hasSize(10).withFailMessage("Collection size should be 10");

        assertThat(traits).contains(INGEST_AGGREGATION).withFailMessage("Collection should contain INGEST_AGGREGATION trait")
                .contains(QUERY_AGGREGATION).withFailMessage("Collection should contain QUERY_AGGREGATION trait")
                .contains(PRE_AGGREGATION_FILTERING).withFailMessage("Collection should contain PRE_AGGREGATION_FILTERING trait")
                .contains(POST_AGGREGATION_FILTERING).withFailMessage("Collection should contain POST_AGGREGATION_FILTERING trait")
                .contains(TRANSFORMATION).withFailMessage("Collection should contain TRANSFORMATION trait")
                .contains(POST_TRANSFORMATION_FILTERING).withFailMessage("Collection should contain POST_TRANSFORMATION_FILTERING trait")
                .contains(STORE_VALIDATION).withFailMessage("Collection should contain STORE_VALIDATION trait")
                .contains(ORDERED).withFailMessage("Collection should contain ORDERED trait")
                .contains(VISIBILITY).withFailMessage("Collection should contain VISIBILITY trait");
    }

    @Test
    public void shouldFindInconsistentVertexSerialiser() throws StoreException {
        final Schema inconsistentSchema = new Schema.Builder()
                .edge(TestGroups.EDGE, new SchemaEdgeDefinition.Builder()
                        .source("string")
                        .destination("string")
                        .directed("false")
                        .property(TestPropertyNames.INT, "int")
                        .groupBy(TestPropertyNames.INT)
                        .build())
                .type("string", new TypeDefinition.Builder()
                        .clazz(String.class)
                        .serialiser(new JavaSerialiser())
                        .aggregateFunction(new StringConcat())
                        .build())
                .type("int", new TypeDefinition.Builder()
                        .clazz(Integer.class)
                        .serialiser(new JavaSerialiser())
                        .aggregateFunction(new Sum())
                        .build())
                .type("false", Boolean.class)
                .vertexSerialiser(new JavaSerialiser())
                .build();

        final AccumuloStore store = new AccumuloStore();

        // When & Then
        assertThatExceptionOfType(SchemaException.class)
                .isThrownBy(() -> store.preInitialise("graphId", inconsistentSchema, PROPERTIES))
                .withMessage("Vertex serialiser is inconsistent. This store requires vertices to be serialised in a consistent way.");

        // When & Then
        assertThatExceptionOfType(SchemaException.class)
                .isThrownBy(() -> store.validateSchemas())
                .withMessage("Vertex serialiser is inconsistent. This store requires vertices to be serialised in a consistent way.");
    }

    @Test
    public void shouldValidateTimestampPropertyHasMaxAggregator() throws Exception {
        // Given
        final AccumuloStore store = new MiniAccumuloStore();
        final Schema schema = new Schema.Builder()
                .entity(TestGroups.ENTITY, new SchemaEntityDefinition.Builder()
                        .vertex(TestTypes.ID_STRING)
                        .property(TestPropertyNames.TIMESTAMP, TestTypes.TIMESTAMP)
                        .build())
                .edge(TestGroups.EDGE, new SchemaEdgeDefinition.Builder()
                        .source(TestTypes.ID_STRING)
                        .destination(TestTypes.ID_STRING)
                        .directed(TestTypes.DIRECTED_EITHER)
                        .property(TestPropertyNames.TIMESTAMP, TestTypes.TIMESTAMP_2)
                        .build())
                .type(TestTypes.ID_STRING, String.class)
                .type(TestTypes.DIRECTED_EITHER, new TypeDefinition.Builder()
                        .clazz(Boolean.class)
                        .build())
                .type(TestTypes.TIMESTAMP, new TypeDefinition.Builder()
                        .clazz(Long.class)
                        .aggregateFunction(new Max())
                        .build())
                .type(TestTypes.TIMESTAMP_2, new TypeDefinition.Builder()
                        .clazz(Long.class)
                        .aggregateFunction(new Max())
                        .build())
                .config(AccumuloStoreConstants.TIMESTAMP_PROPERTY, TestPropertyNames.TIMESTAMP)
                .build();

        // When
        store.initialise("graphId", schema, PROPERTIES);

        // Then - no validation exceptions
    }

    @Test
    public void shouldPassSchemaValidationWhenTimestampPropertyDoesNotHaveAnAggregator() throws Exception {
        // Given
        final AccumuloStore store = new MiniAccumuloStore();
        final Schema schema = new Schema.Builder()
                .entity(TestGroups.ENTITY, new SchemaEntityDefinition.Builder()
                        .vertex(TestTypes.ID_STRING)
                        .property(TestPropertyNames.TIMESTAMP, TestTypes.TIMESTAMP)
                        .aggregate(false)
                        .build())
                .edge(TestGroups.EDGE, new SchemaEdgeDefinition.Builder()
                        .source(TestTypes.ID_STRING)
                        .destination(TestTypes.ID_STRING)
                        .directed(TestTypes.DIRECTED_EITHER)
                        .property(TestPropertyNames.TIMESTAMP, TestTypes.TIMESTAMP_2)
                        .aggregate(false)
                        .build())
                .type(TestTypes.ID_STRING, String.class)
                .type(TestTypes.DIRECTED_EITHER, new TypeDefinition.Builder()
                        .clazz(Boolean.class)
                        .build())
                .type(TestTypes.TIMESTAMP, new TypeDefinition.Builder()
                        .clazz(Long.class)
                        .build())
                .type(TestTypes.TIMESTAMP_2, new TypeDefinition.Builder()
                        .clazz(Long.class)
                        .build())

                .build();

        // When
        store.preInitialise("graphId", schema, PROPERTIES);

        // Then - no validation exceptions
    }

    @Test
    public void shouldFailSchemaValidationWhenTimestampPropertyDoesNotHaveMaxAggregator() throws StoreException {
        // Given
        final AccumuloStore store = new MiniAccumuloStore();
        final Schema schema = new Schema.Builder()
                .entity(TestGroups.ENTITY, new SchemaEntityDefinition.Builder()
                        .vertex(TestTypes.ID_STRING)
                        .property(TestPropertyNames.TIMESTAMP, TestTypes.TIMESTAMP)
                        .build())
                .edge(TestGroups.EDGE, new SchemaEdgeDefinition.Builder()
                        .source(TestTypes.ID_STRING)
                        .destination(TestTypes.ID_STRING)
                        .property(TestPropertyNames.TIMESTAMP, TestTypes.TIMESTAMP_2)
                        .build())
                .type(TestTypes.ID_STRING, String.class)
                .type(TestTypes.TIMESTAMP, new TypeDefinition.Builder()
                        .clazz(Long.class)
                        .aggregateFunction(new Max())
                        .build())
                .type(TestTypes.TIMESTAMP_2, new TypeDefinition.Builder()
                        .clazz(Long.class)
                        .aggregateFunction(new Min())
                        .build())
                .config(AccumuloStoreConstants.TIMESTAMP_PROPERTY, TestPropertyNames.TIMESTAMP)
                .build();

        // When / Then
        final String expectedMessage = "Schema is not valid. Validation errors: \n"
                + "The aggregator for the timestamp property must be set to: uk.gov.gchq.koryphe.impl.binaryoperator.Max "
                + "this cannot be overridden for this Accumulo Store, as you have told Accumulo to store this property "
                + "in the timestamp column.";

        assertThatExceptionOfType(SchemaException.class)
                .isThrownBy(() -> store.initialise("graphId", schema, PROPERTIES))
                .withMessage(expectedMessage);
    }
}<|MERGE_RESOLUTION|>--- conflicted
+++ resolved
@@ -160,15 +160,9 @@
     }
 
     @Test
-<<<<<<< HEAD
-    public void shouldBeAnOrderedStore() {
-        assertThat(BYTE_ENTITY_STORE.hasTrait(StoreTrait.ORDERED)).isTrue();
-        assertThat(GAFFER_1_KEY_STORE.hasTrait(StoreTrait.ORDERED)).isTrue();
-=======
     public void shouldBeAnOrderedStore() throws OperationException {
-        assertTrue(BYTE_ENTITY_STORE.execute(new HasTrait.Builder().trait(StoreTrait.ORDERED).currentTraits(false).build(), new Context()));
-        assertTrue(GAFFER_1_KEY_STORE.execute(new HasTrait.Builder().trait(StoreTrait.ORDERED).currentTraits(false).build(), new Context()));
->>>>>>> cf1d736d
+        assertThat(BYTE_ENTITY_STORE.execute(new HasTrait.Builder().trait(StoreTrait.ORDERED).currentTraits(false).build(), new Context())).isTrue();
+        assertThat(GAFFER_1_KEY_STORE.execute(new HasTrait.Builder().trait(StoreTrait.ORDERED).currentTraits(false).build(), new Context())).isTrue();
     }
 
     @Test
