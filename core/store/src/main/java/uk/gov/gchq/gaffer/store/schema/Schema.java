--- conflicted
+++ resolved
@@ -16,7 +16,6 @@
 
 package uk.gov.gchq.gaffer.store.schema;
 
-import com.fasterxml.jackson.annotation.JsonGetter;
 import com.fasterxml.jackson.annotation.JsonIgnore;
 import com.fasterxml.jackson.databind.annotation.JsonDeserialize;
 import com.fasterxml.jackson.databind.annotation.JsonPOJOBuilder;
@@ -24,19 +23,14 @@
 import org.slf4j.Logger;
 import org.slf4j.LoggerFactory;
 import uk.gov.gchq.gaffer.commonutil.CommonConstants;
-import uk.gov.gchq.gaffer.data.element.IdentifierType;
 import uk.gov.gchq.gaffer.data.elementdefinition.ElementDefinitions;
 import uk.gov.gchq.gaffer.data.elementdefinition.exception.SchemaException;
 import uk.gov.gchq.gaffer.serialisation.Serialisation;
 import java.io.InputStream;
 import java.io.UnsupportedEncodingException;
 import java.nio.file.Path;
-<<<<<<< HEAD
+import java.util.HashSet;
 import java.util.LinkedHashMap;
-import java.util.LinkedHashSet;
-=======
-import java.util.HashSet;
->>>>>>> 4d006e3a
 import java.util.Map;
 import java.util.Map.Entry;
 import java.util.Set;
@@ -70,73 +64,18 @@
      * @see TypeDefinitions
      * @see TypeDefinition
      */
-    private final TypeDefinitions types;
+    private final Map<String, TypeDefinition> types;
 
     private String visibilityProperty;
 
     private String timestampProperty;
 
     protected Schema() {
-        this(new TypeDefinitions());
-    }
-
-    protected Schema(final TypeDefinitions types) {
+        this(new LinkedHashMap<String, TypeDefinition>());
+    }
+
+    protected Schema(final Map<String, TypeDefinition> types) {
         this.types = types;
-    }
-
-    public <T extends SchemaElementDefinition> T expandChild(final T childDefinition, final T parentDefinition) {
-        if (childDefinition.getGroupBy().isEmpty()) {
-            childDefinition.setGroupBy(parentDefinition.getGroupBy());
-        }
-        LinkedHashMap<String, String> childProps = new LinkedHashMap<>(childDefinition.getPropertyMap());
-        Set<String> childPropertyNames = childProps.keySet();
-        Map<String, String> parentProperties = parentDefinition.getPropertyMap();
-        for (final Map.Entry<String, String> entry : parentProperties.entrySet()) {
-            String parentPropName = entry.getKey();
-            if (!childPropertyNames.contains(parentPropName)) {
-                childProps.put(parentPropName, entry.getValue());
-            }
-        }
-        childDefinition.setPropertyMap(childProps);
-        Map<IdentifierType, String> identifiers = childDefinition.getIdentifierMap();
-        for (final IdentifierType identifierType : parentDefinition.getIdentifiers()) {
-            if (!childDefinition.containsIdentifier(identifierType)) {
-                identifiers.put(identifierType, parentDefinition.getIdentifierTypeName(identifierType));
-            }
-        }
-        return childDefinition;
-    }
-
-    public <T extends SchemaElementDefinition> T collapseChild(final T childDefinition, final T parentDefinition) {
-        if (childDefinition.getGroupBy().equals(parentDefinition.getGroupBy())) {
-            childDefinition.setGroupBy(new LinkedHashSet<String>());
-        }
-
-        LinkedHashMap<String, String> props = new LinkedHashMap<>(childDefinition.getPropertyMap());
-        for (final String prop : parentDefinition.getProperties()) {
-            if (!props.keySet().contains(prop)) {
-                props.put(prop, parentDefinition.getPropertyMap().get(prop));
-            }
-        }
-
-        LinkedHashMap<String, String> childProps = new LinkedHashMap<>(childDefinition.getPropertyMap());
-        Set<String> childPropertyNames = childProps.keySet();
-        Map<String, String> parentProperties = parentDefinition.getPropertyMap();
-        for (final Map.Entry<String, String> entry : parentProperties.entrySet()) {
-            String propName = entry.getKey();
-            if (childPropertyNames.contains(propName) && entry.getValue().equals(childProps.get(propName))) {
-                childProps.remove(propName);
-            }
-        }
-        childDefinition.setPropertyMap(childProps);
-
-        Map<IdentifierType, String> identifiers = childDefinition.getIdentifierMap();
-        for (final IdentifierType identifierType : parentDefinition.getIdentifiers()) {
-            if (childDefinition.containsIdentifier(identifierType) && childDefinition.getIdentifierTypeName(identifierType).equals(parentDefinition.getIdentifierTypeName(identifierType))) {
-                identifiers.remove(identifierType);
-            }
-        }
-        return childDefinition;
     }
 
     @SuppressWarnings("CloneDoesntCallSuperClone")
@@ -186,12 +125,12 @@
         return true;
     }
 
-    public TypeDefinitions getTypes() {
+    public Map<String, TypeDefinition> getTypes() {
         return types;
     }
 
     public TypeDefinition getType(final String typeName) {
-        return types.getType(typeName);
+        return types.get(typeName);
     }
 
     /**
@@ -216,37 +155,6 @@
         return vertexSerialiser.getClass().getName();
     }
 
-    @JsonGetter("edges")
-    protected Map<String, SchemaEdgeDefinition> getEdgesCollapsed() throws SchemaException {
-        Map<String, SchemaEdgeDefinition> edges = super.getEdges();
-        for (final SchemaElementDefinition elementDef : edges.values()) {
-
-            if (null != elementDef.getParentGroup()) {
-                SchemaElementDefinition parentDefinition = getEdge(elementDef.getParentGroup());
-                if (null == parentDefinition) {
-                    throw new SchemaException("Attempted to get an Invalid edge, the parent group \"" + elementDef.getParentGroup() + "\" specified could not be found.");
-                }
-                collapseChild(elementDef, parentDefinition);
-            }
-        }
-        return edges;
-    }
-
-    @JsonGetter("entities")
-    protected Map<String, SchemaEntityDefinition> getEntitiesCollapsed() throws SchemaException {
-        Map<String, SchemaEntityDefinition> entities = super.getEntities();
-        for (final SchemaEntityDefinition elementDef : entities.values()) {
-            if (null != elementDef.getParentGroup()) {
-                SchemaElementDefinition parentDefinition = getEntity(elementDef.getParentGroup());
-                if (null == parentDefinition) {
-                    throw new SchemaException("Attempted to get an Invalid entity, the parent group \"" + elementDef.getParentGroup() + "\" specified could not be found.");
-                }
-                collapseChild(elementDef, parentDefinition);
-            }
-        }
-        return entities;
-    }
-
     @Override
     public SchemaElementDefinition getElement(final String group) {
         return (SchemaElementDefinition) super.getElement(group);
@@ -260,65 +168,6 @@
         return timestampProperty;
     }
 
-<<<<<<< HEAD
-=======
-    public void setTimestampProperty(final String timestampProperty) {
-        this.timestampProperty = timestampProperty;
-    }
-
-    @Override
-    public void merge(final ElementDefinitions<SchemaEntityDefinition, SchemaEdgeDefinition> elementDefs) {
-        if (elementDefs instanceof Schema) {
-            merge(((Schema) elementDefs));
-        } else {
-            super.merge(elementDefs);
-        }
-    }
-
-    public void merge(final Schema schema) {
-        validateSharedGroups(getEntityGroups(), schema.getEntityGroups());
-        validateSharedGroups(getEdgeGroups(), schema.getEdgeGroups());
-        super.merge(schema);
-
-        if (null != schema.getVertexSerialiser()) {
-            if (null == getVertexSerialiser()) {
-                setVertexSerialiser(schema.getVertexSerialiser());
-            } else if (!vertexSerialiser.getClass().equals(schema.getVertexSerialiser().getClass())) {
-                throw new SchemaException("Unable to merge schemas. Conflict with vertex serialiser, options are: "
-                        + vertexSerialiser.getClass().getName() + " and " + schema.getVertexSerialiser().getClass().getName());
-            }
-        }
-
-        if (null == visibilityProperty) {
-            setVisibilityProperty(schema.getVisibilityProperty());
-        } else if (null != schema.getVisibilityProperty() && !visibilityProperty.equals(schema.getVisibilityProperty())) {
-            throw new SchemaException("Unable to merge schemas. Conflict with visibility property, options are: "
-                    + visibilityProperty + " and " + schema.getVisibilityProperty());
-        }
-
-        if (null == timestampProperty) {
-            setTimestampProperty(schema.getTimestampProperty());
-        } else if (null != schema.getTimestampProperty() && !timestampProperty.equals(schema.getTimestampProperty())) {
-            throw new SchemaException("Unable to merge schemas. Conflict with timestamp property, options are: "
-                    + timestampProperty + " and " + schema.getTimestampProperty());
-        }
-
-        types.merge(schema.getTypes());
-    }
-
-    @Override
-    protected void addEdge(final String group, final SchemaEdgeDefinition elementDef) {
-        elementDef.setTypesLookup(types);
-        super.addEdge(group, elementDef);
-    }
-
-    @Override
-    protected void addEntity(final String group, final SchemaEntityDefinition elementDef) {
-        elementDef.setTypesLookup(types);
-        super.addEntity(group, elementDef);
-    }
-
->>>>>>> 4d006e3a
     @Override
     public String toString() {
         try {
@@ -332,9 +181,6 @@
         return toJson(false, "description");
     }
 
-<<<<<<< HEAD
-    @JsonPOJOBuilder(buildMethodName = "build", withPrefix = "")
-=======
     private void validateSharedGroups(final Set<String> groupsA, final Set<String> groupsB) {
         final Set<String> sharedGroups = new HashSet<>(groupsA);
         sharedGroups.retainAll(groupsB);
@@ -343,14 +189,19 @@
         }
     }
 
->>>>>>> 4d006e3a
-    public static class Builder extends ElementDefinitions.Builder<SchemaEntityDefinition, SchemaEdgeDefinition> {
-        public Builder() {
-            this(new Schema());
-        }
-
-        public Builder(final Schema schema) {
-            super(schema);
+    public abstract static class BaseBuilder<CHILD_CLASS extends BaseBuilder<?>> extends ElementDefinitions.BaseBuilder<Schema, SchemaEntityDefinition, SchemaEdgeDefinition, CHILD_CLASS> {
+        public BaseBuilder() {
+            super(new Schema());
+        }
+
+        @Override
+        public CHILD_CLASS entity(final String group) {
+            return entity(group, new SchemaEntityDefinition());
+        }
+
+        @Override
+        public CHILD_CLASS edge(final String group) {
+            return edge(group, new SchemaEdgeDefinition());
         }
 
         /**
@@ -359,9 +210,9 @@
          * @param vertexSerialiser the {@link uk.gov.gchq.gaffer.serialisation.Serialisation} to set
          * @return this Builder
          */
-        public Builder vertexSerialiser(final Serialisation vertexSerialiser) {
+        public CHILD_CLASS vertexSerialiser(final Serialisation vertexSerialiser) {
             getThisSchema().vertexSerialiser = vertexSerialiser;
-            return this;
+            return self();
         }
 
         /**
@@ -370,7 +221,7 @@
          * @param vertexSerialiserClass the {@link uk.gov.gchq.gaffer.serialisation.Serialisation} class name to set
          * @return this Builder
          */
-        public Builder vertexSerialiserClass(final String vertexSerialiserClass) {
+        public CHILD_CLASS vertexSerialiserClass(final String vertexSerialiserClass) {
             if (null == vertexSerialiserClass) {
                 getThisSchema().vertexSerialiser = null;
             } else {
@@ -387,76 +238,59 @@
                 }
             }
 
-            return this;
-        }
-
-        @Override
-        public Builder edge(final String group, final SchemaEdgeDefinition edgeDef) {
-            edgeDef.setTypesLookup(getThisSchema().types);
-            return (Builder) super.edge(group, edgeDef);
-        }
-
-        public Builder edge(final String group) {
-            return edge(group, new SchemaEdgeDefinition());
-        }
-
-        @Override
-        public Builder edges(final Map<String, SchemaEdgeDefinition> edges) {
-            return (Builder) super.edges(edges);
-        }
-
-        @Override
-        public Builder entity(final String group, final SchemaEntityDefinition entityDef) {
-            entityDef.setTypesLookup(getThisSchema().types);
-            return (Builder) super.entity(group, entityDef);
-        }
-
-        public Builder entity(final String group) {
-            return entity(group, new SchemaEntityDefinition());
-        }
-
-        @Override
-        public Builder entities(final Map<String, SchemaEntityDefinition> entities) {
-            return (Builder) super.entities(entities);
-        }
-
-        public Builder type(final String typeName, final TypeDefinition type) {
+            return self();
+        }
+
+        public CHILD_CLASS type(final String typeName, final TypeDefinition type) {
             getThisSchema().types.put(typeName, type);
-            return this;
-        }
-
-        public Builder type(final String typeName, final Class<?> typeClass) {
+            return self();
+        }
+
+        public CHILD_CLASS type(final String typeName, final Class<?> typeClass) {
             return type(typeName, new TypeDefinition(typeClass));
         }
 
-        public Builder types(final TypeDefinitions types) {
+        public CHILD_CLASS types(final TypeDefinitions types) {
             getThisSchema().types.putAll(types);
-            return this;
-        }
-
-        public Builder visibilityProperty(final String visibilityProperty) {
+            return self();
+        }
+
+        public CHILD_CLASS visibilityProperty(final String visibilityProperty) {
             getThisSchema().visibilityProperty = visibilityProperty;
-            return this;
-        }
-
-        public Builder timestampProperty(final String timestampProperty) {
+            return self();
+        }
+
+        public CHILD_CLASS timestampProperty(final String timestampProperty) {
             getThisSchema().timestampProperty = timestampProperty;
-            return this;
-        }
-
+            return self();
+        }
+
+        @Override
         @JsonIgnore
-        @Override
-        public Builder merge(final ElementDefinitions<SchemaEntityDefinition, SchemaEdgeDefinition> elementDefs) {
-            if (elementDefs instanceof Schema) {
-                return merge(((Schema) elementDefs));
-            } else {
-                return (Builder) super.merge(elementDefs);
-            }
-        }
-
-        @JsonIgnore
-        public Builder merge(final Schema schema) {
-            super.merge(schema);
+        public CHILD_CLASS merge(final Schema schema) {
+            for (final Map.Entry<String, SchemaEntityDefinition> entry : schema.getEntities().entrySet()) {
+                if (!getThisSchema().entities.containsKey(entry.getKey())) {
+                    entity(entry.getKey(), entry.getValue());
+                } else {
+                    final SchemaEntityDefinition mergedElementDef = new SchemaEntityDefinition.Builder()
+                            .merge(getThisSchema().entities.get(entry.getKey()))
+                            .merge(entry.getValue())
+                            .build();
+                    getThisSchema().entities.put(entry.getKey(), mergedElementDef);
+                }
+            }
+
+            for (final Map.Entry<String, SchemaEdgeDefinition> entry : schema.getEdges().entrySet()) {
+                if (!getThisSchema().edges.containsKey(entry.getKey())) {
+                    edge(entry.getKey(), entry.getValue());
+                } else {
+                    final SchemaEdgeDefinition mergedElementDef = new SchemaEdgeDefinition.Builder()
+                            .merge(getThisSchema().edges.get(entry.getKey()))
+                            .merge(entry.getValue())
+                            .build();
+                    getThisSchema().edges.put(entry.getKey(), mergedElementDef);
+                }
+            }
 
             if (null != schema.getVertexSerialiser()) {
                 if (null == getThisSchema().vertexSerialiser) {
@@ -481,43 +315,58 @@
                         + getThisSchema().timestampProperty + " and " + schema.getTimestampProperty());
             }
 
-            getThisSchema().types.merge(schema.getTypes());
-            return this;
+            for (final Entry<String, TypeDefinition> entry : schema.types.entrySet()) {
+                final String newType = entry.getKey();
+                final TypeDefinition newTypeDef = entry.getValue();
+                final TypeDefinition typeDef = getThisSchema().types.get(newType);
+                if (null == typeDef) {
+                    getThisSchema().types.put(newType, newTypeDef);
+                } else {
+                    typeDef.merge(newTypeDef);
+                }
+            }
+
+            return self();
         }
 
         @JsonIgnore
-        public Builder json(final InputStream... inputStreams) throws SchemaException {
-            return (Builder) json(Schema.class, inputStreams);
+        public CHILD_CLASS json(final InputStream... inputStreams) throws SchemaException {
+            return json(Schema.class, inputStreams);
         }
 
         @JsonIgnore
-        public Builder json(final Path... filePaths) throws SchemaException {
-            return (Builder) json(Schema.class, filePaths);
+        public CHILD_CLASS json(final Path... filePaths) throws SchemaException {
+            return json(Schema.class, filePaths);
         }
 
         @JsonIgnore
-        public Builder json(final byte[]... jsonBytes) throws SchemaException {
-            return (Builder) json(Schema.class, jsonBytes);
+        public CHILD_CLASS json(final byte[]... jsonBytes) throws SchemaException {
+            return json(Schema.class, jsonBytes);
         }
 
         @Override
         public Schema build() {
-            getThisSchema().types.lock();
-            for (SchemaEdgeDefinition schemaEdgeDefinition : getThisSchema().getEdges().values()) {
-                schemaEdgeDefinition.
-            }
-
-            return (Schema) super.build();
-        }
-
-        @JsonIgnore
-        @Override
-        protected Schema getElementDefs() {
-            return (Schema) super.getElementDefs();
+            for (final SchemaElementDefinition elementDef : getThisSchema().getEntities().values()) {
+                elementDef.schemaReference = getThisSchema();
+            }
+
+            for (final SchemaElementDefinition elementDef : getThisSchema().getEdges().values()) {
+                elementDef.schemaReference = getThisSchema();
+            }
+
+            return super.build();
         }
 
         private Schema getThisSchema() {
             return getElementDefs();
         }
     }
+
+    @JsonPOJOBuilder(buildMethodName = "build", withPrefix = "")
+    public final static class Builder extends BaseBuilder<Builder> {
+        @Override
+        protected Builder self() {
+            return this;
+        }
+    }
 }