/*
 * Copyright 2019-2021 Crown Copyright
 *
 * Licensed under the Apache License, Version 2.0 (the "License");
 * you may not use this file except in compliance with the License.
 * You may obtain a copy of the License at
 *
 *     http://www.apache.org/licenses/LICENSE-2.0
 *
 * Unless required by applicable law or agreed to in writing, software
 * distributed under the License is distributed on an "AS IS" BASIS,
 * WITHOUT WARRANTIES OR CONDITIONS OF ANY KIND, either express or implied.
 * See the License for the specific language governing permissions and
 * limitations under the License.
 */

package uk.gov.gchq.gaffer.federatedstore.integration;

import com.google.common.collect.Lists;
import org.junit.jupiter.api.Test;

import uk.gov.gchq.gaffer.accumulostore.AccumuloProperties;
import uk.gov.gchq.gaffer.commonutil.StreamUtil;
import uk.gov.gchq.gaffer.commonutil.iterable.CloseableIterable;
import uk.gov.gchq.gaffer.data.element.Edge;
import uk.gov.gchq.gaffer.data.element.Element;
import uk.gov.gchq.gaffer.data.element.Entity;
import uk.gov.gchq.gaffer.data.elementdefinition.view.View;
import uk.gov.gchq.gaffer.federatedstore.operation.AddGraph;
import uk.gov.gchq.gaffer.federatedstore.operation.RemoveGraph;
import uk.gov.gchq.gaffer.federatedstore.util.FederatedStoreUtil;
import uk.gov.gchq.gaffer.integration.AbstractStoreIT;
import uk.gov.gchq.gaffer.operation.OperationException;
import uk.gov.gchq.gaffer.operation.impl.add.AddElements;
import uk.gov.gchq.gaffer.operation.impl.get.GetAllElements;
import uk.gov.gchq.gaffer.store.schema.Schema;

import java.util.ArrayList;
import java.util.Collections;

import static org.assertj.core.api.Assertions.assertThat;
import static org.junit.jupiter.api.Assertions.fail;
import static uk.gov.gchq.gaffer.federatedstore.PublicAccessPredefinedFederatedStore.ACCUMULO_GRAPH_WITH_EDGES;
import static uk.gov.gchq.gaffer.federatedstore.PublicAccessPredefinedFederatedStore.ACCUMULO_GRAPH_WITH_ENTITIES;
import static uk.gov.gchq.gaffer.federatedstore.util.FederatedStoreUtil.getFederatedOperation;

/**
 * In all of theses tests the Federated graph contains two graphs, one containing
 * a schema with only edges the other with only entities.
 */
public class FederatedViewsIT extends AbstractStandaloneFederatedStoreIT {

    public static final String BASIC_EDGE = "BasicEdge";
    public static final String BASIC_ENTITY = "BasicEntity";

    private static Class currentClass = new Object() {
    }.getClass().getEnclosingClass();
    private static final AccumuloProperties ACCUMULO_PROPERTIES = AccumuloProperties.loadStoreProperties(
            StreamUtil.openStream(currentClass, "properties/singleUseAccumuloStore.properties"));

    @Override
    protected Schema createSchema() {
        final Schema.Builder schemaBuilder = new Schema.Builder(AbstractStoreIT.createDefaultSchema());
        schemaBuilder.edges(Collections.EMPTY_MAP);
        schemaBuilder.entities(Collections.EMPTY_MAP);
        schemaBuilder.json(StreamUtil.openStream(FederatedViewsIT.class, "schema/basicEdgeSchema.json"));
        schemaBuilder.json(StreamUtil.openStream(FederatedViewsIT.class, "schema/basicEntitySchema.json"));
        return schemaBuilder.build();
    }

    @Test
    public void shouldBeEmptyAtStart() throws OperationException {

        final CloseableIterable<? extends Element> edges = graph.execute(new GetAllElements.Builder()
                .view(new View.Builder()
                        .edge(BASIC_EDGE)
                        .build())
                .build(), user);

        assertThat(edges.iterator().hasNext()).isFalse();

        final CloseableIterable<? extends Element> entities = graph.execute(new GetAllElements.Builder()
                .view(new View.Builder()
                        .entity(BASIC_ENTITY)
                        .build())
                .build(), user);

        assertThat(entities.iterator().hasNext()).isFalse();

    }

    /**
     * Federation acts as a Edge/Entity graph with a view of Edge
     *
     * @throws OperationException any
     */
    @Test
    public void shouldAddAndGetEdge() throws OperationException {

        addBasicEdge();

        final CloseableIterable<? extends Element> rtn = graph.execute(new GetAllElements.Builder()
                .view(new View.Builder()
                        .edge(BASIC_EDGE)
                        .build())
                .build(), user);

        assertThat(rtn.iterator().hasNext()).isTrue();

    }

    /**
     * Federation acts as a Edge/Entity graph with a view of Entity
     *
     * @throws OperationException any
     */
    @Test
    public void shouldAddAndGetEntity() throws OperationException {

        addBasicEntity();

        final CloseableIterable<? extends Element> rtn = graph.execute(new GetAllElements.Builder()
                .view(new View.Builder()
                        .entity(BASIC_ENTITY)
                        .build())
                .build(), user);

        assertThat(rtn.iterator().hasNext()).isTrue();

    }

    /**
     * Federation acts as a Edge graph with a view of Edge
     *
     * @throws OperationException any
     */
    @Test
    public void shouldAddAndGetEdgeWithEdgeGraph() throws OperationException {

        addBasicEdge();

        final CloseableIterable<? extends Element> rtn = (CloseableIterable<? extends Element>) graph.execute(getFederatedOperation(new GetAllElements.Builder()
                .view(new View.Builder()
                        .edge(BASIC_EDGE)
                        .build())
                .build())
                .graphIdsCSV(ACCUMULO_GRAPH_WITH_EDGES), user);

        assertThat(rtn.iterator().hasNext()).isTrue();

    }

    /**
     * Federation acts as a Entity graph with a view of Entity
     *
     * @throws OperationException any
     */
    @Test
    public void shouldAddAndGetEntityWithEntityGraph() throws OperationException {

        addBasicEntity();

        final CloseableIterable<? extends Element> rtn = (CloseableIterable<? extends Element>) graph.execute(getFederatedOperation(new GetAllElements.Builder()
                .view(new View.Builder()
                        .entity(BASIC_ENTITY)
                        .build())
                .build())
                .graphIdsCSV(ACCUMULO_GRAPH_WITH_ENTITIES), user);

        assertThat(rtn.iterator().hasNext()).isTrue();

    }

    /**
     * Federation acts as a Entity graph with a view of Edge
     *
     * @throws OperationException any
     */
    @Test
    public void shouldNotAddAndGetEdgeWithEntityGraph() throws OperationException {

        addBasicEdge();

        try {
            final Object rtn = graph.execute(getFederatedOperation(new GetAllElements.Builder()
                    .view(new View.Builder()
                            .edge(BASIC_EDGE)
                            .build())
                    .build()).graphIdsCSV(ACCUMULO_GRAPH_WITH_ENTITIES), user);
            fail("exception expected");
        } catch (Exception e) {
            assertThat(e.getMessage()).isEqualTo("Operation chain is invalid. Validation errors: \n" +
                    "View is not valid for graphIds:[AccumuloStoreContainingEntities]\n" +
<<<<<<< HEAD
                    "(graphId: AccumuloStoreContainingEntities) View for operation uk.gov.gchq.gaffer.federatedstore.operation.FederatedOperation is not valid. \n" +
                    "(graphId: AccumuloStoreContainingEntities) Edge group BasicEdge does not exist in the schema", e.getMessage());
=======
                    "(graphId: AccumuloStoreContainingEntities) View for operation uk.gov.gchq.gaffer.operation.impl.get.GetAllElements is not valid. \n" +
                    "(graphId: AccumuloStoreContainingEntities) Edge group BasicEdge does not exist in the schema");
>>>>>>> d598fcfe
        }
    }

    /**
     * Federation acts as a Edge graph with a view of Entity
     *
     * @throws OperationException any
     */
    @Test
    public void shouldNotAddAndGetEntityWithEdgeGraph() throws OperationException {

        addBasicEntity();

        try {
            final Object rtn = graph.execute(FederatedStoreUtil.<GetAllElements>getFederatedOperation(new GetAllElements.Builder()
                    .view(new View.Builder()
                            .entity(BASIC_ENTITY)
                            .build())
                    .build()).graphIdsCSV(ACCUMULO_GRAPH_WITH_EDGES), user);
            fail("exception expected");
        } catch (Exception e) {
            assertThat(e.getMessage()).isEqualTo("Operation chain is invalid. Validation errors: \n" +
                    "View is not valid for graphIds:[AccumuloStoreContainingEdges]\n" +
<<<<<<< HEAD
                    "(graphId: AccumuloStoreContainingEdges) View for operation uk.gov.gchq.gaffer.federatedstore.operation.FederatedOperation is not valid. \n" +
                    "(graphId: AccumuloStoreContainingEdges) Entity group BasicEntity does not exist in the schema", e.getMessage());
=======
                    "(graphId: AccumuloStoreContainingEdges) View for operation uk.gov.gchq.gaffer.operation.impl.get.GetAllElements is not valid. \n" +
                    "(graphId: AccumuloStoreContainingEdges) Entity group BasicEntity does not exist in the schema");
>>>>>>> d598fcfe
        }
    }

    /**
     * Federation acts as a Edge/Entity graph with a view of Edge and Entity
     *
     * @throws OperationException any
     */
    @Test
    public void shouldGetEntitiesAndEdgesFromAnEntityAndAnEdgeGraph() throws OperationException {
        addBasicEntity();
        addBasicEdge();

        final CloseableIterable<? extends Element> rtn = graph.execute(new GetAllElements.Builder()
                .view(new View.Builder()
                        .edge(BASIC_EDGE)
                        .entity(BASIC_ENTITY)
                        .build())
                .build(), user);

        final ArrayList<? extends Element> elements = Lists.newArrayList(rtn.iterator());
        assertThat(elements).hasSize(2);
    }

    @Test
    public void shouldGetDoubleEdgesFromADoubleEdgeGraph() throws OperationException {
        graph.execute(new RemoveGraph.Builder()
                .graphId(ACCUMULO_GRAPH_WITH_ENTITIES)
                .build(), user);

        graph.execute(new AddGraph.Builder()
                .graphId(ACCUMULO_GRAPH_WITH_EDGES + 2)
                .storeProperties(ACCUMULO_PROPERTIES)
                .schema(Schema.fromJson(StreamUtil.openStream(FederatedViewsIT.class, "schema/basicEdge2Schema.json")))
                .build(), user);

        addBasicEdge();

        graph.execute(new AddElements.Builder()
                .input(Lists.newArrayList(new Edge.Builder()
                        .group(BASIC_EDGE + 2)
                        .source("a")
                        .dest("b")
                        .build()))
                .build(), user);

        final CloseableIterable<? extends Element> rtn = graph.execute(new GetAllElements.Builder()
                .view(new View.Builder()
                        .edge(BASIC_EDGE)
                        .edge(BASIC_EDGE + 2)
                        .build())
                .build(), user);

        final ArrayList<? extends Element> elements = Lists.newArrayList(rtn.iterator());

        assertThat(elements).hasSize(2);
    }

    @Test
    public void shouldGetDoubleEntitiesFromADoubleEntityGraph() throws OperationException {
        graph.execute(new RemoveGraph.Builder()
                .graphId(ACCUMULO_GRAPH_WITH_EDGES)
                .build(), user);

        graph.execute(new AddGraph.Builder()
                .graphId(ACCUMULO_GRAPH_WITH_ENTITIES + 2)
                .storeProperties(ACCUMULO_PROPERTIES)
                .schema(Schema.fromJson(StreamUtil.openStream(FederatedViewsIT.class, "schema/basicEntity2Schema.json")))
                .build(), user);

        addBasicEntity();

        graph.execute(new AddElements.Builder()
                .input(Lists.newArrayList(new Entity.Builder()
                        .group(BASIC_ENTITY + 2)
                        .vertex("a")
                        .build()))
                .build(), user);

        final CloseableIterable<? extends Element> rtn = graph.execute(new GetAllElements.Builder()
                .view(new View.Builder()
                        .entity(BASIC_ENTITY)
                        .entity(BASIC_ENTITY + 2)
                        .build())
                .build(), user);

        final ArrayList<? extends Element> elements = Lists.newArrayList(rtn.iterator());

        assertThat(elements).hasSize(2);
    }

    protected void addBasicEdge() throws OperationException {
        graph.execute(new AddElements.Builder()
                .input(Lists.newArrayList(new Edge.Builder()
                        .group(BASIC_EDGE)
                        .source("a")
                        .dest("b")
                        .build()))
                .build(), user);
    }

    protected void addBasicEntity() throws OperationException {
        graph.execute(new AddElements.Builder()
                .input(Lists.newArrayList(new Entity.Builder()
                        .group(BASIC_ENTITY)
                        .vertex("a")
                        .build()))
                .build(), user);
    }
}

<|MERGE_RESOLUTION|>--- conflicted
+++ resolved
@@ -191,13 +191,8 @@
         } catch (Exception e) {
             assertThat(e.getMessage()).isEqualTo("Operation chain is invalid. Validation errors: \n" +
                     "View is not valid for graphIds:[AccumuloStoreContainingEntities]\n" +
-<<<<<<< HEAD
                     "(graphId: AccumuloStoreContainingEntities) View for operation uk.gov.gchq.gaffer.federatedstore.operation.FederatedOperation is not valid. \n" +
-                    "(graphId: AccumuloStoreContainingEntities) Edge group BasicEdge does not exist in the schema", e.getMessage());
-=======
-                    "(graphId: AccumuloStoreContainingEntities) View for operation uk.gov.gchq.gaffer.operation.impl.get.GetAllElements is not valid. \n" +
                     "(graphId: AccumuloStoreContainingEntities) Edge group BasicEdge does not exist in the schema");
->>>>>>> d598fcfe
         }
     }
 
@@ -221,13 +216,8 @@
         } catch (Exception e) {
             assertThat(e.getMessage()).isEqualTo("Operation chain is invalid. Validation errors: \n" +
                     "View is not valid for graphIds:[AccumuloStoreContainingEdges]\n" +
-<<<<<<< HEAD
                     "(graphId: AccumuloStoreContainingEdges) View for operation uk.gov.gchq.gaffer.federatedstore.operation.FederatedOperation is not valid. \n" +
-                    "(graphId: AccumuloStoreContainingEdges) Entity group BasicEntity does not exist in the schema", e.getMessage());
-=======
-                    "(graphId: AccumuloStoreContainingEdges) View for operation uk.gov.gchq.gaffer.operation.impl.get.GetAllElements is not valid. \n" +
                     "(graphId: AccumuloStoreContainingEdges) Entity group BasicEntity does not exist in the schema");
->>>>>>> d598fcfe
         }
     }
 
