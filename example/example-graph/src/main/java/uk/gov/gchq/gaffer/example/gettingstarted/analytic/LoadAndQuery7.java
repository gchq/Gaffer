/*
 * Copyright 2016-2017 Crown Copyright
 *
 * Licensed under the Apache License, Version 2.0 (the "License");
 * you may not use this file except in compliance with the License.
 * You may obtain a copy of the License at
 *
 *     http://www.apache.org/licenses/LICENSE-2.0
 *
 * Unless required by applicable law or agreed to in writing, software
 * distributed under the License is distributed on an "AS IS" BASIS,
 * WITHOUT WARRANTIES OR CONDITIONS OF ANY KIND, either express or implied.
 * See the License for the specific language governing permissions and
 * limitations under the License.
 */
package uk.gov.gchq.gaffer.example.gettingstarted.analytic;

import com.google.common.collect.Lists;
<<<<<<< HEAD
import uk.gov.gchq.gaffer.commonutil.iterable.CloseableIterable;
=======
import uk.gov.gchq.gaffer.data.AlwaysValid;
import uk.gov.gchq.gaffer.data.IsEdgeValidator;
>>>>>>> 05b504fd
import uk.gov.gchq.gaffer.data.element.Element;
import uk.gov.gchq.gaffer.data.element.IdentifierType;
import uk.gov.gchq.gaffer.data.element.function.ElementFilter;
import uk.gov.gchq.gaffer.data.element.id.EntityId;
import uk.gov.gchq.gaffer.data.elementdefinition.view.View;
import uk.gov.gchq.gaffer.data.elementdefinition.view.ViewElementDefinition;
import uk.gov.gchq.gaffer.example.gettingstarted.generator.DataGenerator7;
import uk.gov.gchq.gaffer.example.gettingstarted.util.DataUtils;
import uk.gov.gchq.gaffer.function.filter.IsMoreThan;
import uk.gov.gchq.gaffer.graph.Graph;
import uk.gov.gchq.gaffer.operation.OperationChain;
import uk.gov.gchq.gaffer.operation.OperationException;
import uk.gov.gchq.gaffer.operation.data.EntitySeed;
import uk.gov.gchq.gaffer.operation.data.generator.EntityIdExtractor;
import uk.gov.gchq.gaffer.operation.graph.SeededGraphFilters.IncludeIncomingOutgoingType;
import uk.gov.gchq.gaffer.operation.impl.DiscardOutput;
import uk.gov.gchq.gaffer.operation.impl.add.AddElements;
import uk.gov.gchq.gaffer.operation.impl.export.set.ExportToSet;
import uk.gov.gchq.gaffer.operation.impl.export.set.GetSetExport;
import uk.gov.gchq.gaffer.operation.impl.generate.GenerateElements;
import uk.gov.gchq.gaffer.operation.impl.generate.GenerateObjects;
import uk.gov.gchq.gaffer.operation.impl.get.GetElements;
import uk.gov.gchq.gaffer.user.User;

public class LoadAndQuery7 extends LoadAndQuery {
    public LoadAndQuery7() {
        super("Subgraphs");
    }

    public static void main(final String[] args) throws OperationException {
        new LoadAndQuery7().run();
    }

    public Iterable<? extends Element> run() throws OperationException {
        // [user] Create a user
        // ---------------------------------------------------------
        final User user = new User("user01");
        // ---------------------------------------------------------


        // [graph] create a graph using our schema and store properties
        // ---------------------------------------------------------
        final Graph graph = new Graph.Builder()
                .addSchemas(getSchemas())
                .storeProperties(getStoreProperties())
                .build();
        // ---------------------------------------------------------


        // [add] add the edges to the graph using an operation chain consisting of:
        // generateElements - generating edges from the data (note these are directed edges)
        // addElements - add the edges to the graph
        // ---------------------------------------------------------
        final OperationChain addOpChain = new OperationChain.Builder()
                .first(new GenerateElements.Builder<String>()
                        .generator(new DataGenerator7())
                        .input(DataUtils.loadData(getData()))
                        .build())
                .then(new AddElements())
                .build();

        graph.execute(addOpChain, user);
        // ---------------------------------------------------------

        // Create some starting seeds for the sub graph.
        final Iterable<EntityId> seeds = Lists.newArrayList(new EntitySeed("1"));

        // Create a view to return only edges that have a count more than 1
        // Note we could have used a different view for each hop in order to
        // specify the edges we wish to hop down or to attempt to prevent caching
        // duplicate edges.
        final View view = new View.Builder()
                .edge("data", new ViewElementDefinition.Builder()
                        .preAggregationFilter(new ElementFilter.Builder()
                                .select("count")
                                .execute(new IsMoreThan(1))
                                .build())
                        .build())
                .build();

        // [extractor] Create a generator that will extract entity seeds
        // This generator will extract just the destination vertices from edges
        // and skip any entities.
        // ---------------------------------------------------------
        final EntityIdExtractor destVerticesExtractor = new EntityIdExtractor(IdentifierType.DESTINATION);
        // ---------------------------------------------------------

        // [get] Create a sub graph
        // Start getting related edges with the given seeds.
        // Then update the export with the results
        // Between each hop we need to extract the destination vertices of the
        // previous edges.
        // Finally finish off by returning all the edges in the export.
        // ---------------------------------------------------------
        final OperationChain<Iterable<?>> opChain = new OperationChain.Builder()
                .first(new GetElements.Builder()
                        .input(seeds)
                        .inOutType(IncludeIncomingOutgoingType.OUTGOING)
                        .view(view)
                        .build())
                .then(new ExportToSet<>())
                .then(new GenerateObjects<>(destVerticesExtractor))
                .then(new GetElements.Builder()
                        .inOutType(IncludeIncomingOutgoingType.OUTGOING)
                        .view(view)
                        .build())
                .then(new ExportToSet<>())
                .then(new DiscardOutput())
                .then(new GetSetExport())
                .build();

        final Iterable<? extends Element> subGraph = (Iterable<? extends Element>) graph.execute(opChain, user);
        // ---------------------------------------------------------

        log("\nSub graph:");
        for (final Element edge : subGraph) {
            log("SUB_GRAPH", edge.toString());
        }

        return subGraph;
    }
}<|MERGE_RESOLUTION|>--- conflicted
+++ resolved
@@ -16,12 +16,6 @@
 package uk.gov.gchq.gaffer.example.gettingstarted.analytic;
 
 import com.google.common.collect.Lists;
-<<<<<<< HEAD
-import uk.gov.gchq.gaffer.commonutil.iterable.CloseableIterable;
-=======
-import uk.gov.gchq.gaffer.data.AlwaysValid;
-import uk.gov.gchq.gaffer.data.IsEdgeValidator;
->>>>>>> 05b504fd
 import uk.gov.gchq.gaffer.data.element.Element;
 import uk.gov.gchq.gaffer.data.element.IdentifierType;
 import uk.gov.gchq.gaffer.data.element.function.ElementFilter;
@@ -123,7 +117,7 @@
                         .view(view)
                         .build())
                 .then(new ExportToSet<>())
-                .then(new GenerateObjects<>(destVerticesExtractor))
+                .then(new GenerateObjects<EntityId>(destVerticesExtractor))
                 .then(new GetElements.Builder()
                         .inOutType(IncludeIncomingOutgoingType.OUTGOING)
                         .view(view)
