--- conflicted
+++ resolved
@@ -40,15 +40,8 @@
 import java.util.Properties;
 import java.util.Set;
 
-<<<<<<< HEAD
-import static org.junit.jupiter.api.Assertions.assertDoesNotThrow;
 import static org.junit.jupiter.api.Assertions.assertEquals;
 import static org.junit.jupiter.api.Assertions.assertThrows;
-import static org.junit.jupiter.api.Assertions.assertTrue;
-=======
-import static org.junit.jupiter.api.Assertions.assertEquals;
-import static org.junit.jupiter.api.Assertions.assertThrows;
->>>>>>> 6c60d867
 
 public class NamedOperationCacheTest {
 
@@ -103,84 +96,50 @@
 
     @Test
     public void shouldAddNamedOperation() throws CacheOperationFailedException {
-        // When
         cache.addNamedOperation(standard, false, standardUser);
         NamedOperationDetail namedOperation = cache.getNamedOperation(OPERATION_NAME, standardUser);
 
-        // Then
         assertEquals(standard, namedOperation);
+
     }
 
     @Test
     public void shouldThrowExceptionIfNamedOperationAlreadyExists() throws CacheOperationFailedException {
-        // When
-        cache.addNamedOperation(standard, false, standardUser);
-<<<<<<< HEAD
-
-        // Then
-=======
->>>>>>> 6c60d867
+        cache.addNamedOperation(standard, false, standardUser);
         assertThrows(OverwritingException.class, () -> cache.addNamedOperation(alternative, false, advancedUser));
     }
 
     @Test
     public void shouldThrowExceptionWhenDeletingIfKeyIsNull() throws CacheOperationFailedException { // needs work
-        // When
-        cache.addNamedOperation(standard, false, standardUser);
-<<<<<<< HEAD
-
-        // Then
-=======
->>>>>>> 6c60d867
+        cache.addNamedOperation(standard, false, standardUser);
         assertThrows(CacheOperationFailedException.class, () -> cache.deleteNamedOperation(null, advancedUser));
     }
 
     @Test
-<<<<<<< HEAD
-    public void shouldThrowExceptionWhenGettingIfKeyIsNull() {
-=======
     public void shouldThrowExceptionWhenGettingIfKeyIsNull() throws CacheOperationFailedException {
->>>>>>> 6c60d867
         assertThrows(CacheOperationFailedException.class, () -> cache.getNamedOperation(null, advancedUser));
     }
 
     @Test
-<<<<<<< HEAD
-    public void shouldThrowExceptionIfNamedOperationIsNull() {
-=======
     public void shouldThrowExceptionIfNamedOperationIsNull() throws CacheOperationFailedException {
->>>>>>> 6c60d867
         assertThrows(CacheOperationFailedException.class, () -> cache.addNamedOperation(null, false, standardUser));
     }
 
     @Test
     public void shouldThrowExceptionIfUnauthorisedUserTriesToReadOperation() throws CacheOperationFailedException {
-        // When
-        cache.addNamedOperation(standard, false, standardUser);
-<<<<<<< HEAD
-
-        // Then
-=======
->>>>>>> 6c60d867
+        cache.addNamedOperation(standard, false, standardUser);
         assertThrows(CacheOperationFailedException.class, () -> cache.getNamedOperation(OPERATION_NAME, new User()));
     }
 
     @Test
     public void shouldAllowUsersWithCorrectOpAuthsReadAccessToTheOperationChain() throws CacheOperationFailedException { // see if this works with standard user - it should do
-        // When
-        cache.addNamedOperation(standard, false, standardUser);
-<<<<<<< HEAD
-
-        // Then
-=======
->>>>>>> 6c60d867
+        cache.addNamedOperation(standard, false, standardUser);
         assertEquals(standard, cache.getNamedOperation(OPERATION_NAME, advancedUser));
     }
 
     @Test
     public void shouldAllowUsersReadAccessToTheirOwnNamedOperations() throws CacheOperationFailedException {
-        // Given
-        final NamedOperationDetail op = new NamedOperationDetail.Builder()
+        NamedOperationDetail op = new NamedOperationDetail.Builder()
                 .operationName(OPERATION_NAME)
                 .creatorId(standardUser.getUserId())
                 .operationChain(standardOpChain)
@@ -188,20 +147,13 @@
                 .writers(writers)
                 .build();
 
-        // When
         cache.addNamedOperation(op, false, standardUser);
-<<<<<<< HEAD
-
-        // Then
-=======
->>>>>>> 6c60d867
         assertEquals(op, cache.getNamedOperation(OPERATION_NAME, standardUser));
     }
 
     @Test
     public void shouldAllowUsersWriteAccessToTheirOwnOperations() throws CacheOperationFailedException {
-        // Given
-        final NamedOperationDetail op = new NamedOperationDetail.Builder()
+        NamedOperationDetail op = new NamedOperationDetail.Builder()
                 .operationName(OPERATION_NAME)
                 .creatorId(standardUser.getUserId())
                 .operationChain(standardOpChain)
@@ -209,70 +161,42 @@
                 .writers(new ArrayList<>())
                 .build();
 
-        // When
         cache.addNamedOperation(op, false, standardUser);
         cache.addNamedOperation(standard, true, standardUser);
 
-<<<<<<< HEAD
-        // Then
-=======
->>>>>>> 6c60d867
         assertEquals(standard, cache.getNamedOperation(OPERATION_NAME, standardUser));
     }
 
     @Test
     public void shouldThrowExceptionIfUnauthorisedUserTriesToOverwriteOperation() throws CacheOperationFailedException {
-        // When
         cache.addNamedOperation(alternative, false, advancedUser);
-<<<<<<< HEAD
-
-        // Then
-=======
->>>>>>> 6c60d867
         assertThrows(CacheOperationFailedException.class, () -> cache.addNamedOperation(standard, true, standardUser));
     }
 
     @Test
     public void shouldAllowOverWriteIfFlagIsSetAndUserIsAuthorised() throws CacheOperationFailedException {
-        // Given
-        cache.addNamedOperation(standard, false, standardUser);
-
-        // When
+        cache.addNamedOperation(standard, false, standardUser);
         cache.addNamedOperation(alternative, true, advancedUser);
 
-<<<<<<< HEAD
-        // Then
-=======
->>>>>>> 6c60d867
         assertEquals(alternative, cache.getNamedOperation(OPERATION_NAME, standardUser));
     }
 
     @Test
     public void shouldThrowExceptionIfUnauthorisedUserTriesToDeleteOperation() throws CacheOperationFailedException {
-        // When
         cache.addNamedOperation(alternative, false, advancedUser);
-<<<<<<< HEAD
-
-        // Then
-=======
->>>>>>> 6c60d867
         assertThrows(CacheOperationFailedException.class, () -> cache.deleteNamedOperation(OPERATION_NAME, standardUser));
     }
 
     @Test
     public void shouldReturnEmptySetIfThereAreNoOperationsInTheCache() {
-        // When
-        final CloseableIterable<NamedOperationDetail> ops = cache.getAllNamedOperations(standardUser);
-
-        // Then
-        assertEquals(0, Iterables.size(ops));
+        CloseableIterable<NamedOperationDetail> ops = cache.getAllNamedOperations(standardUser);
+        assert Iterables.size(ops) == 0;
     }
 
     @Test
     public void shouldReturnSetOfNamedOperationsThatAUserCanExecute() throws CacheOperationFailedException {
-        // Given
-        cache.addNamedOperation(standard, false, standardUser);
-        final NamedOperationDetail alt = new NamedOperationDetail.Builder()
+        cache.addNamedOperation(standard, false, standardUser);
+        NamedOperationDetail alt = new NamedOperationDetail.Builder()
                 .operationName("different operation")
                 .description("alt")
                 .creatorId(advancedUser.getUserId())
@@ -283,21 +207,18 @@
 
         cache.addNamedOperation(alt, false, advancedUser);
 
-        // When
-        final Set<NamedOperationDetail> actual = Sets.newHashSet(cache.getAllNamedOperations(standardUser));
-
-        // Then
-        assertTrue(actual.contains(standard));
-        assertTrue(actual.contains(alt));
-        assertEquals(2, actual.size());
+        Set<NamedOperationDetail> actual = Sets.newHashSet(cache.getAllNamedOperations(standardUser));
+
+        assert actual.contains(standard);
+        assert actual.contains(alt);
+        assert actual.size() == 2;
     }
 
     @Test
     public void shouldNotReturnANamedOperationThatAUserCannotExecute() throws CacheOperationFailedException {
-        // Given
-        cache.addNamedOperation(standard, false, standardUser);
-
-        final NamedOperationDetail noReadAccess = new NamedOperationDetail.Builder()
+        cache.addNamedOperation(standard, false, standardUser);
+
+        NamedOperationDetail noReadAccess = new NamedOperationDetail.Builder()
                 .creatorId(advancedUser.getUserId())
                 .description("an operation that a standard user cannot execute")
                 .operationName("test")
@@ -307,19 +228,16 @@
                 .build();
         cache.addNamedOperation(noReadAccess, false, advancedUser);
 
-        // When
         Set<NamedOperationDetail> actual = Sets.newHashSet(cache.getAllNamedOperations(standardUser));
 
-        // Then
-        assertTrue(actual.contains(standard));
-        assertEquals(1, actual.size());
+        assert actual.contains(standard);
+        assert actual.size() == 1;
     }
 
     @Test
     public void shouldBeAbleToReturnFullExtendedOperationChain() throws CacheOperationFailedException {
-        // Given
-        cache.addNamedOperation(standard, false, standardUser);
-        final NamedOperationDetail alt = new NamedOperationDetail.Builder()
+        cache.addNamedOperation(standard, false, standardUser);
+        NamedOperationDetail alt = new NamedOperationDetail.Builder()
                 .operationName("different")
                 .description("alt")
                 .creatorId(advancedUser.getUserId())
@@ -330,18 +248,14 @@
 
         cache.addNamedOperation(alt, false, advancedUser);
 
-        // When
-        final Set<NamedOperationDetail> actual = Sets.newHashSet(cache.getAllNamedOperations(standardUser));
-
-        // Then
-        assertTrue(actual.contains(standard));
-        assertTrue(actual.contains(alt));
-        assertEquals(2, actual.size());
+        Set<NamedOperationDetail> actual = Sets.newHashSet(cache.getAllNamedOperations(standardUser));
+        assert (actual.contains(standard));
+        assert (actual.contains(alt));
+        assert (actual.size() == 2);
     }
 
     @Test
     public void shouldAllowAddingWhenUserHasAdminAuth() throws CacheOperationFailedException {
-        // Given
         cache.addNamedOperation(alternative, false, advancedUser, EMPTY_ADMIN_AUTH);
         NamedOperationDetail alt = new NamedOperationDetail.Builder()
                 .operationName(alternative.getOperationName())
@@ -350,7 +264,6 @@
                 .operationChain(alternativeOpChain)
                 .build();
 
-        // When / Then
-        assertDoesNotThrow(() -> cache.addNamedOperation(alt, true, userWithAdminAuth, ADMIN_AUTH));
+        cache.addNamedOperation(alt, true, userWithAdminAuth, ADMIN_AUTH);
     }
 }