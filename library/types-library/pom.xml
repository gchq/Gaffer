<?xml version="1.0" encoding="UTF-8"?>
<project xmlns="http://maven.apache.org/POM/4.0.0"
         xmlns:xsi="http://www.w3.org/2001/XMLSchema-instance"
         xsi:schemaLocation="http://maven.apache.org/POM/4.0.0 http://maven.apache.org/xsd/maven-4.0.0.xsd">
    <parent>
<<<<<<< HEAD
        <artifactId>library</artifactId>
        <groupId>uk.gov.gchq.gaffer</groupId>
        <version>0.4.8-SNAPSHOT</version>
=======
        <groupId>gaffer</groupId>
        <artifactId>library</artifactId>
        <version>0.4.7.1-SNAPSHOT</version>
>>>>>>> 35b8aa4b
    </parent>
    <modelVersion>4.0.0</modelVersion>

    <artifactId>types-library</artifactId>
    <name>types-library</name>


</project><|MERGE_RESOLUTION|>--- conflicted
+++ resolved
@@ -3,20 +3,13 @@
          xmlns:xsi="http://www.w3.org/2001/XMLSchema-instance"
          xsi:schemaLocation="http://maven.apache.org/POM/4.0.0 http://maven.apache.org/xsd/maven-4.0.0.xsd">
     <parent>
-<<<<<<< HEAD
+        <groupId>uk.gov.gchq.gaffer</groupId>
         <artifactId>library</artifactId>
-        <groupId>uk.gov.gchq.gaffer</groupId>
         <version>0.4.8-SNAPSHOT</version>
-=======
-        <groupId>gaffer</groupId>
-        <artifactId>library</artifactId>
-        <version>0.4.7.1-SNAPSHOT</version>
->>>>>>> 35b8aa4b
     </parent>
     <modelVersion>4.0.0</modelVersion>
 
     <artifactId>types-library</artifactId>
     <name>types-library</name>
 
-
 </project>