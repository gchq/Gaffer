--- conflicted
+++ resolved
@@ -84,10 +84,7 @@
     }
 
     public void getFiles(final String pathAbsolutePythonRepo) throws IOException {
-<<<<<<< HEAD
-
-=======
->>>>>>> 4f1a92a2
+        
         String[] fileNames = new String[] {"Dockerfile",
                                             "DataInputStream.py",
                                             "entrypoint.py",
