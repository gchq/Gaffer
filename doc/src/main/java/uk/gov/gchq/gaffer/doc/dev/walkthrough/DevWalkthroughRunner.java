/*
 * Copyright 2016 Crown Copyright
 *
 * Licensed under the Apache License, Version 2.0 (the "License");
 * you may not use this file except in compliance with the License.
 * You may obtain a copy of the License at
 *
 *     http://www.apache.org/licenses/LICENSE-2.0
 *
 * Unless required by applicable law or agreed to in writing, software
 * distributed under the License is distributed on an "AS IS" BASIS,
 * WITHOUT WARRANTIES OR CONDITIONS OF ANY KIND, either express or implied.
 * See the License for the specific language governing permissions and
 * limitations under the License.
 */
package uk.gov.gchq.gaffer.doc.dev.walkthrough;

import uk.gov.gchq.gaffer.doc.walkthrough.AbstractWalkthrough;
import uk.gov.gchq.gaffer.doc.walkthrough.AbstractWalkthroughRunner;
import java.util.Arrays;
import java.util.List;

/**
 * This runner will run all developer walkthroughs.
 */
public class DevWalkthroughRunner extends AbstractWalkthroughRunner {
<<<<<<< HEAD
    private static final List<Class<? extends AbstractWalkthrough>> EXAMPLES = Arrays.asList(
            Visibilities.class,
            Schemas.class,
            Jobs.class,
            NamedOperations.class,
            FederatedStoreWalkThrough.class
=======
    private static final List<AbstractWalkthrough> EXAMPLES = Arrays.asList(
            new Visibilities(),
            new Schemas(),
            new Jobs(),
            new NamedOperations()
>>>>>>> 8bf77426
    );

    public DevWalkthroughRunner() {
        super(EXAMPLES, "doc", "dev");
    }

    public static void main(final String[] args) throws Exception {
        new DevWalkthroughRunner().run();
    }
}<|MERGE_RESOLUTION|>--- conflicted
+++ resolved
@@ -24,20 +24,12 @@
  * This runner will run all developer walkthroughs.
  */
 public class DevWalkthroughRunner extends AbstractWalkthroughRunner {
-<<<<<<< HEAD
-    private static final List<Class<? extends AbstractWalkthrough>> EXAMPLES = Arrays.asList(
-            Visibilities.class,
-            Schemas.class,
-            Jobs.class,
-            NamedOperations.class,
-            FederatedStoreWalkThrough.class
-=======
     private static final List<AbstractWalkthrough> EXAMPLES = Arrays.asList(
             new Visibilities(),
             new Schemas(),
             new Jobs(),
-            new NamedOperations()
->>>>>>> 8bf77426
+            new NamedOperations(),
+            new FederatedStoreWalkThrough()
     );
 
     public DevWalkthroughRunner() {
