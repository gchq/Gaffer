--- conflicted
+++ resolved
@@ -39,30 +39,18 @@
         getEntitiesAndEdgesByEntitySeed2AndEdgeSeed2to3WithCountGreaterThan1();
     }
 
-<<<<<<< HEAD
-    public Iterable<Element> getEntitiesAndEdgesByEntitySeed2AndEdgeSeed2to3() {
-=======
-    public CloseableIterable<Element> getEntitiesAndEdgesByEntitySeed2AndEdgeSeed2to3(final Graph graph) throws OperationException {
->>>>>>> 1c7cd796
+    public CloseableIterable<Element> getEntitiesAndEdgesByEntitySeed2AndEdgeSeed2to3() {
         final String opJava = "new GetElementsBySeed.Builder<>()\n"
                 + "                .addSeed(new EntitySeed(2))\n"
                 + "                .addSeed(new EdgeSeed(2, 3, true))\n"
                 + "                .build();";
-<<<<<<< HEAD
         return runExample(new GetElementsBySeed.Builder<>()
-=======
-        return runAndPrintOperation(new GetElementsBySeed.Builder<>()
->>>>>>> 1c7cd796
                 .addSeed(new EntitySeed(2))
                 .addSeed(new EdgeSeed(2, 3, true))
                 .build(), opJava);
     }
 
-<<<<<<< HEAD
-    public Iterable<Element> getEntitiesAndEdgesByEntitySeed2AndEdgeSeed2to3WithCountGreaterThan1() {
-=======
-    public CloseableIterable<Element> getEntitiesAndEdgesByEntitySeed2AndEdgeSeed2to3WithCountGreaterThan1(final Graph graph) throws OperationException {
->>>>>>> 1c7cd796
+    public CloseableIterable<Element> getEntitiesAndEdgesByEntitySeed2AndEdgeSeed2to3WithCountGreaterThan1() {
         final String opJava = "new GetElementsBySeed.Builder<>()\n"
                 + "                .addSeed(new EntitySeed(2))\n"
                 + "                .addSeed(new EdgeSeed(2, 3, true))\n"
@@ -81,11 +69,7 @@
                 + "                                .build())\n"
                 + "                        .build())\n"
                 + "                .build();";
-<<<<<<< HEAD
         return runExample(new GetElementsBySeed.Builder<>()
-=======
-        return runAndPrintOperation(new GetElementsBySeed.Builder<>()
->>>>>>> 1c7cd796
                 .addSeed(new EntitySeed(2))
                 .addSeed(new EdgeSeed(2, 3, true))
                 .view(new View.Builder()
