/*
 * Copyright 2016-2017 Crown Copyright
 *
 * Licensed under the Apache License, Version 2.0 (the "License");
 * you may not use this file except in compliance with the License.
 * You may obtain a copy of the License at
 *
 *     http://www.apache.org/licenses/LICENSE-2.0
 *
 * Unless required by applicable law or agreed to in writing, software
 * distributed under the License is distributed on an "AS IS" BASIS,
 * WITHOUT WARRANTIES OR CONDITIONS OF ANY KIND, either express or implied.
 * See the License for the specific language governing permissions and
 * limitations under the License.
 */

package uk.gov.gchq.gaffer.store;

import com.fasterxml.jackson.databind.Module;
import com.fasterxml.jackson.databind.ObjectMapper;
import com.google.common.collect.Lists;
import org.junit.After;
import org.junit.Before;
import org.junit.Test;
import org.mockito.ArgumentCaptor;
import org.mockito.Mockito;

import uk.gov.gchq.gaffer.cache.CacheServiceLoader;
import uk.gov.gchq.gaffer.cache.impl.HashMapCacheService;
import uk.gov.gchq.gaffer.cache.util.CacheProperties;
import uk.gov.gchq.gaffer.commonutil.TestGroups;
import uk.gov.gchq.gaffer.commonutil.TestPropertyNames;
import uk.gov.gchq.gaffer.commonutil.iterable.CloseableIterable;
import uk.gov.gchq.gaffer.data.element.Element;
import uk.gov.gchq.gaffer.data.element.Entity;
import uk.gov.gchq.gaffer.data.element.IdentifierType;
import uk.gov.gchq.gaffer.data.element.LazyEntity;
import uk.gov.gchq.gaffer.data.element.id.EntityId;
import uk.gov.gchq.gaffer.data.elementdefinition.exception.SchemaException;
import uk.gov.gchq.gaffer.jobtracker.JobDetail;
import uk.gov.gchq.gaffer.jobtracker.JobStatus;
import uk.gov.gchq.gaffer.jobtracker.JobTracker;
import uk.gov.gchq.gaffer.jsonserialisation.JSONSerialiser;
import uk.gov.gchq.gaffer.named.operation.AddNamedOperation;
import uk.gov.gchq.gaffer.named.operation.DeleteNamedOperation;
import uk.gov.gchq.gaffer.named.operation.GetAllNamedOperations;
import uk.gov.gchq.gaffer.named.operation.NamedOperation;
import uk.gov.gchq.gaffer.operation.Operation;
import uk.gov.gchq.gaffer.operation.OperationChain;
import uk.gov.gchq.gaffer.operation.OperationChainDAO;
import uk.gov.gchq.gaffer.operation.OperationException;
import uk.gov.gchq.gaffer.operation.impl.Count;
import uk.gov.gchq.gaffer.operation.impl.CountGroups;
import uk.gov.gchq.gaffer.operation.impl.DiscardOutput;
import uk.gov.gchq.gaffer.operation.impl.Limit;
import uk.gov.gchq.gaffer.operation.impl.Validate;
import uk.gov.gchq.gaffer.operation.impl.add.AddElements;
import uk.gov.gchq.gaffer.operation.impl.compare.Max;
import uk.gov.gchq.gaffer.operation.impl.compare.Min;
import uk.gov.gchq.gaffer.operation.impl.compare.Sort;
import uk.gov.gchq.gaffer.operation.impl.export.GetExports;
import uk.gov.gchq.gaffer.operation.impl.export.resultcache.ExportToGafferResultCache;
import uk.gov.gchq.gaffer.operation.impl.export.resultcache.GetGafferResultCacheExport;
import uk.gov.gchq.gaffer.operation.impl.export.set.ExportToSet;
import uk.gov.gchq.gaffer.operation.impl.export.set.GetSetExport;
import uk.gov.gchq.gaffer.operation.impl.generate.GenerateElements;
import uk.gov.gchq.gaffer.operation.impl.generate.GenerateObjects;
import uk.gov.gchq.gaffer.operation.impl.get.GetAdjacentIds;
import uk.gov.gchq.gaffer.operation.impl.get.GetAllElements;
import uk.gov.gchq.gaffer.operation.impl.get.GetElements;
import uk.gov.gchq.gaffer.operation.impl.job.GetAllJobDetails;
import uk.gov.gchq.gaffer.operation.impl.job.GetJobDetails;
import uk.gov.gchq.gaffer.operation.impl.job.GetJobResults;
import uk.gov.gchq.gaffer.operation.impl.output.ToArray;
import uk.gov.gchq.gaffer.operation.impl.output.ToCsv;
import uk.gov.gchq.gaffer.operation.impl.output.ToEntitySeeds;
import uk.gov.gchq.gaffer.operation.impl.output.ToList;
import uk.gov.gchq.gaffer.operation.impl.output.ToMap;
import uk.gov.gchq.gaffer.operation.impl.output.ToSet;
import uk.gov.gchq.gaffer.operation.impl.output.ToStream;
import uk.gov.gchq.gaffer.operation.impl.output.ToVertices;
import uk.gov.gchq.gaffer.serialisation.Serialiser;
import uk.gov.gchq.gaffer.serialisation.ToBytesSerialiser;
import uk.gov.gchq.gaffer.serialisation.implementation.StringSerialiser;
import uk.gov.gchq.gaffer.serialisation.implementation.tostring.StringToStringSerialiser;
import uk.gov.gchq.gaffer.store.library.GraphLibrary;
import uk.gov.gchq.gaffer.store.operation.OperationChainValidator;
import uk.gov.gchq.gaffer.store.operation.handler.CountGroupsHandler;
import uk.gov.gchq.gaffer.store.operation.handler.OperationHandler;
import uk.gov.gchq.gaffer.store.operation.handler.OutputOperationHandler;
import uk.gov.gchq.gaffer.store.operation.handler.export.set.ExportToSetHandler;
import uk.gov.gchq.gaffer.store.operation.handler.export.set.GetSetExportHandler;
import uk.gov.gchq.gaffer.store.operation.handler.generate.GenerateElementsHandler;
import uk.gov.gchq.gaffer.store.operation.handler.generate.GenerateObjectsHandler;
import uk.gov.gchq.gaffer.store.operation.handler.output.ToSetHandler;
import uk.gov.gchq.gaffer.store.operationdeclaration.OperationDeclaration;
import uk.gov.gchq.gaffer.store.operationdeclaration.OperationDeclarations;
import uk.gov.gchq.gaffer.store.schema.Schema;
import uk.gov.gchq.gaffer.store.schema.SchemaEdgeDefinition;
import uk.gov.gchq.gaffer.store.schema.SchemaEntityDefinition;
import uk.gov.gchq.gaffer.store.schema.SchemaOptimiser;
import uk.gov.gchq.gaffer.store.schema.TypeDefinition;
import uk.gov.gchq.gaffer.user.User;
import uk.gov.gchq.koryphe.ValidationResult;
import uk.gov.gchq.koryphe.impl.binaryoperator.StringConcat;

import java.util.ArrayList;
import java.util.Arrays;
import java.util.Comparator;
import java.util.HashSet;
import java.util.List;
import java.util.Properties;
import java.util.Set;
import java.util.concurrent.ExecutionException;

import static org.junit.Assert.assertEquals;
import static org.junit.Assert.assertFalse;
import static org.junit.Assert.assertNotNull;
import static org.junit.Assert.assertSame;
import static org.junit.Assert.assertTrue;
import static org.junit.Assert.fail;
import static org.mockito.BDDMockito.given;
import static org.mockito.Matchers.any;
import static org.mockito.Matchers.eq;
import static org.mockito.Mockito.mock;
import static org.mockito.Mockito.times;
import static org.mockito.Mockito.verify;
import static uk.gov.gchq.gaffer.store.StoreTrait.INGEST_AGGREGATION;
import static uk.gov.gchq.gaffer.store.StoreTrait.ORDERED;
import static uk.gov.gchq.gaffer.store.StoreTrait.PRE_AGGREGATION_FILTERING;
import static uk.gov.gchq.gaffer.store.StoreTrait.TRANSFORMATION;

public class StoreTest {
    private final User user = new User("user01");
    private final Context context = new Context(user);

    private OperationHandler<AddElements> addElementsHandler;
    private OutputOperationHandler<GetElements, CloseableIterable<? extends Element>> getElementsHandler;
    private OutputOperationHandler<GetAllElements, CloseableIterable<? extends Element>> getAllElementsHandler;
    private OutputOperationHandler<GetAdjacentIds, CloseableIterable<? extends EntityId>> getAdjacentIdsHandler;
    private OperationHandler<Validate> validateHandler;
    private Schema schema;
    private SchemaOptimiser schemaOptimiser;
    private JobTracker jobTracker;
    private OperationHandler<ExportToGafferResultCache> exportToGafferResultCacheHandler;
    private OperationHandler<GetGafferResultCacheExport> getGafferResultCacheExportHandler;
    private StoreImpl store;
    private OperationChainValidator operationChainValidator;

    @Before
    public void setup() {
        System.clearProperty(JSONSerialiser.JSON_SERIALISER_CLASS_KEY);
        System.clearProperty(JSONSerialiser.JSON_SERIALISER_MODULES);
        JSONSerialiser.update();

        schemaOptimiser = mock(SchemaOptimiser.class);
        operationChainValidator = mock(OperationChainValidator.class);
        store = new StoreImpl();
        given(operationChainValidator.validate(any(OperationChain.class), any(User.class), any(Store.class))).willReturn(new ValidationResult());
        addElementsHandler = mock(OperationHandler.class);
        getElementsHandler = mock(OutputOperationHandler.class);
        getAllElementsHandler = mock(OutputOperationHandler.class);
        getAdjacentIdsHandler = mock(OutputOperationHandler.class);
        validateHandler = mock(OperationHandler.class);
        exportToGafferResultCacheHandler = mock(OperationHandler.class);
        getGafferResultCacheExportHandler = mock(OperationHandler.class);
        jobTracker = mock(JobTracker.class);
        schema = new Schema.Builder()
                .edge(TestGroups.EDGE, new SchemaEdgeDefinition.Builder()
                        .source("string")
                        .destination("string")
                        .directed("true")
                        .property(TestPropertyNames.PROP_1, "string")
                        .property(TestPropertyNames.PROP_2, "string")
                        .build())
                .edge(TestGroups.EDGE_2, new SchemaEdgeDefinition.Builder()
                        .source("string")
                        .destination("string")
                        .directed("true")
                        .property(TestPropertyNames.PROP_1, "string")
                        .property(TestPropertyNames.PROP_2, "string")
                        .build())
                .entity(TestGroups.ENTITY, new SchemaEntityDefinition.Builder()
                        .vertex("string")
                        .property(TestPropertyNames.PROP_1, "string")
                        .property(TestPropertyNames.PROP_2, "string")
                        .build())
                .entity(TestGroups.ENTITY_2, new SchemaEntityDefinition.Builder()
                        .vertex("string")
                        .property(TestPropertyNames.PROP_1, "string")
                        .property(TestPropertyNames.PROP_2, "string")
                        .build())
                .type("string", new TypeDefinition.Builder()
                        .clazz(String.class)
                        .serialiser(new StringSerialiser())
                        .aggregateFunction(new StringConcat())
                        .build())
                .type("true", Boolean.class)
                .build();
    }

    @After
    public void after() {
        System.clearProperty(JSONSerialiser.JSON_SERIALISER_CLASS_KEY);
        System.clearProperty(JSONSerialiser.JSON_SERIALISER_MODULES);
        JSONSerialiser.update();
    }


    @Test
    public void shouldThrowExceptionIfGraphIdIsNull() throws Exception {
        final StoreProperties properties = mock(StoreProperties.class);
        given(properties.getJobExecutorThreadCount()).willReturn(1);

        try {
            store.initialise(null, schema, properties);
            fail("Exception expected");
        } catch (final IllegalArgumentException e) {
            assertNotNull(e.getMessage());
        }
    }

    @Test
    public void shouldThrowExceptionWhenPropertyIsNotSerialisable() throws StoreException {
        // Given
        final Schema mySchema = new Schema.Builder()
                .edge(TestGroups.EDGE, new SchemaEdgeDefinition.Builder()
                        .property(TestPropertyNames.PROP_1, "invalidType")
                        .build())
                .type("invalidType", new TypeDefinition.Builder()
                        .clazz(Object.class)
                        .serialiser(new StringSerialiser())
                        .build())
                .build();
        final StoreProperties properties = mock(StoreProperties.class);
        given(properties.getJobExecutorThreadCount()).willReturn(1);

        // When
        try {
            store.initialise("graphId", mySchema, properties);
            fail();
        } catch (final SchemaException exception) {
            assertNotNull(exception.getMessage());
        }
    }

    @Test
    public void shouldCreateStoreWithValidSchemasAndRegisterOperations() throws StoreException {
        // Given
        final StoreProperties properties = mock(StoreProperties.class);
        final OperationHandler<AddElements> addElementsHandlerOverridden = mock(OperationHandler.class);
        final OperationDeclarations opDeclarations = new OperationDeclarations.Builder()
                .declaration(new OperationDeclaration.Builder()
                        .operation(AddElements.class)
                        .handler(addElementsHandlerOverridden)
                        .build())
                .build();
        given(properties.getOperationDeclarations()).willReturn(opDeclarations);
        given(properties.getJobExecutorThreadCount()).willReturn(1);

        // When
        store.initialise("graphId", schema, properties);

        // Then
        assertNotNull(store.getOperationHandlerExposed(Validate.class));
        assertSame(addElementsHandlerOverridden, store.getOperationHandlerExposed(AddElements.class));

        assertSame(getAllElementsHandler, store.getOperationHandlerExposed(GetAllElements.class));

        assertTrue(store.getOperationHandlerExposed(GenerateElements.class) instanceof GenerateElementsHandler);
        assertTrue(store.getOperationHandlerExposed(GenerateObjects.class) instanceof GenerateObjectsHandler);

        assertTrue(store.getOperationHandlerExposed(CountGroups.class) instanceof CountGroupsHandler);
        assertTrue(store.getOperationHandlerExposed(ToSet.class) instanceof ToSetHandler);

        assertTrue(store.getOperationHandlerExposed(ExportToSet.class) instanceof ExportToSetHandler);
        assertTrue(store.getOperationHandlerExposed(GetSetExport.class) instanceof GetSetExportHandler);

        assertEquals(1, store.getCreateOperationHandlersCallCount());
        assertSame(schema, store.getSchema());
        assertSame(properties, store.getProperties());
        verify(schemaOptimiser).optimise(store.getSchema(), true);
    }

    @Test
    public void shouldDelegateDoOperationToOperationHandler() throws Exception {
        // Given
        final Schema schema = createSchemaMock();
        final StoreProperties properties = mock(StoreProperties.class);
        given(properties.getJobExecutorThreadCount()).willReturn(1);
        final AddElements addElements = new AddElements();
        store.initialise("graphId", schema, properties);

        // When
        store.execute(addElements, user);

        // Then
        verify(addElementsHandler).doOperation(addElements, context, store);
    }

    @Test
    public void shouldCloseOperationIfResultIsNotCloseable() throws Exception {
        // Given
        final Schema schema = createSchemaMock();
        final StoreProperties properties = mock(StoreProperties.class);
        given(properties.getJobExecutorThreadCount()).willReturn(1);
        final Operation operation = mock(Operation.class);
        final StoreImpl store = new StoreImpl();
        store.initialise("graphId", schema, properties);

        // When
        store.handleOperation(operation, context);

        // Then
        verify(operation).close();
    }

    @Test
    public void shouldCloseOperationIfExceptionThrown() throws Exception {
        // Given
        final Schema schema = createSchemaMock();
        final StoreProperties properties = mock(StoreProperties.class);
        given(properties.getJobExecutorThreadCount()).willReturn(1);
        final Operation operation = mock(Operation.class);
        final StoreImpl store = new StoreImpl();
        final OperationHandler opHandler = mock(OperationHandler.class);
        store.addOperationHandler(Operation.class, opHandler);
        store.initialise("graphId", schema, properties);

        given(opHandler.doOperation(operation, context, store)).willThrow(new RuntimeException());

        // When / Then
        try {
            store.handleOperation(operation, context);
        } catch (final Exception e) {
            verify(operation).close();
        }
    }

    @Test
    public void shouldThrowExceptionIfOperationChainIsInvalid() throws OperationException, StoreException {
        // Given
        // Given
        final Schema schema = createSchemaMock();
        final StoreProperties properties = mock(StoreProperties.class);
        final OperationChain opChain = new OperationChain();
        final StoreImpl store = new StoreImpl();

        given(properties.getJobExecutorThreadCount()).willReturn(1);
        given(schema.validate()).willReturn(new ValidationResult());
        ValidationResult validationResult = new ValidationResult();
        validationResult.addError("error");
        given(operationChainValidator.validate(opChain, user, store)).willReturn(validationResult);
        store.initialise("graphId", schema, properties);

        // When / Then
        try {
            store.execute(opChain, user);
            fail("Exception expected");
        } catch (final IllegalArgumentException e) {
            verify(operationChainValidator).validate(opChain, user, store);
            assertTrue(e.getMessage().contains("Operation chain"));
        }
    }

    @Test
    public void shouldCallDoUnhandledOperationWhenDoOperationWithUnknownOperationClass() throws Exception {
        // Given
        final Schema schema = createSchemaMock();
        final StoreProperties properties = mock(StoreProperties.class);
        final Operation operation = mock(Operation.class);
        given(properties.getJobExecutorThreadCount()).willReturn(1);

        store.initialise("graphId", schema, properties);

        // When
        store.execute(operation, user);

        // Then
        assertEquals(1, store.getDoUnhandledOperationCalls().size());
        assertSame(operation, store.getDoUnhandledOperationCalls().get(0));
    }

    @Test
    public void shouldFullyLoadLazyElement() throws StoreException {
        // Given
        final StoreProperties properties = mock(StoreProperties.class);
        final LazyEntity lazyElement = mock(LazyEntity.class);
        final Entity entity = mock(Entity.class);
        final Store store = new StoreImpl();
        given(lazyElement.getGroup()).willReturn(TestGroups.ENTITY);
        given(lazyElement.getElement()).willReturn(entity);
        given(properties.getJobExecutorThreadCount()).willReturn(1);

        store.initialise("graphId", schema, properties);

        // When
        final Element result = store.populateElement(lazyElement);

        // Then
        assertSame(entity, result);
        verify(lazyElement).getGroup();
        verify(lazyElement).getProperty(TestPropertyNames.PROP_1);
        verify(lazyElement).getIdentifier(IdentifierType.VERTEX);
    }

    @Test
    public void shouldHandleMultiStepOperations() throws Exception {
        // Given
        final Schema schema = createSchemaMock();
        final StoreProperties properties = mock(StoreProperties.class);
        final CloseableIterable getElementsResult = mock(CloseableIterable.class);
        given(properties.getJobExecutorThreadCount()).willReturn(1);

        final AddElements addElements1 = new AddElements();
        final GetElements getElements = new GetElements();
        final OperationChain<CloseableIterable<? extends Element>> opChain = new OperationChain.Builder()
                .first(addElements1)
                .then(getElements)
                .build();


        given(addElementsHandler.doOperation(addElements1, context, store)).willReturn(null);
        given(getElementsHandler.doOperation(getElements, context, store))
                .willReturn(getElementsResult);

        store.initialise("graphId", schema, properties);

        // When
        final CloseableIterable<? extends Element> result = store.execute(opChain, user);

        // Then
        assertSame(getElementsResult, result);
    }

    @Test
    public void shouldReturnAllSupportedOperations() throws Exception {
        // Given
        final Properties cacheProperties = new Properties();
        cacheProperties.setProperty(CacheProperties.CACHE_SERVICE_CLASS, HashMapCacheService.class.getName());
        CacheServiceLoader.initialise(cacheProperties);

        final Schema schema = createSchemaMock();
        final StoreProperties properties = mock(StoreProperties.class);
        given(properties.getJobExecutorThreadCount()).willReturn(1);
        store.initialise("graphId", schema, properties);

        // When
        final List<Class<? extends Operation>> supportedOperations = Lists.newArrayList(store.getSupportedOperations());

        // Then
        assertNotNull(supportedOperations);

        final List<Class<? extends Operation>> expectedOperations = Lists.newArrayList(
                AddElements.class,
                GetElements.class,
                GetAdjacentIds.class,
                GetAllElements.class,

                mock(AddElements.class).getClass(),
                mock(GetElements.class).getClass(),
                mock(GetAdjacentIds.class).getClass(),

                // Export
                ExportToSet.class,
                GetSetExport.class,
                GetExports.class,
                ExportToGafferResultCache.class,
                GetGafferResultCacheExport.class,

                // Jobs
                GetJobDetails.class,
                GetAllJobDetails.class,
                GetJobResults.class,

                // Output
                ToArray.class,
                ToEntitySeeds.class,
                ToList.class,
                ToMap.class,
                ToCsv.class,
                ToSet.class,
                ToStream.class,
                ToVertices.class,

                // Named Operations
                NamedOperation.class,
                AddNamedOperation.class,
                GetAllNamedOperations.class,
                DeleteNamedOperation.class,

                // ElementComparison
                Max.class,
                Min.class,
                Sort.class,

                // OperationChain
                OperationChain.class,
<<<<<<< HEAD
=======
                OperationChainDAO.class,
>>>>>>> 69919e86

                // Other
                GenerateElements.class,
                GenerateObjects.class,
                Validate.class,
                Count.class,
                CountGroups.class,
                Limit.class,
                DiscardOutput.class
        );

        expectedOperations.sort(Comparator.comparing(Class::getName));
        supportedOperations.sort(Comparator.comparing(Class::getName));
        assertEquals(expectedOperations, supportedOperations);
    }

    @Test
    public void shouldReturnTrueWhenOperationSupported() throws Exception {
        // Given
        final Schema schema = createSchemaMock();
        final StoreProperties properties = mock(StoreProperties.class);
        given(properties.getJobExecutorThreadCount()).willReturn(1);
        store.initialise("graphId", schema, properties);

        // WHen
        final Set<Class<? extends Operation>> supportedOperations = store.getSupportedOperations();
        for (final Class<? extends Operation> operationClass : supportedOperations) {
            final boolean isOperationClassSupported = store.isSupported(operationClass);

            // Then
            assertTrue(isOperationClassSupported);
        }
    }

    @Test
    public void shouldReturnFalseWhenUnsupportedOperationRequested() throws
            Exception {
        // Given
        final Schema schema = createSchemaMock();
        final StoreProperties properties = mock(StoreProperties.class);
        given(properties.getJobExecutorThreadCount()).willReturn(1);
        store.initialise("graphId", schema, properties);

        // When
        final boolean supported = store.isSupported(Operation.class);

        // Then
        assertFalse(supported);
    }

    @Test
    public void shouldHandleNullOperationSupportRequest() throws Exception {
        // Given
        final Schema schema = createSchemaMock();
        final StoreProperties properties = mock(StoreProperties.class);
        given(properties.getJobExecutorThreadCount()).willReturn(1);
        store.initialise("graphId", schema, properties);

        // When
        final boolean supported = store.isSupported(null);

        // Then
        assertFalse(supported);
    }

    @Test
    public void shouldExecuteOperationChainJob() throws OperationException, ExecutionException, InterruptedException, StoreException {
        // Given
        final Operation operation = mock(Operation.class);
        final OperationChain<?> opChain = new OperationChain.Builder()
                .first(operation)
                .then(new ExportToGafferResultCache())
                .build();
        final StoreProperties properties = mock(StoreProperties.class);
        given(properties.getJobExecutorThreadCount()).willReturn(1);
        given(properties.getJobTrackerEnabled()).willReturn(true);
        final Store store = new StoreImpl();
        final Schema schema = new Schema();
        store.initialise("graphId", schema, properties);

        // When
        final JobDetail resultJobDetail = store.executeJob(opChain, user);

        // Then
        Thread.sleep(1000);
        final ArgumentCaptor<JobDetail> jobDetail = ArgumentCaptor.forClass(JobDetail.class);
        verify(jobTracker, times(2)).addOrUpdateJob(jobDetail.capture(), eq(user));
        assertEquals(jobDetail.getAllValues().get(0), resultJobDetail);
        assertEquals(JobStatus.FINISHED, jobDetail.getAllValues().get(1).getStatus());

        final ArgumentCaptor<Context> contextCaptor = ArgumentCaptor.forClass(Context.class);
        verify(exportToGafferResultCacheHandler).doOperation(Mockito.any(ExportToGafferResultCache.class), contextCaptor.capture(), eq(store));
        assertSame(user, contextCaptor.getValue().getUser());
    }

    @Test
    public void shouldExecuteOperationChainJobAndExportResults() throws OperationException, ExecutionException, InterruptedException, StoreException {
        // Given
        final Operation operation = mock(Operation.class);
        final OperationChain<?> opChain = new OperationChain<>(operation);
        final StoreProperties properties = mock(StoreProperties.class);
        given(properties.getJobExecutorThreadCount()).willReturn(1);
        given(properties.getJobTrackerEnabled()).willReturn(true);
        final Store store = new StoreImpl();
        final Schema schema = new Schema();
        store.initialise("graphId", schema, properties);

        // When
        final JobDetail resultJobDetail = store.executeJob(opChain, user);

        // Then
        Thread.sleep(1000);
        final ArgumentCaptor<JobDetail> jobDetail = ArgumentCaptor.forClass(JobDetail.class);
        verify(jobTracker, times(2)).addOrUpdateJob(jobDetail.capture(), eq(user));
        assertEquals(jobDetail.getAllValues().get(0), resultJobDetail);
        assertEquals(JobStatus.FINISHED, jobDetail.getAllValues().get(1).getStatus());

        final ArgumentCaptor<Context> contextCaptor = ArgumentCaptor.forClass(Context.class);
        verify(exportToGafferResultCacheHandler).doOperation(Mockito.any(ExportToGafferResultCache.class), contextCaptor.capture(), eq(store));
        assertSame(user, contextCaptor.getValue().getUser());
    }

    @Test
    public void shouldGetJobTracker() throws OperationException, ExecutionException, InterruptedException, StoreException {
        // Given
        final StoreProperties properties = mock(StoreProperties.class);
        given(properties.getJobExecutorThreadCount()).willReturn(1);
        given(properties.getJobTrackerEnabled()).willReturn(true);
        final Store store = new StoreImpl();
        final Schema schema = new Schema();
        store.initialise("graphId", schema, properties);
        // When
        final JobTracker resultJobTracker = store.getJobTracker();

        // Then
        assertSame(jobTracker, resultJobTracker);
    }

    @Test
    public void shouldUpdateJsonSerialiser() throws StoreException {
        // Given
        final StoreProperties properties = mock(StoreProperties.class);
        given(properties.getJsonSerialiserClass()).willReturn(TestCustomJsonSerialiser1.class.getName());
        given(properties.getJsonSerialiserModules()).willReturn(StorePropertiesTest.TestCustomJsonModules1.class.getName());
        given(properties.getJobExecutorThreadCount()).willReturn(1);

        TestCustomJsonSerialiser1.mapper = mock(ObjectMapper.class);
        System.setProperty(JSONSerialiser.JSON_SERIALISER_CLASS_KEY, TestCustomJsonSerialiser1.class.getName());
        StorePropertiesTest.TestCustomJsonModules1.modules = Arrays.asList(
                mock(Module.class),
                mock(Module.class)
        );

        final Store store = new StoreImpl();
        final Schema schema = new Schema();

        // When
        store.initialise("graphId", schema, properties);

        // Then
        assertEquals(TestCustomJsonSerialiser1.class, JSONSerialiser.getInstance().getClass());
        assertSame(TestCustomJsonSerialiser1.mapper, JSONSerialiser.getMapper());
        verify(TestCustomJsonSerialiser1.mapper).registerModules(StorePropertiesTest.TestCustomJsonModules1.modules);
    }

    @Test
    public void shouldSetAndGetGraphLibrary() {
        // Given
        final Store store = new StoreImpl();
        final GraphLibrary graphLibrary = mock(GraphLibrary.class);

        // When
        store.setGraphLibrary(graphLibrary);
        final GraphLibrary result = store.getGraphLibrary();

        // Then
        assertSame(graphLibrary, result);
    }

    private Schema createSchemaMock() {
        final Schema schema = mock(Schema.class);
        given(schema.validate()).willReturn(new ValidationResult());
        given(schema.getVertexSerialiser()).willReturn(mock(Serialiser.class));
        return schema;
    }


    @Test(expected = SchemaException.class)
    public void shouldFindInvalidSerialiser() throws Exception {
        final Class<StringToStringSerialiser> invalidSerialiserClass = StringToStringSerialiser.class;
        Schema invalidSchema = new Schema.Builder()
                .edge(TestGroups.EDGE, new SchemaEdgeDefinition.Builder()
                        .source("string")
                        .destination("invalidString")
                        .directed("true")
                        .property(TestPropertyNames.PROP_1, "string")
                        .property(TestPropertyNames.PROP_2, "string")
                        .build())
                .type("string", new TypeDefinition.Builder()
                        .clazz(String.class)
                        .serialiser(new StringSerialiser())
                        .build())
                .type("invalidString", new TypeDefinition.Builder()
                        .clazz(String.class)
                        .serialiser(invalidSerialiserClass.newInstance())
                        .build())
                .type("true", Boolean.class)
                .build();

        final StoreProperties properties = mock(StoreProperties.class);
        given(properties.getJobExecutorThreadCount()).willReturn(1);

        final Class<ToBytesSerialiser> validSerialiserInterface = ToBytesSerialiser.class;
        try {
            new StoreImpl() {
                @Override
                protected Class<? extends Serialiser> getRequiredParentSerialiserClass() {
                    return validSerialiserInterface;
                }
            }.initialise("graphId", invalidSchema, properties);
        } catch (final SchemaException e) {
            assertTrue(e.getMessage().contains(invalidSerialiserClass.getSimpleName()));
            throw e;
        }
        fail("Exception wasn't caught");
    }

    private class StoreImpl extends Store {
        private final Set<StoreTrait> TRAITS = new HashSet<>(Arrays.asList(INGEST_AGGREGATION, PRE_AGGREGATION_FILTERING, TRANSFORMATION, ORDERED));
        private final ArrayList<Operation> doUnhandledOperationCalls = new ArrayList<>();
        private int createOperationHandlersCallCount;

        @Override
        protected OperationChainValidator createOperationChainValidator() {
            return operationChainValidator;
        }

        @Override
        public Set<StoreTrait> getTraits() {
            return TRAITS;
        }

        public OperationHandler getOperationHandlerExposed(final Class<? extends Operation> opClass) {
            return super.getOperationHandler(opClass);
        }

        @Override
        protected void addAdditionalOperationHandlers() {
            createOperationHandlersCallCount++;
            addOperationHandler(mock(AddElements.class).getClass(), addElementsHandler);
            addOperationHandler(mock(GetElements.class).getClass(), (OperationHandler) getElementsHandler);
            addOperationHandler(mock(GetAdjacentIds.class).getClass(), getElementsHandler);
            addOperationHandler(Validate.class, validateHandler);
            addOperationHandler(ExportToGafferResultCache.class, exportToGafferResultCacheHandler);
            addOperationHandler(GetGafferResultCacheExport.class, getGafferResultCacheExportHandler);
        }

        @Override
        protected OutputOperationHandler<GetElements, CloseableIterable<? extends Element>> getGetElementsHandler() {
            return getElementsHandler;
        }

        @Override
        protected OutputOperationHandler<GetAllElements, CloseableIterable<? extends Element>> getGetAllElementsHandler() {
            return getAllElementsHandler;
        }

        @Override
        protected OutputOperationHandler<GetAdjacentIds, CloseableIterable<? extends EntityId>> getAdjacentIdsHandler() {
            return getAdjacentIdsHandler;
        }

        @Override
        protected OperationHandler<AddElements> getAddElementsHandler() {
            return addElementsHandler;
        }

        @Override
        protected Object doUnhandledOperation(final Operation operation, final Context context) {
            doUnhandledOperationCalls.add(operation);
            return null;
        }

        public int getCreateOperationHandlersCallCount() {
            return createOperationHandlersCallCount;
        }

        public ArrayList<Operation> getDoUnhandledOperationCalls() {
            return doUnhandledOperationCalls;
        }

        @Override
        protected Context createContext(final User user) {
            return context;
        }

        @Override
        public void optimiseSchema() {
            schemaOptimiser.optimise(getSchema(), hasTrait(StoreTrait.ORDERED));
        }

        @Override
        protected JobTracker createJobTracker(final StoreProperties properties) {
            if (properties.getJobTrackerEnabled()) {
                return jobTracker;
            }

            return null;
        }

        @Override
        protected Class<? extends Serialiser> getRequiredParentSerialiserClass() {
            return Serialiser.class;
        }
    }

    public static final class TestCustomJsonSerialiser1 extends JSONSerialiser {
        public static ObjectMapper mapper;

        public TestCustomJsonSerialiser1() {
            super(mapper);
        }
    }
}<|MERGE_RESOLUTION|>--- conflicted
+++ resolved
@@ -496,10 +496,7 @@
 
                 // OperationChain
                 OperationChain.class,
-<<<<<<< HEAD
-=======
                 OperationChainDAO.class,
->>>>>>> 69919e86
 
                 // Other
                 GenerateElements.class,
