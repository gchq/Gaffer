/*
 * Copyright 2016-2023 Crown Copyright
 *
 * Licensed under the Apache License, Version 2.0 (the "License");
 * you may not use this file except in compliance with the License.
 * You may obtain a copy of the License at
 *
 *     http://www.apache.org/licenses/LICENSE-2.0
 *
 * Unless required by applicable law or agreed to in writing, software
 * distributed under the License is distributed on an "AS IS" BASIS,
 * WITHOUT WARRANTIES OR CONDITIONS OF ANY KIND, either express or implied.
 * See the License for the specific language governing permissions and
 * limitations under the License.
 */

package uk.gov.gchq.gaffer.tinkerpop;

import org.apache.tinkerpop.gremlin.structure.Direction;
import org.apache.tinkerpop.gremlin.structure.Edge;
import org.apache.tinkerpop.gremlin.structure.Property;
import org.apache.tinkerpop.gremlin.structure.Vertex;
import org.apache.tinkerpop.gremlin.structure.util.ElementHelper;
import org.apache.tinkerpop.gremlin.structure.util.StringFactory;
import org.apache.tinkerpop.gremlin.util.iterator.IteratorUtils;
import org.slf4j.Logger;
import org.slf4j.LoggerFactory;

import java.util.Arrays;
import java.util.Collections;
import java.util.HashMap;
import java.util.Iterator;
import java.util.Map;
import java.util.Set;
import java.util.stream.Collectors;

/**
 * A <code>GafferPopEdge</code> is an {@link GafferPopElement} and {@link Edge}.
 * <p>
 * inVertex() and outVertex() methods are not supported as it is possible for a
 * edge to have multiple in vertices and multiple out vertices (due to the mapping
 * to a TinkerPop vertex to Gaffer {@link uk.gov.gchq.gaffer.data.element.Entity}.
 * Use vertices(Direction) instead.
 * </p>
 * <p>
 * An ID is required to be a List which contains the source, group, and
 * destination of an edge.
 * </p>
 */
public final class GafferPopEdge extends GafferPopElement implements Edge {
    private static final Logger LOGGER = LoggerFactory.getLogger(GafferPopEdge.class);

    private Map<String, Property> properties;
    private final GafferPopVertex inVertex;
    private final GafferPopVertex outVertex;

    public GafferPopEdge(final String label, final Object outVertex, final Object inVertex, final GafferPopGraph graph) {
        super(label, Arrays.asList(getVertexId(outVertex), getVertexId(inVertex)), graph);
        this.outVertex = getValidVertex(outVertex, graph);
        this.inVertex = getValidVertex(inVertex, graph);
    }

    @Override
    public <V> Property<V> property(final String key, final V value) {
        if (isReadOnly()) {
            throw new UnsupportedOperationException("Updates are not supported, Edge is readonly");
        }

        // Attach properties before updating the graph
        final Property<V> newProperty = propertyWithoutUpdate(key, value);
<<<<<<< HEAD
        LOGGER.warn("Updating Edge properties via aggregation");

        // Re add to do the update via aggregation
        this.graph().addEdge(this);
=======
        LOGGER.info("Updating Edge properties via aggregation");

        // Re add to do the update via aggregation
        graph().addEdge(this);
>>>>>>> 686cd243
        return newProperty;
    }

    @Override
    public <V> Property<V> property(final String key) {
        return null == properties ? Property.<V>empty() : properties.getOrDefault(key, Property.<V>empty());
    }

    @Override
    public <V> Iterator<Property<V>> properties(final String... propertyKeys) {
        if (properties == null) {
            return Collections.emptyIterator();
        }
        if (propertyKeys.length == 1) {
            final Property<V> property = properties.get(propertyKeys[0]);
            return null == property ? Collections.emptyIterator() : IteratorUtils.of(property);
        } else {
            return (Iterator) properties.entrySet()
                    .stream()
                    .filter(entry -> ElementHelper.keyExists(entry.getKey(), propertyKeys))
                    .map(entry -> entry.getValue()).collect(Collectors.toList())
                    .iterator();
        }
    }


    /**
     * Updates the properties attached to this Edge but without modifying the
     * underlying graph.
     *
     * This method is largely a helper for generating GafferPopEdge objects from
     * Gaffer Edge returned from the graph. In this situation we want to be
     * able to create a representative GafferPopEdge but without modifying the
     * one stored in the graph.
     *
     * @param <V> Value type
     * @param key The key
     * @param value The value
     * @return The property
     */
    public <V> Property<V> propertyWithoutUpdate(final String key, final V value) {
        ElementHelper.validateProperty(key, value);
        final Property<V> newProperty = new GafferPopProperty<>(this, key, value);
<<<<<<< HEAD
        if (null == this.properties) {
            this.properties = new HashMap<>();
        }
        this.properties.put(key, newProperty);
=======
        if (properties == null) {
            properties = new HashMap<>();
        }
        properties.put(key, newProperty);
>>>>>>> 686cd243

        return newProperty;
    }

    @Override
    public Iterator<Vertex> vertices(final Direction direction) {
        switch (direction) {
            case OUT:
                return IteratorUtils.of(outVertex);
            case IN:
                return IteratorUtils.of(inVertex);
            default:
                return IteratorUtils.of(outVertex, inVertex);
        }
    }

    @Override
    public Set<String> keys() {
        return properties == null ? Collections.emptySet() : properties.keySet();
    }

    @Override
    public void remove() {
        // Gaffer does not support deleting elements
        throw Edge.Exceptions.edgeRemovalNotSupported();
    }

    @Override
    public void remove() {
        throw Edge.Exceptions.edgeRemovalNotSupported();
    }

    @Override
    public String toString() {
        return StringFactory.edgeString(this);
    }

    @Override
    public Vertex outVertex() {
        return outVertex;
    }

    @Override
    public Vertex inVertex() {
        return inVertex;
    }

    /**
     * Gets the vertex ID object from the supplied vertex.
     *
     * Will check if the supplied Object implements the {@link Vertex} interface
     * if so will pull it from the instance otherwise assumes the Object itself
     * is the ID.
     *
     * @param vertex The vertex Object or ID.
     * @return The ID for the vertex.
     */
    private static Object getVertexId(final Object vertex) {
        // Check if we need to pull the ID from the vertex or can use it directly
        if (vertex instanceof Vertex) {
            return ((GafferPopVertex) vertex).id();
        } else {
            return vertex;
        }
    }

    /**
     * Determines the GafferPopVertex object to connect this GafferPopEdge on.
     *
     * @param vertex The vertex object or ID
     * @param graph The graph
     * @return A valid GafferPopVertex based on the supplied object or ID.
     */
    private static GafferPopVertex getValidVertex(final Object vertex, final GafferPopGraph graph) {
        // Determine if we can cast the vertex object we have been supplied
        if (vertex instanceof Vertex) {
            return (GafferPopVertex) vertex;
        }

        // As a fallback assume its the vertex ID object and construct with the ID label.
        return new GafferPopVertex(GafferPopGraph.ID_LABEL, vertex, graph);

        /*
         * TODO: Review whether a search should be carried out to determine the correct
         *       Entity to use to construct the GafferPopVertex to add this edge too.
         *       Currently a default label will be used if a vertex ID is given to this
         *       method which may result in an incorrect mapping of a GafferPop
         *       'label' to a Gaffer 'group'.
         *
         * A basic example of a search is given below:
         *
         * OperationChain<Iterable<? extends Element>> findBasedOnID = new OperationChain.Builder()
         *     .first(new GetElements.Builder().input(new EntitySeed(vertex)).build())
         *     .build();
         *
         * Iterable<? extends Element> result = graph.execute(findBasedOnID);
         * Object foundEntity = StreamSupport.stream(result.spliterator(), false)
         *     .filter(Entity.class::isInstance)
         *     .findFirst()
         *     .get();
         *
         * return new GafferPopVertexGenerator(graph)._apply((Element) foundEntity);
         */
    }

}<|MERGE_RESOLUTION|>--- conflicted
+++ resolved
@@ -68,17 +68,10 @@
 
         // Attach properties before updating the graph
         final Property<V> newProperty = propertyWithoutUpdate(key, value);
-<<<<<<< HEAD
-        LOGGER.warn("Updating Edge properties via aggregation");
-
-        // Re add to do the update via aggregation
-        this.graph().addEdge(this);
-=======
         LOGGER.info("Updating Edge properties via aggregation");
 
         // Re add to do the update via aggregation
         graph().addEdge(this);
->>>>>>> 686cd243
         return newProperty;
     }
 
@@ -122,17 +115,10 @@
     public <V> Property<V> propertyWithoutUpdate(final String key, final V value) {
         ElementHelper.validateProperty(key, value);
         final Property<V> newProperty = new GafferPopProperty<>(this, key, value);
-<<<<<<< HEAD
-        if (null == this.properties) {
-            this.properties = new HashMap<>();
-        }
-        this.properties.put(key, newProperty);
-=======
         if (properties == null) {
             properties = new HashMap<>();
         }
         properties.put(key, newProperty);
->>>>>>> 686cd243
 
         return newProperty;
     }
@@ -151,13 +137,7 @@
 
     @Override
     public Set<String> keys() {
-        return properties == null ? Collections.emptySet() : properties.keySet();
-    }
-
-    @Override
-    public void remove() {
-        // Gaffer does not support deleting elements
-        throw Edge.Exceptions.edgeRemovalNotSupported();
+        return null == this.properties ? Collections.emptySet() : this.properties.keySet();
     }
 
     @Override
