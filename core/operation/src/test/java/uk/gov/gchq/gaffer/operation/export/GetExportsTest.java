/*
 * Copyright 2016-2020 Crown Copyright
 *
 * Licensed under the Apache License, Version 2.0 (the "License");
 * you may not use this file except in compliance with the License.
 * You may obtain a copy of the License at
 *
 *     http://www.apache.org/licenses/LICENSE-2.0
 *
 * Unless required by applicable law or agreed to in writing, software
 * distributed under the License is distributed on an "AS IS" BASIS,
 * WITHOUT WARRANTIES OR CONDITIONS OF ANY KIND, either express or implied.
 * See the License for the specific language governing permissions and
 * limitations under the License.
 */

package uk.gov.gchq.gaffer.operation.export;

import org.junit.jupiter.api.Test;

import uk.gov.gchq.gaffer.exception.SerialisationException;
import uk.gov.gchq.gaffer.jsonserialisation.JSONSerialiser;
import uk.gov.gchq.gaffer.operation.OperationTest;
import uk.gov.gchq.gaffer.operation.impl.export.GetExports;
import uk.gov.gchq.gaffer.operation.impl.export.set.GetSetExport;

import java.util.Map;

import static org.junit.jupiter.api.Assertions.assertEquals;
import static org.junit.jupiter.api.Assertions.assertNotSame;
<<<<<<< HEAD
=======

>>>>>>> 6c60d867

public class GetExportsTest extends OperationTest<GetExports> {

    @Test
    public void shouldJSONSerialiseAndDeserialise() throws SerialisationException {
        // Given
        final GetExports op = new GetExports.Builder()
                .exports(new GetSetExport.Builder()
                                .key("key1")
                                .build(),
                        new GetSetExport.Builder()
                                .key("key2")
                                .build())
                .build();

        // When
        byte[] json = JSONSerialiser.serialise(op, true);
        final GetExports deserialisedOp = JSONSerialiser.deserialise(json, GetExports.class);

        // Then
        assertEquals("key1", deserialisedOp.getGetExports().get(0).getKey());
        assertEquals("key2", deserialisedOp.getGetExports().get(1).getKey());
    }

    @Test
    @Override
    public void builderShouldCreatePopulatedOperation() {
        // When
        final GetExports op = new GetExports.Builder()
                .exports(new GetSetExport.Builder()
                                .key("key1")
                                .build(),
                        new GetSetExport.Builder()
                                .key("key2")
                                .build())
                .build();

        // Then
        assertEquals("key1", op.getGetExports().get(0).getKey());
        assertEquals("key2", op.getGetExports().get(1).getKey());
    }

    @Test
    @Override
    public void shouldShallowCloneOperation() {
        // Given
        final GetSetExport getSetExport = new GetSetExport.Builder()
                .key("key1")
                .build();

        final GetExports getExports = new GetExports.Builder()
                .exports(getSetExport)
                .build();

        // When
        final GetExports clone = getExports.shallowClone();

        // Then
        assertNotSame(getExports, clone);
        assertEquals(getSetExport, clone.getGetExports().iterator().next());
    }

    @Test
    public void shouldGetOutputClass() {
        // When
        final Class<?> outputClass = getTestObject().getOutputClass();

        // Then
        assertEquals(Map.class, outputClass);
    }

    @Override
    protected GetExports getTestObject() {
        return new GetExports();
    }
}<|MERGE_RESOLUTION|>--- conflicted
+++ resolved
@@ -28,13 +28,9 @@
 
 import static org.junit.jupiter.api.Assertions.assertEquals;
 import static org.junit.jupiter.api.Assertions.assertNotSame;
-<<<<<<< HEAD
-=======
 
->>>>>>> 6c60d867
 
 public class GetExportsTest extends OperationTest<GetExports> {
-
     @Test
     public void shouldJSONSerialiseAndDeserialise() throws SerialisationException {
         // Given
@@ -74,7 +70,6 @@
         assertEquals("key2", op.getGetExports().get(1).getKey());
     }
 
-    @Test
     @Override
     public void shouldShallowCloneOperation() {
         // Given
