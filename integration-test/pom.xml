<?xml version="1.0" encoding="UTF-8"?>
<!--
~ Copyright 2016-2020 Crown Copyright
~
~ Licensed under the Apache License, Version 2.0 (the "License");
~ you may not use this file except in compliance with the License.
~ You may obtain a copy of the License at
~
~     http://www.apache.org/licenses/LICENSE-2.0
~
~ Unless required by applicable law or agreed to in writing, software
~ distributed under the License is distributed on an "AS IS" BASIS,
~ WITHOUT WARRANTIES OR CONDITIONS OF ANY KIND, either express or implied.
~ See the License for the specific language governing permissions and
~ limitations under the License.
-->
<project xmlns="http://maven.apache.org/POM/4.0.0" xmlns:xsi="http://www.w3.org/2001/XMLSchema-instance" xsi:schemaLocation="http://maven.apache.org/POM/4.0.0 http://maven.apache.org/xsd/maven-4.0.0.xsd">
    <modelVersion>4.0.0</modelVersion>

    <parent>
        <groupId>uk.gov.gchq.gaffer</groupId>
        <artifactId>gaffer2</artifactId>
<<<<<<< HEAD
        <version>1.13.0</version>
=======
        <version>1.13.1-SNAPSHOT</version>
>>>>>>> 5691ed85
    </parent>

    <artifactId>integration-test</artifactId>

    <dependencies>
        <!-- Gaffer dependencies -->
        <dependency>
            <groupId>uk.gov.gchq.gaffer</groupId>
            <artifactId>graph</artifactId>
            <version>${project.parent.version}</version>
        </dependency>
        <dependency>
            <groupId>org.mock-server</groupId>
            <artifactId>mockserver-netty</artifactId>
            <version>${mockserver.version}</version>
            <exclusions>
                <exclusion>
                    <groupId>ch.qos.logback</groupId>
                    <artifactId>logback-classic</artifactId>
                </exclusion>
            </exclusions>
        </dependency>
        <dependency>
            <groupId>uk.gov.gchq.gaffer</groupId>
            <artifactId>common-util</artifactId>
            <version>${project.parent.version}</version>
            <type>test-jar</type>
            <scope>test</scope>
        </dependency>
        <dependency>
            <groupId>uk.gov.gchq.gaffer</groupId>
            <artifactId>data</artifactId>
            <version>${project.parent.version}</version>
            <type>test-jar</type>
            <scope>test</scope>
        </dependency>
        <dependency>
            <groupId>uk.gov.gchq.gaffer</groupId>
            <artifactId>store</artifactId>
            <version>${project.parent.version}</version>
            <type>test-jar</type>
            <scope>test</scope>
        </dependency>
        <dependency>
            <groupId>org.apache.accumulo</groupId>
            <artifactId>accumulo-core</artifactId>
            <version>${accumulo.version}</version>
            <scope>test</scope>
        </dependency>
        <!-- Hamcrest testing helpers -->
        <dependency>
            <groupId>org.hamcrest</groupId>
            <artifactId>hamcrest-all</artifactId>
            <version>1.3</version>
            <scope>test</scope>
        </dependency>
    </dependencies>
</project><|MERGE_RESOLUTION|>--- conflicted
+++ resolved
@@ -20,11 +20,7 @@
     <parent>
         <groupId>uk.gov.gchq.gaffer</groupId>
         <artifactId>gaffer2</artifactId>
-<<<<<<< HEAD
-        <version>1.13.0</version>
-=======
         <version>1.13.1-SNAPSHOT</version>
->>>>>>> 5691ed85
     </parent>
 
     <artifactId>integration-test</artifactId>
