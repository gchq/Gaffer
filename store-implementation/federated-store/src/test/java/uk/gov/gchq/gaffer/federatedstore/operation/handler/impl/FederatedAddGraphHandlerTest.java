--- conflicted
+++ resolved
@@ -213,19 +213,11 @@
                 .type("string", String.class)
                 .build();
 
-<<<<<<< HEAD
+        assertThat(store.getGraphs(testUser, null, new AddGraph())).hasSize(0);
+
         store.initialise(FEDERATEDSTORE_GRAPH_ID, new Schema(), federatedStoreProperties);
 
-        assertEquals(0, store.getGraphs(testUser, null, ignore).size());
-
-        FederatedAddGraphHandler federatedAddGraphHandler = new FederatedAddGraphHandler();
-=======
-        assertThat(store.getGraphs(testUser, null, new AddGraph())).hasSize(0);
-
-        store.initialise(FEDERATEDSTORE_GRAPH_ID, new Schema(), federatedStoreProperties);
-
-        final FederatedAddGraphHandler federatedAddGraphHandler = new FederatedAddGraphHandler();
->>>>>>> c28d20fa
+        final FederatedAddGraphHandler federatedAddGraphHandler = new FederatedAddGraphHandler();
 
         federatedAddGraphHandler.doOperation(
                 new AddGraph.Builder()
@@ -254,19 +246,11 @@
     public void shouldThrowWhenOverwriteGraphIsSameAndAccessIsDifferent() throws Exception {
         final Schema expectedSchema = new Schema.Builder().build();
 
-<<<<<<< HEAD
+        assertThat(store.getGraphs(testUser, null, new AddGraph())).hasSize(0);
+
         store.initialise(FEDERATEDSTORE_GRAPH_ID, new Schema(), federatedStoreProperties);
 
-        assertEquals(0, store.getGraphs(testUser, null, ignore).size());
-
-        FederatedAddGraphHandler federatedAddGraphHandler = new FederatedAddGraphHandler();
-=======
-        assertThat(store.getGraphs(testUser, null, new AddGraph())).hasSize(0);
-
-        store.initialise(FEDERATEDSTORE_GRAPH_ID, new Schema(), federatedStoreProperties);
-
-        final FederatedAddGraphHandler federatedAddGraphHandler = new FederatedAddGraphHandler();
->>>>>>> c28d20fa
+        final FederatedAddGraphHandler federatedAddGraphHandler = new FederatedAddGraphHandler();
 
         federatedAddGraphHandler.doOperation(
                 new AddGraph.Builder()
