--- conflicted
+++ resolved
@@ -67,7 +67,6 @@
     }
 
     @Override
-<<<<<<< HEAD
     public void shouldShallowCloneOperation() {
         // Given
         View view = new View.Builder()
@@ -86,9 +85,9 @@
         assertEquals(view, clone.getView());
         assertEquals(DirectedType.DIRECTED, clone.getDirectedType());
         assertEquals("true", clone.getOption("testOption"));
-=======
+    }
+
     protected GetAllElements getTestObject() {
         return new GetAllElements();
->>>>>>> 4a7594ad
     }
 }