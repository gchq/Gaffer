/*
 * Copyright 2017-2021 Crown Copyright
 *
 * Licensed under the Apache License, Version 2.0 (the "License");
 * you may not use this file except in compliance with the License.
 * You may obtain a copy of the License at
 *
 *     http://www.apache.org/licenses/LICENSE-2.0
 *
 * Unless required by applicable law or agreed to in writing, software
 * distributed under the License is distributed on an "AS IS" BASIS,
 * WITHOUT WARRANTIES OR CONDITIONS OF ANY KIND, either express or implied.
 * See the License for the specific language governing permissions and
 * limitations under the License.
 */

package uk.gov.gchq.gaffer.federatedstore;

import uk.gov.gchq.gaffer.cache.Cache;
import uk.gov.gchq.gaffer.cache.exception.CacheOperationException;
import uk.gov.gchq.gaffer.commonutil.pair.Pair;
import uk.gov.gchq.gaffer.graph.Graph;
import uk.gov.gchq.gaffer.graph.GraphSerialisable;

import java.util.Set;

import static java.util.Objects.isNull;
import static java.util.Objects.nonNull;

/**
 * Wrapper around the {@link uk.gov.gchq.gaffer.cache.CacheServiceLoader} to provide an interface for
 * handling the {@link Graph}s within a {@link uk.gov.gchq.gaffer.federatedstore.FederatedStore}.
 */
public class FederatedStoreCache extends Cache<Pair<GraphSerialisable, FederatedAccess>> {
    public static final String ERROR_ADDING_GRAPH_TO_CACHE_GRAPH_ID_S = "Error adding graph to cache. graphId: %s";
    private static final String CACHE_SERVICE_NAME_PREFIX = "federatedStoreGraphs";

    public FederatedStoreCache() {
        this(null);
    }

    public FederatedStoreCache(final String cacheNameSuffix) {
        super(String.format("%s%s", CACHE_SERVICE_NAME_PREFIX, nonNull(cacheNameSuffix) ? "_" + cacheNameSuffix.toLowerCase() : ""));
    }

    /**
     * Get all the ID's related to the {@link Graph}'s stored in the cache.
     *
     * @return all the Graph ID's within the cache as unmodifiable set.
     */
    public Set<String> getAllGraphIds() {
        return super.getAllKeys();
    }

    /**
     * Add the specified {@link Graph} to the cache.
     *
     * @param graph     the {@link Graph} to be added
     * @param overwrite if true, overwrite any graphs already in the cache with the same ID
     * @param access    Access for the graph being stored.
     * @throws CacheOperationException if there was an error trying to add to the cache
     */
    public void addGraphToCache(final Graph graph, final FederatedAccess access, final boolean overwrite) throws CacheOperationException {
<<<<<<< HEAD
        addGraphToCache(new GraphSerialisable.Builder(graph).build(), access, overwrite);
=======
        addGraphToCache(new GraphSerialisable.Builder().graph(graph).build(), access, overwrite);
>>>>>>> d598fcfe
    }

    /**
     * Add the specified {@link Graph} to the cache.
     *
     * @param graphSerialisable the serialised {@link Graph} to be added
     * @param access            Access for the graph being stored.
     * @param overwrite         if true, overwrite any graphs already in the cache with the same ID
     * @throws CacheOperationException if there was an error trying to add to the cache
     */
    public void addGraphToCache(final GraphSerialisable graphSerialisable, final FederatedAccess access, final boolean overwrite) throws CacheOperationException {
        String graphId = graphSerialisable.getDeserialisedConfig().getGraphId();
        Pair<GraphSerialisable, FederatedAccess> pair = new Pair<>(graphSerialisable, access);
        try {
            addToCache(graphId, pair, overwrite);
        } catch (final CacheOperationException e) {
            throw new CacheOperationException(String.format(ERROR_ADDING_GRAPH_TO_CACHE_GRAPH_ID_S, graphId), e.getCause());
        }
    }

    public void deleteGraphFromCache(final String graphId) {
        super.deleteFromCache(graphId);
    }

    /**
     * Retrieve the {@link GraphSerialisable} with the specified ID from the cache.
     *
     * @param graphId the ID of the {@link Graph} to retrieve
     * @return the {@link GraphSerialisable} related to the specified ID
     */
    public GraphSerialisable getGraphFromCache(final String graphId) {
        final GraphSerialisable graphSerialisable = getGraphSerialisableFromCache(graphId);
        return (isNull(graphSerialisable)) ? null : graphSerialisable;
    }

    /**
     * Retrieve the {@link Graph} with the specified ID from the cache.
     *
     * @param graphId the ID of the {@link Graph} to retrieve
     * @return the {@link Graph} related to the specified ID
     */
    public GraphSerialisable getGraphSerialisableFromCache(final String graphId) {
        final Pair<GraphSerialisable, FederatedAccess> fromCache = getFromCache(graphId);
        return (isNull(fromCache)) ? null : fromCache.getFirst();
    }

    public FederatedAccess getAccessFromCache(final String graphId) {
        final Pair<GraphSerialisable, FederatedAccess> fromCache = getFromCache(graphId);
        return (isNull(fromCache)) ? null : fromCache.getSecond();
    }
}<|MERGE_RESOLUTION|>--- conflicted
+++ resolved
@@ -61,11 +61,7 @@
      * @throws CacheOperationException if there was an error trying to add to the cache
      */
     public void addGraphToCache(final Graph graph, final FederatedAccess access, final boolean overwrite) throws CacheOperationException {
-<<<<<<< HEAD
         addGraphToCache(new GraphSerialisable.Builder(graph).build(), access, overwrite);
-=======
-        addGraphToCache(new GraphSerialisable.Builder().graph(graph).build(), access, overwrite);
->>>>>>> d598fcfe
     }
 
     /**
