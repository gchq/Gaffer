--- conflicted
+++ resolved
@@ -57,7 +57,6 @@
 
 import static org.assertj.core.api.Assertions.assertThat;
 import static org.assertj.core.api.Assertions.assertThatExceptionOfType;
-import static org.assertj.core.api.Assertions.assertThatThrownBy;
 import static uk.gov.gchq.gaffer.federatedstore.FederatedGraphStorage.USER_IS_ATTEMPTING_TO_OVERWRITE;
 import static uk.gov.gchq.gaffer.federatedstore.FederatedStoreTestUtil.SCHEMA_EDGE_BASIC_JSON;
 import static uk.gov.gchq.gaffer.federatedstore.FederatedStoreTestUtil.loadSchemaFromJson;
@@ -460,13 +459,8 @@
                 new Context(testUser),
                 store);
 
-<<<<<<< HEAD
-        assertThatThrownBy(() -> store.execute(new GetAllElements(), new Context(testUser)))
-                .hasStackTraceContaining(TestErrorHandler.TEST_ERROR_HANDLER_FLAG);
-=======
         assertThatExceptionOfType(Exception.class)
                 .isThrownBy(() -> store.execute(new GetAllElements(), new Context(testUser)))
                 .withStackTraceContaining(TestErrorHandler.TEST_ERROR_HANDLER_FLAG);
->>>>>>> e84c77ab
     }
 }