/*
 * Copyright 2017-2022 Crown Copyright
 *
 * Licensed under the Apache License, Version 2.0 (the "License");
 * you may not use this file except in compliance with the License.
 * You may obtain a copy of the License at
 *
 *     http://www.apache.org/licenses/LICENSE-2.0
 *
 * Unless required by applicable law or agreed to in writing, software
 * distributed under the License is distributed on an "AS IS" BASIS,
 * WITHOUT WARRANTIES OR CONDITIONS OF ANY KIND, either express or implied.
 * See the License for the specific language governing permissions and
 * limitations under the License.
 */

package uk.gov.gchq.gaffer.federatedstore;

import com.google.common.collect.Sets;
import org.apache.accumulo.core.client.Connector;
import org.slf4j.Logger;
import org.slf4j.LoggerFactory;

import uk.gov.gchq.gaffer.accumulostore.AccumuloProperties;
import uk.gov.gchq.gaffer.accumulostore.AccumuloStore;
import uk.gov.gchq.gaffer.accumulostore.utils.TableUtils;
import uk.gov.gchq.gaffer.cache.CacheServiceLoader;
import uk.gov.gchq.gaffer.cache.exception.CacheOperationException;
import uk.gov.gchq.gaffer.commonutil.JsonUtil;
import uk.gov.gchq.gaffer.commonutil.exception.OverwritingException;
import uk.gov.gchq.gaffer.data.elementdefinition.exception.SchemaException;
import uk.gov.gchq.gaffer.federatedstore.exception.StorageException;
import uk.gov.gchq.gaffer.federatedstore.operation.FederatedOperation;
import uk.gov.gchq.gaffer.graph.Graph;
import uk.gov.gchq.gaffer.graph.GraphConfig;
import uk.gov.gchq.gaffer.graph.GraphSerialisable;
import uk.gov.gchq.gaffer.operation.OperationException;
import uk.gov.gchq.gaffer.store.Context;
import uk.gov.gchq.gaffer.store.library.GraphLibrary;
import uk.gov.gchq.gaffer.store.operation.GetSchema;
import uk.gov.gchq.gaffer.store.schema.Schema;
import uk.gov.gchq.gaffer.store.schema.Schema.Builder;
import uk.gov.gchq.gaffer.user.User;

import java.util.Collection;
import java.util.Collections;
import java.util.Comparator;
import java.util.HashMap;
import java.util.HashSet;
import java.util.LinkedHashSet;
import java.util.List;
import java.util.Map;
import java.util.Map.Entry;
import java.util.Set;
import java.util.function.Predicate;
import java.util.stream.Collectors;
import java.util.stream.Stream;

import static java.util.Objects.isNull;
import static java.util.Objects.nonNull;

public class FederatedGraphStorage {
    private static final Logger LOGGER = LoggerFactory.getLogger(FederatedGraphStorage.class);
    public static final boolean DEFAULT_DISABLED_BY_DEFAULT = false;
    public static final String ERROR_ADDING_GRAPH_TO_CACHE = "Error adding graph, GraphId is known within the cache, but %s is different. GraphId: %s";
    public static final String USER_IS_ATTEMPTING_TO_OVERWRITE = "User is attempting to overwrite a graph within FederatedStore. GraphId: %s";
    public static final String ACCESS_IS_NULL = "Can not put graph into storage without a FederatedAccess key.";
    public static final String GRAPH_IDS_NOT_VISIBLE = "The following graphIds are not visible or do not exist: %s";
    private Map<FederatedAccess, Set<Graph>> storage = new HashMap<>();
    private FederatedStoreCache federatedStoreCache = new FederatedStoreCache();
    private Boolean isCacheEnabled = false;
    private GraphLibrary graphLibrary;

    protected void startCacheServiceLoader() throws StorageException {
        if (CacheServiceLoader.isEnabled()) {
            isCacheEnabled = true;
            makeAllGraphsFromCache();
        }
    }

    /**
     * places a collections of graphs into storage, protected by the given
     * access.
     *
     * @param graphs the graphs to add to the storage.
     * @param access access required to for the graphs, can't be null
     * @throws StorageException if unable to put arguments into storage
     * @see #put(GraphSerialisable, FederatedAccess)
     */
    public void put(final Collection<GraphSerialisable> graphs, final FederatedAccess access) throws StorageException {
        for (final GraphSerialisable graph : graphs) {
            put(graph, access);
        }
    }

    /**
     * places a graph into storage, protected by the given access.
     * <p> GraphId can't already exist, otherwise {@link
     * OverwritingException} is thrown.
     * <p> Access can't be null otherwise {@link IllegalArgumentException} is
     * thrown
     *
     * @param graph  the graph to add to the storage.
     * @param access access required to for the graph.
     * @throws StorageException if unable to put arguments into storage
     */
    public void put(final GraphSerialisable graph, final FederatedAccess access) throws StorageException {
        if (graph != null) {
            String graphId = graph.getGraphId();
            try {
                if (null == access) {
                    throw new IllegalArgumentException(ACCESS_IS_NULL);
                }

                if (null != graphLibrary) {
                    graphLibrary.checkExisting(graphId, graph.getDeserialisedSchema(), graph.getDeserialisedProperties());
                }

                validateExisting(graph);
                final Graph builtGraph = graph.getGraph();
                if (isCacheEnabled()) {
                    addToCache(builtGraph, access);
                }

                Set<Graph> existingGraphs = storage.get(access);
                if (null == existingGraphs) {
                    existingGraphs = Sets.newHashSet(builtGraph);
                    storage.put(access, existingGraphs);
                } else {
                    existingGraphs.add(builtGraph);
                }
            } catch (final Exception e) {
                throw new StorageException("Error adding graph " + graphId + " to storage due to: " + e.getMessage(), e);
            }
        } else {
            throw new StorageException("Graph cannot be null");
        }
    }


    /**
     * Returns all the graphIds that are visible for the given user.
     *
     * @param user to match visibility against.
     * @return visible graphIds.
     */
    public Collection<String> getAllIds(final User user) {
        return getIdsFrom(getUserGraphStream(entry -> entry.getKey().hasReadAccess(user)));
    }

    public Collection<String> getAllIds(final User user, final String adminAuth) {
        return getIdsFrom(getUserGraphStream(entry -> entry.getKey().hasReadAccess(user, adminAuth)));
    }

    private Collection<String> getIdsFrom(final Stream<Graph> allStream) {
        final Set<String> rtn = allStream
                .map(Graph::getGraphId)
                .collect(Collectors.toCollection(LinkedHashSet::new));

        return Collections.unmodifiableSet(rtn);
    }

    /**
     * Returns all graph object that are visible for the given user.
     *
     * @param user to match visibility against.
     * @return visible graphs
     */
    public Collection<Graph> getAll(final User user) {
        final Set<Graph> rtn = getUserGraphStream(entry -> entry.getKey().hasReadAccess(user))
                .collect(Collectors.toCollection(LinkedHashSet::new));
        return Collections.unmodifiableCollection(rtn);
    }

    /**
     * Removes a graph from storage and returns the success. The given user
     * must
     * have visibility of the graph to be able to remove it.
     *
     * @param graphId the graphId to remove.
     * @param user    to match visibility against.
     * @return if a graph was removed.
     * @see #isValidToView(User, FederatedAccess)
     */
    public boolean remove(final String graphId, final User user) {
        return remove(graphId, entry -> entry.getKey().hasWriteAccess(user));
    }

    protected boolean remove(final String graphId, final User user, final String adminAuth) {
        return remove(graphId, entry -> entry.getKey().hasWriteAccess(user, adminAuth));
    }

    private boolean remove(final String graphId, final Predicate<Entry<FederatedAccess, Set<Graph>>> entryPredicateForGraphRemoval) {
        return storage.entrySet().stream()
                .filter(entryPredicateForGraphRemoval)
                .map(entry -> {
                    boolean isRemoved = false;
                    final Set<Graph> graphs = entry.getValue();
                    if (null != graphs) {
                        HashSet<Graph> remove = Sets.newHashSet();
                        for (final Graph graph : graphs) {
                            if (graph.getGraphId().equals(graphId)) {
                                remove.add(graph);
                                deleteFromCache(graphId);
                                isRemoved = true;
                            }
                        }
                        graphs.removeAll(remove);
                    }
                    return isRemoved;
                })
                .collect(Collectors.toSet())
                .contains(true);
    }

    private void deleteFromCache(final String graphId) {
        if (isCacheEnabled()) {
            federatedStoreCache.deleteGraphFromCache(graphId);
        }
    }

    /**
     * returns all graphs objects matching the given graphIds, that is visible
     * to the user.
     *
     * @param user     to match visibility against.
     * @param graphIds the graphIds to get graphs for.
     * @return visible graphs from the given graphIds.
     */
    public Collection<Graph> get(final User user, final List<String> graphIds) {
        return get(user, graphIds, null);
    }

    /**
     * returns all graphs objects matching the given graphIds, that is visible
     * to the user.
     *
     * @param user      to match visibility against.
     * @param graphIds  the graphIds to get graphs for.
     * @param adminAuth adminAuths role
     * @return visible graphs from the given graphIds.
     */
    public Collection<Graph> get(final User user, final List<String> graphIds, final String adminAuth) {
        if (null == user) {
            return Collections.emptyList();
        }

        validateAllGivenGraphIdsAreVisibleForUser(user, graphIds, adminAuth);
        Stream<Graph> graphs = getStream(user, graphIds);
        if (null != graphIds) {
            graphs = graphs.sorted(Comparator.comparingInt(g -> graphIds.indexOf(g.getGraphId())));
        }
        final Set<Graph> rtn = graphs.collect(Collectors.toCollection(LinkedHashSet::new));
        return Collections.unmodifiableCollection(rtn);
    }

    @Deprecated
    public Schema getSchema(final FederatedOperation<Void, Object> operation, final Context context) {
        if (null == context || null == context.getUser()) {
            // no user then return an empty schema
            return new Schema();
        }
        final List<String> graphIds = isNull(operation) ? null : operation.getGraphIds();

        final Stream<Graph> graphs = getStream(context.getUser(), graphIds);
        final Builder schemaBuilder = new Builder();
        try {
            if (nonNull(operation) && operation.hasPayloadOperation() && operation.payloadInstanceOf(GetSchema.class) && ((GetSchema) operation.getPayloadOperation()).isCompact()) {
                graphs.forEach(g -> {
                    try {
                        schemaBuilder.merge(g.execute((GetSchema) operation.getPayloadOperation(), context));
                    } catch (final OperationException e) {
                        throw new RuntimeException("Unable to fetch schema from graph " + g.getGraphId(), e);
                    }
                });
            } else {
                graphs.forEach(g -> schemaBuilder.merge(g.getSchema()));
            }
        } catch (final SchemaException e) {
            final List<String> resultGraphIds = getStream(context.getUser(), graphIds).map(Graph::getGraphId).collect(Collectors.toList());
            throw new SchemaException("Unable to merge the schemas for all of your federated graphs: " + resultGraphIds + ". You can limit which graphs to query for using the FederatedOperation.graphIds.", e);
        }
        return schemaBuilder.build();
    }

    private void validateAllGivenGraphIdsAreVisibleForUser(final User user, final Collection<String> graphIds, final String adminAuth) {
        if (null != graphIds) {
            final Collection<String> visibleIds = getAllIds(user, adminAuth);
            if (!visibleIds.containsAll(graphIds)) {
                final Set<String> notVisibleIds = Sets.newHashSet(graphIds);
                notVisibleIds.removeAll(visibleIds);
                throw new IllegalArgumentException(String.format(GRAPH_IDS_NOT_VISIBLE, notVisibleIds));
            }
        }
    }

    private void validateExisting(final GraphSerialisable graph) throws StorageException {
        final String graphId = graph.getGraphId();
        for (final Set<Graph> graphs : storage.values()) {
            for (final Graph g : graphs) {
                if (g.getGraphId().equals(graphId)) {
                    throw new OverwritingException((String.format(USER_IS_ATTEMPTING_TO_OVERWRITE, graphId)));
                }
            }
        }
    }

    /**
     * @param user   to match visibility against, if null will default to
     *               false/denied
     *               access
     * @param access access the user must match.
     * @return the boolean access
     */
    private boolean isValidToView(final User user, final FederatedAccess access) {
        return null != access && access.hasReadAccess(user);
    }

    /**
     * @param user     to match visibility against.
     * @param graphIds filter on graphIds
     * @return a stream of graphs for the given graphIds and the user has visibility for.
     * If graphIds is null then only enabled by default graphs are returned that the user can see.
     */
    private Stream<Graph> getStream(final User user, final Collection<String> graphIds) {
        if (isNull(graphIds)) {
            return storage.entrySet()
                    .stream()
                    .filter(entry -> isValidToView(user, entry.getKey()))
                    //not visible unless graphId is requested. //TODO FS disabledByDefault: Review test
                    .filter(entry -> !entry.getKey().isDisabledByDefault())
                    .flatMap(entry -> entry.getValue().stream());
        }

        return storage.entrySet()
                .stream()
                .filter(entry -> isValidToView(user, entry.getKey()))
                .flatMap(entry -> entry.getValue().stream())
                .filter(graph -> graphIds.contains(graph.getGraphId()));
    }

    /**
     * @param readAccessPredicate to filter graphs.
     * @return a stream of graphs the user has visibility for.
     */
    private Stream<Graph> getUserGraphStream(final Predicate<Entry<FederatedAccess, Set<Graph>>> readAccessPredicate) {
        return storage.entrySet()
                .stream()
                .filter(readAccessPredicate)
                .flatMap(entry -> entry.getValue().stream());
    }

    private void addToCache(final Graph newGraph, final FederatedAccess access) {
        final String graphId = newGraph.getGraphId();
        if (federatedStoreCache.contains(graphId)) {
            validateSameAsFromCache(newGraph, graphId);
        } else {
            try {
                federatedStoreCache.addGraphToCache(newGraph, access, false);
            } catch (final OverwritingException e) {
                throw new OverwritingException((String.format("User is attempting to overwrite a graph within the cacheService. GraphId: %s", graphId)));
            } catch (final CacheOperationException e) {
                throw new RuntimeException(e);
            }
        }
    }

    private void validateSameAsFromCache(final Graph newGraph, final String graphId) {
        final Graph fromCache = federatedStoreCache.getGraphSerialisableFromCache(graphId).getGraph(graphLibrary);
        if (!newGraph.getStoreProperties().getProperties().equals(fromCache.getStoreProperties().getProperties())) {
            throw new RuntimeException(String.format(ERROR_ADDING_GRAPH_TO_CACHE, GraphConfigEnum.PROPERTIES.toString(), graphId));
        } else {
            if (!JsonUtil.equals(newGraph.getSchema().toJson(false), fromCache.getSchema().toJson(false))) {
                throw new RuntimeException(String.format(ERROR_ADDING_GRAPH_TO_CACHE, GraphConfigEnum.SCHEMA.toString(), graphId));
            } else {
                if (!newGraph.getGraphId().equals(fromCache.getGraphId())) {
                    throw new RuntimeException(String.format(ERROR_ADDING_GRAPH_TO_CACHE, "GraphId", graphId));
                }
            }
        }
    }

    public void setGraphLibrary(final GraphLibrary graphLibrary) {
        this.graphLibrary = graphLibrary;
    }

    /**
     * Enum for the Graph Properties or Schema
     */
    public enum GraphConfigEnum {
        SCHEMA("schema"), PROPERTIES("properties");

        private final String value;

        GraphConfigEnum(final String value) {
            this.value = value;
        }

        @Override
        public String toString() {
            return value;
        }

    }

    private Boolean isCacheEnabled() {
        boolean rtn = false;
        if (isCacheEnabled) {
            if (federatedStoreCache.getCache() == null) {
                throw new RuntimeException("No cache has been set, please initialise the FederatedStore instance");
            }
            rtn = true;
        }
        return rtn;
    }

    private void makeGraphFromCache(final String graphId) throws StorageException {
        final GraphSerialisable graph = federatedStoreCache.getGraphSerialisableFromCache(graphId);
        final FederatedAccess accessFromCache = federatedStoreCache.getAccessFromCache(graphId);
        put(graph, accessFromCache);
    }

    private void makeAllGraphsFromCache() throws StorageException {
        final Set<String> allGraphIds = federatedStoreCache.getAllGraphIds();
        for (final String graphId : allGraphIds) {
            try {
                makeGraphFromCache(graphId);
            } catch (final Exception e) {
                LOGGER.error("Skipping graphId: {} due to: {}", graphId, e.getMessage(), e);
            }
        }
    }

    protected Map<String, Object> getAllGraphsAndAccess(final User user, final List<String> graphIds) {
        return getAllGraphsAndAccess(graphIds, access -> access != null && access.hasReadAccess(user));
    }

    protected Map<String, Object> getAllGraphsAndAccessAsAdmin(final User user, final List<String> graphIds, final String adminAuth) {
        return getAllGraphsAndAccess(graphIds, access -> access != null && access.hasReadAccess(user, adminAuth));
    }

    private Map<String, Object> getAllGraphsAndAccess(final List<String> graphIds, final Predicate<FederatedAccess> accessPredicate) {
        return storage.entrySet()
                .stream()
                //filter on FederatedAccess
                .filter(e -> accessPredicate.test(e.getKey()))
                //convert to Map<graphID,FederatedAccess>
                .flatMap(entry -> entry.getValue().stream().collect(Collectors.toMap(Graph::getGraphId, g -> entry.getKey())).entrySet().stream())
                //filter on if graph required?
                .filter(entry -> {
                    final boolean isGraphIdRequested = nonNull(graphIds) && graphIds.contains(entry.getKey());
                    final boolean isAllGraphIdsRequired = isNull(graphIds) || graphIds.isEmpty();
                    return isGraphIdRequested || isAllGraphIdsRequired;
                })
                .collect(Collectors.toMap(Entry::getKey, Entry::getValue));
    }


    public boolean changeGraphAccess(final String graphId, final FederatedAccess newFederatedAccess, final User requestingUser) throws StorageException {
        return changeGraphAccess(graphId, newFederatedAccess, access -> access.hasWriteAccess(requestingUser));
    }

    public boolean changeGraphAccess(final String graphId, final FederatedAccess newFederatedAccess, final User requestingUser, final String adminAuth) throws StorageException {
        return changeGraphAccess(graphId, newFederatedAccess, access -> access.hasWriteAccess(requestingUser, adminAuth));
    }

    private boolean changeGraphAccess(final String graphId, final FederatedAccess newFederatedAccess, final Predicate<FederatedAccess> accessPredicate) throws StorageException {
        boolean rtn;
        final Graph graphToMove = getGraphToMove(graphId, accessPredicate);

        if (nonNull(graphToMove)) {
            //remove graph to be moved
            FederatedAccess oldAccess = null;
            for (final Entry<FederatedAccess, Set<Graph>> entry : storage.entrySet()) {
                entry.getValue().removeIf(graph -> graph.getGraphId().equals(graphId));
                oldAccess = entry.getKey();
            }

            //add the graph being moved.
            this.put(new GraphSerialisable.Builder().graph(graphToMove).build(), newFederatedAccess);

            if (isCacheEnabled()) {
                //Update cache
                try {
                    federatedStoreCache.addGraphToCache(graphToMove, newFederatedAccess, true/*true because graphLibrary should have throw error*/);
                } catch (final CacheOperationException e) {
<<<<<<< HEAD
                    String message = String.format("Error occurred updating graphAccess. GraphStorage=updated, Cache=outdated. graphId:%s. Recovery is possible from a restart if a persistent cache is being used, otherwise contact admin", graphId);
                    LOGGER.error(message + " graphStorage access:{} cache access:{}", newFederatedAccess, oldAccess);
                    throw new StorageException(message, e);
=======
                    //TODO FS recovery
                    String s = "Error occurred updating graphAccess. GraphStorage=updated, Cache=outdated. graphId:" + graphId;
                    LOGGER.error("{} graphStorage access:{} cache access:{}", s, newFederatedAccess, oldAccess);
                    throw new StorageException(s, e);
>>>>>>> a8204909
                }
            }

            rtn = true;
        } else {
            rtn = false;
        }
        return rtn;
    }

    public boolean changeGraphId(final String graphId, final String newGraphId, final User requestingUser) throws StorageException {
        return changeGraphId(graphId, newGraphId, access -> access.hasWriteAccess(requestingUser));
    }

    public boolean changeGraphId(final String graphId, final String newGraphId, final User requestingUser, final String adminAuth) throws StorageException {
        return changeGraphId(graphId, newGraphId, access -> access.hasWriteAccess(requestingUser, adminAuth));
    }

    private boolean changeGraphId(final String graphId, final String newGraphId, final Predicate<FederatedAccess> accessPredicate) throws StorageException {
        boolean rtn;
        final Graph graphToMove = getGraphToMove(graphId, accessPredicate);

        if (nonNull(graphToMove)) {
            FederatedAccess key = null;
            //remove graph to be moved from storage
            for (final Entry<FederatedAccess, Set<Graph>> entry : storage.entrySet()) {
                final boolean removed = entry.getValue().removeIf(graph -> graph.getGraphId().equals(graphId));
                if (removed) {
                    key = entry.getKey();
                    break;
                }
            }

            //Update Tables
            String storeClass = graphToMove.getStoreProperties().getStoreClass();
            if (nonNull(storeClass) && storeClass.startsWith(AccumuloStore.class.getPackage().getName())) {
                /*
                 * This logic is only for Accumulo derived stores Only.
                 * For updating table names to match graphs names.
                 *
                 * uk.gov.gchq.gaffer.accumulostore.[AccumuloStore, SingleUseAccumuloStore,
                 * MiniAccumuloStore, SingleUseMiniAccumuloStore]
                 */
                try {
                    AccumuloProperties tmpAccumuloProps = (AccumuloProperties) graphToMove.getStoreProperties();
                    Connector connection = TableUtils.getConnector(tmpAccumuloProps.getInstance(),
                            tmpAccumuloProps.getZookeepers(),
                            tmpAccumuloProps.getUser(),
                            tmpAccumuloProps.getPassword());

                    if (connection.tableOperations().exists(graphId)) {
                        connection.tableOperations().offline(graphId);
                        connection.tableOperations().rename(graphId, newGraphId);
                        connection.tableOperations().online(newGraphId);
                    }
                } catch (final Exception e) {
                    LOGGER.warn("Error trying to update tables for graphID:{} graphToMove:{}", graphId, graphToMove);
                    LOGGER.warn("Error trying to update tables.", e);
                }
            }

            final GraphConfig configWithNewGraphId = cloneGraphConfigWithNewGraphId(newGraphId, graphToMove);

            //add the graph being renamed.
            GraphSerialisable newGraphSerialisable = new GraphSerialisable.Builder()
                    .graph(graphToMove)
                    .config(configWithNewGraphId)
                    .build();
            this.put(newGraphSerialisable, key);

            //Update cache
            if (isCacheEnabled()) {
                try {
                    //Overwrite cache = true because the graphLibrary should have thrown an error before this point.
                    federatedStoreCache.addGraphToCache(newGraphSerialisable, key, true);
                } catch (final CacheOperationException e) {
<<<<<<< HEAD
                    String message = "Contact Admin for recovery. Error occurred updating graphId. GraphStorage=updated, Cache=outdated graphId.";
                    LOGGER.error(message + " graphStorage graphId:{} cache graphId:{}", newGraphId, graphId);
                    throw new StorageException(message, e);
=======
                    String s = "Contact Admin for recovery. Error occurred updating graphId. GraphStorage=updated, Cache=outdated graphId.";
                    LOGGER.error("{} graphStorage graphId:{} cache graphId:{}", s, newGraphId, graphId);
                    throw new StorageException(s, e);
>>>>>>> a8204909
                }
                federatedStoreCache.deleteGraphFromCache(graphId);
            }

            rtn = true;
        } else {
            rtn = false;
        }
        return rtn;
    }

    private GraphConfig cloneGraphConfigWithNewGraphId(final String newGraphId, final Graph graphToMove) {
        return new GraphConfig.Builder()
                .json(new GraphSerialisable.Builder().graph(graphToMove).build().getConfig())
                .graphId(newGraphId)
                .build();
    }

    private Graph getGraphToMove(final String graphId, final Predicate<FederatedAccess> accessPredicate) {
        Graph graphToMove = null;
        for (final Entry<FederatedAccess, Set<Graph>> entry : storage.entrySet()) {
            if (accessPredicate.test(entry.getKey())) {
                //select graph to be moved
                for (final Graph graph : entry.getValue()) {
                    if (graph.getGraphId().equals(graphId)) {
                        if (isNull(graphToMove)) {
                            //1st match, store graph and continue.
                            graphToMove = graph;
                        } else {
                            //2nd match.
                            throw new IllegalStateException("graphIds are unique, but more than one graph was found with the same graphId: " + graphId);
                        }
                    }
                }
            }
        }
        return graphToMove;
    }


}<|MERGE_RESOLUTION|>--- conflicted
+++ resolved
@@ -484,16 +484,9 @@
                 try {
                     federatedStoreCache.addGraphToCache(graphToMove, newFederatedAccess, true/*true because graphLibrary should have throw error*/);
                 } catch (final CacheOperationException e) {
-<<<<<<< HEAD
                     String message = String.format("Error occurred updating graphAccess. GraphStorage=updated, Cache=outdated. graphId:%s. Recovery is possible from a restart if a persistent cache is being used, otherwise contact admin", graphId);
-                    LOGGER.error(message + " graphStorage access:{} cache access:{}", newFederatedAccess, oldAccess);
+                    LOGGER.error("{} graphStorage access:{} cache access:{}", message, newFederatedAccess, oldAccess);
                     throw new StorageException(message, e);
-=======
-                    //TODO FS recovery
-                    String s = "Error occurred updating graphAccess. GraphStorage=updated, Cache=outdated. graphId:" + graphId;
-                    LOGGER.error("{} graphStorage access:{} cache access:{}", s, newFederatedAccess, oldAccess);
-                    throw new StorageException(s, e);
->>>>>>> a8204909
                 }
             }
 
@@ -570,15 +563,9 @@
                     //Overwrite cache = true because the graphLibrary should have thrown an error before this point.
                     federatedStoreCache.addGraphToCache(newGraphSerialisable, key, true);
                 } catch (final CacheOperationException e) {
-<<<<<<< HEAD
                     String message = "Contact Admin for recovery. Error occurred updating graphId. GraphStorage=updated, Cache=outdated graphId.";
-                    LOGGER.error(message + " graphStorage graphId:{} cache graphId:{}", newGraphId, graphId);
+                    LOGGER.error("{} graphStorage graphId:{} cache graphId:{}", message, newGraphId, graphId);
                     throw new StorageException(message, e);
-=======
-                    String s = "Contact Admin for recovery. Error occurred updating graphId. GraphStorage=updated, Cache=outdated graphId.";
-                    LOGGER.error("{} graphStorage graphId:{} cache graphId:{}", s, newGraphId, graphId);
-                    throw new StorageException(s, e);
->>>>>>> a8204909
                 }
                 federatedStoreCache.deleteGraphFromCache(graphId);
             }
