--- conflicted
+++ resolved
@@ -310,8 +310,6 @@
     }
 
     @Override
-<<<<<<< HEAD
-    @Deprecated
     public Schema getSchema() {
         try {
             return fetchSchema();
@@ -321,8 +319,6 @@
     }
 
     @Override
-=======
->>>>>>> 5f22ae68
     public Set<StoreTrait> getTraits() {
         try {
             return fetchTraits();
