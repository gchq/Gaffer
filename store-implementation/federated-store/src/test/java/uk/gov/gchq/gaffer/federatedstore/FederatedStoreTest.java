--- conflicted
+++ resolved
@@ -1346,11 +1346,7 @@
                 .isThrownBy(() -> store.execute(getFederatedOperation(new GetAllElements.Builder().view(new View.Builder().entity("entityA").build()).build()).graphIdsCSV("graphB,graphC"), blankUserContext))
                 .withMessageContaining("Operation chain is invalid. Validation errors:")
                 // Code smell this has been added because the exception message changes the order of graphs.
-<<<<<<< HEAD
-                // .withMessageMatching(".*View is not valid for graphIds\\:\\[(graphB,graphC|graphC,graphB)\\].*")
-=======
                 .withMessageMatching("[\\S\\s]*View is not valid for graphIds:\\[(graphB,graphC|graphC,graphB)\\][\\S\\s]*")
->>>>>>> c1517b16
                 .withMessageContaining(String.format("(graphId: graphB) View for operation uk.gov.gchq.gaffer.federatedstore.operation.FederatedOperation is not valid. %n" +
                         "(graphId: graphB) Entity group entityA does not exist in the schema"))
                 .withMessageContaining(String.format("(graphId: graphC) View for operation uk.gov.gchq.gaffer.federatedstore.operation.FederatedOperation is not valid. %n" +
