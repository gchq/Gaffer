--- conflicted
+++ resolved
@@ -529,11 +529,8 @@
                 GetSchema.class,
                 Map.class,
                 If.class,
-<<<<<<< HEAD
                 GetTraits.class,
-=======
                 While.class,
->>>>>>> 6354892a
 
                 // Function
                 Filter.class,
