<?xml version="1.0" encoding="UTF-8"?>
<!--
  ~ Copyright 2017-2020 Crown Copyright
  ~
  ~ Licensed under the Apache License, Version 2.0 (the "License");
  ~ you may not use this file except in compliance with the License.
  ~ You may obtain a copy of the License at
  ~
  ~   http://www.apache.org/licenses/LICENSE-2.0
  ~
  ~ Unless required by applicable law or agreed to in writing, software
  ~ distributed under the License is distributed on an "AS IS" BASIS,
  ~ WITHOUT WARRANTIES OR CONDITIONS OF ANY KIND, either express or implied.
  ~ See the License for the specific language governing permissions and
  ~ limitations under the License.
  -->

<project xmlns="http://maven.apache.org/POM/4.0.0" xmlns:xsi="http://www.w3.org/2001/XMLSchema-instance" xsi:schemaLocation="http://maven.apache.org/POM/4.0.0 http://maven.apache.org/maven-v4_0_0.xsd">
<<<<<<< HEAD
  <parent>
    <groupId>uk.gov.gchq.gaffer</groupId>
    <artifactId>basic</artifactId>
    <version>1.13.5-SNAPSHOT</version>
  </parent>
  <modelVersion>4.0.0</modelVersion>
=======
    <parent>
        <groupId>uk.gov.gchq.gaffer</groupId>
        <artifactId>basic</artifactId>
        <version>1.14.1-SNAPSHOT</version>
    </parent>
    <modelVersion>4.0.0</modelVersion>
>>>>>>> ea879393

  <artifactId>basic-rest</artifactId>

  <properties>
    <store.type>map</store.type>
  </properties>

  <dependencies>
    <dependency>
      <groupId>uk.gov.gchq.gaffer</groupId>
      <artifactId>jcs-cache-service</artifactId>
      <version>${project.parent.version}</version>
    </dependency>
    <dependency>
      <groupId>uk.gov.gchq.gaffer</groupId>
      <artifactId>spring-rest</artifactId>
      <version>${project.parent.version}</version>
    </dependency>
  </dependencies>
  <build>
    <plugins>
      <plugin>
        <groupId>org.springframework.boot</groupId>
        <artifactId>spring-boot-maven-plugin</artifactId>
        <configuration>
          <mainClass>uk.gov.gchq.gaffer.rest.GafferWebApplication</mainClass>
          <systemPropertyVariables>
            <gaffer.properties.app.title>Basic Gaffer Example</gaffer.properties.app.title>
            <gaffer.properties.app.description>Example of a basic schema</gaffer.properties.app.description>
            <gaffer.storeProperties>${project.build.outputDirectory}/${store.type}/store.properties</gaffer.storeProperties>
            <gaffer.schemas>${project.parent.basedir}/basic-model/src/main/resources/schema</gaffer.schemas>
            <gaffer.graph.config>${project.build.outputDirectory}/graphConfig.json</gaffer.graph.config>
          </systemPropertyVariables>
        </configuration>
      </plugin>
    </plugins>
  </build>
</project><|MERGE_RESOLUTION|>--- conflicted
+++ resolved
@@ -15,57 +15,60 @@
   ~ limitations under the License.
   -->
 
-<project xmlns="http://maven.apache.org/POM/4.0.0" xmlns:xsi="http://www.w3.org/2001/XMLSchema-instance" xsi:schemaLocation="http://maven.apache.org/POM/4.0.0 http://maven.apache.org/maven-v4_0_0.xsd">
-<<<<<<< HEAD
-  <parent>
-    <groupId>uk.gov.gchq.gaffer</groupId>
-    <artifactId>basic</artifactId>
-    <version>1.13.5-SNAPSHOT</version>
-  </parent>
-  <modelVersion>4.0.0</modelVersion>
-=======
+<project xmlns="http://maven.apache.org/POM/4.0.0"
+         xmlns:xsi="http://www.w3.org/2001/XMLSchema-instance"
+         xsi:schemaLocation="http://maven.apache.org/POM/4.0.0 http://maven.apache.org/maven-v4_0_0.xsd">
     <parent>
         <groupId>uk.gov.gchq.gaffer</groupId>
         <artifactId>basic</artifactId>
         <version>1.14.1-SNAPSHOT</version>
     </parent>
     <modelVersion>4.0.0</modelVersion>
->>>>>>> ea879393
 
-  <artifactId>basic-rest</artifactId>
+    <artifactId>basic-rest</artifactId>
 
-  <properties>
-    <store.type>map</store.type>
-  </properties>
+    <properties>
+        <store.type>map</store.type>
+    </properties>
 
-  <dependencies>
-    <dependency>
-      <groupId>uk.gov.gchq.gaffer</groupId>
-      <artifactId>jcs-cache-service</artifactId>
-      <version>${project.parent.version}</version>
-    </dependency>
-    <dependency>
-      <groupId>uk.gov.gchq.gaffer</groupId>
-      <artifactId>spring-rest</artifactId>
-      <version>${project.parent.version}</version>
-    </dependency>
-  </dependencies>
-  <build>
-    <plugins>
-      <plugin>
-        <groupId>org.springframework.boot</groupId>
-        <artifactId>spring-boot-maven-plugin</artifactId>
-        <configuration>
-          <mainClass>uk.gov.gchq.gaffer.rest.GafferWebApplication</mainClass>
-          <systemPropertyVariables>
-            <gaffer.properties.app.title>Basic Gaffer Example</gaffer.properties.app.title>
-            <gaffer.properties.app.description>Example of a basic schema</gaffer.properties.app.description>
-            <gaffer.storeProperties>${project.build.outputDirectory}/${store.type}/store.properties</gaffer.storeProperties>
-            <gaffer.schemas>${project.parent.basedir}/basic-model/src/main/resources/schema</gaffer.schemas>
-            <gaffer.graph.config>${project.build.outputDirectory}/graphConfig.json</gaffer.graph.config>
-          </systemPropertyVariables>
-        </configuration>
-      </plugin>
-    </plugins>
-  </build>
+    <dependencies>
+        <dependency>
+            <groupId>uk.gov.gchq.gaffer</groupId>
+            <artifactId>jcs-cache-service</artifactId>
+            <version>${project.parent.version}</version>
+        </dependency>
+        <dependency>
+            <groupId>uk.gov.gchq.gaffer</groupId>
+            <artifactId>spring-rest</artifactId>
+            <version>${project.parent.version}</version>
+        </dependency>
+    </dependencies>
+    <build>
+        <plugins>
+            <plugin>
+                <groupId>org.springframework.boot</groupId>
+                <artifactId>spring-boot-maven-plugin</artifactId>
+                <configuration>
+                    <mainClass>uk.gov.gchq.gaffer.rest.GafferWebApplication
+                    </mainClass>
+                    <systemPropertyVariables>
+                        <gaffer.properties.app.title>Basic Gaffer Example
+                        </gaffer.properties.app.title>
+                        <gaffer.properties.app.description>Example of a basic
+                            schema
+                        </gaffer.properties.app.description>
+                        <gaffer.storeProperties>
+                            ${project.build.outputDirectory}/${store.type}/store.properties
+                        </gaffer.storeProperties>
+                        <gaffer.schemas>
+                            ${project.parent.basedir}/basic-model/src/main/resources/schema
+                        </gaffer.schemas>
+                        <gaffer.graph.config>
+                            ${project.build.outputDirectory}/graphConfig.json
+                        </gaffer.graph.config>
+                    </systemPropertyVariables>
+                </configuration>
+            </plugin>
+        </plugins>
+    </build>
 </project>