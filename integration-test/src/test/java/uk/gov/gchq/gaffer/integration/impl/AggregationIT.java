--- conflicted
+++ resolved
@@ -113,14 +113,7 @@
         expectedEdge.putProperty(TestPropertyNames.INT, 1);
         expectedEdge.putProperty(TestPropertyNames.COUNT, 2L);
 
-<<<<<<< HEAD
-        ElementUtil.assertElementEquals(
-                Arrays.asList(expectedEdge, expectedEntity),
-                results
-        );
-=======
         ElementUtil.assertElementEquals(Arrays.asList(expectedEdge, expectedEntity), results);
->>>>>>> c8efa3c1
     }
 
     @Test
