--- conflicted
+++ resolved
@@ -17,12 +17,7 @@
 package uk.gov.gchq.gaffer.federatedstore;
 
 import com.google.common.collect.ImmutableSet;
-<<<<<<< HEAD
-import com.google.common.collect.Sets;
-import org.junit.jupiter.api.AfterEach;
-=======
 import org.junit.jupiter.api.AfterAll;
->>>>>>> 2de6dbc5
 import org.junit.jupiter.api.BeforeEach;
 import org.junit.jupiter.api.Test;
 
@@ -30,12 +25,7 @@
 import uk.gov.gchq.gaffer.access.predicate.NoAccessPredicate;
 import uk.gov.gchq.gaffer.access.predicate.UnrestrictedAccessPredicate;
 import uk.gov.gchq.gaffer.accumulostore.AccumuloStore;
-<<<<<<< HEAD
-import uk.gov.gchq.gaffer.cache.CacheServiceLoader;
-import uk.gov.gchq.gaffer.commonutil.StreamUtil;
-=======
 import uk.gov.gchq.gaffer.federatedstore.operation.FederatedOperation;
->>>>>>> 2de6dbc5
 import uk.gov.gchq.gaffer.graph.GraphConfig;
 import uk.gov.gchq.gaffer.graph.GraphSerialisable;
 import uk.gov.gchq.gaffer.store.Context;
@@ -93,21 +83,6 @@
             STORE_VALIDATION,
             ORDERED);
     private static final Set<StoreTrait> INTERSECTION_TRAITS = ImmutableSet.of(
-<<<<<<< HEAD
-            StoreTrait.QUERY_AGGREGATION,
-            StoreTrait.TRANSFORMATION,
-            StoreTrait.PRE_AGGREGATION_FILTERING,
-            StoreTrait.VISIBILITY,
-            StoreTrait.POST_TRANSFORMATION_FILTERING,
-            StoreTrait.INGEST_AGGREGATION,
-            StoreTrait.POST_AGGREGATION_FILTERING,
-            StoreTrait.MATCHED_VERTEX);
-    private static final Set MAP_TRAITS_EXCLUSIVE_OF_ACCUMULO = Collections.emptySet();
-    private static final FederatedAccess ACCESS_UNUSED_AUTH_AND_USER = new FederatedAccess(
-            Sets.newHashSet(UNUSED_AUTH_STRING), UNUSED_AUTH_STRING);
-    private static final FederatedAccess ACCESS_UNUSED_AUTH_WITH_TEST_USER = new FederatedAccess(
-            Sets.newHashSet(UNUSED_AUTH_STRING), TEST_USER_ID);
-=======
             QUERY_AGGREGATION,
             TRANSFORMATION,
             PRE_AGGREGATION_FILTERING,
@@ -119,7 +94,6 @@
     private static final Set<StoreTrait> MAP_TRAITS_EXCLUSIVE_OF_ACCUMULO = Collections.emptySet();
     private static final FederatedAccess ACCESS_UNUSED_AUTH_AND_UNUSED_USER = new FederatedAccess(Collections.singleton(UNUSED_AUTH_STRING), UNUSED_AUTH_STRING);
     private static final FederatedAccess ACCESS_UNUSED_AUTH_WITH_TEST_USER = new FederatedAccess(Collections.singleton(UNUSED_AUTH_STRING), TEST_USER_ID);
->>>>>>> 2de6dbc5
     private static final Set<StoreTrait> MAP_TRAITS = ImmutableSet.of(
             INGEST_AGGREGATION,
             MATCHED_VERTEX,
@@ -155,35 +129,6 @@
     private GetTraits getTraits;
     private AccessPredicate blockingAccessPredicate;
     private AccessPredicate permissiveAccessPredicate;
-<<<<<<< HEAD
-    private GraphSerialisable acc;
-    private GraphSerialisable map;
-    private User nullUser;
-    private User testUser;
-    private User authUser;
-    private User blankUser;
-    private Context testUserContext;
-    private Context authUserContext;
-    private Context blankUserContext;
-    private static final Set<String> NULL_GRAPH_AUTHS = null;
-
-    private static Class currentClass = new Object() {
-    }.getClass().getEnclosingClass();
-    private static final StoreProperties ACCUMULO_PROPERTIES = StoreProperties
-            .loadStoreProperties(StreamUtil.openStream(currentClass, "properties/singleUseAccumuloStore.properties"));
-    private static final StoreProperties MAP_PROPERTIES = StoreProperties
-            .loadStoreProperties(StreamUtil.openStream(currentClass, "properties/singleUseMapStore.properties"));
-    private FederatedStore federatedStore;
-
-    @BeforeEach
-    public void beforeEach() throws Exception {
-        CacheServiceLoader.shutdown();
-
-        federatedStore = new FederatedStore();
-        federatedStore.initialise("testFed", new Schema(), new FederatedStoreProperties());
-
-        acc = new GraphSerialisable.Builder()
-=======
     private GraphSerialisable accumuloGraphSerialised;
     private GraphSerialisable mapGraphSerialised;
     private FederatedStore federatedStore;
@@ -200,7 +145,6 @@
         federatedStore.initialise(GRAPH_ID_TEST_FEDERATED_STORE, null, new FederatedStoreProperties());
 
         accumuloGraphSerialised = new GraphSerialisable.Builder()
->>>>>>> 2de6dbc5
                 .config(new GraphConfig(GRAPH_ID_ACCUMULO))
                 .properties(PROPERTIES_ACCUMULO_STORE_SINGLE_USE.clone())
                 .schema(new Schema.Builder()
@@ -229,11 +173,6 @@
         getTraits = new GetTraits();
     }
 
-    @AfterEach
-    public void afterEach() {
-        CacheServiceLoader.shutdown();
-    }
-
     @Test
     public void shouldVerifyTestAssumptionsThatNoTraitsFound() throws Exception {
         assertThatIllegalArgumentException()
@@ -245,32 +184,6 @@
     }
 
     @Test
-<<<<<<< HEAD
-    public void shouldVerifyAssumptionsStoreTraitsNonCurrent() throws Exception {
-        // given
-        final Set<StoreTrait> mapTraits = map.getGraph().getStoreTraits();
-        final Set<StoreTrait> accTraits = acc.getGraph().getStoreTraits();
-
-        // when
-        final Set<StoreTrait> mapTraitsExclusive = mapTraits.stream().filter(t -> !accTraits.contains(t))
-                .collect(Collectors.toSet());
-        final Set<StoreTrait> accTraitsExclusive = accTraits.stream().filter(t -> !mapTraits.contains(t))
-                .collect(Collectors.toSet());
-        final Set<StoreTrait> intersectionTraits = accTraits.stream().filter(mapTraits::contains)
-                .collect(Collectors.toSet());
-
-        // then
-        assertEquals(ACCUMULO_TRAITS, accTraits, "This store does not have AccumuloStore Traits");
-        assertEquals(MAP_TRAITS, mapTraits, "This store does not have MapStore Traits");
-        assertNotEquals(accTraits, mapTraits, "Test stores cannot have same traits");
-        assertEquals(10, accTraits.size(), "Expected AccumuloStore trait size is different");
-        assertEquals(8, mapTraits.size(), "Expected MapStore trait size is different");
-        assertEquals(MAP_TRAITS_EXCLUSIVE_OF_ACCUMULO, mapTraitsExclusive,
-                "Expected traits exclusive to MapStore is different");
-        assertEquals(ACCUMULO_TRAITS_EXCLUSIVE_OF_MAP, accTraitsExclusive,
-                "Expected traits exclusive to AccumuloStore is different");
-        assertEquals(INTERSECTION_TRAITS, intersectionTraits, "Expected intersection of traits is different");
-=======
     public void shouldVerifyTestAssumptionsThatStoreTraitsNonCurrent() throws Exception {
         // given
         getTraits.setCurrentTraits(false);
@@ -290,51 +203,12 @@
         assertThat(mapTraitsExclusive).withFailMessage("Expected traits exclusive to MapStore is different").containsExactlyInAnyOrderElementsOf(MAP_TRAITS_EXCLUSIVE_OF_ACCUMULO);
         assertThat(accTraitsExclusive).withFailMessage("Expected traits exclusive to AccumuloStore is different").containsExactlyInAnyOrderElementsOf(ACCUMULO_TRAITS_EXCLUSIVE_OF_MAP);
         assertThat(intersectionTraits).withFailMessage("Expected intersection of traits is different").containsExactlyInAnyOrderElementsOf(INTERSECTION_TRAITS);
->>>>>>> 2de6dbc5
     }
 
     @Test
     public void shouldVerifyAssumptionsStoreTraitsCurrent() throws Exception {
         // given
         getTraits.setCurrentTraits(true);
-<<<<<<< HEAD
-        final Set<StoreTrait> mapTraitsIsCurrent = map.getGraph().execute(getTraits, testUser);
-        final Set<StoreTrait> accTraitsIsCurrent = acc.getGraph().execute(getTraits, testUser);
-
-        // when
-        final Set<StoreTrait> mapTraitsIsCurrentExclusive = mapTraitsIsCurrent.stream()
-                .filter(t -> !accTraitsIsCurrent.contains(t)).collect(Collectors.toSet());
-        final Set<StoreTrait> accTraitsIsCurrentExclusive = accTraitsIsCurrent.stream()
-                .filter(t -> !mapTraitsIsCurrent.contains(t)).collect(Collectors.toSet());
-        final Set<StoreTrait> intersectionTraitsIsCurrent = accTraitsIsCurrent.stream()
-                .filter(mapTraitsIsCurrent::contains)
-                .collect(Collectors.toSet());
-        final Set<StoreTrait> mapTraitsIsCurrentIsSubSetOfStoreTraits = mapTraitsIsCurrent.stream()
-                .filter(t -> !MAP_TRAITS.contains(t)).collect(Collectors.toSet());
-        final Set<StoreTrait> accTraitsIsCurrentIsSubSetOfStoreTraits = accTraitsIsCurrent.stream()
-                .filter(t -> !ACCUMULO_TRAITS.contains(t)).collect(Collectors.toSet());
-
-        // then
-        assertNotEquals(ACCUMULO_TRAITS, accTraitsIsCurrent);
-        assertNotEquals(MAP_TRAITS, mapTraitsIsCurrent);
-        assertEquals(ACC_CURRENT_TRAITS, accTraitsIsCurrent,
-                "Expected traits for the AccumuloStore 'Current schema' is different");
-        assertEquals(MAP_CURRENT_TRAITS, mapTraitsIsCurrent,
-                "Expected traits for the MapStore 'Current schema' is different");
-        assertEquals(Collections.emptySet(), mapTraitsIsCurrentExclusive,
-                "Expected traits exclusive to MapStore is different");
-        assertEquals(Sets.newHashSet(StoreTrait.ORDERED), accTraitsIsCurrentExclusive,
-                "Expected traits exclusive to AccumuloStore is different");
-        assertEquals(
-                Sets.newHashSet(StoreTrait.INGEST_AGGREGATION, StoreTrait.MATCHED_VERTEX,
-                        StoreTrait.PRE_AGGREGATION_FILTERING, StoreTrait.TRANSFORMATION,
-                        StoreTrait.POST_AGGREGATION_FILTERING, StoreTrait.POST_TRANSFORMATION_FILTERING),
-                intersectionTraitsIsCurrent, "Expected  intersection traits is different");
-        assertEquals(Collections.emptySet(), mapTraitsIsCurrentIsSubSetOfStoreTraits,
-                "The IsCurrent traits is not a subset of MapStore traits");
-        assertEquals(Collections.emptySet(), accTraitsIsCurrentIsSubSetOfStoreTraits,
-                "The IsCurrent traits is not a subset of AccumuloStore traits");
-=======
         final Set<StoreTrait> mapTraitsIsCurrent = mapGraphSerialised.getGraph().execute(getTraits, testUser);
         final Set<StoreTrait> accTraitsIsCurrent = accumuloGraphSerialised.getGraph().execute(getTraits, testUser);
 
@@ -366,86 +240,39 @@
 
         assertThat(mapTraitsIsCurrentIsSubSetOfStoreTraits).withFailMessage("The IsCurrent traits is not a subset of MapStore traits").isEmpty();
         assertThat(accTraitsIsCurrentIsSubSetOfStoreTraits).withFailMessage("The IsCurrent traits is not a subset of AccumuloStore traits").isEmpty();
->>>>>>> 2de6dbc5
     }
 
     @Test
     public void shouldGetNonCurrentTraitsForAddingUser() throws Exception {
         // given
-<<<<<<< HEAD
-        federatedStore.addGraphs(ACCESS_UNUSED_AUTH_AND_USER, acc);
-        federatedStore.addGraphs(ACCESS_UNUSED_AUTH_WITH_TEST_USER, map);
-
-=======
         federatedStore.addGraphs(ACCESS_UNUSED_AUTH_AND_UNUSED_USER, accumuloGraphSerialised);
         federatedStore.addGraphs(ACCESS_UNUSED_AUTH_WITH_TEST_USER, mapGraphSerialised);
->>>>>>> 2de6dbc5
         getTraits.setCurrentTraits(false);
         // when
         final Set<StoreTrait> traits = federatedStore.execute(getTraits, testUserContext);
         // then
-<<<<<<< HEAD
-        assertNotEquals(ACCUMULO_TRAITS, traits, "Returning AccumuloStore traits instead of MapStore");
-        assertEquals(Collections.emptySet(),
-                traits.stream().filter(ACCUMULO_TRAITS_EXCLUSIVE_OF_MAP::contains).collect(Collectors.toSet()),
-                "Revealing some hidden traits from the AccumuloStore instead of only MapStore");
-        assertEquals(MAP_TRAITS, traits);
-=======
         assertThat(traits).withFailMessage("Returning AccumuloStore traits instead of MapStore").isNotEqualTo(ACCUMULO_TRAITS)
                 .withFailMessage("Revealing some hidden traits from the AccumuloStore instead of only MapStore").doesNotContainAnyElementsOf(ACCUMULO_TRAITS_EXCLUSIVE_OF_MAP)
                 .withFailMessage("did not return map traits").isEqualTo(MAP_TRAITS);
->>>>>>> 2de6dbc5
     }
 
     @Test
     public void shouldGetCurrentTraitsForAddingUser() throws Exception {
         // given
-<<<<<<< HEAD
-        federatedStore.addGraphs(ACCESS_UNUSED_AUTH_AND_USER, acc);
-        federatedStore.addGraphs(ACCESS_UNUSED_AUTH_WITH_TEST_USER, map);
-=======
         federatedStore.addGraphs(ACCESS_UNUSED_AUTH_AND_UNUSED_USER, accumuloGraphSerialised);
         federatedStore.addGraphs(ACCESS_UNUSED_AUTH_WITH_TEST_USER, mapGraphSerialised);
->>>>>>> 2de6dbc5
         getTraits.setCurrentTraits(true);
         // when
         final Set<StoreTrait> traits = federatedStore.execute(getTraits, testUserContext);
         // then
-<<<<<<< HEAD
-        assertNotEquals(ACCUMULO_TRAITS, traits, "Returning AccumuloStore traits instead of MapStore");
-        assertEquals(Collections.emptySet(),
-                traits.stream().filter(ACCUMULO_TRAITS_EXCLUSIVE_OF_MAP::contains).collect(Collectors.toSet()),
-                "Revealing some hidden traits from the AccumuloStore instead of only MapStore");
-        assertEquals(MAP_CURRENT_TRAITS, traits);
-=======
         assertThat(traits).withFailMessage("Returning AccumuloStore traits instead of MapStore").isNotEqualTo(ACCUMULO_TRAITS)
                 .withFailMessage("Revealing some hidden traits from the AccumuloStore instead of only MapStore").doesNotContainAnyElementsOf(ACCUMULO_TRAITS_EXCLUSIVE_OF_MAP)
                 .withFailMessage("did not return map current traits").isEqualTo(MAP_CURRENT_TRAITS);
->>>>>>> 2de6dbc5
     }
 
     @Test
     public void shouldGetCurrentTraitsForAddingUserButSelectedGraphsOnly() throws Exception {
         // given
-<<<<<<< HEAD
-        final GraphSerialisable acc2 = new GraphSerialisable.Builder()
-                .graph(acc.getGraph())
-                .config(new GraphConfig(GRAPH_ID_ACCUMULO + 2))
-                .build();
-
-        federatedStore.addGraphs(ACCESS_UNUSED_AUTH_AND_USER, acc);
-        federatedStore.addGraphs(ACCESS_UNUSED_AUTH_WITH_TEST_USER, acc2);
-        federatedStore.addGraphs(ACCESS_UNUSED_AUTH_WITH_TEST_USER, map);
-        getTraits.addOption(FederatedStoreConstants.KEY_OPERATION_OPTIONS_GRAPH_IDS, GRAPH_ID_MAP);
-        // when
-        final Set<StoreTrait> traits = federatedStore.execute(getTraits, testUserContext);
-        // then
-        assertNotEquals(ACCUMULO_TRAITS, traits, "Returning AccumuloStore traits instead of MapStore");
-        assertEquals(Collections.emptySet(),
-                traits.stream().filter(ACCUMULO_TRAITS_EXCLUSIVE_OF_MAP::contains).collect(Collectors.toSet()),
-                "Revealing some hidden traits from the AccumuloStore instead of only MapStore");
-        assertEquals(MAP_CURRENT_TRAITS, traits);
-=======
         final GraphSerialisable accumuloGraphSerialised2 = new GraphSerialisable.Builder()
                 .graph(accumuloGraphSerialised.getGraph())
                 .config(new GraphConfig(GRAPH_ID_ACCUMULO + 2))
@@ -468,20 +295,13 @@
                 .withFailMessage("Revealing some hidden traits from the AccumuloStore instead of only MapStore").doesNotContainAnyElementsOf(ACCUMULO_TRAITS_EXCLUSIVE_OF_MAP)
                 .withFailMessage("did not return current map traits").isEqualTo(MAP_CURRENT_TRAITS);
 
->>>>>>> 2de6dbc5
     }
 
     @Test
     public void shouldGetNonCurrentTraitsForAddingUserButSelectedGraphsOnly() throws Exception {
-<<<<<<< HEAD
-        // given
-        final GraphSerialisable acc2 = new GraphSerialisable.Builder()
-                .graph(acc.getGraph())
-=======
         //given
         final GraphSerialisable accumuloGraphSerialised2 = new GraphSerialisable.Builder()
                 .graph(accumuloGraphSerialised.getGraph())
->>>>>>> 2de6dbc5
                 .config(new GraphConfig(GRAPH_ID_ACCUMULO + 2))
                 .build();
 
@@ -489,16 +309,6 @@
         federatedStore.addGraphs(ACCESS_UNUSED_AUTH_WITH_TEST_USER, accumuloGraphSerialised2);
         federatedStore.addGraphs(ACCESS_UNUSED_AUTH_WITH_TEST_USER, mapGraphSerialised);
         getTraits.setCurrentTraits(false);
-<<<<<<< HEAD
-        // when
-        final Set<StoreTrait> traits = federatedStore.execute(getTraits, testUserContext);
-        // then
-        assertNotEquals(ACCUMULO_TRAITS, traits, "Returning AccumuloStore traits instead of MapStore");
-        assertEquals(Collections.emptySet(),
-                traits.stream().filter(ACCUMULO_TRAITS_EXCLUSIVE_OF_MAP::contains).collect(Collectors.toSet()),
-                "Revealing some hidden traits from the AccumuloStore instead of only MapStore");
-        assertEquals(MAP_TRAITS, traits);
-=======
         //when
         final Set<StoreTrait> traits = (Set<StoreTrait>) federatedStore.execute(new FederatedOperation.Builder()
                 .op(getTraits)
@@ -510,7 +320,6 @@
         assertThat(traits).withFailMessage("Returning AccumuloStore traits instead of MapStore traits").isNotEqualTo(ACCUMULO_TRAITS)
                 .withFailMessage("Revealing some hidden traits from the AccumuloStore instead of only MapStore").doesNotContainAnyElementsOf(ACCUMULO_TRAITS_EXCLUSIVE_OF_MAP)
                 .withFailMessage("did not return map traits").isEqualTo(MAP_TRAITS);
->>>>>>> 2de6dbc5
     }
 
     /**
@@ -524,82 +333,45 @@
     @Test
     public void shouldNotGetTraitsForAddingUserWhenBlockingReadAccessPredicateConfigured() throws Exception {
         // given
-<<<<<<< HEAD
-        federatedStore.addGraphs(new FederatedAccess(Sets.newHashSet(UNUSED_AUTH_STRING), UNUSED_AUTH_STRING), acc);
-        federatedStore.addGraphs(
-                new FederatedAccess(NULL_GRAPH_AUTHS, TEST_USER_ID, false, false, blockingAccessPredicate, null), map);
-        // when
-        final Set<StoreTrait> traits = federatedStore.execute(getTraits, testUserContext);
-        // then
-        assertEquals(Collections.emptySet(), traits, "Revealing hidden traits");
-=======
         federatedStore.addGraphs(new FederatedAccess(Collections.singleton(UNUSED_AUTH_STRING), UNUSED_AUTH_STRING), accumuloGraphSerialised);
         federatedStore.addGraphs(new FederatedAccess(NULL_GRAPH_AUTHS, TEST_USER_ID, false, false, blockingAccessPredicate, null), mapGraphSerialised);
         // when
         final Set<StoreTrait> traits = federatedStore.execute(getTraits, testUserContext);
         // then
         assertThat(traits).withFailMessage("Revealing hidden traits").isNull();
->>>>>>> 2de6dbc5
     }
 
     @Test
     public void shouldGetTraitsForAuthUser() throws Exception {
         // given
-<<<<<<< HEAD
-        federatedStore.addGraphs(new FederatedAccess(Sets.newHashSet(UNUSED_AUTH_STRING), UNUSED_AUTH_STRING), acc);
-        federatedStore.addGraphs(new FederatedAccess(Sets.newHashSet(AUTH_1), testUser.getUserId()), map);
-        // when
-        final Set<StoreTrait> traits = federatedStore.execute(getTraits, authUserContext);
-        // then
-        assertEquals(MAP_CURRENT_TRAITS, traits);
-=======
         federatedStore.addGraphs(new FederatedAccess(Collections.singleton(UNUSED_AUTH_STRING), UNUSED_AUTH_STRING), accumuloGraphSerialised);
         federatedStore.addGraphs(new FederatedAccess(Collections.singleton(AUTH_1), testUser.getUserId()), mapGraphSerialised);
         // when
         final Set<StoreTrait> traits = federatedStore.execute(getTraits, authUserContext);
         // then
         assertThat(traits).isEqualTo(MAP_CURRENT_TRAITS);
->>>>>>> 2de6dbc5
     }
 
     @Test
     public void shouldNotGetTraitsForBlankUser() throws Exception {
         // given
-<<<<<<< HEAD
-        federatedStore.addGraphs(new FederatedAccess(Sets.newHashSet(UNUSED_AUTH_STRING), UNUSED_AUTH_STRING), acc);
-        federatedStore.addGraphs(new FederatedAccess(Sets.newHashSet(AUTH_1), TEST_USER_ID), map);
-        // when
-        final Set<StoreTrait> traits = federatedStore.execute(getTraits, blankUserContext);
-        // then
-        assertEquals(Collections.emptySet(), traits, "Revealing hidden traits");
-=======
         federatedStore.addGraphs(new FederatedAccess(Collections.singleton(UNUSED_AUTH_STRING), UNUSED_AUTH_STRING), accumuloGraphSerialised);
         federatedStore.addGraphs(new FederatedAccess(Collections.singleton(AUTH_1), TEST_USER_ID), mapGraphSerialised);
         // when
         final Set<StoreTrait> traits = federatedStore.execute(getTraits, blankUserContext);
         // then
         assertThat(traits).withFailMessage("Revealing hidden traits").isNull();
->>>>>>> 2de6dbc5
     }
 
     @Test
     public void shouldNotGetTraitsForNonAuthUser() throws Exception {
         // given
-<<<<<<< HEAD
-        federatedStore.addGraphs(new FederatedAccess(Sets.newHashSet(AUTH_1), AUTH_USER_ID), acc);
-        federatedStore.addGraphs(new FederatedAccess(Sets.newHashSet(AUTH_1), AUTH_USER_ID), map);
-        // when
-        final Set<StoreTrait> traits = federatedStore.execute(getTraits, testUserContext);
-        // then
-        assertEquals(Collections.emptySet(), traits, "Revealing hidden traits");
-=======
         federatedStore.addGraphs(new FederatedAccess(Collections.singleton(AUTH_1), AUTH_USER_ID), accumuloGraphSerialised);
         federatedStore.addGraphs(new FederatedAccess(Collections.singleton(AUTH_1), AUTH_USER_ID), mapGraphSerialised);
         // when
         final Set<StoreTrait> traits = federatedStore.execute(getTraits, testUserContext);
         // then
         assertThat(traits).withFailMessage("Revealing hidden traits").isNull();
->>>>>>> 2de6dbc5
     }
 
     /**
@@ -613,22 +385,12 @@
     @Test
     public void shouldGetTraitsForBlankUserWhenPermissiveReadAccessPredicateConfigured() throws Exception {
         // given
-<<<<<<< HEAD
-        federatedStore.addGraphs(new FederatedAccess(Sets.newHashSet(UNUSED_AUTH_STRING), UNUSED_AUTH_STRING), acc);
-        federatedStore.addGraphs(new FederatedAccess(NULL_GRAPH_AUTHS, UNUSED_AUTH_STRING, false, false,
-                permissiveAccessPredicate, null), map);
-        // when
-        final Set<StoreTrait> traits = federatedStore.execute(getTraits, blankUserContext);
-        // then
-        assertEquals(MAP_CURRENT_TRAITS, traits);
-=======
         federatedStore.addGraphs(new FederatedAccess(Collections.singleton(UNUSED_AUTH_STRING), UNUSED_AUTH_STRING), accumuloGraphSerialised);
         federatedStore.addGraphs(new FederatedAccess(NULL_GRAPH_AUTHS, UNUSED_AUTH_STRING, false, false, permissiveAccessPredicate, null), mapGraphSerialised);
         // when
         final Set<StoreTrait> traits = federatedStore.execute(getTraits, blankUserContext);
         // then
         assertThat(traits).isEqualTo(MAP_CURRENT_TRAITS);
->>>>>>> 2de6dbc5
     }
 
     /**
@@ -642,23 +404,12 @@
     @Test
     public void shouldCombineTraitsToMin() throws Exception {
         // given
-<<<<<<< HEAD
-        federatedStore.addGraphs(new FederatedAccess(Sets.newHashSet(UNUSED_AUTH_STRING), UNUSED_AUTH_STRING, true),
-                acc);
-        federatedStore.addGraphs(new FederatedAccess(Sets.newHashSet(UNUSED_AUTH_STRING), UNUSED_AUTH_STRING, true),
-                map);
-=======
         federatedStore.addGraphs(new FederatedAccess(Collections.singleton(UNUSED_AUTH_STRING), UNUSED_AUTH_STRING, true), accumuloGraphSerialised);
         federatedStore.addGraphs(new FederatedAccess(Collections.singleton(UNUSED_AUTH_STRING), UNUSED_AUTH_STRING, true), mapGraphSerialised);
->>>>>>> 2de6dbc5
         getTraits.setCurrentTraits(false);
         // when
         final Set<StoreTrait> traits = federatedStore.execute(getTraits, testUserContext);
         // then
-<<<<<<< HEAD
-        assertEquals(INTERSECTION_TRAITS, traits);
-=======
         assertThat(traits).isEqualTo(INTERSECTION_TRAITS);
->>>>>>> 2de6dbc5
     }
 }