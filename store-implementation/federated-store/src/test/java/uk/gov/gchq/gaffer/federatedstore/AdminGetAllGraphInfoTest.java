/*
 * Copyright 2020-2022 Crown Copyright
 *
 * Licensed under the Apache License, Version 2.0 (the "License");
 * you may not use this file except in compliance with the License.
 * You may obtain a copy of the License at
 *
 *     http://www.apache.org/licenses/LICENSE-2.0
 *
 * Unless required by applicable law or agreed to in writing, software
 * distributed under the License is distributed on an "AS IS" BASIS,
 * WITHOUT WARRANTIES OR CONDITIONS OF ANY KIND, either express or implied.
 * See the License for the specific language governing permissions and
 * limitations under the License.
 */

package uk.gov.gchq.gaffer.federatedstore;

import com.google.common.collect.Sets;
import org.junit.jupiter.api.AfterAll;
import org.junit.jupiter.api.BeforeEach;
import org.junit.jupiter.api.Test;

import uk.gov.gchq.gaffer.accumulostore.AccumuloProperties;
import uk.gov.gchq.gaffer.graph.GraphConfig;
import uk.gov.gchq.gaffer.graph.GraphSerialisable;
import uk.gov.gchq.gaffer.jsonserialisation.JSONSerialiser;
import uk.gov.gchq.gaffer.store.StoreProperties;
import uk.gov.gchq.gaffer.store.schema.Schema;
import uk.gov.gchq.gaffer.user.User;

import java.util.Map;

import static org.assertj.core.api.Assertions.assertThat;
import static org.junit.jupiter.api.Assertions.assertEquals;
import static uk.gov.gchq.gaffer.federatedstore.FederatedStoreTestUtil.ACCUMULO_STORE_SINGLE_USE_PROPERTIES;
import static uk.gov.gchq.gaffer.federatedstore.FederatedStoreTestUtil.GRAPH_ID_ACCUMULO;
import static uk.gov.gchq.gaffer.federatedstore.FederatedStoreTestUtil.GRAPH_ID_TEST_FEDERATED_STORE;
import static uk.gov.gchq.gaffer.federatedstore.FederatedStoreTestUtil.loadAccumuloStoreProperties;
import static uk.gov.gchq.gaffer.federatedstore.FederatedStoreTestUtil.resetForFederatedTests;
import static uk.gov.gchq.gaffer.user.StoreUser.AUTH_1;
import static uk.gov.gchq.gaffer.user.StoreUser.AUTH_USER_ID;

public class AdminGetAllGraphInfoTest {

    private static final String ADMIN_AUTH = "AdminAuth";
    private static final User ADMIN_USER = new User("adminUser", null, Sets.newHashSet(ADMIN_AUTH));
    private static final AccumuloProperties PROPERTIES = loadAccumuloStoreProperties(ACCUMULO_STORE_SINGLE_USE_PROPERTIES);

    private FederatedAccess access;
    private FederatedStore store;

    @AfterAll
    public static void tearDownCache() {
        resetForFederatedTests();
    }

    @BeforeEach
    public void setUp() throws Exception {
        resetForFederatedTests();
        access = new FederatedAccess(Sets.newHashSet(AUTH_1), AUTH_USER_ID, false, FederatedGraphStorage.DEFAULT_DISABLED_BY_DEFAULT);
        store = new FederatedStore();
        final StoreProperties storeProperties = new StoreProperties();
        storeProperties.set(StoreProperties.ADMIN_AUTH, ADMIN_AUTH);
        store.initialise(GRAPH_ID_TEST_FEDERATED_STORE, null, storeProperties);
    }

    @Test
    public void shouldGetAllGraphsAndAuthsAsAdmin() throws Exception {
        store.addGraphs(access, new GraphSerialisable.Builder()
                .config(new GraphConfig.Builder()
                        .graphId(GRAPH_ID_ACCUMULO)
                        .build())
                .schema(new Schema())
                .properties(PROPERTIES)
                .build());

        final Map<String, Object> allGraphsAndAuths = store.getAllGraphsAndAuths(ADMIN_USER, null, true);

<<<<<<< HEAD

        assertThat(allGraphsAndAuths)
                .isNotNull()
                .size().isEqualTo(1);

        assertEquals("{\n" +
                "  \"AccumuloStore\" : {\n" +
                "    \"addingUserId\" : \"authUser\",\n" +
                "    \"disabledByDefault\" : false,\n" +
                "    \"graphAuths\" : [ \"auth1\" ],\n" +
                "    \"public\" : false\n" +
                "  }\n" +
                "}", new String(JSONSerialiser.serialise(allGraphsAndAuths, true)));
=======
        final String expected = "{\"graph1\":{\"addingUserId\":\"testuser1\",\"disabledByDefault\":false," +
            "\"graphAuths\":[\"authA\"],\"public\":false}}";

        assertNotNull(allGraphsAndAuths);
        assertFalse(allGraphsAndAuths.isEmpty());
        assertEquals(graph1, allGraphsAndAuths.keySet().toArray(new String[]{})[0]);
        assertEquals(expected, new String(JSONSerialiser.serialise(allGraphsAndAuths)));
>>>>>>> 0d398cd5
    }

    @Test
    public void shouldNotGetAllGraphsAndAuthsAsAdmin() throws Exception {
        store.addGraphs(access, new GraphSerialisable.Builder()
                .config(new GraphConfig.Builder()
                        .graphId(GRAPH_ID_ACCUMULO)
                        .build())
                .schema(new Schema())
                .properties(PROPERTIES)
                .build());

        final Map<String, Object> allGraphsAndAuths = store.getAllGraphsAndAuths(new User(), null, true);

        assertThat(allGraphsAndAuths)
                .isNotNull()
                .isEmpty();
    }
}<|MERGE_RESOLUTION|>--- conflicted
+++ resolved
@@ -77,29 +77,19 @@
 
         final Map<String, Object> allGraphsAndAuths = store.getAllGraphsAndAuths(ADMIN_USER, null, true);
 
-<<<<<<< HEAD
 
         assertThat(allGraphsAndAuths)
                 .isNotNull()
                 .size().isEqualTo(1);
 
-        assertEquals("{\n" +
-                "  \"AccumuloStore\" : {\n" +
-                "    \"addingUserId\" : \"authUser\",\n" +
-                "    \"disabledByDefault\" : false,\n" +
-                "    \"graphAuths\" : [ \"auth1\" ],\n" +
-                "    \"public\" : false\n" +
-                "  }\n" +
-                "}", new String(JSONSerialiser.serialise(allGraphsAndAuths, true)));
-=======
-        final String expected = "{\"graph1\":{\"addingUserId\":\"testuser1\",\"disabledByDefault\":false," +
-            "\"graphAuths\":[\"authA\"],\"public\":false}}";
-
-        assertNotNull(allGraphsAndAuths);
-        assertFalse(allGraphsAndAuths.isEmpty());
-        assertEquals(graph1, allGraphsAndAuths.keySet().toArray(new String[]{})[0]);
-        assertEquals(expected, new String(JSONSerialiser.serialise(allGraphsAndAuths)));
->>>>>>> 0d398cd5
+        assertEquals(String.format("{%n" +
+                "  \"AccumuloStore\" : {%n" +
+                "    \"addingUserId\" : \"authUser\",%n" +
+                "    \"disabledByDefault\" : false,%n" +
+                "    \"graphAuths\" : [ \"auth1\" ],%n" +
+                "    \"public\" : false%n" +
+                "  }%n" +
+                "}"), new String(JSONSerialiser.serialise(allGraphsAndAuths, true)));
     }
 
     @Test
