--- conflicted
+++ resolved
@@ -16,13 +16,8 @@
 
 package uk.gov.gchq.gaffer.store.operation.handler;
 
-<<<<<<< HEAD
-
 import org.junit.jupiter.api.Test;
-=======
-import org.junit.Test;
 import org.mockito.ArgumentCaptor;
->>>>>>> b07674e7
 
 import uk.gov.gchq.gaffer.commonutil.TestGroups;
 import uk.gov.gchq.gaffer.commonutil.exception.LimitExceededException;
@@ -46,17 +41,11 @@
 import java.util.stream.IntStream;
 import java.util.stream.StreamSupport;
 
-<<<<<<< HEAD
 import static org.junit.jupiter.api.Assertions.assertEquals;
 import static org.junit.jupiter.api.Assertions.assertTrue;
 import static org.junit.jupiter.api.Assertions.fail;
-=======
-import static org.junit.Assert.assertEquals;
-import static org.junit.Assert.assertTrue;
-import static org.junit.Assert.fail;
 import static org.mockito.Matchers.any;
 import static org.mockito.Mockito.verify;
->>>>>>> b07674e7
 
 public abstract class AbstractSampleElementsForSplitPointsHandlerTest<S extends Store> {
 
@@ -96,27 +85,6 @@
     }
 
     @Test
-<<<<<<< HEAD
-    public void shouldThrowExceptionIfNumSplitsIsNull() {
-        // Given
-        final AbstractSampleElementsForSplitPointsHandler<?, ?> handler = createHandler();
-        final SampleElementsForSplitPoints operation = new SampleElementsForSplitPoints.Builder<>()
-                .input(Collections.singletonList(new Entity(TestGroups.ENTITY, "vertex")))
-                .numSplits(null)
-                .build();
-
-        // When / Then
-        try {
-            handler.doOperation(operation, new Context(), createStore());
-            fail("Exception expected");
-        } catch (final OperationException e) {
-            assertTrue(e.getMessage().equals("Operation input is undefined - please specify an input."), e.getMessage());
-        }
-    }
-
-    @Test
-=======
->>>>>>> b07674e7
     public void shouldThrowExceptionIfNumberOfSampledElementsIsMoreThanMaxAllowed() throws OperationException {
         // Given
         int maxSampledElements = 5;
