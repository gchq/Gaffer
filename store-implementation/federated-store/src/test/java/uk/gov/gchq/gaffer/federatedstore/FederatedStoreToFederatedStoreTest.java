/*
<<<<<<< HEAD
 * Copyright 2020-2021 Crown Copyright
=======
 * Copyright 2021 Crown Copyright
>>>>>>> d598fcfe
 *
 * Licensed under the Apache License, Version 2.0 (the "License");
 * you may not use this file except in compliance with the License.
 * You may obtain a copy of the License at
 *
 *     http://www.apache.org/licenses/LICENSE-2.0
 *
 * Unless required by applicable law or agreed to in writing, software
 * distributed under the License is distributed on an "AS IS" BASIS,
 * WITHOUT WARRANTIES OR CONDITIONS OF ANY KIND, either express or implied.
 * See the License for the specific language governing permissions and
 * limitations under the License.
 */

package uk.gov.gchq.gaffer.federatedstore;

import com.google.common.collect.Lists;
import org.junit.jupiter.api.AfterAll;
import org.junit.jupiter.api.BeforeEach;
import org.junit.jupiter.api.Test;

import uk.gov.gchq.gaffer.data.element.Edge;
import uk.gov.gchq.gaffer.data.element.Element;
import uk.gov.gchq.gaffer.data.element.Entity;
import uk.gov.gchq.gaffer.data.elementdefinition.view.View;
import uk.gov.gchq.gaffer.graph.Graph;
import uk.gov.gchq.gaffer.graph.GraphConfig;
import uk.gov.gchq.gaffer.mapstore.MapStoreProperties;
import uk.gov.gchq.gaffer.operation.OperationException;
import uk.gov.gchq.gaffer.proxystore.ProxyProperties;
import uk.gov.gchq.gaffer.store.schema.Schema;
import uk.gov.gchq.gaffer.user.User;

import java.util.List;

import static org.assertj.core.api.Assertions.assertThat;
import static org.assertj.core.api.Assertions.assertThatExceptionOfType;
import static org.junit.jupiter.api.Assertions.assertEquals;
import static uk.gov.gchq.gaffer.federatedstore.integration.FederatedViewsIT.BASIC_EDGE;
import static uk.gov.gchq.gaffer.federatedstore.integration.FederatedViewsIT.BASIC_ENTITY;

/**
 * The FederatedStoreToFederatedStore Test works as follows:
 *                                           --------------------
 *      FederatedStore                      |   GAFFER REST API |
 *           -> Proxy Store --------------> |                   |
 *                                          |   FederatedStore  |
 *                                          |   -> MapStore     |
 *                                          --------------------
 */
public class FederatedStoreToFederatedStoreTest {

    private Graph federatedStoreGraph;
    private Graph restApiFederatedGraph;

    @BeforeEach
    public void setUpStores() throws OperationException {
        SingleUseFederatedStore.cleanUp();

        ProxyProperties proxyProperties = new ProxyProperties();
        proxyProperties.setStoreClass(SingleUseFederatedStore.class);

        restApiFederatedGraph = new Graph.Builder()
                .storeProperties(proxyProperties)
                .config(new GraphConfig("RestApiGraph"))
                .addSchema(new Schema())
                .build();

        federatedStoreGraph = new Graph.Builder()
                .config(new GraphConfig("federatedStoreGraph"))
                .storeProperties(new FederatedStoreProperties())
                .build();

        connectGraphs();
        addMapStore();
    }


    private void addMapStore() throws OperationException {
        restApiFederatedGraph.execute(new AddGraph.Builder()
                .storeProperties(new MapStoreProperties())
                .graphId("mapStore")
                .schema(Schema.fromJson(getClass().getResourceAsStream("/schema/basicEntitySchema.json")))
                .build(), new User());
    }

    private void connectGraphs() throws OperationException {
        federatedStoreGraph.execute(new AddGraph.Builder()
                .storeProperties(new ProxyProperties())
                .graphId("RestProxy")
                .schema(new Schema())
                .build(), new User());
    }

    @Test
    public void shouldErrorIfViewIsInvalid() throws OperationException {
        // Given
        Entity entity = new Entity.Builder()
                .group(BASIC_ENTITY)
                .vertex("myVertex")
                .property("property1", 1)
                .build();

        restApiFederatedGraph.execute(new AddElements.Builder()
                .input(entity)
                .build(), new User());

        // When
<<<<<<< HEAD
        OperationException e = assertThrows(OperationException.class, () -> federatedStoreGraph.execute(new GetAllElements.Builder()
                .view(new View.Builder()
                        .edge(BASIC_EDGE)
                        .build())
                .build(), new User()));

        assertTrue(e.getCause().getCause().getMessage().contains("View is not valid for graphIds:[mapStore]"), e.getMessage());
=======
        assertThatExceptionOfType(OperationException.class)
                .isThrownBy(() -> federatedStoreGraph.execute(new GetAllElements.Builder()
                        .view(new View.Builder()
                                .edge(BASIC_EDGE)
                                .build())
                        .build(), new User()))
                .withMessageContaining("View is not valid for graphIds:[mapStore]");
>>>>>>> d598fcfe
    }

    @Test
    public void shouldMaintainView() throws OperationException {
        // Given
        final String mapStoreGraphId = "mapStoreWithFullSchema";
        restApiFederatedGraph.execute(new AddGraph.Builder()
                .storeProperties(new MapStoreProperties())
                .graphId(mapStoreGraphId)
                .schema(Schema.fromJson(getClass().getResourceAsStream("/schema/basicEntitySchema.json"),
                        getClass().getResourceAsStream("/schema/basicEdgeSchema.json")))
                .build(), new User());

        Entity entity = new Entity.Builder()
                .group(BASIC_ENTITY)
                .vertex("myVertex")
                .property("property1", 1)
                .build();

        Edge edge = new Edge.Builder()
                .source("mySource")
                .dest("myDest")
                .group(BASIC_EDGE)
                .property("columnQualifier", 2)
                .property("property1", 1)
                .build();

        FederatedOperation federatedOperation = new FederatedOperation.Builder()
                .op(new AddElements.Builder().input(entity, edge).build())
                .graphIds(mapStoreGraphId)
                .build();

        restApiFederatedGraph.execute(federatedOperation, new User());

        // When
        List<? extends Element> results = Lists.newArrayList(federatedStoreGraph.execute(new GetAllElements.Builder()
                .view(new View.Builder()
                        .entity(BASIC_ENTITY)
                        .build())
                .build(), new User()));

        // Then
        assertThat(results).hasSize(1);
    }

    @Test
    public void shouldBeAbleToSendViewedQueries() throws OperationException {
        // Given
        Entity entity = new Entity.Builder()
                .group(BASIC_ENTITY)
                .vertex("myVertex")
                .property("property1", 1)
                .build();

        restApiFederatedGraph.execute(new AddElements.Builder()
                .input(entity)
                .build(), new User());

        // When
        List<? extends Element> results = Lists.newArrayList(federatedStoreGraph.execute(new GetAllElements.Builder()
                .view(new View.Builder()
                        .entity(BASIC_ENTITY)
                        .build())
                .build(), new User()));

        // Then
        assertThat(results).hasSize(1);
        assertEquals(entity, results.get(0));
    }

    @AfterAll
    public static void afterAll() {
        SingleUseFederatedStore.cleanUp();
    }
}<|MERGE_RESOLUTION|>--- conflicted
+++ resolved
@@ -1,9 +1,5 @@
 /*
-<<<<<<< HEAD
- * Copyright 2020-2021 Crown Copyright
-=======
- * Copyright 2021 Crown Copyright
->>>>>>> d598fcfe
+ * Copyright 2020-2022 Crown Copyright
  *
  * Licensed under the Apache License, Version 2.0 (the "License");
  * you may not use this file except in compliance with the License.
@@ -112,15 +108,6 @@
                 .build(), new User());
 
         // When
-<<<<<<< HEAD
-        OperationException e = assertThrows(OperationException.class, () -> federatedStoreGraph.execute(new GetAllElements.Builder()
-                .view(new View.Builder()
-                        .edge(BASIC_EDGE)
-                        .build())
-                .build(), new User()));
-
-        assertTrue(e.getCause().getCause().getMessage().contains("View is not valid for graphIds:[mapStore]"), e.getMessage());
-=======
         assertThatExceptionOfType(OperationException.class)
                 .isThrownBy(() -> federatedStoreGraph.execute(new GetAllElements.Builder()
                         .view(new View.Builder()
@@ -128,7 +115,6 @@
                                 .build())
                         .build(), new User()))
                 .withMessageContaining("View is not valid for graphIds:[mapStore]");
->>>>>>> d598fcfe
     }
 
     @Test
