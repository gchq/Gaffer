/*
 * Copyright 2015-2022 Crown Copyright
 *
 * Licensed under the Apache License, Version 2.0 (the "License");
 * you may not use this file except in compliance with the License.
 * You may obtain a copy of the License at
 *
 *     http://www.apache.org/licenses/LICENSE-2.0
 *
 * Unless required by applicable law or agreed to in writing, software
 * distributed under the License is distributed on an "AS IS" BASIS,
 * WITHOUT WARRANTIES OR CONDITIONS OF ANY KIND, either express or implied.
 * See the License for the specific language governing permissions and
 * limitations under the License.
 */

package uk.gov.gchq.gaffer.store.operation.handler;

import org.junit.jupiter.api.Test;

import uk.gov.gchq.gaffer.operation.OperationException;
import uk.gov.gchq.gaffer.operation.impl.join.Join;
import uk.gov.gchq.gaffer.operation.impl.join.match.MatchKey;
import uk.gov.gchq.gaffer.operation.impl.join.methods.JoinType;
import uk.gov.gchq.gaffer.store.Context;
import uk.gov.gchq.gaffer.store.Store;
import uk.gov.gchq.gaffer.store.operation.handler.join.JoinHandler;
import uk.gov.gchq.gaffer.store.operation.handler.join.match.ElementMatch;
import uk.gov.gchq.gaffer.store.operation.handler.join.match.KeyFunctionMatch;
import uk.gov.gchq.gaffer.user.User;

import java.util.ArrayList;
import java.util.Arrays;
import java.util.List;
import java.util.NoSuchElementException;

import static org.assertj.core.api.Assertions.assertThat;
import static org.assertj.core.api.Assertions.assertThatExceptionOfType;
import static org.mockito.Mockito.mock;

public class JoinHandlerTest {

    private final Store store = mock(Store.class);
    private final Context context = new Context(new User());

    @Test
    public void shouldSetInputToNewArrayListWhenNull() throws OperationException {
        // Given
        final JoinHandler handler = new JoinHandler();

        final Join joinOp = new Join.Builder<>()
                .joinType(JoinType.FULL)
                .matchMethod(new ElementMatch())
                .matchKey(MatchKey.LEFT)
                .build();

        // When
        handler.doOperation(joinOp, context, store);

        // Then
        assertThat(joinOp.getInput()).isEqualTo(new ArrayList<>());
    }

    @Test
    public void shouldThrowExceptionWhenInputIsMoreThanLimit() {
        // Given
        final JoinHandler handler = new JoinHandler();
        final List<Integer> inputList = Arrays.asList(1, 2, 3);

        final Join<Integer> joinOp = new Join.Builder<Integer>()
                .input(inputList)
                .joinType(JoinType.FULL)
                .matchKey(MatchKey.LEFT)
                .matchMethod(new KeyFunctionMatch())
                .collectionLimit(1)
                .build();

        // When / Then
<<<<<<< HEAD
        assertThatExceptionOfType(NoSuchElementException.class)
=======
        assertThatExceptionOfType(RuntimeException.class)
>>>>>>> a8204909
                .isThrownBy(() -> handler.doOperation(joinOp, context, store))
                .withMessageContaining("exceeded");
    }

    @Test
    public void shouldThrowExceptionWhenNoMatchMethodIsSpecified() {
        // Given
        final JoinHandler handler = new JoinHandler();
        final List<Integer> inputList = Arrays.asList(1, 2, 3);

        Join<Object> joinOp = new Join.Builder<>()
                .input(inputList)
                .joinType(JoinType.FULL)
                .matchKey(MatchKey.LEFT)
                .build();

        // When / Then
        assertThatExceptionOfType(OperationException.class).isThrownBy(() -> handler.doOperation(joinOp, context, store)).withMessage("A match method must be supplied");
    }
}<|MERGE_RESOLUTION|>--- conflicted
+++ resolved
@@ -32,7 +32,6 @@
 import java.util.ArrayList;
 import java.util.Arrays;
 import java.util.List;
-import java.util.NoSuchElementException;
 
 import static org.assertj.core.api.Assertions.assertThat;
 import static org.assertj.core.api.Assertions.assertThatExceptionOfType;
@@ -76,11 +75,7 @@
                 .build();
 
         // When / Then
-<<<<<<< HEAD
-        assertThatExceptionOfType(NoSuchElementException.class)
-=======
         assertThatExceptionOfType(RuntimeException.class)
->>>>>>> a8204909
                 .isThrownBy(() -> handler.doOperation(joinOp, context, store))
                 .withMessageContaining("exceeded");
     }
