--- conflicted
+++ resolved
@@ -28,10 +28,7 @@
     <properties>
         <tinkerpop.version>3.7.1</tinkerpop.version>
         <google-guice.version>4.2.3</google-guice.version>
-<<<<<<< HEAD
-=======
         <cucumber.version>7.15.0</cucumber.version>
->>>>>>> 686cd243
 
         <!-- Don't run any of the standard tinkerpop tests by default-->
         <test>!GafferPopGraphStructureStandardTest,!GafferPopFeatureTest</test>
@@ -105,15 +102,12 @@
             <version>${tinkerpop.version}</version>
             <scope>test</scope>
         </dependency>
-<<<<<<< HEAD
-=======
         <dependency>
             <groupId>io.cucumber</groupId>
             <artifactId>cucumber-junit</artifactId>
             <version>${cucumber.version}</version>
             <scope>test</scope>
         </dependency>
->>>>>>> 686cd243
          <dependency>
             <groupId>com.google.inject</groupId>
             <artifactId>guice</artifactId>
@@ -152,11 +146,7 @@
             <properties>
                 <!-- Gaffer doesn't pass all standard gremlin tests, this will hopefully improve with time -->
                 <maven.test.failure.ignore>true</maven.test.failure.ignore>
-<<<<<<< HEAD
                 <test>GafferPopGraphStructureStandardTest,GafferPopFeatureTest,GafferPopGraphProcessStandardTest</test>
-=======
-                <test>GafferPopGraphStructureStandardTest,GafferPopFeatureTest</test>
->>>>>>> 686cd243
             </properties>
             <dependencies>
                 <!-- Standard test suite still uses juint 4 so needs the vintage engine to run -->
