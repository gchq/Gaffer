--- conflicted
+++ resolved
@@ -16,6 +16,7 @@
 
 package uk.gov.gchq.gaffer.federatedstore.operation.handler.impl;
 
+import com.google.common.collect.Lists;
 import org.junit.jupiter.api.AfterEach;
 import org.junit.jupiter.api.BeforeEach;
 import org.junit.jupiter.api.Test;
@@ -54,28 +55,15 @@
 import java.util.Arrays;
 import java.util.Collections;
 
-<<<<<<< HEAD
+import static org.assertj.core.api.Assertions.assertThat;
 import static org.junit.jupiter.api.Assertions.assertEquals;
-import static org.junit.jupiter.api.Assertions.assertNotNull;
 import static uk.gov.gchq.gaffer.federatedstore.util.FederatedStoreUtil.getFederatedOperation;
-import static uk.gov.gchq.gaffer.store.TestTypes.DIRECTED_EITHER;
-=======
-import static org.assertj.core.api.Assertions.assertThat;
-import static uk.gov.gchq.gaffer.federatedstore.FederatedStoreConstants.KEY_OPERATION_OPTIONS_GRAPH_IDS;
->>>>>>> 4e897c33
 
 public class FederatedOperationChainHandlerTest {
 
     public static final String GRAPH_IDS = String.format("%s,%s", PredefinedFederatedStore.ACCUMULO_GRAPH_WITH_ENTITIES, PredefinedFederatedStore.ACCUMULO_GRAPH_WITH_EDGES);
 
-<<<<<<< HEAD
-    public static final String GRAPH_IDS = PredefinedFederatedStore.ACCUMULO_GRAPH_WITH_ENTITIES + "," + PredefinedFederatedStore.ACCUMULO_GRAPH_WITH_EDGES;
-    private static final AccumuloProperties PROPERTIES = AccumuloProperties.loadStoreProperties(StreamUtil.openStream(currentClass, "properties/accumuloStore.properties"));
-
-    private Element[] elements = new Element[]{
-=======
-    private final Element[] elements = new Element[] {
->>>>>>> 4e897c33
+    private final Element[] elements = new Element[]{
             new Entity.Builder()
                     .group(TestGroups.ENTITY)
                     .vertex("1")
@@ -88,11 +76,7 @@
                     .build()
     };
 
-<<<<<<< HEAD
-    private Element[] elements2 = new Element[]{
-=======
-    private final Element[] elements2 = new Element[] {
->>>>>>> 4e897c33
+    private final Element[] elements2 = new Element[]{
             new Entity.Builder()
                     .group(TestGroups.ENTITY)
                     .vertex("2")
@@ -177,17 +161,10 @@
         final Iterable result = (Iterable) store.execute(opChain, context);
 
         // Then
-<<<<<<< HEAD
-        assertNotNull(result);
+        assertThat(result).isNotNull();
         ElementUtil.assertElementEquals(Lists.newArrayList(null, null), result);
-        final CloseableIterable<? extends Element> allElements = store.execute(new GetAllElements(), context);
-        ElementUtil.assertElementEquals(
-                Arrays.asList(elements[0], elements[1], elements2[0], elements2[1]), allElements);
-=======
-        assertThat(result).isNull();
         final Iterable<? extends Element> allElements = store.execute(new GetAllElements(), context);
         ElementUtil.assertElementEquals(Arrays.asList(elements[0], elements[1], elements2[0], elements2[1]), allElements);
->>>>>>> 4e897c33
     }
 
     @SuppressWarnings({"unchecked", "rawtypes"})
@@ -208,11 +185,7 @@
         final Object result = store.execute(opChain, context);
 
         // Then
-<<<<<<< HEAD
         assertEquals(2L, result);
-=======
-        assertThat(result).containsExactly(1L, 1L);
->>>>>>> 4e897c33
     }
 
     @SuppressWarnings({"unchecked", "rawtypes"})
@@ -222,23 +195,11 @@
         final FederatedStore store = createStore();
         final Context context = new Context();
 
-<<<<<<< HEAD
         final FederatedOperation opChain = getFederatedOperation(
                 new OperationChain.Builder()
                         .first(new GetAllElements())
                         .then(new Limit<>(1))
                         .build()).graphIdsCSV(GRAPH_IDS);
-=======
-        final OperationChain<Iterable<Element>> opChain = new OperationChain.Builder()
-                .first(new FederatedOperationChain.Builder<Void, Element>()
-                        .operationChain(new OperationChain.Builder()
-                                .first(new GetAllElements())
-                                .then(new Limit<>(1))
-                                .build())
-                        .option(KEY_OPERATION_OPTIONS_GRAPH_IDS, GRAPH_IDS)
-                        .build())
-                .build();
->>>>>>> 4e897c33
 
         // When
         final Iterable result = (Iterable) store.execute(opChain, context);
@@ -302,4 +263,5 @@
 
         return store;
     }
+
 }