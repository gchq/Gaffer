--- conflicted
+++ resolved
@@ -76,12 +76,9 @@
 import static org.mockito.Mockito.mock;
 import static org.mockito.Mockito.verify;
 import static org.mockito.Mockito.when;
-<<<<<<< HEAD
 import static uk.gov.gchq.gaffer.federatedstore.FederatedStoreTestUtil.GRAPH_ID_TEST_FEDERATED_STORE;
 import static uk.gov.gchq.gaffer.federatedstore.FederatedStoreTestUtil.loadFederatedStoreFrom;
-=======
 import static uk.gov.gchq.gaffer.federatedstore.util.FederatedStoreUtil.getCleanStrings;
->>>>>>> defe1418
 import static uk.gov.gchq.gaffer.federatedstore.util.FederatedStoreUtil.getFederatedOperation;
 import static uk.gov.gchq.gaffer.federatedstore.util.FederatedStoreUtil.getHardCodedDefaultMergeFunction;
 import static uk.gov.gchq.gaffer.user.StoreUser.testUser;
@@ -133,13 +130,8 @@
         FederatedStore federatedStore = mock(FederatedStore.class);
 
         FederatedOperation federatedOperation = getFederatedOperation(operation);
-<<<<<<< HEAD
-        when(federatedStore.getGraphs(testUser, null, federatedOperation)).thenReturn(Sets.newHashSet(graph1, graph2, graph3, graph4));
+        when(federatedStore.getGraphs(testUser, null, federatedOperation)).thenReturn(Lists.newArrayList(graph1, graph2, graph3, graph4));
         when(federatedStore.getDefaultMergeFunction(null, null, context)).thenReturn(getHardCodedDefaultMergeFunction());
-=======
-        when(federatedStore.getGraphs(testUser, null, federatedOperation)).thenReturn(Lists.newArrayList(graph1, graph2, graph3, graph4));
-        when(federatedStore.getDefaultMergeFunction()).thenReturn(getHardCodedDefaultMergeFunction());
->>>>>>> defe1418
 
         // When
         Object results = new FederatedOperationHandler<Void, Iterable<? extends Element>>().doOperation(federatedOperation, context, federatedStore);
@@ -205,18 +197,11 @@
         FederatedStore federatedStore = mock(FederatedStore.class);
 
         FederatedOperation federatedOperation = getFederatedOperation(payload);
-<<<<<<< HEAD
-        federatedOperation.graphIdsCSV("1,3");
-        when(federatedStore.getGraphs(testUser, "1,3", federatedOperation)).thenReturn(Sets.newHashSet(graph1, graph3));
-        when(federatedStore.getGraphs(testUser, null, federatedOperation)).thenReturn(Sets.newHashSet(graph1, graph2, graph3, graph4));
-        given(federatedStore.getDefaultMergeFunction(null, null, context)).willReturn(getHardCodedDefaultMergeFunction());
-=======
         final ArrayList<String> graphIds = Lists.newArrayList("1", "3");
         federatedOperation.graphIds(graphIds);
         when(federatedStore.getGraphs(testUser, graphIds, federatedOperation)).thenReturn(Lists.newArrayList(graph1, graph3));
         when(federatedStore.getGraphs(testUser, null, federatedOperation)).thenReturn(Lists.newArrayList(graph1, graph2, graph3, graph4));
-        given(federatedStore.getDefaultMergeFunction()).willReturn(getHardCodedDefaultMergeFunction());
->>>>>>> defe1418
+        given(federatedStore.getDefaultMergeFunction(null, null, context)).willReturn(getHardCodedDefaultMergeFunction());
 
         // When
         Object results = new FederatedOperationHandler<Void, Iterable<? extends Element>>().doOperation(federatedOperation, context, federatedStore);
@@ -293,20 +278,13 @@
 
         FederatedOperation federatedOperation = getFederatedOperation(getPayload());
         federatedOperation.skipFailedFederatedExecution(true);
-<<<<<<< HEAD
-        federatedOperation.graphIdsCSV("1,2,3");
-        when(federatedStore.getGraphs(testUser, "1,2,3", federatedOperation)).thenReturn(Sets.newHashSet(graph1, graph2, graph3));
-        when(federatedStore.getGraphs(testUser, null, federatedOperation)).thenReturn(Sets.newHashSet(graph1, graph2, graph3, graph4));
-        when(federatedStore.getDefaultMergeFunction(null, null, context)).thenReturn(getHardCodedDefaultMergeFunction());
-=======
         final ArrayList<String> graphIds = Lists.newArrayList("1", "2", "3");
         federatedOperation.graphIds(graphIds);
         when(federatedStore.getGraphs(testUser, getCleanStrings("1,2,3"), federatedOperation)).thenReturn(Lists.newArrayList(graph1, graph2, graph3));
         when(federatedStore.getGraphs(testUser, graphIds, federatedOperation)).thenReturn(Lists.newArrayList(graph1, graph2, graph3));
         when(federatedStore.getGraphs(testUser, null, federatedOperation)).thenReturn(Lists.newArrayList(graph1, graph2, graph3, graph4));
         when(federatedStore.getGraphs(testUser, getCleanStrings((String) null), federatedOperation)).thenReturn(Lists.newArrayList(graph1, graph2, graph3, graph4));
-        when(federatedStore.getDefaultMergeFunction()).thenReturn(getHardCodedDefaultMergeFunction());
->>>>>>> defe1418
+        when(federatedStore.getDefaultMergeFunction(null, null, context)).thenReturn(getHardCodedDefaultMergeFunction());
 
         // When
         Object results = null;
