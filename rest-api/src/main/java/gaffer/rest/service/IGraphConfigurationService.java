--- conflicted
+++ resolved
@@ -18,11 +18,8 @@
 
 import com.wordnik.swagger.annotations.Api;
 import com.wordnik.swagger.annotations.ApiOperation;
-<<<<<<< HEAD
+import gaffer.operation.Operation;
 import gaffer.store.StoreTrait;
-=======
-import gaffer.operation.Operation;
->>>>>>> 73811c11
 import gaffer.store.schema.Schema;
 import javax.ws.rs.GET;
 import javax.ws.rs.POST;
@@ -57,19 +54,6 @@
     List<Class> getTransformFunctions();
 
     @GET
-<<<<<<< HEAD
-    @Path("/operations")
-    @ApiOperation(value = "Gets available operations", response = Class.class, responseContainer = "list")
-    List<Class> getOperations();
-
-    @GET
-    @Path("/storeTraits")
-    @ApiOperation(value = "Gets all supported store traits", response = StoreTrait.class, responseContainer = "list")
-    Collection<StoreTrait> getStoreTraits();
-
-    @GET
-=======
->>>>>>> 73811c11
     @Path("/generators")
     @ApiOperation(value = "Gets available generators", response = Class.class, responseContainer = "list")
     List<Class> getGenerators();
@@ -79,6 +63,11 @@
     @ApiOperation(value = "Gets all operations supported by the store", response = Class.class, responseContainer = "list")
     Set<Class<? extends Operation>> getOperations();
 
+    @GET
+    @Path("/storeTraits")
+    @ApiOperation(value = "Gets all supported store traits", response = StoreTrait.class, responseContainer = "list")
+    Collection<StoreTrait> getStoreTraits();
+    
     @POST
     @Path("/isOperationSupported")
     @ApiOperation(value = "Determines whether the operation type supplied is supported by the store",
