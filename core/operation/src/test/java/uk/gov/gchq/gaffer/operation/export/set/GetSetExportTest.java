--- conflicted
+++ resolved
@@ -25,13 +25,9 @@
 
 import static org.junit.jupiter.api.Assertions.assertEquals;
 import static org.junit.jupiter.api.Assertions.assertNotSame;
-<<<<<<< HEAD
-=======
 
->>>>>>> 6c60d867
 
 public class GetSetExportTest extends OperationTest<GetSetExport> {
-
     @Test
     public void shouldJSONSerialiseAndDeserialise() throws SerialisationException {
         // Given
@@ -71,7 +67,6 @@
         assertEquals(5, (int) operation.getEnd());
     }
 
-    @Test
     @Override
     public void shouldShallowCloneOperation() {
         // Given
