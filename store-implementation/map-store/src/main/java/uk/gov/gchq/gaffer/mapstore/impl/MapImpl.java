/*
 * Copyright 2017-2018 Crown Copyright
 *
 * Licensed under the Apache License, Version 2.0 (the "License");
 * you may not use this file except in compliance with the License.
 * You may obtain a copy of the License at
 *
 *     http://www.apache.org/licenses/LICENSE-2.0
 *
 * Unless required by applicable law or agreed to in writing, software
 * distributed under the License is distributed on an "AS IS" BASIS,
 * WITHOUT WARRANTIES OR CONDITIONS OF ANY KIND, either express or implied.
 * See the License for the specific language governing permissions and
 * limitations under the License.
 */
package uk.gov.gchq.gaffer.mapstore.impl;

import uk.gov.gchq.gaffer.commonutil.iterable.RepeatItemIterable;
import uk.gov.gchq.gaffer.commonutil.stream.Streams;
import uk.gov.gchq.gaffer.data.element.Element;
import uk.gov.gchq.gaffer.data.element.GroupedProperties;
import uk.gov.gchq.gaffer.data.element.id.EdgeId;
import uk.gov.gchq.gaffer.data.element.id.EntityId;
import uk.gov.gchq.gaffer.mapstore.MapStoreProperties;
import uk.gov.gchq.gaffer.mapstore.factory.MapFactory;
import uk.gov.gchq.gaffer.mapstore.factory.SimpleMapFactory;
import uk.gov.gchq.gaffer.mapstore.multimap.MultiMap;
import uk.gov.gchq.gaffer.store.schema.Schema;
import uk.gov.gchq.gaffer.store.schema.SchemaElementDefinition;
import uk.gov.gchq.gaffer.store.util.AggregatorUtil;
import java.util.Collection;
import java.util.Collections;
import java.util.HashMap;
import java.util.HashSet;
import java.util.List;
import java.util.Map;
import java.util.Set;
import java.util.stream.Stream;

import static java.util.Objects.nonNull;

/**
 * Map data store implementation use by the Gaffer {@link uk.gov.gchq.gaffer.mapstore.MapStore}
 * class.
<<<<<<< HEAD
 * <p>
=======
>>>>>>> 74f741fe
 * This class can be thought of as an analogue to a conventional database. Internally,
 * different {@link Map} and {@link MultiMap} instances are used to keep track of
 * the stored elements and the relationships between those elements. This data store
 * is then abstracted again as a Gaffer {@link uk.gov.gchq.gaffer.store.Store} (by
 * the {@link uk.gov.gchq.gaffer.mapstore.MapStore} class) to give Gaffer-specific
 * functionality.
<<<<<<< HEAD
 * <p>
=======
>>>>>>> 74f741fe
 * The internal variables of this class are package-private. This allows operation
 * handlers for the {@link uk.gov.gchq.gaffer.mapstore.MapStore} to be placed in the
 * same package and get access to the maps, without exposing the internal state of
 * the MapStore to classes outside of this package.
 */
public class MapImpl {
    public static final String AGG_ELEMENTS = "aggElements";
    public static final String NON_AGG_ELEMENTS = "nonAggElements";
    public static final String ENTITY_ID_TO_ELEMENTS = "entityIdToElements";
    public static final String EDGE_ID_TO_ELEMENTS = "edgeIdToElements";

    /**
     * aggElements maps from an Element group to a map of Elements containing the group-by properties
     * to a Properties object without the group-by properties
     */
    private final Map<String, Map<Element, GroupedProperties>> aggElements = new HashMap<>();

    /**
     * nonAggElements maps from an Element group to a map of non aggregated Elements to the count of the
     * number of times that element has been seen.
     */
    private final Map<String, Map<Element, Long>> nonAggElements = new HashMap<>();

    /**
     * entityIdToElements is a map from an EntityId to the element key from aggElements or nonAggElements
     */
    private final MultiMap<EntityId, Element> entityIdToElements;

    /**
     * edgeIdToElements is a map from an EdgeId to the element key from aggElements or nonAggElements
     */
    private final MultiMap<EdgeId, Element> edgeIdToElements;

    private final MapFactory mapFactory;
    private final Map<String, Set<String>> groupToGroupByProperties = new HashMap<>();
    private final Map<String, Set<String>> groupToNonGroupByProperties = new HashMap<>();
    private final Set<String> groupsWithNoAggregation = new HashSet<>();
    private final List<String> aggregatedGroups;
    private final Schema schema;
    private final boolean maintainIndex;
    private final AggregatorUtil.IngestPropertiesBinaryOperator propertyAggregator;

    public MapImpl(final Schema schema, final MapStoreProperties mapStoreProperties) {
        this.schema = schema;
        propertyAggregator = new AggregatorUtil.IngestPropertiesBinaryOperator(schema);
        mapFactory = createMapFactory(schema, mapStoreProperties);
        maintainIndex = mapStoreProperties.getCreateIndex();

        for (final String group : schema.getGroups()) {
            aggElements.put(group, mapFactory.getMap(group + "|" + AGG_ELEMENTS, Element.class, GroupedProperties.class));
            nonAggElements.put(group, mapFactory.getMap(group + "|" + NON_AGG_ELEMENTS, Element.class, Long.class));
        }

        if (maintainIndex) {
            entityIdToElements = mapFactory.getMultiMap(ENTITY_ID_TO_ELEMENTS, EntityId.class, Element.class);
            edgeIdToElements = mapFactory.getMultiMap(EDGE_ID_TO_ELEMENTS, EdgeId.class, Element.class);
        } else {
            entityIdToElements = null;
            edgeIdToElements = null;
        }

        this.aggregatedGroups = schema.getAggregatedGroups();
        schema.getEntityGroups().forEach(this::addToGroupByMap);
        schema.getEdgeGroups().forEach(this::addToGroupByMap);
    }

    public void clear() {
        aggElements.clear();
        nonAggElements.clear();
        if (maintainIndex) {
            entityIdToElements.clear();
            edgeIdToElements.clear();
        }
    }

    void addNonAggElement(final Element element) {
        nonAggElements.get(element.getGroup()).merge(element, 1L, (a, b) -> a + b);
    }

    void addAggElement(final Element elementWithGroupByProperties, final GroupedProperties properties) {
<<<<<<< HEAD
        if (nonNull(aggElements.get(elementWithGroupByProperties.getGroup()))) {
=======
        if (null != aggElements.get(elementWithGroupByProperties.getGroup())) {
>>>>>>> 74f741fe
            aggElements.get(elementWithGroupByProperties.getGroup())
                    .merge(elementWithGroupByProperties, properties, propertyAggregator);
        }
    }

    Collection<Element> lookup(final EntityId entitId) {
        Collection<Element> results = entityIdToElements.get(entitId);
        if (null == results) {
            results = Collections.emptySet();
        }

        return results;
    }

    Collection<Element> lookup(final EdgeId edgeId) {
        Collection<Element> results = edgeIdToElements.get(edgeId);
        if (null == results) {
            results = Collections.emptySet();
        }

        return results;
    }

    Iterable<Element> getNonAggElements(final Element element) {
        final Long count = nonAggElements.get(element.getGroup()).get(element);
        if (null == count || count < 1) {
            return Collections.emptyList();
        }
        return new RepeatItemIterable<>(element, count);
    }

    Element getAggElement(final Element element) {
        final Element clone = element.emptyClone();
        clone.copyProperties(element.getProperties());
        clone.copyProperties(aggElements.get(element.getGroup()).get(element));
        return clone;
    }

    Iterable<Element> getElements(final Element element) {
        if (!isAggregationEnabled(element)) {
            return getNonAggElements(element);
        } else {
            return Collections.singletonList(getAggElement(element));
        }
    }

    Stream<Element> getAllAggElements(final Set<String> groups) {
        return aggElements.entrySet().stream()
                .filter(entry -> groups.contains(entry.getKey()))
                .map(Map.Entry::getValue)
                .flatMap(map -> map.entrySet().stream())
                .map(x -> {
                    final Element element = x.getKey().emptyClone();
                    element.copyProperties(x.getKey().getProperties());
                    element.copyProperties(x.getValue());
                    return cloneElement(element, schema);
                });
    }

    Stream<Element> getAllNonAggElements(final Set<String> groups) {
        return nonAggElements.entrySet().stream()
                .filter(entry -> groups.contains(entry.getKey()))
                .map(Map.Entry::getValue)
                .flatMap(map -> map.entrySet().stream())
                .map(x -> new RepeatItemIterable<>(cloneElement(x.getKey(), schema), x.getValue()))
                .flatMap(Streams::toStream);
    }

    Stream<Element> getAllElements(final Set<String> groups) {
        return Stream.concat(getAllAggElements(groups), getAllNonAggElements(groups));
    }

    void addIndex(final EntityId entityId, final Element element) {
        entityIdToElements.put(entityId, element);
    }

    void addIndex(final EdgeId edgeId, final Element element) {
        edgeIdToElements.put(edgeId, element);
    }

    boolean isMaintainIndex() {
        return maintainIndex;
    }

    Element cloneElement(final Element element, final Schema schema) {
        return mapFactory.cloneElement(element, schema);
    }

    Set<String> getGroupByProperties(final String group) {
        return groupToGroupByProperties.get(group);
    }

    Set<String> getNonGroupByProperties(final String group) {
        return groupToNonGroupByProperties.get(group);
    }

    boolean isAggregationEnabled(final Element element) {
        return !groupsWithNoAggregation.contains(element.getGroup());
    }

    long countAggElements() {
        long totalCount = 0;
        for (final Map<Element, GroupedProperties> map : aggElements.values()) {
            totalCount += map.size();
        }

        return totalCount;
    }

    long countNonAggElements() {
        long totalCount = 0;
        for (final Map<Element, Long> map : nonAggElements.values()) {
            for (final Long count : map.values()) {
                if (null != count) {
                    totalCount += count;
                }
            }
        }

        return totalCount;
    }

    private MapFactory createMapFactory(final Schema schema,
                                        final MapStoreProperties mapStoreProperties) {
        final MapFactory mapFactory;
        final String factoryClass = mapStoreProperties.getMapFactory();
        if (null == factoryClass) {
            mapFactory = new SimpleMapFactory();
        } else {
            try {
                mapFactory = Class.forName(factoryClass).asSubclass(MapFactory.class).newInstance();
            } catch (final InstantiationException | IllegalAccessException | ClassNotFoundException e) {
                throw new IllegalArgumentException("MapFactory is invalid: " + factoryClass, e);
            }
        }

        mapFactory.initialise(schema, mapStoreProperties);
        return mapFactory;
    }

    private void addToGroupByMap(final String group) {
        final SchemaElementDefinition sed = schema.getElement(group);
        groupToGroupByProperties.put(group, sed.getGroupBy());
        if (!aggregatedGroups.contains(group)) {
            groupsWithNoAggregation.add(group);
        }
        final Set<String> nonGroupByProperties = new HashSet<>(sed.getProperties());
        nonGroupByProperties.removeAll(sed.getGroupBy());
        groupToNonGroupByProperties.put(group, nonGroupByProperties);
    }
}<|MERGE_RESOLUTION|>--- conflicted
+++ resolved
@@ -37,25 +37,23 @@
 import java.util.Set;
 import java.util.stream.Stream;
 
-import static java.util.Objects.nonNull;
-
 /**
  * Map data store implementation use by the Gaffer {@link uk.gov.gchq.gaffer.mapstore.MapStore}
  * class.
-<<<<<<< HEAD
+ * <<<<<<< HEAD
  * <p>
-=======
->>>>>>> 74f741fe
+ * =======
+ * >>>>>>> gh-1934-npe-addElementsHandler-fix
  * This class can be thought of as an analogue to a conventional database. Internally,
  * different {@link Map} and {@link MultiMap} instances are used to keep track of
  * the stored elements and the relationships between those elements. This data store
  * is then abstracted again as a Gaffer {@link uk.gov.gchq.gaffer.store.Store} (by
  * the {@link uk.gov.gchq.gaffer.mapstore.MapStore} class) to give Gaffer-specific
  * functionality.
-<<<<<<< HEAD
+ * <<<<<<< HEAD
  * <p>
-=======
->>>>>>> 74f741fe
+ * =======
+ * >>>>>>> gh-1934-npe-addElementsHandler-fix
  * The internal variables of this class are package-private. This allows operation
  * handlers for the {@link uk.gov.gchq.gaffer.mapstore.MapStore} to be placed in the
  * same package and get access to the maps, without exposing the internal state of
@@ -136,11 +134,7 @@
     }
 
     void addAggElement(final Element elementWithGroupByProperties, final GroupedProperties properties) {
-<<<<<<< HEAD
-        if (nonNull(aggElements.get(elementWithGroupByProperties.getGroup()))) {
-=======
         if (null != aggElements.get(elementWithGroupByProperties.getGroup())) {
->>>>>>> 74f741fe
             aggElements.get(elementWithGroupByProperties.getGroup())
                     .merge(elementWithGroupByProperties, properties, propertyAggregator);
         }
