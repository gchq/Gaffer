--- conflicted
+++ resolved
@@ -35,11 +35,7 @@
 import java.util.Objects;
 import java.util.function.BiFunction;
 
-<<<<<<< HEAD
-import static avro.shaded.com.google.common.collect.Iterables.isEmpty;
-import static java.util.Objects.isNull;
-=======
->>>>>>> defe1418
+import static com.google.common.collect.Iterables.isEmpty;
 import static java.util.Objects.nonNull;
 
 /**
@@ -95,11 +91,7 @@
         try {
             Object rtn = null;
 
-<<<<<<< HEAD
             final BiFunction mergeFunction = isEmpty(resultsFromAllGraphs) ? null : nonNull(operation.getMergeFunction()) ? operation.getMergeFunction() : store.getDefaultMergeFunction(operation, operation.getPayloadOperation(), context);
-=======
-            final BiFunction mergeFunction = nonNull(operation.getMergeFunction()) ? operation.getMergeFunction() : store.getDefaultMergeFunction();
->>>>>>> defe1418
 
             //Reduce
             for (final Object resultFromAGraph : resultsFromAllGraphs) {
