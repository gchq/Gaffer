--- conflicted
+++ resolved
@@ -17,12 +17,7 @@
 
 import org.junit.jupiter.api.Test;
 
-<<<<<<< HEAD
-import uk.gov.gchq.gaffer.commonutil.FunctionTest;
-import uk.gov.gchq.gaffer.commonutil.JsonAssert;
-=======
 import uk.gov.gchq.gaffer.commonutil.GafferFunctionTest;
->>>>>>> 9d0f74d1
 import uk.gov.gchq.gaffer.data.element.id.EdgeId;
 import uk.gov.gchq.gaffer.data.element.id.EntityId;
 import uk.gov.gchq.gaffer.exception.SerialisationException;
@@ -33,10 +28,7 @@
 import static org.junit.jupiter.api.Assertions.assertSame;
 import static org.mockito.BDDMockito.given;
 import static org.mockito.Mockito.mock;
-<<<<<<< HEAD
-=======
 import static uk.gov.gchq.gaffer.commonutil.JsonAssert.assertEquals;
->>>>>>> 9d0f74d1
 
 public class UnwrapEntityIdTest extends GafferFunctionTest {
 
@@ -100,11 +92,7 @@
         final UnwrapEntityId deserialisedObj = JSONSerialiser.deserialise(json, UnwrapEntityId.class);
 
         final String expectedJson = "{\"class\":\"uk.gov.gchq.gaffer.data.element.function.UnwrapEntityId\"}";
-<<<<<<< HEAD
-        JsonAssert.assertEquals(expectedJson, new String(json));
-=======
         assertEquals(expectedJson, new String(json));
->>>>>>> 9d0f74d1
         assertNotNull(deserialisedObj);
     }
 }