/*
 * Copyright 2016-2020 Crown Copyright
 *
 * Licensed under the Apache License, Version 2.0 (the "License");
 * you may not use this file except in compliance with the License.
 * You may obtain a copy of the License at
 *
 *     http://www.apache.org/licenses/LICENSE-2.0
 *
 * Unless required by applicable law or agreed to in writing, software
 * distributed under the License is distributed on an "AS IS" BASIS,
 * WITHOUT WARRANTIES OR CONDITIONS OF ANY KIND, either express or implied.
 * See the License for the specific language governing permissions and
 * limitations under the License.
 */

package uk.gov.gchq.gaffer.accumulostore.retriever;

import org.apache.accumulo.core.client.BatchScanner;
import org.apache.accumulo.core.client.IteratorSetting;
import org.apache.accumulo.core.client.TableNotFoundException;
import org.apache.accumulo.core.data.Key;
import org.apache.accumulo.core.data.Range;
import org.apache.accumulo.core.data.Value;
import org.apache.hadoop.util.bloom.BloomFilter;
import org.slf4j.Logger;
import org.slf4j.LoggerFactory;

import uk.gov.gchq.gaffer.accumulostore.AccumuloStore;
import uk.gov.gchq.gaffer.accumulostore.key.exception.AccumuloElementConversionException;
import uk.gov.gchq.gaffer.accumulostore.key.exception.IteratorSettingException;
import uk.gov.gchq.gaffer.accumulostore.key.exception.RangeFactoryException;
import uk.gov.gchq.gaffer.accumulostore.retriever.impl.AccumuloSingleIDRetriever;
import uk.gov.gchq.gaffer.accumulostore.utils.BloomFilterUtils;
import uk.gov.gchq.gaffer.commonutil.CloseableUtil;
import uk.gov.gchq.gaffer.commonutil.iterable.EmptyIterator;
import uk.gov.gchq.gaffer.data.element.Edge;
import uk.gov.gchq.gaffer.data.element.Element;
import uk.gov.gchq.gaffer.data.element.Entity;
import uk.gov.gchq.gaffer.data.element.id.EntityId;
import uk.gov.gchq.gaffer.data.elementdefinition.view.ViewUtil;
import uk.gov.gchq.gaffer.operation.graph.GraphFilters;
import uk.gov.gchq.gaffer.operation.io.InputOutput;
import uk.gov.gchq.gaffer.store.StoreException;
import uk.gov.gchq.gaffer.user.User;

import java.io.Closeable;
import java.util.Arrays;
import java.util.HashSet;
import java.util.Iterator;
import java.util.Map.Entry;
import java.util.NoSuchElementException;
import java.util.Set;

import static java.util.Objects.isNull;
import static java.util.Objects.nonNull;

<<<<<<< HEAD
public abstract class AccumuloSetRetriever<OP extends InputOutput<Iterable<? extends EntityId>, CloseableIterable<? extends Element>> & GraphFilters>
=======
public abstract class AccumuloSetRetriever<OP extends InputOutput<Iterable<? extends EntityId>, Iterable<? extends Element>> & GraphFilters>
>>>>>>> 2de6dbc5
        extends AccumuloRetriever<OP, Element> {

    private static final Logger LOGGER = LoggerFactory.getLogger(AccumuloSetRetriever.class);
    private boolean readEntriesIntoMemory;

    public AccumuloSetRetriever(final AccumuloStore store, final OP operation, final User user)
            throws StoreException {
        this(store, operation, user, false);
    }

    public AccumuloSetRetriever(final AccumuloStore store, final OP operation, final User user,
                                final boolean readEntriesIntoMemory)
            throws StoreException {
        super(store, operation, user);
        this.readEntriesIntoMemory = readEntriesIntoMemory;
    }

    public AccumuloSetRetriever(final AccumuloStore store, final OP operation, final User user,
                                final IteratorSetting... iteratorSettings)
            throws StoreException {
        this(store, operation, user, false, iteratorSettings);
    }

    public AccumuloSetRetriever(final AccumuloStore store, final OP operation, final User user,
                                final boolean readEntriesIntoMemory, final IteratorSetting... iteratorSettings)
            throws StoreException {
        super(store, operation, user, iteratorSettings);
        this.readEntriesIntoMemory = readEntriesIntoMemory;
    }

    public void setReadEntriesIntoMemory(final boolean readEntriesIntoMemory) {
        this.readEntriesIntoMemory = readEntriesIntoMemory;
    }

    /**
     * Only 1 iterator can be open at a time.
     *
     * @return a closeable iterator of items.
     */
    @Override
    public Iterator<Element> iterator() {
        CloseableUtil.close(iterator);

        if (!hasSeeds()) {
            return new EmptyIterator<>();
        }
        if (readEntriesIntoMemory) {
            try {
                iterator = createElementIteratorReadIntoMemory();
            } catch (final RetrieverException e) {
                LOGGER.error("{} returning empty iterator", e.getMessage(), e);
                return new EmptyIterator<>();
            }
        } else {
            try {
                iterator = createElementIteratorFromBatches();
            } catch (final RetrieverException e) {
                LOGGER.error("{} returning empty iterator", e.getMessage(), e);
                return new EmptyIterator<>();
            }
        }
        return iterator;
    }

    protected abstract boolean hasSeeds();

    protected abstract AbstractElementIteratorReadIntoMemory createElementIteratorReadIntoMemory()
            throws RetrieverException;

    protected abstract AbstractElementIteratorFromBatches createElementIteratorFromBatches() throws RetrieverException;

    protected Set<Object> extractVertices(final Iterator<? extends EntityId> seeds) {
        final Set<Object> vertices = new HashSet<>();
        while (seeds.hasNext()) {
            vertices.add(seeds.next().getVertex());
        }

        return vertices;
    }

    protected void addToBloomFilter(final Iterable<? extends Object> vertices, final BloomFilter filter)
            throws RetrieverException {
        addToBloomFilter(vertices.iterator(), filter);
    }

    protected void addToBloomFilter(final Iterator<? extends Object> vertices, final BloomFilter filter)
            throws RetrieverException {
        try {
            while (vertices.hasNext()) {
                addToBloomFilter(vertices.next(), filter);
            }
        } finally {
            CloseableUtil.close(vertices);
        }
    }

    protected void addToBloomFilter(final Iterator<? extends EntityId> seeds, final BloomFilter filter1,
                                    final BloomFilter filter2)
            throws RetrieverException {
        try {
            while (seeds.hasNext()) {
                addToBloomFilter(seeds.next(), filter1, filter2);
            }
        } finally {
            CloseableUtil.close(seeds);
        }
    }

    protected void addToBloomFilter(final EntityId seed, final BloomFilter filter1, final BloomFilter filter2)
            throws RetrieverException {
        addToBloomFilter(seed.getVertex(), filter1);
        addToBloomFilter(seed.getVertex(), filter2);
    }

    private void addToBloomFilter(final Object vertex, final BloomFilter filter) throws RetrieverException {
        try {
            filter.add(new org.apache.hadoop.util.bloom.Key(elementConverter.serialiseVertex(vertex)));
        } catch (final AccumuloElementConversionException e) {
            throw new RetrieverException("Failed to add identifier to the bloom key", e);
        }
    }

    protected abstract class AbstractElementIteratorReadIntoMemory implements Iterator<Element>, Closeable {
        private AccumuloItemRetriever<?, ?> parentRetriever;
        private Iterator<Element> iterator;
        private Element nextElm;

        @SuppressWarnings({"unchecked", "rawtypes"})
        protected void initialise(final BloomFilter filter) throws RetrieverException {
            IteratorSetting bloomFilter = null;
            final IteratorSetting[] iteratorSettingsCopy = Arrays.copyOf(iteratorSettings, iteratorSettings.length + 1);
            try {
                bloomFilter = iteratorSettingFactory.getBloomFilterIteratorSetting(filter);
            } catch (final IteratorSettingException e) {
                LOGGER.error("Failed to apply the bloom filter to the retriever, "
                        + "creating the gaffer.accumulostore.retriever without bloom filter", e);
            }
            iteratorSettingsCopy[iteratorSettings.length] = bloomFilter;
            try {
                parentRetriever = new AccumuloSingleIDRetriever(store, operation, user, iteratorSettingsCopy);
            } catch (final Exception e) {
                CloseableUtil.close(operation);
                throw new RetrieverException(e.getMessage(), e);
            }
            iterator = parentRetriever.iterator();
        }

        @Override
        public boolean hasNext() {
            if (nonNull(nextElm)) {
                return true;
            }
            if (isNull(iterator)) {
                throw new IllegalStateException(
                        "This iterator has not been initialised. Call initialise before using it.");
            }
            while (iterator.hasNext()) {
                nextElm = iterator.next();
                if (checkIfBothEndsInSet(nextElm)) {
                    if (doPostFilter(nextElm)) {
                        ViewUtil.removeProperties(operation.getView(), nextElm);
                        return true;
                    }
                }
            }
            return false;
        }

        @Override
        public Element next() {
            if (isNull(nextElm)) {
                if (!hasNext()) {
                    close();
                    throw new NoSuchElementException();
                }
            }
            final Element nextReturn = nextElm;
            nextElm = null;
            return nextReturn;
        }

        @Override
        public void remove() {
            throw new UnsupportedOperationException("Can't remove elements from a graph element iterator");
        }

        @Override
        public void close() {
            CloseableUtil.close(parentRetriever);
        }

        protected abstract boolean checkIfBothEndsInSet(final Object source, final Object destination);

        /**
         * Returns {@code true} if either an
         * {@link uk.gov.gchq.gaffer.data.element.Entity} or if an
         * {@link uk.gov.gchq.gaffer.data.element.Edge} then need both ends to be in the
         * set.
         *
         * @param elm the element to check
         * @return True if the provided element is an edge and Both ends are
         *         contained in the provided seed sets or if the element is an
         *         entity
         */
        private boolean checkIfBothEndsInSet(final Element elm) {
            if (Entity.class.isInstance(elm)) {
                return true;
            }
            final Edge edge = (Edge) elm;
            final Object source = edge.getSource();
            final Object destination = edge.getDestination();
            return checkIfBothEndsInSet(source, destination);
        }
    }

    protected abstract class AbstractElementIteratorFromBatches implements Iterator<Element>, Closeable {
        protected Iterator<? extends EntityId> idsAIterator;
        // The Bloom filter that is maintained client-side
        // as a secondary defeat of false positives.
        protected BloomFilter clientSideFilter;
        protected Set<Object> currentSeeds;
        protected BatchScanner scanner;
        protected BloomFilter filter;
        private Iterator<Entry<Key, Value>> scannerIterator;
        private Element nextElm;
        private int count;

        public AbstractElementIteratorFromBatches() {
            // Set up client side filter
            clientSideFilter = BloomFilterUtils.getBloomFilter(store.getProperties().getClientSideBloomFilterSize());
            // Create Bloom filter to be passed to iterators.
            filter = BloomFilterUtils.getBloomFilter(store.getProperties().getFalsePositiveRate(),
                    store.getProperties().getMaxEntriesForBatchScanner(),
                    store.getProperties().getMaxBloomFilterToPassToAnIterator());
            currentSeeds = new HashSet<>();
        }

        @Override
        public boolean hasNext() {
            if (nonNull(nextElm)) {
                return true;
            }
            try {
                while (_hasNext()) {
                    final Entry<Key, Value> entry = scannerIterator.next();
                    try {
                        nextElm = elementConverter.getFullElement(entry.getKey(), entry.getValue(), true);
                    } catch (final AccumuloElementConversionException e) {
                        LOGGER.error("Failed to create next element from key and value entry set", e);
                        continue;
                    }
                    if (secondaryCheck(nextElm)) {
                        doTransformation(nextElm);
                        if (doPostFilter(nextElm)) {
                            ViewUtil.removeProperties(operation.getView(), nextElm);
                            return true;
                        }
                    }
                }
            } catch (final RetrieverException e) {
                LOGGER.debug("Failed to retrieve elements into iterator : {} returning iterator has no more elements",
                        e.getMessage(), e);
                return false;
            }

            return false;
        }

        @Override
        public Element next() {
            if (isNull(nextElm)) {
                if (!hasNext()) {
                    throw new NoSuchElementException();
                }
            }
            final Element nextReturn = nextElm;
            nextElm = null;
            return nextReturn;
        }

        @Override
        public void remove() {
            throw new UnsupportedOperationException(String.format("Can't remove elements from a %s", this.getClass().getCanonicalName()));
        }

        @Override
        public void close() {
            CloseableUtil.close(scanner);
        }

        protected abstract void updateBloomFilterIfRequired(final EntityId seed) throws RetrieverException;

        protected void updateScanner() throws RetrieverException {
            // Read through the first N entities (where N =
            // maxEntriesForBatchScanner), create the associated ranges
            // and add them to a set.
            count = 0;
            final Set<Range> ranges = new HashSet<>();
            while (idsAIterator.hasNext() && count < store.getProperties().getMaxEntriesForBatchScanner()) {
                final EntityId seed = idsAIterator.next();
                currentSeeds.add(seed.getVertex());
                count++;
                try {
                    ranges.addAll(rangeFactory.getRange(seed, operation));
                } catch (final RangeFactoryException e) {
                    LOGGER.error("Failed to create a range from given seed", e);
                }
                updateBloomFilterIfRequired(seed);
            }

            try {
                scanner = getScanner(ranges);
            } catch (final TableNotFoundException | StoreException e) {
                CloseableUtil.close(idsAIterator);
                CloseableUtil.close(operation);
                throw new RetrieverException(e);
            }
            try {
                scanner.addScanIterator(iteratorSettingFactory.getBloomFilterIteratorSetting(filter));
            } catch (final IteratorSettingException e) {
                LOGGER.error("Failed to apply the bloom filter iterator setting continuing without bloom filter", e);
            }
            scannerIterator = scanner.iterator();
        }

        /**
         * Check whether this is valid, i.e. one end is in the current set of
         * seeds that are being queried for and the other matches the Bloom
         * filter (i.e. the client side Bloom filter that is being used as a
         * secondary defeat of false positives).
         *
         * @param elm the element to check
         * @return true if the element matches the seeds, otherwise false
         */
        protected abstract boolean secondaryCheck(final Element elm);

        private boolean _hasNext() throws RetrieverException {
            // If current scanner has next then return true.
            if (scannerIterator.hasNext()) {
                return true;
            }
            // If current scanner is spent then go back to the iterator
            // through the provided entities, and see if there are more.
            // If so create the next scanner, if there are no more entities
            // then return false.
            while (idsAIterator.hasNext() && !scannerIterator.hasNext()) {
                updateScanner();
            }
            if (!scannerIterator.hasNext()) {
                CloseableUtil.close(scanner);
            }
            return scannerIterator.hasNext();
        }
    }
}<|MERGE_RESOLUTION|>--- conflicted
+++ resolved
@@ -55,11 +55,7 @@
 import static java.util.Objects.isNull;
 import static java.util.Objects.nonNull;
 
-<<<<<<< HEAD
-public abstract class AccumuloSetRetriever<OP extends InputOutput<Iterable<? extends EntityId>, CloseableIterable<? extends Element>> & GraphFilters>
-=======
 public abstract class AccumuloSetRetriever<OP extends InputOutput<Iterable<? extends EntityId>, Iterable<? extends Element>> & GraphFilters>
->>>>>>> 2de6dbc5
         extends AccumuloRetriever<OP, Element> {
 
     private static final Logger LOGGER = LoggerFactory.getLogger(AccumuloSetRetriever.class);
