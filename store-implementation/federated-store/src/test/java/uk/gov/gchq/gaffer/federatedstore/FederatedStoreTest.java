/*
 * Copyright 2017 Crown Copyright
 *
 * Licensed under the Apache License, Version 2.0 (the "License");
 * you may not use this file except in compliance with the License.
 * You may obtain a copy of the License at
 *
 *     http://www.apache.org/licenses/LICENSE-2.0
 *
 * Unless required by applicable law or agreed to in writing, software
 * distributed under the License is distributed on an "AS IS" BASIS,
 * WITHOUT WARRANTIES OR CONDITIONS OF ANY KIND, either express or implied.
 * See the License for the specific language governing permissions and
 * limitations under the License.
 */

package uk.gov.gchq.gaffer.federatedstore;

import com.google.common.collect.Lists;
import com.google.common.collect.Sets;
import org.junit.Assert;
import org.junit.Before;
import org.junit.Test;
import org.mockito.Mockito;

import uk.gov.gchq.gaffer.accumulostore.SingleUseAccumuloStore;
import uk.gov.gchq.gaffer.commonutil.StreamUtil;
import uk.gov.gchq.gaffer.commonutil.iterable.CloseableIterable;
import uk.gov.gchq.gaffer.commonutil.pair.Pair;
import uk.gov.gchq.gaffer.data.element.Edge;
import uk.gov.gchq.gaffer.data.element.Element;
import uk.gov.gchq.gaffer.data.elementdefinition.view.View;
import uk.gov.gchq.gaffer.federatedstore.integration.FederatedStoreITs;
import uk.gov.gchq.gaffer.graph.Graph;
import uk.gov.gchq.gaffer.graph.GraphConfig;
import uk.gov.gchq.gaffer.mapstore.MapStore;
import uk.gov.gchq.gaffer.mapstore.MapStoreProperties;
import uk.gov.gchq.gaffer.operation.impl.add.AddElements;
import uk.gov.gchq.gaffer.operation.impl.get.GetAllElements;
import uk.gov.gchq.gaffer.store.StoreException;
import uk.gov.gchq.gaffer.store.StoreProperties;
import uk.gov.gchq.gaffer.store.StoreTrait;
import uk.gov.gchq.gaffer.store.library.GraphLibrary;
import uk.gov.gchq.gaffer.store.library.HashMapGraphLibrary;
import uk.gov.gchq.gaffer.store.schema.Schema;
import uk.gov.gchq.gaffer.store.schema.Schema.Builder;
import uk.gov.gchq.gaffer.user.User;

import java.util.ArrayList;
import java.util.Collection;
import java.util.HashSet;
<<<<<<< HEAD
import java.util.List;
=======
import java.util.Optional;
>>>>>>> 5823ec90
import java.util.Set;
import java.util.stream.IntStream;

import static org.junit.Assert.assertEquals;
import static org.junit.Assert.assertFalse;
import static org.junit.Assert.assertNotEquals;
import static org.junit.Assert.assertTrue;
import static org.junit.Assert.fail;
import static uk.gov.gchq.gaffer.federatedstore.FederatedStore.S1_WAS_NOT_ABLE_TO_BE_CREATED_WITH_THE_SUPPLIED_PROPERTIES_GRAPH_ID_S2;
import static uk.gov.gchq.gaffer.federatedstore.FederatedStore.USER_IS_ATTEMPTING_TO_OVERWRITE_A_GRAPH_WITHIN_FEDERATED_STORE_GRAPH_ID_S;

public class FederatedStoreTest {
    public static final String PATH_FEDERATED_STORE_PROPERTIES = "/properties/federatedStoreTest.properties";
    public static final String FEDERATED_STORE_ID = "testFederatedStoreId";
    public static final String ACC_ID_1 = "mockAccGraphId1";
    public static final String MAP_ID_1 = "mockMapGraphId1";
    public static final String PATH_ACC_STORE_PROPERTIES = "properties/singleUseMockAccStore.properties";
    public static final String PATH_MAP_STORE_PROPERTIES = "properties/singleUseMockMapStore.properties";
    public static final String PATH_MAP_STORE_PROPERTIES_ALT = "properties/singleUseMockMapStoreAlt.properties";
    public static final String PATH_BASIC_ENTITY_SCHEMA_JSON = "schema/basicEntitySchema.json";
    public static final String PATH_BASIC_EDGE_SCHEMA_JSON = "schema/basicEdgeSchema.json";
    public static final String KEY_ACC_ID1_PROPERTIES_FILE = "gaffer.federatedstore.mockAccGraphId1.properties.file";
    public static final String KEY_MAP_ID1_PROPERTIES_FILE = "gaffer.federatedstore.mockMapGraphId1.properties.file";
    public static final String KEY_MAP_ID1_PROPERTIES_ID = "gaffer.federatedstore.mockMapGraphId1.properties.id";
    public static final String GRAPH_IDS = "gaffer.federatedstore.graphIds";
    public static final String KEY_ACC_ID1_SCHEMA_FILE = "gaffer.federatedstore.mockAccGraphId1.schema.file";
    public static final String KEY_MAP_ID1_SCHEMA_FILE = "gaffer.federatedstore.mockMapGraphId1.schema.file";
    public static final String KEY_MAP_ID1_SCHEMA_ID = "gaffer.federatedstore.mockMapGraphId1.schema.id";
    public static final String PATH_INVALID = "nothing.json";
    public static final String EXCEPTION_NOT_THROWN = "exception not thrown";
    public static final String USER_ID = "testUser";
    public static final User TEST_USER = new User.Builder().userId(USER_ID).opAuths("one", "two").build();
    public static final String PROPS_ID_1 = "PROPS_ID_1";
    public static final String SCHEMA_ID_1 = "SCHEMA_ID_1";
    FederatedStore store;
    private StoreProperties federatedProperties;

    @Before
    public void setUp() throws Exception {
        store = new FederatedStore();
        federatedProperties = new StoreProperties();
    }

    @Test
    public void shouldLoadGraphsWithIds() throws Exception {
        //Given
        federatedProperties.set(GRAPH_IDS, ACC_ID_1 + "," + MAP_ID_1);
        federatedProperties.set(KEY_ACC_ID1_PROPERTIES_FILE, PATH_ACC_STORE_PROPERTIES);
        federatedProperties.set(KEY_ACC_ID1_SCHEMA_FILE, PATH_BASIC_ENTITY_SCHEMA_JSON);
        federatedProperties.set(KEY_MAP_ID1_PROPERTIES_FILE, PATH_MAP_STORE_PROPERTIES);
        federatedProperties.set(KEY_MAP_ID1_SCHEMA_FILE, PATH_BASIC_EDGE_SCHEMA_JSON);

        //Then
        int before = store.getGraphs(null).size();

        //When
        store.initialise(FEDERATED_STORE_ID, null, federatedProperties);

        //Then
        Collection<Graph> graphs = store.getGraphs(null);
        int after = graphs.size();
        assertEquals(0, before);
        assertEquals(2, after);
        ArrayList<String> graphNames = Lists.newArrayList(ACC_ID_1, MAP_ID_1);
        for (Graph graph : graphs) {
            assertTrue(graphNames.contains(graph.getGraphId()));
        }
    }

    @Test
    public void shouldThrowErrorForFailedSchema() throws Exception {
        //Given
        federatedProperties.set(GRAPH_IDS, MAP_ID_1);
        federatedProperties.set(KEY_MAP_ID1_PROPERTIES_FILE, PATH_MAP_STORE_PROPERTIES);
        federatedProperties.set(KEY_MAP_ID1_SCHEMA_FILE, PATH_INVALID);

        //When
        try {
            store.initialise(FEDERATED_STORE_ID, null, federatedProperties);
        } catch (final IllegalArgumentException e) {
            //Then
            assertEquals(String.format(S1_WAS_NOT_ABLE_TO_BE_CREATED_WITH_THE_SUPPLIED_PROPERTIES_GRAPH_ID_S2, "Schema", "graphId: " + MAP_ID_1 + " schemaPath: " + PATH_INVALID), e.getMessage());
            return;
        }
        fail(EXCEPTION_NOT_THROWN);
    }

    @Test
    public void shouldThrowErrorForFailedProperty() throws Exception {
        //Given
        federatedProperties.set(GRAPH_IDS, MAP_ID_1);
        federatedProperties.set(KEY_MAP_ID1_PROPERTIES_FILE, PATH_INVALID);
        federatedProperties.set(KEY_MAP_ID1_SCHEMA_FILE, PATH_BASIC_EDGE_SCHEMA_JSON);

        //When
        try {
            store.initialise(FEDERATED_STORE_ID, null, federatedProperties);
        } catch (final IllegalArgumentException e) {
//            Then
            assertEquals(String.format(S1_WAS_NOT_ABLE_TO_BE_CREATED_WITH_THE_SUPPLIED_PROPERTIES_GRAPH_ID_S2, "Property", "graphId: " + MAP_ID_1 + " propertyPath: " + PATH_INVALID), e.getMessage());
            return;
        }
        fail(EXCEPTION_NOT_THROWN);
    }

    @Test
    public void shouldThrowErrorForIncompleteBuilder() throws Exception {
        //Given
        federatedProperties.set(GRAPH_IDS, MAP_ID_1);

        //When
        try {
            store.initialise(FEDERATED_STORE_ID, null, federatedProperties);
        } catch (final IllegalArgumentException e) {
            //Then
            assertTrue(e.getMessage().contains(String.format(S1_WAS_NOT_ABLE_TO_BE_CREATED_WITH_THE_SUPPLIED_PROPERTIES_GRAPH_ID_S2, "Graph", "")));
            return;
        }
        fail(EXCEPTION_NOT_THROWN);
    }

    @Test
    public void shouldNotAllowOverwritingOfGraphWithFederatedScope() throws Exception {
        //Given
        federatedProperties.set(GRAPH_IDS, ACC_ID_1);
        federatedProperties.set(KEY_ACC_ID1_PROPERTIES_FILE, PATH_ACC_STORE_PROPERTIES);
        federatedProperties.set(KEY_ACC_ID1_SCHEMA_FILE, PATH_BASIC_ENTITY_SCHEMA_JSON);

        store.initialise(FEDERATED_STORE_ID, null, federatedProperties);

        try {
            store.addGraphs(new Graph.Builder()
                    .config(new GraphConfig(ACC_ID_1))
                    .storeProperties(StreamUtil.openStream(FederatedStoreTest.class, PATH_ACC_STORE_PROPERTIES))
                    .addSchema(StreamUtil.openStream(FederatedStoreTest.class, PATH_BASIC_EDGE_SCHEMA_JSON))
                    .build());
        } catch (final Exception e) {
            assertEquals(String.format(USER_IS_ATTEMPTING_TO_OVERWRITE_A_GRAPH_WITHIN_FEDERATED_STORE_GRAPH_ID_S, ACC_ID_1), e.getMessage());
            return;
        }
        fail(EXCEPTION_NOT_THROWN);
    }

    @Test(expected = UnsupportedOperationException.class)
    public void shouldDoUnhandledOperation() throws Exception {
        store.doUnhandledOperation(null, null);
    }

    @Test
    public void shouldUpdateTraitsWhenNewGraphIsAdded() throws Exception {
        federatedProperties.set(GRAPH_IDS, ACC_ID_1);
        federatedProperties.set(KEY_ACC_ID1_PROPERTIES_FILE, PATH_ACC_STORE_PROPERTIES);
        federatedProperties.set(KEY_ACC_ID1_SCHEMA_FILE, PATH_BASIC_ENTITY_SCHEMA_JSON);

        store.initialise(FEDERATED_STORE_ID, null, federatedProperties);

        //With less Traits
        Set<StoreTrait> before = store.getTraits();

        store.addGraphs(new Graph.Builder()
                .config(new GraphConfig(MAP_ID_1))
                .storeProperties(StreamUtil.openStream(FederatedStoreTest.class, PATH_MAP_STORE_PROPERTIES))
                .addSchema(StreamUtil.openStream(FederatedStoreTest.class, PATH_BASIC_ENTITY_SCHEMA_JSON))
                .build());

        //includes same as before but with more Traits
        Set<StoreTrait> after = store.getTraits();
        assertEquals("Sole graph has 9 traits, so all traits of the federatedStore is 9", 9, before.size());
        assertEquals("the two graphs share 5 traits", 5, after.size());
        assertNotEquals(before, after);
        assertTrue(before.size() > after.size());
    }

    @Test
    public void shouldUpdateSchemaWhenNewGraphIsAdded() throws Exception {
        federatedProperties.set(GRAPH_IDS, ACC_ID_1);
        federatedProperties.set(KEY_ACC_ID1_PROPERTIES_FILE, PATH_ACC_STORE_PROPERTIES);
        federatedProperties.set(KEY_ACC_ID1_SCHEMA_FILE, PATH_BASIC_ENTITY_SCHEMA_JSON);

        store.initialise(FEDERATED_STORE_ID, null, federatedProperties);

        Schema before = store.getSchema();

        store.addGraphs(new Graph.Builder()
                .config(new GraphConfig(MAP_ID_1))
                .storeProperties(StreamUtil.openStream(FederatedStoreTest.class, PATH_MAP_STORE_PROPERTIES))
                .addSchema(StreamUtil.openStream(FederatedStoreTest.class, PATH_BASIC_EDGE_SCHEMA_JSON))
                .build());

        Schema after = store.getSchema();
        assertNotEquals(before, after);
    }

    @Test
    public void shouldUpdateTraitsToMinWhenGraphIsRemoved() throws Exception {
        federatedProperties.set(GRAPH_IDS, MAP_ID_1 + "," + ACC_ID_1);
        federatedProperties.set(KEY_MAP_ID1_PROPERTIES_FILE, PATH_MAP_STORE_PROPERTIES);
        federatedProperties.set(KEY_MAP_ID1_SCHEMA_FILE, PATH_BASIC_EDGE_SCHEMA_JSON);
        federatedProperties.set(KEY_ACC_ID1_PROPERTIES_FILE, PATH_ACC_STORE_PROPERTIES);
        federatedProperties.set(KEY_ACC_ID1_SCHEMA_FILE, PATH_BASIC_ENTITY_SCHEMA_JSON);

        store.initialise(FEDERATED_STORE_ID, null, federatedProperties);

        //With less Traits
        Set<StoreTrait> before = store.getTraits();
        store.remove(MAP_ID_1);
        Set<StoreTrait> after = store.getTraits();

        //includes same as before but with more Traits
        assertEquals("Shared traits between the two graphs should be " + 5, 5, before.size());
        assertEquals("Shared traits counter-intuitively will go up after removing graph, because the sole remaining graph has 9 traits", 9, after.size());
        assertNotEquals(before, after);
        assertTrue(before.size() < after.size());
    }

    @Test
    public void shouldUpdateSchemaWhenNewGraphIsRemoved() throws Exception {
        federatedProperties.set(GRAPH_IDS, MAP_ID_1 + "," + ACC_ID_1);
        federatedProperties.set(KEY_MAP_ID1_PROPERTIES_FILE, PATH_MAP_STORE_PROPERTIES);
        federatedProperties.set(KEY_MAP_ID1_SCHEMA_FILE, PATH_BASIC_EDGE_SCHEMA_JSON);
        federatedProperties.set(KEY_ACC_ID1_PROPERTIES_FILE, PATH_ACC_STORE_PROPERTIES);
        federatedProperties.set(KEY_ACC_ID1_SCHEMA_FILE, PATH_BASIC_ENTITY_SCHEMA_JSON);

        store.initialise(FEDERATED_STORE_ID, null, federatedProperties);

        Schema before = store.getSchema();

        store.remove(MAP_ID_1);

        Schema after = store.getSchema();
        assertNotEquals(before, after);
    }

    @Test
    public void shouldFailWithIncompleteSchema() throws Exception {
        //Given
        federatedProperties.set(GRAPH_IDS, ACC_ID_1);
        federatedProperties.set(KEY_ACC_ID1_PROPERTIES_FILE, PATH_ACC_STORE_PROPERTIES);
        federatedProperties.set(KEY_ACC_ID1_SCHEMA_FILE, "/schema/edgeX2NoTypesSchema.json");


        try {
            store.initialise(FEDERATED_STORE_ID, null, federatedProperties);
        } catch (final Exception e) {
            assertTrue(e.getMessage().contains(String.format(S1_WAS_NOT_ABLE_TO_BE_CREATED_WITH_THE_SUPPLIED_PROPERTIES_GRAPH_ID_S2, "Graph", "")));
            return;
        }
        fail(EXCEPTION_NOT_THROWN);
    }

    @Test
    public void shouldTakeCompleteSchemaFromTwoFiles() throws Exception {
        //Given
        federatedProperties.set(GRAPH_IDS, ACC_ID_1);
        federatedProperties.set(KEY_ACC_ID1_PROPERTIES_FILE, PATH_ACC_STORE_PROPERTIES);
        federatedProperties.set(KEY_ACC_ID1_SCHEMA_FILE, "/schema/edgeX2NoTypesSchema.json" + ", /schema/edgeTypeSchema.json");


        int before = store.getGraphs(null).size();
        store.initialise(FEDERATED_STORE_ID, null, federatedProperties);
        int after = store.getGraphs(null).size();

        assertEquals(0, before);
        assertEquals(1, after);
    }

    @Test
    public void shouldAddTwoGraphs() throws Exception {
        federatedProperties = StoreProperties.loadStoreProperties(StreamUtil.openStream(FederatedStoreITs.class, PATH_FEDERATED_STORE_PROPERTIES));
        // When
        int sizeBefore = store.getGraphs(null).size();
        store.initialise(FEDERATED_STORE_ID, null, federatedProperties);
        int sizeAfter = store.getGraphs(null).size();

        //Then
        assertEquals(0, sizeBefore);
        assertEquals(2, sizeAfter);
    }

    @Test
    public void shouldCombineTraitsToMin() throws Exception {
        federatedProperties = StoreProperties.loadStoreProperties(StreamUtil.openStream(FederatedStoreITs.class, PATH_FEDERATED_STORE_PROPERTIES));
        //Given
        HashSet<StoreTrait> traits = new HashSet<>();
        traits.addAll(SingleUseAccumuloStore.TRAITS);
        traits.retainAll(MapStore.TRAITS);

        //When
        Set<StoreTrait> before = store.getTraits();
        int sizeBefore = before.size();
        store.initialise(FEDERATED_STORE_ID, null, federatedProperties);
        Set<StoreTrait> after = store.getTraits();
        int sizeAfter = after.size();

        //Then
        assertEquals(5, MapStore.TRAITS.size());
        assertEquals(9, SingleUseAccumuloStore.TRAITS.size());
        assertNotEquals(SingleUseAccumuloStore.TRAITS, MapStore.TRAITS);
        assertEquals(0, sizeBefore);
        assertEquals(5, sizeAfter);
        assertEquals(traits, after);
    }

    @Test
    public void shouldContainNoElements() throws Exception {
        federatedProperties = StoreProperties.loadStoreProperties(StreamUtil.openStream(FederatedStoreITs.class, PATH_FEDERATED_STORE_PROPERTIES));
        store.initialise(FEDERATED_STORE_ID, null, federatedProperties);
        Set<Element> after = getElements();
        assertEquals(0, after.size());
    }

    @Test
    public void shouldAddEdgesToOneGraph() throws Exception {
        federatedProperties = StoreProperties.loadStoreProperties(StreamUtil.openStream(FederatedStoreITs.class, PATH_FEDERATED_STORE_PROPERTIES));
        store.initialise(FEDERATED_STORE_ID, null, federatedProperties);

        AddElements op = new AddElements.Builder()
                .input(new Edge.Builder()
                        .group("BasicEdge")
                        .source("testSource")
                        .dest("testDest")
                        .property("property1", 12)
                        .build())
                .build();

        store.execute(op, TEST_USER);

        assertEquals(1, getElements().size());
    }

    @Test
    public void shouldReturnGraphIds() throws Exception {
        //Given
        federatedProperties.set(GRAPH_IDS, MAP_ID_1 + "," + ACC_ID_1);
        federatedProperties.set(KEY_ACC_ID1_PROPERTIES_FILE, PATH_ACC_STORE_PROPERTIES);
        federatedProperties.set(KEY_ACC_ID1_SCHEMA_FILE, PATH_BASIC_ENTITY_SCHEMA_JSON);
        federatedProperties.set(KEY_MAP_ID1_PROPERTIES_FILE, PATH_MAP_STORE_PROPERTIES);
        federatedProperties.set(KEY_MAP_ID1_SCHEMA_FILE, PATH_BASIC_EDGE_SCHEMA_JSON);
        store.initialise(FEDERATED_STORE_ID, null, federatedProperties);

        Set<String> allGraphIds = store.getAllGraphIds();

        assertEquals(2, allGraphIds.size());
        assertTrue(allGraphIds.contains(ACC_ID_1));
        assertTrue(allGraphIds.contains(MAP_ID_1));

    }

    @Test
    public void shouldUpdateGraphIds() throws Exception {
        //Given
        federatedProperties.set(GRAPH_IDS, ACC_ID_1);
        federatedProperties.set(KEY_ACC_ID1_PROPERTIES_FILE, PATH_ACC_STORE_PROPERTIES);
        federatedProperties.set(KEY_ACC_ID1_SCHEMA_FILE, PATH_BASIC_ENTITY_SCHEMA_JSON);
        store.initialise(FEDERATED_STORE_ID, null, federatedProperties);

        Set<String> allGraphId = store.getAllGraphIds();

        assertEquals(1, allGraphId.size());
        assertTrue(allGraphId.contains(ACC_ID_1));
        assertFalse(allGraphId.contains(MAP_ID_1));

        store.addGraphs(new Graph.Builder()
                .config(new GraphConfig(MAP_ID_1))
                .storeProperties(StreamUtil.openStream(FederatedStoreTest.class, PATH_MAP_STORE_PROPERTIES))
                .addSchema(StreamUtil.openStream(FederatedStoreTest.class, PATH_BASIC_ENTITY_SCHEMA_JSON))
                .build());


        Set<String> allGraphId2 = store.getAllGraphIds();

        assertEquals(2, allGraphId2.size());
        assertTrue(allGraphId2.contains(ACC_ID_1));
        assertTrue(allGraphId2.contains(MAP_ID_1));

        store.remove(ACC_ID_1);

        Set<String> allGraphId3 = store.getAllGraphIds();

        assertEquals(1, allGraphId3.size());
        assertFalse(allGraphId3.contains(ACC_ID_1));
        assertTrue(allGraphId3.contains(MAP_ID_1));

    }

    private Set<Element> getElements() throws uk.gov.gchq.gaffer.operation.OperationException {
        CloseableIterable<? extends Element> elements = store
                .execute(new GetAllElements.Builder()
                        .view(new View.Builder()
                                .edges(store.getSchema().getEdgeGroups())
                                .entities(store.getSchema().getEntityGroups())
                                .build())
                        .build(), TEST_USER);

        return (null == elements) ? Sets.newHashSet() : Sets.newHashSet(elements);
    }

    @Test
    public void shouldNotUseSchema() throws Exception {
        federatedProperties.set(GRAPH_IDS, MAP_ID_1);
        federatedProperties.set(KEY_MAP_ID1_PROPERTIES_FILE, PATH_MAP_STORE_PROPERTIES);
        federatedProperties.set(KEY_MAP_ID1_SCHEMA_FILE, PATH_BASIC_EDGE_SCHEMA_JSON);
        final Schema unusedMock = Mockito.mock(Schema.class);
        Mockito.verifyNoMoreInteractions(unusedMock);

        store.initialise(FEDERATED_STORE_ID, unusedMock, federatedProperties);
    }

    @Test
    public void shouldAddGraphFromLibrary() throws Exception {
        //Given
        final GraphLibrary mockLibrary = Mockito.mock(GraphLibrary.class);
        Mockito.when(mockLibrary.exists(MAP_ID_1)).thenReturn(true);
        Mockito.when(mockLibrary.get(MAP_ID_1)).thenReturn(
                new Pair<>(
                        new Schema.Builder()
                                .json(StreamUtil.openStream(this.getClass(), PATH_BASIC_ENTITY_SCHEMA_JSON))
                                .build(),
                        StoreProperties.loadStoreProperties(StreamUtil.openStream(this.getClass(), PATH_MAP_STORE_PROPERTIES))
                ));

        store.setGraphLibrary(mockLibrary);
        store.initialise(FEDERATED_STORE_ID, null, federatedProperties);

        //When
        final int before = store.getGraphs(null).size();
        store.addGraphs(MAP_ID_1);
        final int after = store.getGraphs(null).size();
        //Then
        assertEquals(0, before);
        assertEquals(1, after);
    }

    @Test
    public void shouldAddNamedGraphFromGraphIDKeyButDefinedInLibrary() throws Exception {
        //Given
        federatedProperties.set(GRAPH_IDS, MAP_ID_1);
        federatedProperties.set(GRAPH_IDS, MAP_ID_1);
        final GraphLibrary mockLibrary = Mockito.mock(GraphLibrary.class);
        Mockito.when(mockLibrary.exists(MAP_ID_1)).thenReturn(true);
        Mockito.when(mockLibrary.get(MAP_ID_1)).thenReturn(
                new Pair<>(
                        new Schema.Builder()
                                .json(StreamUtil.openStream(this.getClass(), PATH_BASIC_ENTITY_SCHEMA_JSON))
                                .build(),
                        StoreProperties.loadStoreProperties(StreamUtil.openStream(this.getClass(), PATH_MAP_STORE_PROPERTIES))
                ));

        store.setGraphLibrary(mockLibrary);
        store.initialise(FEDERATED_STORE_ID, null, federatedProperties);

        //Then
        final int after = store.getGraphs(null).size();
        assertEquals(1, after);
    }

    @Test
    public void shouldAddGraphFromGraphIDKeyButDefinedProperties() throws Exception {
        //Given
        federatedProperties.set(GRAPH_IDS, MAP_ID_1);
        federatedProperties.set(KEY_MAP_ID1_PROPERTIES_FILE, PATH_ACC_STORE_PROPERTIES);
        federatedProperties.set(KEY_MAP_ID1_SCHEMA_FILE, PATH_BASIC_ENTITY_SCHEMA_JSON);

        final GraphLibrary mockLibrary = Mockito.mock(GraphLibrary.class);

        store.setGraphLibrary(mockLibrary);
        store.initialise(FEDERATED_STORE_ID, null, federatedProperties);

        //Then
        final int after = store.getGraphs(null).size();
        assertEquals(1, after);
    }

    @Test
    public void shouldAddNamedGraphsFromGraphIDKeyButDefinedInLibraryAndProperties() throws Exception {
        //Given
        federatedProperties.set(GRAPH_IDS, MAP_ID_1 + ", " + ACC_ID_1);
        federatedProperties.set(KEY_ACC_ID1_PROPERTIES_FILE, PATH_ACC_STORE_PROPERTIES);
        federatedProperties.set(KEY_ACC_ID1_SCHEMA_FILE, PATH_BASIC_ENTITY_SCHEMA_JSON);
        final GraphLibrary mockLibrary = Mockito.mock(GraphLibrary.class);
        Mockito.when(mockLibrary.exists(MAP_ID_1)).thenReturn(true);
        Mockito.when(mockLibrary.get(MAP_ID_1)).thenReturn(
                new Pair<>(
                        new Schema.Builder()
                                .json(StreamUtil.openStream(this.getClass(), PATH_BASIC_ENTITY_SCHEMA_JSON))
                                .build(),
                        StoreProperties.loadStoreProperties(StreamUtil.openStream(this.getClass(), PATH_MAP_STORE_PROPERTIES))
                ));

        store.setGraphLibrary(mockLibrary);
        store.initialise(FEDERATED_STORE_ID, null, federatedProperties);

        //Then
        final int after = store.getGraphs(null).size();
        assertEquals(2, after);
    }

    @Test
    public void shouldAddGraphWithPropertiesFromGraphLibrary() throws Exception {
        federatedProperties.set(GRAPH_IDS, MAP_ID_1);
        federatedProperties.set(KEY_MAP_ID1_PROPERTIES_ID, PROPS_ID_1);
        federatedProperties.set(KEY_MAP_ID1_SCHEMA_FILE, PATH_BASIC_EDGE_SCHEMA_JSON);
        final GraphLibrary mockLibrary = Mockito.mock(GraphLibrary.class);
        Mockito.when(mockLibrary.getProperties(PROPS_ID_1)).thenReturn(StoreProperties.loadStoreProperties(PATH_MAP_STORE_PROPERTIES));

        store.setGraphLibrary(mockLibrary);
        store.initialise(FEDERATED_STORE_ID, null, federatedProperties);

        assertEquals(1, store.getGraphs(null).size());

        Mockito.verify(mockLibrary).getProperties(PROPS_ID_1);
    }

    @Test
    public void shouldAddGraphWithSchemaFromGraphLibrary() throws Exception {
        federatedProperties.set(GRAPH_IDS, MAP_ID_1);
        federatedProperties.set(KEY_MAP_ID1_PROPERTIES_FILE, PATH_MAP_STORE_PROPERTIES);
        federatedProperties.set(KEY_MAP_ID1_SCHEMA_ID, SCHEMA_ID_1);
        final GraphLibrary mockLibrary = Mockito.mock(GraphLibrary.class);
        Mockito.when(mockLibrary.getSchema(SCHEMA_ID_1))
                .thenReturn(new Schema.Builder()
                        .json(StreamUtil.openStream(FederatedStore.class, PATH_BASIC_ENTITY_SCHEMA_JSON))
                        .build());

        store.setGraphLibrary(mockLibrary);
        store.initialise(FEDERATED_STORE_ID, null, federatedProperties);

        assertEquals(1, store.getGraphs(null).size());

        Mockito.verify(mockLibrary).getSchema(SCHEMA_ID_1);
    }

    @Test
    public void shouldAddGraphWithPropertiesAndSchemaFromGraphLibrary() throws Exception {
        federatedProperties.set(GRAPH_IDS, MAP_ID_1);
        federatedProperties.set(KEY_MAP_ID1_PROPERTIES_ID, PROPS_ID_1);
        federatedProperties.set(KEY_MAP_ID1_SCHEMA_ID, SCHEMA_ID_1);
        final GraphLibrary mockLibrary = Mockito.mock(GraphLibrary.class);
        Mockito.when(mockLibrary.getProperties(PROPS_ID_1))
                .thenReturn(StoreProperties.loadStoreProperties(PATH_MAP_STORE_PROPERTIES));
        Mockito.when(mockLibrary.getSchema(SCHEMA_ID_1))
                .thenReturn(new Schema.Builder()
                        .json(StreamUtil.openStream(FederatedStore.class, PATH_BASIC_ENTITY_SCHEMA_JSON))
                        .build());

        store.setGraphLibrary(mockLibrary);
        store.initialise(FEDERATED_STORE_ID, null, federatedProperties);

        assertEquals(1, store.getGraphs(null).size());

        Mockito.verify(mockLibrary).getSchema(SCHEMA_ID_1);
        Mockito.verify(mockLibrary).getProperties(PROPS_ID_1);
    }

    @Test
    public void shouldAddGraphWithPropertiesFromGraphLibraryOverridden() throws Exception {
        federatedProperties.set(GRAPH_IDS, MAP_ID_1);
        federatedProperties.set(KEY_MAP_ID1_PROPERTIES_ID, PROPS_ID_1);
        federatedProperties.set(KEY_MAP_ID1_PROPERTIES_FILE, PATH_MAP_STORE_PROPERTIES);
        federatedProperties.set(KEY_MAP_ID1_SCHEMA_FILE, PATH_BASIC_EDGE_SCHEMA_JSON);
        final GraphLibrary mockLibrary = Mockito.mock(GraphLibrary.class);
        final MapStoreProperties prop = new MapStoreProperties();
        final String unusualKey = "unusualKey";
        prop.set(unusualKey, "value");
        Mockito.when(mockLibrary.getProperties(PROPS_ID_1)).thenReturn(prop);

        store.setGraphLibrary(mockLibrary);
        store.initialise(FEDERATED_STORE_ID, null, federatedProperties);

        assertEquals(1, store.getGraphs(null).size());
        assertTrue(store.getGraphs(null).iterator().next().getStoreProperties().getProperties().getProperty(unusualKey) != null);

        Mockito.verify(mockLibrary).getProperties(PROPS_ID_1);
    }

    @Test
    public void shouldAddGraphWithSchemaFromGraphLibraryOverridden() throws Exception {
        federatedProperties.set(GRAPH_IDS, MAP_ID_1);
        federatedProperties.set(KEY_MAP_ID1_PROPERTIES_FILE, PATH_MAP_STORE_PROPERTIES);
        federatedProperties.set(KEY_MAP_ID1_SCHEMA_FILE, PATH_BASIC_EDGE_SCHEMA_JSON);
        federatedProperties.set(KEY_MAP_ID1_SCHEMA_ID, SCHEMA_ID_1);
        final GraphLibrary mockLibrary = Mockito.mock(GraphLibrary.class);
        Mockito.when(mockLibrary.getSchema(SCHEMA_ID_1)).thenReturn(new Schema.Builder()
                .json(StreamUtil.openStream(this.getClass(), PATH_BASIC_ENTITY_SCHEMA_JSON))
                .build());

        store.setGraphLibrary(mockLibrary);
        store.initialise(FEDERATED_STORE_ID, null, federatedProperties);

        assertEquals(1, store.getGraphs(null).size());
        assertTrue(store.getGraphs(null).iterator().next().getSchema().getEntityGroups().contains("BasicEntity"));

        Mockito.verify(mockLibrary).getSchema(SCHEMA_ID_1);
    }

    @Test
    public void shouldAddGraphWithPropertiesAndSchemaFromGraphLibraryOverridden() throws Exception {
        federatedProperties.set(GRAPH_IDS, MAP_ID_1);
        federatedProperties.set(KEY_MAP_ID1_PROPERTIES_ID, PROPS_ID_1);
        federatedProperties.set(KEY_MAP_ID1_PROPERTIES_FILE, PATH_MAP_STORE_PROPERTIES);
        federatedProperties.set(KEY_MAP_ID1_SCHEMA_FILE, PATH_BASIC_EDGE_SCHEMA_JSON);
        federatedProperties.set(KEY_MAP_ID1_SCHEMA_ID, SCHEMA_ID_1);
        final GraphLibrary mockLibrary = Mockito.mock(GraphLibrary.class);
        final MapStoreProperties prop = new MapStoreProperties();
        final String unusualKey = "unusualKey";
        prop.set(unusualKey, "value");
        Mockito.when(mockLibrary.getProperties(PROPS_ID_1)).thenReturn(prop);
        Mockito.when(mockLibrary.getSchema(SCHEMA_ID_1)).thenReturn(new Schema.Builder()
                .json(StreamUtil.openStream(this.getClass(), PATH_BASIC_ENTITY_SCHEMA_JSON))
                .build());

        store.setGraphLibrary(mockLibrary);
        store.initialise(FEDERATED_STORE_ID, null, federatedProperties);

        assertEquals(1, store.getGraphs(null).size());
        assertTrue(store.getGraphs(null).iterator().next().getStoreProperties().getProperties().getProperty(unusualKey) != null);
        assertTrue(store.getGraphs(null).iterator().next().getSchema().getEntityGroups().contains("BasicEntity"));

        Mockito.verify(mockLibrary).getProperties(PROPS_ID_1);
        Mockito.verify(mockLibrary).getSchema(SCHEMA_ID_1);
    }

    @Test
    public void should() throws Exception {
        //Given
        federatedProperties.set(GRAPH_IDS, MAP_ID_1);
        federatedProperties.set(KEY_MAP_ID1_PROPERTIES_FILE, PATH_MAP_STORE_PROPERTIES);
        federatedProperties.set(KEY_MAP_ID1_SCHEMA_FILE, PATH_BASIC_EDGE_SCHEMA_JSON);
        final GraphLibrary mockLibrary = Mockito.mock(GraphLibrary.class);
        Mockito.when(mockLibrary.get(MAP_ID_1)).thenReturn(
                new Pair<>(
                        new Schema.Builder()
                                .json(StreamUtil.openStream(this.getClass(), PATH_BASIC_EDGE_SCHEMA_JSON))
                                .build(),
                        StoreProperties.loadStoreProperties(StreamUtil.openStream(this.getClass(), PATH_MAP_STORE_PROPERTIES))
                ));
        final MapStoreProperties prop = new MapStoreProperties();
        final String unusualKey = "unusualKey";
        prop.set(unusualKey, "value");
        Mockito.when(mockLibrary.getProperties(PROPS_ID_1)).thenReturn(prop);
        Mockito.when(mockLibrary.getSchema(SCHEMA_ID_1)).thenReturn(new Schema.Builder()
                .json(StreamUtil.openStream(this.getClass(), PATH_BASIC_ENTITY_SCHEMA_JSON))
                .build());

        store.setGraphLibrary(mockLibrary);
        store.initialise(FEDERATED_STORE_ID, null, federatedProperties);

        //No exception to be thrown.
    }

    @Test
    public void shouldNotAllowOverridingOfKnownGraphInLibrary() throws Exception {
        //Given
        federatedProperties.set(GRAPH_IDS, MAP_ID_1);
        federatedProperties.set(KEY_MAP_ID1_PROPERTIES_FILE, PATH_MAP_STORE_PROPERTIES_ALT);
        federatedProperties.set(KEY_MAP_ID1_SCHEMA_FILE, PATH_BASIC_EDGE_SCHEMA_JSON);
        final Schema schema = new Builder()
                .json(StreamUtil.openStream(this.getClass(), PATH_BASIC_EDGE_SCHEMA_JSON))
                .build();

        final StoreProperties storeProperties = StoreProperties.loadStoreProperties(StreamUtil.openStream(this.getClass(), PATH_MAP_STORE_PROPERTIES));
        final GraphLibrary lib = new HashMapGraphLibrary();
        lib.add(MAP_ID_1, schema, storeProperties);

        try {
            store.setGraphLibrary(lib);
            store.initialise(FEDERATED_STORE_ID, null, federatedProperties);
            fail("exception should have been thrown");
        } catch (final IllegalArgumentException e) {
            assertTrue(e.getCause().getMessage().contains("GraphId " + MAP_ID_1 + " already exists with a different store properties:"));
        }
    }

    @Test
    public void shouldFederatedIfUserHasCorrectAuths() throws Exception {
        //Given
        store.initialise(FEDERATED_STORE_ID, null, federatedProperties);

        store.addGraphs(new Graph.Builder()
                .config(new GraphConfig.Builder()
                        .graphId(MAP_ID_1)
                        .addHook(new FederatedAccessHook.Builder()
                                .graphAuths("auth1")
                                .build())
                        .build())
                .storeProperties(StreamUtil.openStream(FederatedStoreTest.class, PATH_MAP_STORE_PROPERTIES))
                .addSchema(StreamUtil.openStream(FederatedStoreTest.class, PATH_BASIC_ENTITY_SCHEMA_JSON))
                .build());

        final CloseableIterable<? extends Element> elements = store.execute(new GetAllElements(),
                new User.Builder()
                        .userId(USER_ID)
                        .opAuth("auth1")
                        .build());

        Assert.assertFalse(elements.iterator().hasNext());

        final CloseableIterable<? extends Element> x = store.execute(new GetAllElements(),
                new User.Builder()
                        .userId(USER_ID)
                        .opAuths("x")
                        .build());

        Assert.assertNull(x);
    }

    @Test
<<<<<<< HEAD
    public void shouldReturnSpecificGraphsFromCSVString() throws StoreException {
        // Given
        store.initialise(FEDERATED_STORE_ID, null, federatedProperties);
        final List<Collection<Graph>> graphLists = populateGraphs(1, 2, 4);
        final Collection<Graph> expectedGraphs = graphLists.get(0);
        final Collection<Graph> unexpectedGraphs = graphLists.get(1);

        // When
        final Collection<Graph> returnedGraphs = store.getGraphs("mockGraphId1,mockGraphId2,mockGraphId4");

        // Then
        assertTrue(returnedGraphs.size() == 3);
        assertTrue(returnedGraphs.containsAll(expectedGraphs));
        assertFalse(checkUnexpected(unexpectedGraphs, returnedGraphs));
    }

    @Test
    public void shouldReturnNoGraphsFromEmptyString() throws StoreException {
        // Given
        store.initialise(FEDERATED_STORE_ID, null, federatedProperties);
        final List<Collection<Graph>> graphLists = populateGraphs();
        final Collection<Graph> expectedGraphs = graphLists.get(0);

        // When
        final Collection<Graph> returnedGraphs = store.getGraphs("");

        // Then
        assertTrue(returnedGraphs.isEmpty());
        assertEquals(expectedGraphs, returnedGraphs);
    }

    @Test
    public void shouldReturnGraphsWithLeadingCommaString() throws StoreException {
        // Given
        store.initialise(FEDERATED_STORE_ID, null, federatedProperties);
        final List<Collection<Graph>> graphLists = populateGraphs(2, 4);
        final Collection<Graph> expectedGraphs = graphLists.get(0);
        final Collection<Graph> unexpectedGraphs = graphLists.get(1);

        // When
        final Collection<Graph> returnedGraphs = store.getGraphs(",mockGraphId2,mockGraphId4");

        // Then
        assertTrue(returnedGraphs.size() == 2);
        assertTrue(returnedGraphs.containsAll(expectedGraphs));
        assertFalse(checkUnexpected(unexpectedGraphs, returnedGraphs));
    }

    @Test
    public void shouldReturnASingleGraph() throws StoreException {
        // Given
        store.initialise(FEDERATED_STORE_ID, null, federatedProperties);
        final List<Collection<Graph>> graphLists = populateGraphs(1);
        final Collection<Graph> expectedGraphs = graphLists.get(0);
        final Collection<Graph> unexpectedGraphs = graphLists.get(1);
=======
    public void shouldAddGraphIdWithAuths() throws Exception {
        //Given
        final GraphLibrary mockLibrary = Mockito.mock(GraphLibrary.class);
        Mockito.when(mockLibrary.exists(MAP_ID_1)).thenReturn(true);
        Mockito.when(mockLibrary.get(MAP_ID_1)).thenReturn(
                new Pair<>(
                        new Schema.Builder()
                                .json(StreamUtil.openStream(this.getClass(), PATH_BASIC_ENTITY_SCHEMA_JSON))
                                .build(),
                        StoreProperties.loadStoreProperties(StreamUtil.openStream(this.getClass(), PATH_MAP_STORE_PROPERTIES))
                ));

        store.setGraphLibrary(mockLibrary);
        store.initialise(FEDERATED_STORE_ID, null, federatedProperties);

        //When
        final int before = store.getGraphs(null).size();
        store.addGraphs(Optional.of(Sets.newHashSet("auth1")), MAP_ID_1);
        final int after = store.getGraphs(null).size();
        final CloseableIterable<? extends Element> elements = store.execute(new GetAllElements(),
                new User.Builder()
                        .userId(USER_ID)
                        .opAuth("auth1")
                        .build());

        final CloseableIterable<? extends Element> x = store.execute(new GetAllElements(),
                new User.Builder()
                        .userId(USER_ID)
                        .opAuths("x")
                        .build());

        //Then
        assertEquals(0, before);
        assertEquals(1, after);
        Assert.assertNotNull(elements);
        Assert.assertFalse(elements.iterator().hasNext());
        Assert.assertNull(x);
    }

    @Test
    public void shouldThrowWithPropertiesErrorFromGraphLibrary() throws Exception {
        federatedProperties.set(GRAPH_IDS, MAP_ID_1);
        federatedProperties.set(KEY_MAP_ID1_PROPERTIES_ID, PROPS_ID_1);
        federatedProperties.set(KEY_MAP_ID1_SCHEMA_FILE, PATH_BASIC_EDGE_SCHEMA_JSON);
        final GraphLibrary mockLibrary = Mockito.mock(GraphLibrary.class);
        final String error = "Something went wrong";
        Mockito.when(mockLibrary.getProperties(PROPS_ID_1)).thenThrow(new IllegalArgumentException(error));

        store.setGraphLibrary(mockLibrary);

        try {
            store.initialise(FEDERATED_STORE_ID, null, federatedProperties);
            fail("exception not thrown");
        } catch (IllegalArgumentException e) {
            assertEquals(error, e.getCause().getMessage());
        }

        Mockito.verify(mockLibrary).getProperties(PROPS_ID_1);
    }

    @Test
    public void shouldThrowWithSchemaErrorFromGraphLibrary() throws Exception {
        federatedProperties.set(GRAPH_IDS, MAP_ID_1);
        federatedProperties.set(KEY_MAP_ID1_PROPERTIES_FILE, PATH_MAP_STORE_PROPERTIES);
        federatedProperties.set(KEY_MAP_ID1_SCHEMA_ID, SCHEMA_ID_1);
        final GraphLibrary mockLibrary = Mockito.mock(GraphLibrary.class);
        final String error = "Something went wrong";
        Mockito.when(mockLibrary.getSchema(SCHEMA_ID_1)).thenThrow(new IllegalArgumentException(error));

        store.setGraphLibrary(mockLibrary);

        try {
            store.initialise(FEDERATED_STORE_ID, null, federatedProperties);
            fail("exception not thrown");
        } catch (IllegalArgumentException e) {
            assertEquals(error, e.getCause().getMessage());
        }

        Mockito.verify(mockLibrary).getSchema(SCHEMA_ID_1);
    }
>>>>>>> 5823ec90

        // When
        final Collection<Graph> returnedGraphs = store.getGraphs("mockGraphId1");

        // Then
        assertTrue(returnedGraphs.size() == 1);
        assertTrue(returnedGraphs.containsAll(expectedGraphs));
        assertFalse(checkUnexpected(unexpectedGraphs, returnedGraphs));
    }

    private boolean checkUnexpected(final Collection<Graph> unexpectedGraphs, final Collection<Graph> returnedGraphs) {
        for (Graph graph : unexpectedGraphs) {
            if (returnedGraphs.contains(graph)) {
                return true;
            }
        }
        return false;
    }

    private List<Collection<Graph>> populateGraphs(int... expectedIds) {
        final Collection<Graph> expectedGraphs = new ArrayList<>();
        final Collection<Graph> unexpectedGraphs = new ArrayList<>();
        for(int i = 0; i < 5; i++) {
            Graph tempGraph = new Graph.Builder()
                    .config(new GraphConfig.Builder()
                                    .graphId("mockGraphId" + i)
                                    .addHook(new FederatedAccessHook.Builder()
                                                     .graphAuths("auth" + i)
                                                     .build())
                                    .build())
                    .storeProperties(StreamUtil.openStream(FederatedStoreTest.class, PATH_MAP_STORE_PROPERTIES))
                    .addSchema(StreamUtil.openStream(FederatedStoreTest.class, PATH_BASIC_ENTITY_SCHEMA_JSON))
                    .build();
            store.addGraphs(tempGraph);
            for (final int j : expectedIds) {
                if (i == j) {
                    expectedGraphs.add(tempGraph);
                }
            }
            if (!expectedGraphs.contains(tempGraph)) {
                unexpectedGraphs.add(tempGraph);
            }
        }
        final List<Collection<Graph>> graphLists = new ArrayList<>();
        graphLists.add(expectedGraphs);
        graphLists.add(unexpectedGraphs);
        return graphLists;
    }
}<|MERGE_RESOLUTION|>--- conflicted
+++ resolved
@@ -49,13 +49,9 @@
 import java.util.ArrayList;
 import java.util.Collection;
 import java.util.HashSet;
-<<<<<<< HEAD
 import java.util.List;
-=======
 import java.util.Optional;
->>>>>>> 5823ec90
 import java.util.Set;
-import java.util.stream.IntStream;
 
 import static org.junit.Assert.assertEquals;
 import static org.junit.Assert.assertFalse;
@@ -761,7 +757,6 @@
     }
 
     @Test
-<<<<<<< HEAD
     public void shouldReturnSpecificGraphsFromCSVString() throws StoreException {
         // Given
         store.initialise(FEDERATED_STORE_ID, null, federatedProperties);
@@ -811,13 +806,6 @@
     }
 
     @Test
-    public void shouldReturnASingleGraph() throws StoreException {
-        // Given
-        store.initialise(FEDERATED_STORE_ID, null, federatedProperties);
-        final List<Collection<Graph>> graphLists = populateGraphs(1);
-        final Collection<Graph> expectedGraphs = graphLists.get(0);
-        final Collection<Graph> unexpectedGraphs = graphLists.get(1);
-=======
     public void shouldAddGraphIdWithAuths() throws Exception {
         //Given
         final GraphLibrary mockLibrary = Mockito.mock(GraphLibrary.class);
@@ -898,8 +886,15 @@
 
         Mockito.verify(mockLibrary).getSchema(SCHEMA_ID_1);
     }
->>>>>>> 5823ec90
-
+
+    @Test
+    public void shouldReturnASingleGraph() throws StoreException {
+        // Given
+        store.initialise(FEDERATED_STORE_ID, null, federatedProperties);
+        final List<Collection<Graph>> graphLists = populateGraphs(1);
+        final Collection<Graph> expectedGraphs = graphLists.get(0);
+        final Collection<Graph> unexpectedGraphs = graphLists.get(1);
+  
         // When
         final Collection<Graph> returnedGraphs = store.getGraphs("mockGraphId1");
 
