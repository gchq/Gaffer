--- conflicted
+++ resolved
@@ -15,11 +15,8 @@
  */
 package uk.gov.gchq.gaffer.script.operation.provider;
 
-<<<<<<< HEAD
 import org.junit.AfterClass;
-=======
 import org.eclipse.jgit.api.errors.GitAPIException;
->>>>>>> 75f55502
 import org.junit.Assert;
 import org.junit.Test;
 import org.junit.jupiter.api.Order;
@@ -30,11 +27,8 @@
 import uk.gov.gchq.gaffer.script.operation.GitServerUtils;
 import uk.gov.gchq.gaffer.script.operation.ScriptTestConstants;
 
-<<<<<<< HEAD
 import java.io.File;
-=======
 import java.io.IOException;
->>>>>>> 75f55502
 import java.nio.file.FileSystems;
 import java.nio.file.Path;
 import java.nio.file.Paths;
@@ -64,18 +58,12 @@
         }
 
         // When
-<<<<<<< HEAD
-        gsp.retrieveScripts(PATH_ABSOLUTE_CLONED_SCRIPT_REPO.toString(), ScriptTestConstants.REPO_URI);
-        final String[] files = PATH_ABSOLUTE_CLONED_SCRIPT_REPO.toFile().list();
-=======
         try {
-            gsp.retrieveScripts(pathAbsoluteScriptRepo.toString(), ScriptTestConstants.REPO_URI);
+          gsp.retrieveScripts(PATH_ABSOLUTE_CLONED_SCRIPT_REPO.toString(), ScriptTestConstants.REPO_URI);
+          final String[] files = PATH_ABSOLUTE_CLONED_SCRIPT_REPO.toFile().list();
         } catch (GitAPIException | IOException e) {
             Assert.fail();
         }
-
-        final String[] files = pathAbsoluteScriptRepo.toFile().list();
->>>>>>> 75f55502
 
         // Then
         Assert.assertNotNull(files);
@@ -102,9 +90,12 @@
         }
 
         //When
-<<<<<<< HEAD
-        gsp.retrieveScripts(PATH_ABSOLUTE_SCRIPT_REPO.toString() + "2", ScriptTestConstants.REPO_URI);
-        final String[] files = PATH_ABSOLUTE_CLONED_SCRIPT_REPO.toFile().list();
+        try {
+          gsp.retrieveScripts(PATH_ABSOLUTE_SCRIPT_REPO.toString() + "2", ScriptTestConstants.REPO_URI);
+          final String[] files = PATH_ABSOLUTE_CLONED_SCRIPT_REPO.toFile().list();
+        } catch (GitAPIException | IOException e) {
+            Assert.fail();
+        }
 
         // Then
         Assert.assertNotNull(files);
@@ -126,14 +117,6 @@
 
         } catch (Exception e) {
             LOGGER.error(e.getMessage());
-=======
-        for (int i = 0; i < 2; i++) {
-            try {
-                gsp.retrieveScripts(pathAbsoluteScriptRepo.toString(), ScriptTestConstants.REPO_URI);
-            } catch (GitAPIException | IOException e) {
-                Assert.fail();
-            }
->>>>>>> 75f55502
         }
     }
 
