/*
 * Copyright 2016-2020 Crown Copyright
 *
 * Licensed under the Apache License, Version 2.0 (the "License");
 * you may not use this file except in compliance with the License.
 * You may obtain a copy of the License at
 *
 *     http://www.apache.org/licenses/LICENSE-2.0
 *
 * Unless required by applicable law or agreed to in writing, software
 * distributed under the License is distributed on an "AS IS" BASIS,
 * WITHOUT WARRANTIES OR CONDITIONS OF ANY KIND, either express or implied.
 * See the License for the specific language governing permissions and
 * limitations under the License.
 */

package uk.gov.gchq.gaffer.store;

import edu.umd.cs.findbugs.annotations.SuppressFBWarnings;
import org.slf4j.Logger;
import org.slf4j.LoggerFactory;

import uk.gov.gchq.gaffer.cache.CacheServiceLoader;
import uk.gov.gchq.gaffer.commonutil.CloseableUtil;
import uk.gov.gchq.gaffer.commonutil.ExecutorService;
<<<<<<< HEAD

=======
import uk.gov.gchq.gaffer.commonutil.iterable.CloseableIterable;
>>>>>>> dea51ea3
import uk.gov.gchq.gaffer.core.exception.GafferRuntimeException;
import uk.gov.gchq.gaffer.data.element.Element;
import uk.gov.gchq.gaffer.data.element.IdentifierType;
import uk.gov.gchq.gaffer.data.element.id.EntityId;
import uk.gov.gchq.gaffer.data.elementdefinition.exception.SchemaException;
import uk.gov.gchq.gaffer.exception.SerialisationException;
import uk.gov.gchq.gaffer.jobtracker.Job;
import uk.gov.gchq.gaffer.jobtracker.JobDetail;
import uk.gov.gchq.gaffer.jobtracker.JobStatus;
import uk.gov.gchq.gaffer.jobtracker.JobTracker;
import uk.gov.gchq.gaffer.jsonserialisation.JSONSerialiser;
import uk.gov.gchq.gaffer.named.operation.AddNamedOperation;
import uk.gov.gchq.gaffer.named.operation.DeleteNamedOperation;
import uk.gov.gchq.gaffer.named.operation.GetAllNamedOperations;
import uk.gov.gchq.gaffer.named.operation.NamedOperation;
import uk.gov.gchq.gaffer.named.view.AddNamedView;
import uk.gov.gchq.gaffer.named.view.DeleteNamedView;
import uk.gov.gchq.gaffer.named.view.GetAllNamedViews;
import uk.gov.gchq.gaffer.operation.Operation;
import uk.gov.gchq.gaffer.operation.OperationChain;
import uk.gov.gchq.gaffer.operation.OperationChainDAO;
import uk.gov.gchq.gaffer.operation.OperationException;
import uk.gov.gchq.gaffer.operation.Operations;
import uk.gov.gchq.gaffer.operation.impl.Count;
import uk.gov.gchq.gaffer.operation.impl.CountGroups;
import uk.gov.gchq.gaffer.operation.impl.DiscardOutput;
import uk.gov.gchq.gaffer.operation.impl.ForEach;
import uk.gov.gchq.gaffer.operation.impl.GetVariable;
import uk.gov.gchq.gaffer.operation.impl.GetVariables;
import uk.gov.gchq.gaffer.operation.impl.GetWalks;
import uk.gov.gchq.gaffer.operation.impl.If;
import uk.gov.gchq.gaffer.operation.impl.Limit;
import uk.gov.gchq.gaffer.operation.impl.Reduce;
import uk.gov.gchq.gaffer.operation.impl.SetVariable;
import uk.gov.gchq.gaffer.operation.impl.Validate;
import uk.gov.gchq.gaffer.operation.impl.ValidateOperationChain;
import uk.gov.gchq.gaffer.operation.impl.While;
import uk.gov.gchq.gaffer.operation.impl.add.AddElements;
import uk.gov.gchq.gaffer.operation.impl.compare.Max;
import uk.gov.gchq.gaffer.operation.impl.compare.Min;
import uk.gov.gchq.gaffer.operation.impl.compare.Sort;
import uk.gov.gchq.gaffer.operation.impl.export.GetExports;
import uk.gov.gchq.gaffer.operation.impl.export.resultcache.ExportToGafferResultCache;
import uk.gov.gchq.gaffer.operation.impl.export.set.ExportToSet;
import uk.gov.gchq.gaffer.operation.impl.export.set.GetSetExport;
import uk.gov.gchq.gaffer.operation.impl.function.Aggregate;
import uk.gov.gchq.gaffer.operation.impl.function.Filter;
import uk.gov.gchq.gaffer.operation.impl.function.Transform;
import uk.gov.gchq.gaffer.operation.impl.generate.GenerateElements;
import uk.gov.gchq.gaffer.operation.impl.generate.GenerateObjects;
import uk.gov.gchq.gaffer.operation.impl.get.GetAdjacentIds;
import uk.gov.gchq.gaffer.operation.impl.get.GetAllElements;
import uk.gov.gchq.gaffer.operation.impl.get.GetElements;
import uk.gov.gchq.gaffer.operation.impl.job.CancelScheduledJob;
import uk.gov.gchq.gaffer.operation.impl.job.GetAllJobDetails;
import uk.gov.gchq.gaffer.operation.impl.job.GetJobDetails;
import uk.gov.gchq.gaffer.operation.impl.job.GetJobResults;
import uk.gov.gchq.gaffer.operation.impl.join.Join;
import uk.gov.gchq.gaffer.operation.impl.output.ToArray;
import uk.gov.gchq.gaffer.operation.impl.output.ToCsv;
import uk.gov.gchq.gaffer.operation.impl.output.ToEntitySeeds;
import uk.gov.gchq.gaffer.operation.impl.output.ToList;
import uk.gov.gchq.gaffer.operation.impl.output.ToMap;
import uk.gov.gchq.gaffer.operation.impl.output.ToSet;
import uk.gov.gchq.gaffer.operation.impl.output.ToSingletonList;
import uk.gov.gchq.gaffer.operation.impl.output.ToStream;
import uk.gov.gchq.gaffer.operation.impl.output.ToVertices;
import uk.gov.gchq.gaffer.operation.io.Input;
import uk.gov.gchq.gaffer.operation.io.Output;
import uk.gov.gchq.gaffer.serialisation.Serialiser;
import uk.gov.gchq.gaffer.store.library.GraphLibrary;
import uk.gov.gchq.gaffer.store.library.NoGraphLibrary;
import uk.gov.gchq.gaffer.store.operation.GetSchema;
import uk.gov.gchq.gaffer.store.operation.GetTraits;
import uk.gov.gchq.gaffer.store.operation.HasTrait;
import uk.gov.gchq.gaffer.store.operation.OperationChainValidator;
import uk.gov.gchq.gaffer.store.operation.OperationUtil;
import uk.gov.gchq.gaffer.store.operation.add.AddSchemaToLibrary;
import uk.gov.gchq.gaffer.store.operation.add.AddStorePropertiesToLibrary;
import uk.gov.gchq.gaffer.store.operation.declaration.OperationDeclaration;
import uk.gov.gchq.gaffer.store.operation.declaration.OperationDeclarations;
import uk.gov.gchq.gaffer.store.operation.handler.AddSchemaToLibraryHandler;
import uk.gov.gchq.gaffer.store.operation.handler.AddStorePropertiesToLibraryHandler;
import uk.gov.gchq.gaffer.store.operation.handler.CountGroupsHandler;
import uk.gov.gchq.gaffer.store.operation.handler.CountHandler;
import uk.gov.gchq.gaffer.store.operation.handler.DiscardOutputHandler;
import uk.gov.gchq.gaffer.store.operation.handler.ForEachHandler;
import uk.gov.gchq.gaffer.store.operation.handler.GetSchemaHandler;
import uk.gov.gchq.gaffer.store.operation.handler.GetVariableHandler;
import uk.gov.gchq.gaffer.store.operation.handler.GetVariablesHandler;
import uk.gov.gchq.gaffer.store.operation.handler.GetWalksHandler;
import uk.gov.gchq.gaffer.store.operation.handler.HasTraitHandler;
import uk.gov.gchq.gaffer.store.operation.handler.IfHandler;
import uk.gov.gchq.gaffer.store.operation.handler.LimitHandler;
import uk.gov.gchq.gaffer.store.operation.handler.MapHandler;
import uk.gov.gchq.gaffer.store.operation.handler.OperationChainHandler;
import uk.gov.gchq.gaffer.store.operation.handler.OperationHandler;
import uk.gov.gchq.gaffer.store.operation.handler.OutputOperationHandler;
import uk.gov.gchq.gaffer.store.operation.handler.ReduceHandler;
import uk.gov.gchq.gaffer.store.operation.handler.SetVariableHandler;
import uk.gov.gchq.gaffer.store.operation.handler.ValidateHandler;
import uk.gov.gchq.gaffer.store.operation.handler.ValidateOperationChainHandler;
import uk.gov.gchq.gaffer.store.operation.handler.WhileHandler;
import uk.gov.gchq.gaffer.store.operation.handler.compare.MaxHandler;
import uk.gov.gchq.gaffer.store.operation.handler.compare.MinHandler;
import uk.gov.gchq.gaffer.store.operation.handler.compare.SortHandler;
import uk.gov.gchq.gaffer.store.operation.handler.export.GetExportsHandler;
import uk.gov.gchq.gaffer.store.operation.handler.export.set.ExportToSetHandler;
import uk.gov.gchq.gaffer.store.operation.handler.export.set.GetSetExportHandler;
import uk.gov.gchq.gaffer.store.operation.handler.function.AggregateHandler;
import uk.gov.gchq.gaffer.store.operation.handler.function.FilterHandler;
import uk.gov.gchq.gaffer.store.operation.handler.function.TransformHandler;
import uk.gov.gchq.gaffer.store.operation.handler.generate.GenerateElementsHandler;
import uk.gov.gchq.gaffer.store.operation.handler.generate.GenerateObjectsHandler;
import uk.gov.gchq.gaffer.store.operation.handler.job.CancelScheduledJobHandler;
import uk.gov.gchq.gaffer.store.operation.handler.job.GetAllJobDetailsHandler;
import uk.gov.gchq.gaffer.store.operation.handler.job.GetJobDetailsHandler;
import uk.gov.gchq.gaffer.store.operation.handler.job.GetJobResultsHandler;
import uk.gov.gchq.gaffer.store.operation.handler.join.JoinHandler;
import uk.gov.gchq.gaffer.store.operation.handler.named.AddNamedOperationHandler;
import uk.gov.gchq.gaffer.store.operation.handler.named.AddNamedViewHandler;
import uk.gov.gchq.gaffer.store.operation.handler.named.DeleteNamedOperationHandler;
import uk.gov.gchq.gaffer.store.operation.handler.named.DeleteNamedViewHandler;
import uk.gov.gchq.gaffer.store.operation.handler.named.GetAllNamedOperationsHandler;
import uk.gov.gchq.gaffer.store.operation.handler.named.GetAllNamedViewsHandler;
import uk.gov.gchq.gaffer.store.operation.handler.named.NamedOperationHandler;
import uk.gov.gchq.gaffer.store.operation.handler.output.ToArrayHandler;
import uk.gov.gchq.gaffer.store.operation.handler.output.ToCsvHandler;
import uk.gov.gchq.gaffer.store.operation.handler.output.ToEntitySeedsHandler;
import uk.gov.gchq.gaffer.store.operation.handler.output.ToListHandler;
import uk.gov.gchq.gaffer.store.operation.handler.output.ToMapHandler;
import uk.gov.gchq.gaffer.store.operation.handler.output.ToSetHandler;
import uk.gov.gchq.gaffer.store.operation.handler.output.ToSingletonListHandler;
import uk.gov.gchq.gaffer.store.operation.handler.output.ToStreamHandler;
import uk.gov.gchq.gaffer.store.operation.handler.output.ToVerticesHandler;
import uk.gov.gchq.gaffer.store.optimiser.OperationChainOptimiser;
import uk.gov.gchq.gaffer.store.schema.Schema;
import uk.gov.gchq.gaffer.store.schema.SchemaElementDefinition;
import uk.gov.gchq.gaffer.store.schema.SchemaOptimiser;
import uk.gov.gchq.gaffer.store.schema.TypeDefinition;
import uk.gov.gchq.gaffer.store.schema.ViewValidator;
import uk.gov.gchq.gaffer.user.User;
import uk.gov.gchq.koryphe.ValidationResult;
import uk.gov.gchq.koryphe.util.ReflectionUtil;

import java.util.ArrayList;
import java.util.HashMap;
import java.util.LinkedHashMap;
import java.util.LinkedHashSet;
import java.util.List;
import java.util.Map;
import java.util.Objects;
import java.util.Properties;
import java.util.Set;
import java.util.concurrent.ScheduledExecutorService;
import java.util.stream.StreamSupport;

import static java.util.Collections.unmodifiableList;

/**
 * A {@code Store} backs a Graph and is responsible for storing the {@link
 * uk.gov.gchq.gaffer.data.element.Element}s and
 * handling {@link Operation}s.
 * {@link Operation}s and their corresponding {@link OperationHandler}s are
 * registered in a map and used to handle
 * provided operations - allowing different store implementations to handle the
 * same operations in their own store specific way.
 * Optional functionality can be added to store implementations defined by the
 * {@link uk.gov.gchq.gaffer.store.StoreTrait}s.
 */
public abstract class Store {
    private static final Logger LOGGER = LoggerFactory.getLogger(Store.class);
    private final Class<? extends Serialiser> requiredParentSerialiserClass;
    private final Map<Class<? extends Operation>, OperationHandler> operationHandlers = new LinkedHashMap<>();
    protected final List<OperationChainOptimiser> opChainOptimisers = new ArrayList<>();
    protected final OperationChainValidator opChainValidator;
    private final SchemaOptimiser schemaOptimiser;
    private final Boolean addCoreOpHandlers;

    /**
     * The schema - contains the type of {@link uk.gov.gchq.gaffer.data.element.Element}s
     * to be stored and how to aggregate the elements.
     */
    private Schema schema;

    /**
     * The original schema containing all of the original descriptions and parent groups.
     */
    private Schema originalSchema;

    /**
     * The store properties - contains specific configuration information for
     * the store - such as database connection strings.
     */
    private StoreProperties properties;

    private GraphLibrary library;

    private JobTracker jobTracker;
    private String graphId;

    private boolean jobsRescheduled;

    public Store() {
        this(true);
    }

    public Store(final Boolean addCoreOpHandlers) {
        this.addCoreOpHandlers = addCoreOpHandlers;
        this.requiredParentSerialiserClass = getRequiredParentSerialiserClass();
        this.opChainValidator = createOperationChainValidator();
        this.schemaOptimiser = createSchemaOptimiser();
    }

    public static Store createStore(final String graphId, final byte[] schema, final Properties storeProperties) {
        return createStore(graphId, Schema.fromJson(schema), StoreProperties.loadStoreProperties(storeProperties));
    }

    public static Store createStore(final String graphId, final Schema schema, final StoreProperties storeProperties) {
        if (Objects.isNull(storeProperties)) {
            throw new IllegalArgumentException(String.format("Store properties are required to create a store. graphId: %s", graphId));
        }

        final String storeClass = storeProperties.getStoreClass();
        if (Objects.isNull(storeClass)) {
            throw new IllegalArgumentException(String
                    .format("The Store class name was not found in the store properties for key: %s, GraphId: %s",
                            StoreProperties.STORE_CLASS, graphId));
        }

        final Store newStore;
        try {
            newStore = Class.forName(storeClass)
                    .asSubclass(Store.class)
                    .newInstance();
        } catch (final InstantiationException | IllegalAccessException | ClassNotFoundException e) {
            throw new IllegalArgumentException(String.format("Could not create store of type: %s", storeClass), e);
        }

        try {
            newStore.initialise(graphId, schema, storeProperties);
        } catch (final StoreException e) {
            throw new IllegalArgumentException("Could not initialise the store with provided arguments.", e);
        }
        return newStore;
    }

    public void initialise(final String graphId, final Schema schema, final StoreProperties properties)
            throws StoreException {
        LOGGER.debug("Initialising {}", getClass().getSimpleName());
        if (Objects.isNull(graphId)) {
            throw new IllegalArgumentException("graphId is required");
        }
        this.graphId = graphId;
        this.schema = schema;
        setProperties(properties);

        updateJsonSerialiser();

        startCacheServiceLoader(properties);
        this.jobTracker = createJobTracker();

        addOpHandlers();
        optimiseSchema();
        validateSchemas();
        addExecutorService(properties);

        if (properties.getJobTrackerEnabled() && !jobsRescheduled) {
            Iterable<JobDetail> scheduledJobs = null;
            try {
                scheduledJobs = this.jobTracker.getAllScheduledJobs();
                if (scheduledJobs != null) {
                    StreamSupport.stream(scheduledJobs.spliterator(), false)
                            .peek(jd -> LOGGER.debug("Rescheduling job: {}", jd))
                            .forEach(this::rescheduleJob);
                }
            } finally {
                CloseableUtil.close(scheduledJobs);
            }

            jobsRescheduled = true;
        }
    }

    private void rescheduleJob(final JobDetail jobDetail) {

        try {

            final OperationChain<?> operationChain = JSONSerialiser.deserialise(jobDetail.getSerialisedOperationChain(),
                    OperationChain.class);
            final Context context = new Context(jobDetail.getUser());
            context.setOriginalOpChain(operationChain);

            getExecutorService().scheduleAtFixedRate(new ScheduledJobRunnable(operationChain, jobDetail, context),
                    jobDetail.getRepeat().getInitialDelay(),
                    jobDetail.getRepeat().getRepeatPeriod(),
                    jobDetail.getRepeat().getTimeUnit());

        } catch (final SerialisationException exception) {
            throw new RuntimeException(exception);
        }
    }

    public static void updateJsonSerialiser(final StoreProperties storeProperties) {
        if (Objects.nonNull(storeProperties)) {
            JSONSerialiser.update(storeProperties.getJsonSerialiserClass(),
                    storeProperties.getJsonSerialiserModules(),
                    storeProperties.getStrictJson());
        } else {
            JSONSerialiser.update();
        }
    }

    public void updateJsonSerialiser() {
        updateJsonSerialiser(getProperties());
    }

    /**
     * Returns the {@link uk.gov.gchq.gaffer.store.StoreTrait}s for this store.
     * Most stores should support FILTERING.
     * <p>
     * If you use Operation.validateFilter(Element) in you handlers, it will
     * deal with the filtering for you.
     * </p>
     *
     * @return the {@link uk.gov.gchq.gaffer.store.StoreTrait}s for this store.
     * @deprecated use {@link uk.gov.gchq.gaffer.store.Store#execute(Operation, Context)} with GetTraits Operation.
     */
    @Deprecated
    public abstract Set<StoreTrait> getTraits();

    /**
     * Executes a given operation and returns the result.
     *
     * @param operation the operation to execute.
     * @param context   the context executing the operation
     * @throws OperationException thrown by the operation handler if the
     *                            operation fails.
     */
    public void execute(final Operation operation, final Context context) throws OperationException {
        execute(OperationChain.wrap(operation), context);
    }

    /**
     * Executes a given operation and returns the result.
     *
     * @param operation the operation to execute.
     * @param context   the context executing the operation
     * @param <O>       the output type of the operation
     * @return the result of executing the operation
     * @throws OperationException thrown by the operation handler if the
     *                            operation fails.
     */
    public <O> O execute(final Output<O> operation, final Context context) throws OperationException {
        return execute(OperationChain.wrap(operation), context);
    }

    protected <O> O execute(final OperationChain<O> operation, final Context context) throws OperationException {
        addOrUpdateJobDetail(operation, context, null, JobStatus.RUNNING);
        try {
            final O result = (O) handleOperation(operation, context);
            addOrUpdateJobDetail(operation, context, null, JobStatus.FINISHED);
            return result;
        } catch (final Throwable t) {
            addOrUpdateJobDetail(operation, context, t.getMessage(), JobStatus.FAILED);
            throw t;
        }
    }

    /**
     * Executes a given operation job and returns the job detail.
     *
     * @param operation the operation to execute.
     * @param context   the context executing the job.
     * @return the job detail.
     * @throws OperationException thrown if jobs are not configured.
     */
    public JobDetail executeJob(final Operation operation, final Context context) throws OperationException {
        return executeJob(OperationChain.wrap(operation), context);
    }

    /**
     * Executes a given {@link Job} containing an Operation and/or
     * {@link uk.gov.gchq.gaffer.jobtracker.Repeat} and returns the job detail.
     *
     * @param job     the job to execute.
     * @param context the context executing the job.
     * @return the job detail.
     * @throws OperationException thrown if there is an error running the job.
     */
    public JobDetail executeJob(final Job job, final Context context) throws OperationException {
        final OperationChain opChain = OperationChain.wrap(job.getOperation());
        if (opChain.getOperations().isEmpty()) {
            throw new IllegalArgumentException("An operation is required");
        }
        final JobDetail jobDetail = addOrUpdateJobDetail(opChain, context, null, JobStatus.RUNNING);
        jobDetail.setRepeat(job.getRepeat());
        return executeJob(opChain, jobDetail, context);
    }

    protected JobDetail executeJob(final OperationChain<?> operationChain, final Context context)
            throws OperationException {
        final JobDetail jobDetail = addOrUpdateJobDetail(operationChain, context, null, JobStatus.RUNNING);
        return executeJob(operationChain, jobDetail, context);
    }

    protected JobDetail executeJob(final OperationChain<?> operationChain, final Context context, final String parentJobId)
            throws OperationException {
        final JobDetail childJobDetail = addOrUpdateJobDetail(operationChain, context, null, JobStatus.RUNNING);
        childJobDetail.setParentJobId(parentJobId);
        return executeJob(operationChain, childJobDetail, context);
    }

    private JobDetail executeJob(final Operation operation,
                                 final JobDetail jobDetail,
                                 final Context context)
            throws OperationException {
        if (Objects.isNull(jobTracker)) {
            throw new OperationException("JobTracker has not been configured.");
        }

        if (Objects.isNull(ExecutorService.getService()) || !ExecutorService.isEnabled()) {
            throw new OperationException(("Executor Service is not enabled."));
        }

        if (Objects.nonNull(jobDetail.getRepeat())) {
            return scheduleJob(operation, jobDetail, context);
        } else {
            return runJob(operation, jobDetail, context);
        }

    }

    private JobDetail scheduleJob(final Operation operation,
                                  final JobDetail parentJobDetail,
                                  final Context context) {
        final OperationChain<?> clonedOp = (operation instanceof Operations)
                ? (OperationChain) operation.shallowClone()
                : OperationChain.wrap(operation).shallowClone();

        getExecutorService().scheduleAtFixedRate(new ScheduledJobRunnable(clonedOp, parentJobDetail, context),
                parentJobDetail.getRepeat().getInitialDelay(),
                parentJobDetail.getRepeat().getRepeatPeriod(),
                parentJobDetail.getRepeat().getTimeUnit());

        return addOrUpdateJobDetail(clonedOp, context, null, JobStatus.SCHEDULED_PARENT);
    }

    class ScheduledJobRunnable implements Runnable {

        private final OperationChain<?> operationChain;
        private final JobDetail jobDetail;
        private final Context context;

        ScheduledJobRunnable(final OperationChain<?> operationChain, final JobDetail jobDetail, final Context context) {

            this.operationChain = operationChain;
            this.jobDetail = jobDetail;
            this.context = context;
        }

        OperationChain<?> getOperationChain() {
            return operationChain;
        }

        JobDetail getJobDetail() {
            return jobDetail;
        }

        Context getContext() {
            return context;
        }

        @Override
        public void run() {
            if ((jobTracker.getJob(jobDetail.getJobId(), context.getUser()).getStatus().equals(JobStatus.CANCELLED))) {
                Thread.currentThread().interrupt();
                return;
            }
            final Context newContext = context.shallowClone();
            try {
                executeJob(operationChain, newContext, jobDetail.getJobId());
            } catch (final OperationException e) {
                throw new RuntimeException("Exception within scheduled job", e);
            }
        }
    }

    private JobDetail runJob(final Operation operation,
                             final JobDetail jobDetail,
                             final Context context) {
        final OperationChain<?> clonedOp = (operation instanceof Operations)
                ? (OperationChain) operation.shallowClone()
                : OperationChain.wrap(operation).shallowClone();

        if (isSupported(ExportToGafferResultCache.class)) {
            boolean hasExport = false;
            for (final Operation op : clonedOp.getOperations()) {
                if (op instanceof ExportToGafferResultCache) {
                    hasExport = true;
                    break;
                }
            }
            if (!hasExport) {
                clonedOp.getOperations()
                        .add(new ExportToGafferResultCache());
            }
        }

        runAsync(() -> {
            try {
                handleOperation(clonedOp, context);
                addOrUpdateJobDetail(clonedOp, context, null, JobStatus.FINISHED);
            } catch (final Error e) {
                addOrUpdateJobDetail(clonedOp, context, e.getMessage(),
                        JobStatus.FAILED);
                throw e;
            } catch (final Exception e) {
                LOGGER.warn("Operation chain job failed to execute", e);
                addOrUpdateJobDetail(clonedOp, context, e.getMessage(),
                        JobStatus.FAILED);
            }
        });
        return jobDetail;
    }

    public void runAsync(final Runnable runnable) {
        getExecutorService().execute(runnable);
    }

    protected ScheduledExecutorService getExecutorService() {
        return (Objects.nonNull(ExecutorService.getService()) && ExecutorService.isEnabled())
                ? ExecutorService.getService()
                : null;
    }

    public JobTracker getJobTracker() {
        return jobTracker;
    }

    /**
     * @param operationClass the operation class to check
     * @return true if the provided operation is supported.
     */
    public boolean isSupported(final Class<? extends Operation> operationClass) {
        final OperationHandler operationHandler = operationHandlers.get(operationClass);
        return Objects.nonNull(operationHandler);
    }

    /**
     * @return a collection of all the supported {@link Operation}s.
     */
    public Set<Class<? extends Operation>> getSupportedOperations() {
        return operationHandlers.keySet();
    }

    public Set<Class<? extends Operation>> getNextOperations(final Class<? extends Operation> operation) {
        if (Objects.isNull(operation) || !Output.class.isAssignableFrom(operation)) {
            return getSupportedOperations();
        }

        final Set<Class<? extends Operation>> ops = new LinkedHashSet<>();
        if (Output.class.isAssignableFrom(operation)) {
            final Class<?> outputType = OperationUtil.getOutputType((Class) operation);
            for (final Class<? extends Operation> nextOp : getSupportedOperations()) {
                if (Input.class.isAssignableFrom(nextOp)) {
                    final Class<?> inputType = OperationUtil.getInputType((Class) nextOp);
                    if (OperationUtil.isValid(outputType, inputType)
                            .isValid()) {
                        ops.add(nextOp);
                    }
                }
            }
        }

        return ops;
    }

    /**
     * Ensures all identifier and property values are populated on an element by
     * triggering getters on the element for
     * all identifier and properties in the {@link Schema} forcing a lazy
     * element to load all of its values.
     *
     * @param lazyElement the lazy element
     * @return the fully populated unwrapped element
     */
    @SuppressFBWarnings(value = "RV_RETURN_VALUE_IGNORED_NO_SIDE_EFFECT", justification = "Getters are called to trigger the loading data")
    public Element populateElement(final Element lazyElement) {
        final SchemaElementDefinition elementDefinition = getSchema().getElement(
                lazyElement.getGroup());
        if (Objects.nonNull(elementDefinition)) {
            for (final IdentifierType identifierType : elementDefinition.getIdentifiers()) {
                lazyElement.getIdentifier(identifierType);
            }

            for (final String propertyName : elementDefinition.getProperties()) {
                lazyElement.getProperty(propertyName);
            }
        }

        return lazyElement.getElement();
    }

    public String getGraphId() {
        return graphId;
    }

    /**
     * Get this Store's {@link Schema}.
     *
     * @return the instance of {@link Schema} used for describing the type of
     *         {@link uk.gov.gchq.gaffer.data.element.Element}s to be stored and how to
     *         aggregate the elements.
     */
    public Schema getSchema() {
        return schema;
    }

    /**
     * Get this Store's {@link uk.gov.gchq.gaffer.store.StoreProperties}.
     *
     * @return the instance of {@link uk.gov.gchq.gaffer.store.StoreProperties},
     *         this may contain details such as database connection details.
     */
    public StoreProperties getProperties() {
        return properties;
    }

    protected void setProperties(final StoreProperties properties) {
        final Class<? extends StoreProperties> requiredPropsClass = getPropertiesClass();
        properties.updateStorePropertiesClass(requiredPropsClass);

        // If the properties instance is not already an instance of the required class then reload the properties
        if (requiredPropsClass.isAssignableFrom(properties.getClass())) {
            this.properties = properties;
        } else {
            this.properties = StoreProperties.loadStoreProperties(properties.getProperties());
        }

        ReflectionUtil.addReflectionPackages(properties.getReflectionPackages());
        updateJsonSerialiser();
    }

    public GraphLibrary getGraphLibrary() {
        return library;
    }

    public void setGraphLibrary(final GraphLibrary library) {
        this.library = library;
    }

    public void optimiseSchema() {
        Boolean isOrdered;
        try {
            isOrdered = execute(new HasTrait.Builder()
                    .trait(StoreTrait.ORDERED)
                    .currentTraits(false)
                    .build(), new Context());
        } catch (final OperationException e) {
            throw new GafferRuntimeException("Error performing HasTrait Operation while optimising schema.", e);
        }
        schema = schemaOptimiser.optimise(schema, null == isOrdered ? false : isOrdered);
    }

    public void validateSchemas() {
        final ValidationResult validationResult = new ValidationResult();
        if (Objects.isNull(schema)) {
            validationResult.addError("Schema is missing");
        } else {
            validationResult.add(schema.validate());

            getSchemaElements().forEach((key, value) -> value
                    .getProperties()
                    .forEach(propertyName -> {
                        final Class propertyClass = value
                                .getPropertyClass(propertyName);
                        final Serialiser serialisation = value
                                .getPropertyTypeDef(propertyName)
                                .getSerialiser();

                        if (Objects.isNull(serialisation)) {
                            validationResult.addError(String.format("Could not find a serialiser for property '%s' in the group '%s'.",
                                    propertyName, key));
                        } else if (!serialisation.canHandle(propertyClass)) {
                            validationResult.addError(String
                                    .format("Schema serialiser (%s) for property '%s' in the group '%s' cannot handle property found in the schema",
                                            serialisation.getClass().getName(),
                                            propertyName, key));
                        }
                    }));

            validateSchema(validationResult, getSchema().getVertexSerialiser());

            getSchema().getTypes().forEach((k, v) -> validateSchema(validationResult, v.getSerialiser()));
        }

        if (!validationResult.isValid()) {
            throw new SchemaException(String.format("Schema is not valid. %s", validationResult.getErrorString()));
        }
    }

    public Context createContext(final User user) {
        return new Context(user);
    }

    protected Class<? extends StoreProperties> getPropertiesClass() {
        return StoreProperties.class;
    }

    /**
     * Throws a {@link SchemaException} if the Vertex Serialiser is
     * inconsistent.
     */
    protected void validateConsistentVertex() {
        if (Objects.nonNull(getSchema().getVertexSerialiser())
                && !getSchema().getVertexSerialiser().isConsistent()) {
            throw new SchemaException("Vertex serialiser is inconsistent. This store requires vertices to be serialised in a consistent way.");
        }
    }

    /**
     * Ensures that each of the GroupBy properties in the {@link
     * SchemaElementDefinition} is consistent,
     * otherwise an error is added to the {@link ValidationResult}.
     *
     * @param schemaElementDefinitionEntry A map of SchemaElementDefinitions
     * @param validationResult             The validation result
     */
    protected void validateConsistentGroupByProperties(final Map.Entry<String, SchemaElementDefinition> schemaElementDefinitionEntry,
                                                       final ValidationResult validationResult) {
        for (final String property : schemaElementDefinitionEntry.getValue().getGroupBy()) {
            final TypeDefinition propertyTypeDef = schemaElementDefinitionEntry.getValue().getPropertyTypeDef(property);
            if (Objects.nonNull(propertyTypeDef)) {
                final Serialiser serialiser = propertyTypeDef.getSerialiser();
                if (Objects.nonNull(serialiser) && !serialiser.isConsistent()) {
                    validationResult.addError("Serialiser for groupBy property: " + property
                            + " is inconsistent. This store requires all groupBy property serialisers to be consistent. Serialiser "
                            + serialiser.getClass().getName() + " is not consistent.");
                }
            }
        }
    }

    protected void validateSchemaElementDefinition(final Map.Entry<String, SchemaElementDefinition> schemaElementDefinitionEntry,
                                                   final ValidationResult validationResult) {
        schemaElementDefinitionEntry.getValue()
                .getProperties()
                .forEach(propertyName -> {
                    final Class propertyClass = schemaElementDefinitionEntry.getValue().getPropertyClass(propertyName);
                    final Serialiser serialisation = schemaElementDefinitionEntry.getValue()
                            .getPropertyTypeDef(propertyName).getSerialiser();

                    if (Objects.isNull(serialisation)) {
                        validationResult.addError(String.format("Could not find a serialiser for property '%s' in the group '%s'.",
                                propertyName, schemaElementDefinitionEntry.getKey()));
                    } else if (!serialisation.canHandle(propertyClass)) {
                        validationResult.addError(String
                                .format("Schema serialiser (%s) for property '%s' in the group '%s' cannot handle property found in the schema",
                                        serialisation.getClass().getName(), propertyName,
                                        schemaElementDefinitionEntry.getKey()));
                    }
                });
    }

    protected void validateSchema(final ValidationResult validationResult, final Serialiser serialiser) {
        if ((Objects.nonNull(serialiser)) && !requiredParentSerialiserClass.isInstance(serialiser)) {
            validationResult.addError(String.format("Schema serialiser (%s) is not instance of %s",
                    serialiser.getClass().getSimpleName(),
                    requiredParentSerialiserClass.getSimpleName()));
        }
    }

    protected JobTracker createJobTracker() {
        if (properties.getJobTrackerEnabled()) {
            return new JobTracker();
        }
        return null;
    }

    protected SchemaOptimiser createSchemaOptimiser() {
        return new SchemaOptimiser();
    }

    protected OperationChainValidator createOperationChainValidator() {
        return new OperationChainValidator(new ViewValidator());
    }

    public OperationChainValidator getOperationChainValidator() {
        return opChainValidator;
    }

    public void addOperationChainOptimisers(final List<OperationChainOptimiser> newOpChainOptimisers) {
        opChainOptimisers.addAll(newOpChainOptimisers);
    }

    public List<OperationChainOptimiser> getOperationChainOptimisers() {
        return unmodifiableList(opChainOptimisers);
    }

    /**
     * Any additional operations that a store can handle should be registered in
     * this method by calling addOperationHandler(...)
     */
    protected abstract void addAdditionalOperationHandlers();

    /**
     * Get this Stores implementation of the handler for {@link
     * uk.gov.gchq.gaffer.operation.impl.get.GetElements}. All Stores must
     * implement this.
     *
     * @return the implementation of the handler for {@link
     *         uk.gov.gchq.gaffer.operation.impl.get.GetElements}
     */
    protected abstract OutputOperationHandler<GetElements, Iterable<? extends Element>> getGetElementsHandler();

    /**
     * Get this Stores implementation of the handler for {@link
     * uk.gov.gchq.gaffer.operation.impl.get.GetAllElements}. All Stores must
     * implement this.
     *
     * @return the implementation of the handler for {@link
     *         uk.gov.gchq.gaffer.operation.impl.get.GetAllElements}
     */
    protected abstract OutputOperationHandler<GetAllElements, Iterable<? extends Element>> getGetAllElementsHandler();

    /**
     * Get this Stores implementation of the handler for {@link
     * GetAdjacentIds}.
     * All Stores must implement this.
     *
     * @return the implementation of the handler for {@link GetAdjacentIds}
     */
    protected abstract OutputOperationHandler<? extends GetAdjacentIds, Iterable<? extends EntityId>> getAdjacentIdsHandler();

    /**
     * Get this Stores implementation of the handler for {@link
     * uk.gov.gchq.gaffer.operation.impl.add.AddElements}.
     * All Stores must implement this.
     *
     * @return the implementation of the handler for {@link
     *         uk.gov.gchq.gaffer.operation.impl.add.AddElements}
     */
    protected abstract OperationHandler<? extends AddElements> getAddElementsHandler();

    /**
     * Get this Stores implementation of the handler for {@link
     * uk.gov.gchq.gaffer.store.operation.GetTraits}.
     * All Stores must implement this.
     *
     * @return the implementation of the handler for {@link
<<<<<<< HEAD
     *         uk.gov.gchq.gaffer.store.operation.GetTraits}
     */
    protected abstract OutputOperationHandler<GetTraits, Set<StoreTrait>> getGetTraitsHandler();
=======
     * uk.gov.gchq.gaffer.store.operation.GetTraits}
     */
    protected abstract OutputOperationHandler<GetTraits, Set<StoreTrait>>  getGetTraitsHandler();
>>>>>>> dea51ea3

    /**
     * Get this Store's implementation of the handler for {@link
     * uk.gov.gchq.gaffer.operation.OperationChain}.
     * All Stores must implement this.
     *
     * @return the implementation of the handler for {@link
     *         uk.gov.gchq.gaffer.operation.OperationChain}
     */
    protected OperationHandler<? extends OperationChain<?>> getOperationChainHandler() {
        return new OperationChainHandler<>(opChainValidator, opChainOptimisers);
    }

    protected HashMap<String, SchemaElementDefinition> getSchemaElements() {
        final HashMap<String, SchemaElementDefinition> schemaElements = new HashMap<>();
        schemaElements.putAll(getSchema().getEdges());
        schemaElements.putAll(getSchema().getEntities());
        return schemaElements;
    }

    protected abstract Class<? extends Serialiser> getRequiredParentSerialiserClass();

    /**
     * Should deal with any unhandled operations, simply throws an {@link
     * UnsupportedOperationException}.
     *
     * @param operation the operation that does not have a registered handler.
     * @param context   operation execution context
     * @return the result of the operation.
     */
    protected Object doUnhandledOperation(final Operation operation, final Context context) {
        throw new UnsupportedOperationException(String.format("Operation %s is not supported by the %s.", operation.getClass(),
                getClass().getSimpleName()));
    }

    public void addOperationHandler(final Class<? extends Operation> opClass, final OperationHandler handler) {
        if (Objects.isNull(handler)) {
            operationHandlers.remove(opClass);
        } else {
            operationHandlers.put(opClass, handler);
        }
    }

    public <OP extends Output<O>, O> void addOperationHandler(final Class<? extends Output<O>> opClass,
                                                              final OutputOperationHandler<OP, O> handler) {
        if (Objects.isNull(handler)) {
            operationHandlers.remove(opClass);
        } else {
            operationHandlers.put(opClass, handler);
        }
    }

    public OperationHandler<Operation> getOperationHandler(final Class<? extends Operation> opClass) {
        return operationHandlers.get(opClass);
    }

    private JobDetail addOrUpdateJobDetail(final OperationChain<?> operationChain, final Context context,
                                           final String msg, final JobStatus jobStatus) {
        final JobDetail newJobDetail = new JobDetail(context.getJobId(), context.getUser(), operationChain, jobStatus, msg);
        if (Objects.nonNull(jobTracker)) {
            final JobDetail oldJobDetail = jobTracker.getJob(newJobDetail.getJobId(), context.getUser());
            if (newJobDetail.getStatus().equals(JobStatus.SCHEDULED_PARENT)) {
                newJobDetail.setRepeat(null);
                newJobDetail.setSerialisedOperationChain(operationChain);
            }

            if (Objects.isNull(oldJobDetail)) {
                jobTracker.addOrUpdateJob(newJobDetail, context.getUser());
            } else {
                jobTracker.addOrUpdateJob(new JobDetail(oldJobDetail, newJobDetail), context
                        .getUser());
            }
        }
        return newJobDetail;
    }

    public Object handleOperation(final Operation operation, final Context context) throws OperationException {
        final OperationHandler<Operation> handler = getOperationHandler(operation.getClass());
        Object result;
        try {
            if (Objects.nonNull(handler)) {
                result = handler.doOperation(operation, context, this);
            } else {
                result = doUnhandledOperation(operation, context);
            }
        } catch (final Exception e) {
            CloseableUtil.close(operation);
            throw e;
        }

        if (Objects.isNull(result)) {
            CloseableUtil.close(operation);
        }

        return result;
    }

    private void addExecutorService(final StoreProperties properties) {
        ExecutorService.initialise(properties.getJobExecutorThreadCount());
    }

    private void addOpHandlers() {
        if (addCoreOpHandlers) {
            addCoreOpHandlers();
        }
        addAdditionalOperationHandlers();
        addConfiguredOperationHandlers();
    }

    private void addCoreOpHandlers() {
        // Add elements
        addOperationHandler(AddElements.class, getAddElementsHandler());

        // Get Elements
        addOperationHandler(GetElements.class, getGetElementsHandler());

        // Get Adjacent
        addOperationHandler(GetAdjacentIds.class, getAdjacentIdsHandler());

        // Get All Elements
        addOperationHandler(GetAllElements.class, getGetAllElementsHandler());

        // Export
        addOperationHandler(ExportToSet.class, new ExportToSetHandler());
        addOperationHandler(GetSetExport.class, new GetSetExportHandler());
        addOperationHandler(GetExports.class, new GetExportsHandler());

        // Jobs
        if (Objects.nonNull(getJobTracker())) {
            addOperationHandler(GetJobDetails.class, new GetJobDetailsHandler());
            addOperationHandler(GetAllJobDetails.class, new GetAllJobDetailsHandler());
            addOperationHandler(GetJobResults.class, new GetJobResultsHandler());
        }

        // Output
        addOperationHandler(ToArray.class, new ToArrayHandler<>());
        addOperationHandler(ToEntitySeeds.class, new ToEntitySeedsHandler());
        addOperationHandler(ToList.class, new ToListHandler<>());
        addOperationHandler(ToMap.class, new ToMapHandler());
        addOperationHandler(ToCsv.class, new ToCsvHandler());
        addOperationHandler(ToSet.class, new ToSetHandler<>());
        addOperationHandler(ToStream.class, new ToStreamHandler<>());
        addOperationHandler(ToVertices.class, new ToVerticesHandler());

        if (Objects.nonNull(CacheServiceLoader.getService())) {
            // Named operation
            addOperationHandler(NamedOperation.class, new NamedOperationHandler());
            addOperationHandler(AddNamedOperation.class, new AddNamedOperationHandler());
            addOperationHandler(GetAllNamedOperations.class, new GetAllNamedOperationsHandler());
            addOperationHandler(DeleteNamedOperation.class, new DeleteNamedOperationHandler());

            // Named view
            addOperationHandler(AddNamedView.class, new AddNamedViewHandler());
            addOperationHandler(GetAllNamedViews.class, new GetAllNamedViewsHandler());
            addOperationHandler(DeleteNamedView.class, new DeleteNamedViewHandler());
        }

        // ElementComparison
        addOperationHandler(Max.class, new MaxHandler());
        addOperationHandler(Min.class, new MinHandler());
        addOperationHandler(Sort.class, new SortHandler());

        // OperationChain
        addOperationHandler(OperationChain.class, getOperationChainHandler());
        addOperationHandler(OperationChainDAO.class, getOperationChainHandler());

        // OperationChain validation
        addOperationHandler(ValidateOperationChain.class, new ValidateOperationChainHandler());

        // Walk tracking
        addOperationHandler(GetWalks.class, new GetWalksHandler());

        // Other
        addOperationHandler(GenerateElements.class, new GenerateElementsHandler<>());
        addOperationHandler(GenerateObjects.class, new GenerateObjectsHandler<>());
        addOperationHandler(Validate.class, new ValidateHandler());
        addOperationHandler(Count.class, new CountHandler());
        addOperationHandler(CountGroups.class, new CountGroupsHandler());
        addOperationHandler(Limit.class, new LimitHandler());
        addOperationHandler(DiscardOutput.class, new DiscardOutputHandler());
        addOperationHandler(GetSchema.class, new GetSchemaHandler());
        addOperationHandler(uk.gov.gchq.gaffer.operation.impl.Map.class, new MapHandler());
        addOperationHandler(If.class, new IfHandler());
        addOperationHandler(While.class, new WhileHandler());
        addOperationHandler(ForEach.class, new ForEachHandler());
        addOperationHandler(ToSingletonList.class, new ToSingletonListHandler());
        addOperationHandler(Reduce.class, new ReduceHandler());
        addOperationHandler(Join.class, new JoinHandler());
        addOperationHandler(CancelScheduledJob.class, new CancelScheduledJobHandler());

        // Context variables
        addOperationHandler(SetVariable.class, new SetVariableHandler());
        addOperationHandler(GetVariable.class, new GetVariableHandler());
        addOperationHandler(GetVariables.class, new GetVariablesHandler());

        // Function
        addOperationHandler(Filter.class, new FilterHandler());
        addOperationHandler(Transform.class, new TransformHandler());
        addOperationHandler(Aggregate.class, new AggregateHandler());

        // GraphLibrary Adds
        if (Objects.nonNull(getGraphLibrary()) && !(getGraphLibrary() instanceof NoGraphLibrary)) {
            addOperationHandler(AddSchemaToLibrary.class, new AddSchemaToLibraryHandler());
            addOperationHandler(AddStorePropertiesToLibrary.class, new AddStorePropertiesToLibraryHandler());
        }

        // Traits
        addOperationHandler(HasTrait.class, new HasTraitHandler());
        addOperationHandler(GetTraits.class, getGetTraitsHandler());
    }

    private void addConfiguredOperationHandlers() {
        final OperationDeclarations declarations = getProperties().getOperationDeclarations();
        if (Objects.nonNull(declarations)) {
            for (final OperationDeclaration definition : declarations.getOperations()) {
                addOperationHandler(definition.getOperation(), definition.getHandler());
            }
        }
    }

    protected void startCacheServiceLoader(final StoreProperties properties) {
        CacheServiceLoader.initialise(properties.getProperties());
    }

    public void setOriginalSchema(final Schema originalSchema) {
        this.originalSchema = originalSchema;
    }

    public Schema getOriginalSchema() {
        return originalSchema;
    }
}<|MERGE_RESOLUTION|>--- conflicted
+++ resolved
@@ -23,11 +23,6 @@
 import uk.gov.gchq.gaffer.cache.CacheServiceLoader;
 import uk.gov.gchq.gaffer.commonutil.CloseableUtil;
 import uk.gov.gchq.gaffer.commonutil.ExecutorService;
-<<<<<<< HEAD
-
-=======
-import uk.gov.gchq.gaffer.commonutil.iterable.CloseableIterable;
->>>>>>> dea51ea3
 import uk.gov.gchq.gaffer.core.exception.GafferRuntimeException;
 import uk.gov.gchq.gaffer.data.element.Element;
 import uk.gov.gchq.gaffer.data.element.IdentifierType;
@@ -879,15 +874,9 @@
      * All Stores must implement this.
      *
      * @return the implementation of the handler for {@link
-<<<<<<< HEAD
-     *         uk.gov.gchq.gaffer.store.operation.GetTraits}
-     */
-    protected abstract OutputOperationHandler<GetTraits, Set<StoreTrait>> getGetTraitsHandler();
-=======
      * uk.gov.gchq.gaffer.store.operation.GetTraits}
      */
     protected abstract OutputOperationHandler<GetTraits, Set<StoreTrait>>  getGetTraitsHandler();
->>>>>>> dea51ea3
 
     /**
      * Get this Store's implementation of the handler for {@link
@@ -908,6 +897,7 @@
         return schemaElements;
     }
 
+    @SuppressWarnings({"rawtypes"})
     protected abstract Class<? extends Serialiser> getRequiredParentSerialiserClass();
 
     /**
