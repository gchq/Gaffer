/*
 * Copyright 2020-2021 Crown Copyright
 *
 * Licensed under the Apache License, Version 2.0 (the "License");
 * you may not use this file except in compliance with the License.
 * You may obtain a copy of the License at
 *
 *     http://www.apache.org/licenses/LICENSE-2.0
 *
 * Unless required by applicable law or agreed to in writing, software
 * distributed under the License is distributed on an "AS IS" BASIS,
 * WITHOUT WARRANTIES OR CONDITIONS OF ANY KIND, either express or implied.
 * See the License for the specific language governing permissions and
 * limitations under the License.
 */
package uk.gov.gchq.gaffer.federatedstore.integration;

import com.google.common.collect.Lists;
<<<<<<< HEAD
import org.junit.AfterClass;
import org.junit.Before;
import org.junit.Test;
=======
import org.assertj.core.api.Assertions;
import org.junit.jupiter.api.AfterAll;
import org.junit.jupiter.api.Test;
import org.junit.jupiter.api.Timeout;
import org.slf4j.Logger;
import org.slf4j.LoggerFactory;
>>>>>>> d598fcfe

import uk.gov.gchq.gaffer.cache.CacheServiceLoader;
import uk.gov.gchq.gaffer.data.element.Element;
import uk.gov.gchq.gaffer.data.element.Entity;
import uk.gov.gchq.gaffer.federatedstore.FederatedStoreProperties;
import uk.gov.gchq.gaffer.federatedstore.SingleUseFederatedStore;
import uk.gov.gchq.gaffer.federatedstore.operation.AddGraph;
import uk.gov.gchq.gaffer.federatedstore.operation.GetAllGraphIds;
import uk.gov.gchq.gaffer.graph.Graph;
import uk.gov.gchq.gaffer.graph.GraphConfig;
import uk.gov.gchq.gaffer.mapstore.MapStoreProperties;
import uk.gov.gchq.gaffer.operation.OperationChain;
import uk.gov.gchq.gaffer.operation.OperationException;
import uk.gov.gchq.gaffer.operation.impl.add.AddElements;
import uk.gov.gchq.gaffer.operation.impl.get.GetAllElements;
import uk.gov.gchq.gaffer.proxystore.ProxyProperties;
import uk.gov.gchq.gaffer.store.schema.Schema;
import uk.gov.gchq.gaffer.store.schema.SchemaEntityDefinition;
import uk.gov.gchq.gaffer.store.schema.TypeDefinition;
import uk.gov.gchq.gaffer.user.User;
import uk.gov.gchq.koryphe.impl.binaryoperator.Sum;
import uk.gov.gchq.koryphe.impl.predicate.Exists;
import uk.gov.gchq.koryphe.impl.predicate.IsEqual;

import java.util.ArrayList;
import java.util.concurrent.TimeUnit;

<<<<<<< HEAD
import static org.junit.Assert.assertEquals;
import static org.junit.Assert.assertTrue;
import static uk.gov.gchq.gaffer.federatedstore.util.FederatedStoreUtil.getFederatedOperation;

public class FederatedStoreRecursionIT extends AbstractStoreIT {
=======
import static org.assertj.core.api.Assertions.assertThat;

public class FederatedStoreRecursionIT {
    private static final Logger LOGGER = LoggerFactory.getLogger(FederatedStore.class);
>>>>>>> d598fcfe
    public static final String INNER_FEDERATED_GRAPH = "innerFederatedGraph";
    public static final String INNER_PROXY = "innerProxy";
    public static final String ENTITY_GRAPH = "entityGraph";
    public static final String PROXY_TO_REST_SERVICE_FEDERATED_GRAPH = "proxyToRestServiceFederatedGraph";
    public static final String ENT_GROUP = "ent1";
    public static final String PROPERTY_NAME = "count";
    private Graph proxyToRestServiceFederatedGraph;
    private User user = new User();

<<<<<<< HEAD
    @Before
    public void setUp() throws Exception {
        graph.execute(new RemoveGraph.Builder()
                .graphId(PublicAccessPredefinedFederatedStore.ACCUMULO_GRAPH_WITH_EDGES)
                .build(), user);
        graph.execute(new RemoveGraph.Builder()
                .graphId(PublicAccessPredefinedFederatedStore.ACCUMULO_GRAPH_WITH_ENTITIES)
                .build(), user);

        graph = null;
    }


    @Test(timeout = 120000)
=======
    @Test
    @Timeout(value = 1, unit = TimeUnit.MINUTES)
>>>>>>> d598fcfe
    public void shouldNotInfinityLoopWhenAddingElements() throws Exception {
        /*
         * Structure:
         *
         * proxyToRestServiceFederatedGraph (in scope) --> restServiceFederatedGraph <--------------
         *                                                  |                   |                   ^
         *                                                  v                   v                   |
         *                                                  outerEntityGraph    innerFederatedStore |
         *                                                                      |                   |
         *                                                                      v                   |
         *                                                                      innerProxy -------->
         */
        CacheServiceLoader.shutdown();

        createProxyToRestServiceFederatedGraph();
        createTheInnerFederatedStore();
        createInnerProxyToOuterFederatedStore();
        testOuterGetGraphIds(INNER_FEDERATED_GRAPH);
        testInnerGetGraphIds(INNER_PROXY);
        createEntityGraph();
        testOuterGetGraphIds(INNER_FEDERATED_GRAPH, ENTITY_GRAPH);
        addEntity();
        testGetAllElements(1);
        addEntity();
        testGetAllElements(2);
    }

    protected void addEntity() throws OperationException {
        proxyToRestServiceFederatedGraph.execute(
                new AddElements.Builder()
                        .input(new Entity.Builder()
                                .group(ENT_GROUP)
                                .vertex("e1")
                                .property(PROPERTY_NAME, 1)
                                .build())
                        .build(),
                user);
    }

    protected void testGetAllElements(final int expected) throws OperationException {
        ArrayList<Element> elements = Lists.newArrayList(proxyToRestServiceFederatedGraph.execute(
                new GetAllElements.Builder()
                        .build(),
                user));
        assertThat(elements).as(elements.toString()).hasSize(1);
        assertThat(elements.get(0).getProperties()).containsEntry(PROPERTY_NAME, expected);
    }

    protected void createEntityGraph() throws OperationException {
        proxyToRestServiceFederatedGraph.execute(new AddGraph.Builder()
                .graphId(ENTITY_GRAPH)
                .storeProperties(new MapStoreProperties())
                .schema(new Schema.Builder()
                        .entity(ENT_GROUP,
                                new SchemaEntityDefinition.Builder()
                                        .vertex("string")
                                        .property(PROPERTY_NAME, "count")
                                        .build())
                        .type("string", String.class)
                        .type("count", new TypeDefinition.Builder()
                                .clazz(Integer.class)
                                .aggregateFunction(new Sum())
                                .validateFunctions(new Exists(), new IsEqual(1))
                                .build())
                        .build())
                .build(), user);
    }

    protected void testInnerGetGraphIds(final String... ids) throws OperationException {
        ArrayList<? extends String> list = (ArrayList<? extends String>) proxyToRestServiceFederatedGraph.execute(
                getFederatedOperation(
                        OperationChain.wrap(
                                new GetAllGraphIds()
<<<<<<< HEAD
                        )),
                user);
        assertEquals(ids.length, list.size());
=======
                        )).build(),
                user));
        assertThat(list).hasSameSizeAs(ids);
>>>>>>> d598fcfe
        for (String id : ids) {
            Assertions.<String>assertThat(list).as(list.toString()).contains(id);
        }
    }

    protected void testOuterGetGraphIds(final String... ids) throws OperationException {
        ArrayList<? extends String> list = Lists.newArrayList(proxyToRestServiceFederatedGraph.execute(new GetAllGraphIds(), user));
        assertThat(list).hasSameSizeAs(ids);
        for (String id : ids) {
            Assertions.<String>assertThat(list).as(list.toString()).contains(id);
        }
    }

    protected void createInnerProxyToOuterFederatedStore() throws OperationException {
        ProxyProperties storeProperties = new ProxyProperties();
        storeProperties.setReadTimeout(120000);
        storeProperties.setConnectTimeout(120000);
        proxyToRestServiceFederatedGraph.execute(getFederatedOperation(
                OperationChain.wrap(new AddGraph.Builder()
                        .graphId(INNER_PROXY)
                        .schema(new Schema())
                        .storeProperties(storeProperties)
                        .build())), user);
    }

    protected void createTheInnerFederatedStore() throws
            OperationException {
        proxyToRestServiceFederatedGraph.execute(new AddGraph.Builder()
                .graphId(INNER_FEDERATED_GRAPH)
                .schema(new Schema())
                .storeProperties(new FederatedStoreProperties())
                .build(), user);
    }

    protected void createProxyToRestServiceFederatedGraph() {
        final Graph proxyToRestServiceFederatedGraph;
        ProxyProperties singleUseFedProperties = new ProxyProperties();
        singleUseFedProperties.setStoreClass(SingleUseFederatedStore.class);
        singleUseFedProperties.setReadTimeout(120000);
        singleUseFedProperties.setConnectTimeout(120000);

        proxyToRestServiceFederatedGraph = new Graph.Builder()
                .storeProperties(singleUseFedProperties)
                .addSchema(new Schema())
                .config(new GraphConfig(PROXY_TO_REST_SERVICE_FEDERATED_GRAPH))
                .build();
        this.proxyToRestServiceFederatedGraph = proxyToRestServiceFederatedGraph;
    }

    @AfterAll
    public static void afterClass() {
        SingleUseFederatedStore.cleanUp();
    }
}<|MERGE_RESOLUTION|>--- conflicted
+++ resolved
@@ -16,18 +16,10 @@
 package uk.gov.gchq.gaffer.federatedstore.integration;
 
 import com.google.common.collect.Lists;
-<<<<<<< HEAD
-import org.junit.AfterClass;
-import org.junit.Before;
-import org.junit.Test;
-=======
 import org.assertj.core.api.Assertions;
 import org.junit.jupiter.api.AfterAll;
 import org.junit.jupiter.api.Test;
 import org.junit.jupiter.api.Timeout;
-import org.slf4j.Logger;
-import org.slf4j.LoggerFactory;
->>>>>>> d598fcfe
 
 import uk.gov.gchq.gaffer.cache.CacheServiceLoader;
 import uk.gov.gchq.gaffer.data.element.Element;
@@ -55,18 +47,10 @@
 import java.util.ArrayList;
 import java.util.concurrent.TimeUnit;
 
-<<<<<<< HEAD
-import static org.junit.Assert.assertEquals;
-import static org.junit.Assert.assertTrue;
+import static org.assertj.core.api.Assertions.assertThat;
 import static uk.gov.gchq.gaffer.federatedstore.util.FederatedStoreUtil.getFederatedOperation;
 
-public class FederatedStoreRecursionIT extends AbstractStoreIT {
-=======
-import static org.assertj.core.api.Assertions.assertThat;
-
 public class FederatedStoreRecursionIT {
-    private static final Logger LOGGER = LoggerFactory.getLogger(FederatedStore.class);
->>>>>>> d598fcfe
     public static final String INNER_FEDERATED_GRAPH = "innerFederatedGraph";
     public static final String INNER_PROXY = "innerProxy";
     public static final String ENTITY_GRAPH = "entityGraph";
@@ -76,25 +60,25 @@
     private Graph proxyToRestServiceFederatedGraph;
     private User user = new User();
 
-<<<<<<< HEAD
-    @Before
-    public void setUp() throws Exception {
-        graph.execute(new RemoveGraph.Builder()
-                .graphId(PublicAccessPredefinedFederatedStore.ACCUMULO_GRAPH_WITH_EDGES)
-                .build(), user);
-        graph.execute(new RemoveGraph.Builder()
-                .graphId(PublicAccessPredefinedFederatedStore.ACCUMULO_GRAPH_WITH_ENTITIES)
-                .build(), user);
-
-        graph = null;
+    @AfterAll
+    public static void afterClass() {
+        SingleUseFederatedStore.cleanUp();
     }
 
+    protected void addEntity() throws OperationException {
+        proxyToRestServiceFederatedGraph.execute(
+                new AddElements.Builder()
+                        .input(new Entity.Builder()
+                                .group(ENT_GROUP)
+                                .vertex("e1")
+                                .property(PROPERTY_NAME, 1)
+                                .build())
+                        .build(),
+                user);
+    }
 
-    @Test(timeout = 120000)
-=======
     @Test
     @Timeout(value = 1, unit = TimeUnit.MINUTES)
->>>>>>> d598fcfe
     public void shouldNotInfinityLoopWhenAddingElements() throws Exception {
         /*
          * Structure:
@@ -122,27 +106,6 @@
         testGetAllElements(2);
     }
 
-    protected void addEntity() throws OperationException {
-        proxyToRestServiceFederatedGraph.execute(
-                new AddElements.Builder()
-                        .input(new Entity.Builder()
-                                .group(ENT_GROUP)
-                                .vertex("e1")
-                                .property(PROPERTY_NAME, 1)
-                                .build())
-                        .build(),
-                user);
-    }
-
-    protected void testGetAllElements(final int expected) throws OperationException {
-        ArrayList<Element> elements = Lists.newArrayList(proxyToRestServiceFederatedGraph.execute(
-                new GetAllElements.Builder()
-                        .build(),
-                user));
-        assertThat(elements).as(elements.toString()).hasSize(1);
-        assertThat(elements.get(0).getProperties()).containsEntry(PROPERTY_NAME, expected);
-    }
-
     protected void createEntityGraph() throws OperationException {
         proxyToRestServiceFederatedGraph.execute(new AddGraph.Builder()
                 .graphId(ENTITY_GRAPH)
@@ -163,27 +126,22 @@
                 .build(), user);
     }
 
+    protected void testGetAllElements(final int expected) throws OperationException {
+        ArrayList<Element> elements = Lists.newArrayList(proxyToRestServiceFederatedGraph.execute(
+                new GetAllElements.Builder()
+                        .build(),
+                user));
+        assertThat(elements).as(elements.toString()).hasSize(1);
+        assertThat(elements.get(0).getProperties()).containsEntry(PROPERTY_NAME, expected);
+    }
+
     protected void testInnerGetGraphIds(final String... ids) throws OperationException {
         ArrayList<? extends String> list = (ArrayList<? extends String>) proxyToRestServiceFederatedGraph.execute(
                 getFederatedOperation(
                         OperationChain.wrap(
                                 new GetAllGraphIds()
-<<<<<<< HEAD
                         )),
                 user);
-        assertEquals(ids.length, list.size());
-=======
-                        )).build(),
-                user));
-        assertThat(list).hasSameSizeAs(ids);
->>>>>>> d598fcfe
-        for (String id : ids) {
-            Assertions.<String>assertThat(list).as(list.toString()).contains(id);
-        }
-    }
-
-    protected void testOuterGetGraphIds(final String... ids) throws OperationException {
-        ArrayList<? extends String> list = Lists.newArrayList(proxyToRestServiceFederatedGraph.execute(new GetAllGraphIds(), user));
         assertThat(list).hasSameSizeAs(ids);
         for (String id : ids) {
             Assertions.<String>assertThat(list).as(list.toString()).contains(id);
@@ -226,8 +184,11 @@
         this.proxyToRestServiceFederatedGraph = proxyToRestServiceFederatedGraph;
     }
 
-    @AfterAll
-    public static void afterClass() {
-        SingleUseFederatedStore.cleanUp();
+    protected void testOuterGetGraphIds(final String... ids) throws OperationException {
+        ArrayList<? extends String> list = Lists.newArrayList(proxyToRestServiceFederatedGraph.execute(new GetAllGraphIds(), user));
+        assertThat(list).hasSameSizeAs(ids);
+        for (String id : ids) {
+            Assertions.<String>assertThat(list).as(list.toString()).contains(id);
+        }
     }
 }