/*
 * Copyright 2019 Crown Copyright
 *
 * Licensed under the Apache License, Version 2.0 (the "License");
 * you may not use this file except in compliance with the License.
 * You may obtain a copy of the License at
 *
 *     http://www.apache.org/licenses/LICENSE-2.0
 *
 * Unless required by applicable law or agreed to in writing, software
 * distributed under the License is distributed on an "AS IS" BASIS,
 * WITHOUT WARRANTIES OR CONDITIONS OF ANY KIND, either express or implied.
 * See the License for the specific language governing permissions and
 * limitations under the License.
 */
package uk.gov.gchq.gaffer.script.operation.platform;

import com.google.common.collect.ImmutableMap;
import com.spotify.docker.client.DockerClient;
import com.spotify.docker.client.exceptions.DockerException;
import com.spotify.docker.client.messages.ContainerConfig;
import com.spotify.docker.client.messages.ContainerCreation;
import com.spotify.docker.client.messages.HostConfig;
import com.spotify.docker.client.messages.PortBinding;
import org.slf4j.Logger;
import org.slf4j.LoggerFactory;

import uk.gov.gchq.gaffer.script.operation.builder.DockerImageBuilder;
import uk.gov.gchq.gaffer.script.operation.container.Container;
import uk.gov.gchq.gaffer.script.operation.container.LocalDockerContainer;
import uk.gov.gchq.gaffer.script.operation.generator.RandomPortGenerator;
import uk.gov.gchq.gaffer.script.operation.handler.RunScriptHandler;
import uk.gov.gchq.gaffer.script.operation.image.DockerImage;
import uk.gov.gchq.gaffer.script.operation.image.Image;
import uk.gov.gchq.gaffer.script.operation.util.DockerClientSingleton;

import java.io.IOException;
import java.net.ServerSocket;
import java.net.Socket;
import java.util.Collections;
import java.util.List;
import java.util.Map;
import java.util.Objects;

public class LocalDockerPlatform implements ImagePlatform {

    private static final Logger LOGGER = LoggerFactory.getLogger(RunScriptHandler.class);
    private static final int MAX_TRIES = 100;
    private DockerClient docker = null;
    private String dockerfilePath = "";
    private int port;
    private static final String LOCAL_HOST = "127.0.0.1";

    public static LocalDockerPlatform localDockerPlatform() {
        return new LocalDockerPlatform();
    }

    /**
     * Builds a docker image
     *
     * @param scriptName             the name of the script being run
     * @param scriptParameters       the parameters of the script being run
     * @param pathToBuildFiles       the path to the directory containing the build files
     * @return the docker image
     * @throws Exception             the exception thrown in case of a failure to build image
     */
    public DockerImage buildImage(final String scriptName, final Map<String, Object> scriptParameters, final String pathToBuildFiles) throws Exception {

        final DockerImageBuilder dockerImageBuilder = new DockerImageBuilder();

        // Get the user defined dockerfile or use the default
        dockerImageBuilder.getFiles(pathToBuildFiles, dockerfilePath);

        // Connect to the Docker client. To ensure only one reference to the Docker client and to avoid
        // memory leaks, synchronize this code amongst multiple threads.
        LOGGER.info("Connecting to the Docker client...");
        docker = DockerClientSingleton.getInstance();
        LOGGER.info("Docker is now: {}", docker);
        final DockerImage dockerImage = (DockerImage) dockerImageBuilder.buildImage(scriptName, scriptParameters, pathToBuildFiles);

        // Remove the old images
        final List<com.spotify.docker.client.messages.Image> images;
        try {
            images = docker.listImages();
            String repoTag = "[<none>:<none>]";
            for (final com.spotify.docker.client.messages.Image image : images) {
                if (Objects.requireNonNull(image.repoTags()).toString().equals(repoTag)) {
                    docker.removeImage(image.id());
                }
            }
        } catch (final DockerException | InterruptedException e) {
            LOGGER.error("Could not remove image, image still in use.");
        }

        return dockerImage;
    }

    /**
     * Builds a docker image and creates a docker container instance.
     *
     * @param image                  the image to create a container from
     * @return the docker container
     */
    @Override
    public Container createContainer(final Image image) throws Exception {

        String containerId = "";
        Exception error = null;
        // Keep trying to create a container and find a free port.
        for (int i = 0; i < MAX_TRIES; i++) {
            if (containerId == null || containerId.equals("")) {
                try {
                    port = RandomPortGenerator.getInstance().generatePort();

                    // Create a container from the image and bind ports
                    final ContainerConfig containerConfig = ContainerConfig.builder()
                            .hostConfig(HostConfig.builder()
                                    .portBindings(ImmutableMap.of("80/tcp", Collections.singletonList(PortBinding.of(LOCAL_HOST, port))))
                                    .build())
                            .image(image.getImageId())
                            .exposedPorts("80/tcp")
                            .cmd("sh", "-c", "while :; do sleep 1; done")
                            .build();
                    final ContainerCreation creation = docker.createContainer(containerConfig);
                    containerId = creation.id();
                } catch (final DockerException | InterruptedException e) {
                    error = e;
                }
            }
        }
        // If we still fail to create the container after many tries
        // then print the error message and throw the error.
        if (error != null) {
            LOGGER.error(error.getMessage());
            LOGGER.error("Failed to create the container");
            throw error;
        }

        return new LocalDockerContainer(containerId, port);
    }

    /**
     * Starts a docker container
     *
     * @param container             the container
     * @throws DockerException      exception if the container fails to start
     * @throws InterruptedException exception if the container fails to start
     */
<<<<<<< HEAD
    private void startContainer(final Container container) {
        this.startContainerListener(container.getPort());
        for (int i = 0; i < 100; i++) {
=======
    private void startContainer(final Container container) throws DockerException, InterruptedException {
        // Keep trying to start the container
        Exception error = null;
        for (int i = 0; i < MAX_TRIES; i++) {
>>>>>>> de2d88a7
            try {
                LOGGER.info("Starting the Docker container...");
                while (!listenerActive) {
                    Thread.sleep(100);
                }
                docker.startContainer(container.getContainerId());
                error = null;
                break;
            } catch (final DockerException | InterruptedException e) {
                error = e;
            }
        }
        if (error != null) {
            LOGGER.error("Failed to start the container");
            if (error instanceof DockerException) {
                throw new DockerException(error.getMessage());
            }
            if (error instanceof InterruptedException) {
                throw new InterruptedException(error.getMessage());
            }
        }
    }

    boolean listenerActive = false;

    private void startContainerListener(final int port) {

        Runnable containerListenerTask = () -> {
            ServerSocket containerListener = null;
            try {
                containerListener = new ServerSocket(port);
                listenerActive = true;
                Socket container = containerListener.accept();
                container.close();
            } catch (IOException e) {
                e.printStackTrace();
            }
            if (containerListener != null) {
                try {
                    containerListener.close();
                } catch (IOException e) {
                    e.printStackTrace();
                }
            }
        };
        final Thread thread = new Thread(containerListenerTask);
        thread.start();
    }

    /**
     * Stops and closes a docker container
     *
     * @param container             the container
     */
    private void closeContainer(final Container container) {
        try {
            LOGGER.info("Closing the Docker container...");
            docker.waitContainer(container.getContainerId());
            docker.removeContainer(container.getContainerId());
        } catch (final DockerException | InterruptedException e) {
            LOGGER.error(e.getMessage());
            LOGGER.info("Failed to stop the container");
        }
    }

    /**
     * Runs a docker container
     *
     * @param container              the container to run
     * @param inputData              the data to pass to the container
     * @return the result of the container
     */
    @Override
    public StringBuilder runContainer(final Container container, final Iterable inputData) throws DockerException, InterruptedException {
        try {
            startContainer(container);
            container.sendData(inputData);
            StringBuilder output = container.receiveData();
            closeContainer(container);
            RandomPortGenerator.getInstance().releasePort(port);
            return output;
        } catch (final DockerException | InterruptedException e) {
            LOGGER.error("Failed to run the container");
            throw e;
        }
    }

    private String getDockerfilePath() {
        return dockerfilePath;
    }

    private void setDockerfilePath(final String dockerfilePath) {
        this.dockerfilePath = dockerfilePath;
    }
}<|MERGE_RESOLUTION|>--- conflicted
+++ resolved
@@ -146,16 +146,11 @@
      * @throws DockerException      exception if the container fails to start
      * @throws InterruptedException exception if the container fails to start
      */
-<<<<<<< HEAD
-    private void startContainer(final Container container) {
-        this.startContainerListener(container.getPort());
-        for (int i = 0; i < 100; i++) {
-=======
     private void startContainer(final Container container) throws DockerException, InterruptedException {
         // Keep trying to start the container
+        this.startContainerListener(container.getPort());
         Exception error = null;
         for (int i = 0; i < MAX_TRIES; i++) {
->>>>>>> de2d88a7
             try {
                 LOGGER.info("Starting the Docker container...");
                 while (!listenerActive) {
