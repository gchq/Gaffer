/*
 * Copyright 2017-2018 Crown Copyright
 *
 * Licensed under the Apache License, Version 2.0 (the "License");
 * you may not use this file except in compliance with the License.
 * You may obtain a copy of the License at
 *
 *     http://www.apache.org/licenses/LICENSE-2.0
 *
 * Unless required by applicable law or agreed to in writing, software
 * distributed under the License is distributed on an "AS IS" BASIS,
 * WITHOUT WARRANTIES OR CONDITIONS OF ANY KIND, either express or implied.
 * See the License for the specific language governing permissions and
 * limitations under the License.
 */

package uk.gov.gchq.gaffer.federatedstore;

import com.google.common.collect.Iterables;
import com.google.common.collect.Lists;
import com.google.common.collect.Sets;
import org.junit.After;
import org.junit.Before;
import org.junit.Test;
import org.mockito.Mockito;

import uk.gov.gchq.gaffer.accumulostore.SingleUseAccumuloStore;
import uk.gov.gchq.gaffer.cache.CacheServiceLoader;
import uk.gov.gchq.gaffer.cache.impl.HashMapCacheService;
import uk.gov.gchq.gaffer.commonutil.CommonConstants;
import uk.gov.gchq.gaffer.commonutil.JsonAssert;
import uk.gov.gchq.gaffer.commonutil.StreamUtil;
import uk.gov.gchq.gaffer.commonutil.iterable.CloseableIterable;
import uk.gov.gchq.gaffer.data.element.Edge;
import uk.gov.gchq.gaffer.data.element.Element;
import uk.gov.gchq.gaffer.data.element.Entity;
import uk.gov.gchq.gaffer.data.elementdefinition.view.View;
import uk.gov.gchq.gaffer.federatedstore.operation.AddGraph;
import uk.gov.gchq.gaffer.federatedstore.operation.GetAllGraphIds;
import uk.gov.gchq.gaffer.federatedstore.operation.RemoveGraph;
import uk.gov.gchq.gaffer.federatedstore.operation.handler.impl.FederatedAddGraphHandler;
import uk.gov.gchq.gaffer.graph.Graph;
import uk.gov.gchq.gaffer.graph.GraphConfig;
<<<<<<< HEAD
import uk.gov.gchq.gaffer.mapstore.MapStore;
import uk.gov.gchq.gaffer.mapstore.MapStoreProperties;
=======
import uk.gov.gchq.gaffer.jsonserialisation.JSONSerialiser;
>>>>>>> a2d04f02
import uk.gov.gchq.gaffer.operation.Operation;
import uk.gov.gchq.gaffer.operation.OperationException;
import uk.gov.gchq.gaffer.operation.impl.add.AddElements;
import uk.gov.gchq.gaffer.operation.impl.get.GetAllElements;
import uk.gov.gchq.gaffer.store.Context;
import uk.gov.gchq.gaffer.store.StoreException;
import uk.gov.gchq.gaffer.store.StoreProperties;
import uk.gov.gchq.gaffer.store.StoreTrait;
import uk.gov.gchq.gaffer.store.library.GraphLibrary;
import uk.gov.gchq.gaffer.store.library.HashMapGraphLibrary;
import uk.gov.gchq.gaffer.store.operation.GetTraits;
import uk.gov.gchq.gaffer.store.schema.Schema;
import uk.gov.gchq.gaffer.store.schema.Schema.Builder;
import uk.gov.gchq.gaffer.user.StoreUser;
import uk.gov.gchq.gaffer.user.User;

import java.util.ArrayList;
import java.util.Arrays;
import java.util.Collection;
import java.util.HashSet;
import java.util.List;
import java.util.Set;
import java.util.stream.Collectors;

import static org.junit.Assert.assertEquals;
import static org.junit.Assert.assertFalse;
import static org.junit.Assert.assertNotEquals;
import static org.junit.Assert.assertNotNull;
import static org.junit.Assert.assertNull;
import static org.junit.Assert.assertTrue;
import static org.junit.Assert.fail;
<<<<<<< HEAD
import static uk.gov.gchq.gaffer.federatedstore.operation.handler.FederatedOperationOutputHandler.NO_RESULTS_TO_MERGE_ERROR;
import static uk.gov.gchq.gaffer.graph.GraphDelegate.GRAPH_ID_S_CANNOT_BE_CREATED_WITHOUT_DEFINED_KNOWN_S;
import static uk.gov.gchq.gaffer.graph.GraphDelegate.SCHEMA_COULD_NOT_BE_FOUND_IN_THE_GRAPH_LIBRARY_WITH_ID_S;
import static uk.gov.gchq.gaffer.graph.GraphDelegate.STORE_PROPERTIES_COULD_NOT_BE_FOUND_IN_THE_GRAPH_LIBRARY_WITH_ID_S;
import static uk.gov.gchq.gaffer.store.StoreTrait.ORDERED;
import static uk.gov.gchq.gaffer.store.StoreTrait.POST_AGGREGATION_FILTERING;
import static uk.gov.gchq.gaffer.store.StoreTrait.POST_TRANSFORMATION_FILTERING;
import static uk.gov.gchq.gaffer.store.StoreTrait.PRE_AGGREGATION_FILTERING;
import static uk.gov.gchq.gaffer.store.StoreTrait.TRANSFORMATION;
import static uk.gov.gchq.gaffer.store.StoreTrait.values;
import static uk.gov.gchq.gaffer.user.StoreUser.TEST_USER;
import static uk.gov.gchq.gaffer.user.StoreUser.blankUser;
import static uk.gov.gchq.gaffer.user.StoreUser.testUser;
=======
import static uk.gov.gchq.gaffer.federatedstore.FederatedStoreUser.TEST_USER;
import static uk.gov.gchq.gaffer.federatedstore.FederatedStoreUser.blankUser;
import static uk.gov.gchq.gaffer.operation.export.graph.handler.GraphDelegate.GRAPH_ID_S_CANNOT_BE_CREATED_WITHOUT_DEFINED_KNOWN_S;
import static uk.gov.gchq.gaffer.operation.export.graph.handler.GraphDelegate.SCHEMA_COULD_NOT_BE_FOUND_IN_THE_GRAPH_LIBRARY_WITH_ID_S;
import static uk.gov.gchq.gaffer.operation.export.graph.handler.GraphDelegate.STORE_PROPERTIES_COULD_NOT_BE_FOUND_IN_THE_GRAPH_LIBRARY_WITH_ID_S;
>>>>>>> a2d04f02

public class FederatedStoreTest {
    public static final String ID_SCHEMA_ENTITY = "basicEntitySchema";
    public static final String ID_SCHEMA_EDGE = "basicEdgeSchema";
    public static final String ID_PROPS_ACC_1 = "mockAccProps1";
    public static final String ID_PROPS_ACC_2 = "mockAccProps2";
    public static final String ID_PROPS_ACC_ALT = "mockAccProps3";
    public static final String INVALID = "invalid";
    private static final String FEDERATED_STORE_ID = "testFederatedStoreId";
    private static final String ACC_ID_1 = "mockAccGraphId1";
    private static final String ACC_ID_2 = "mockAccGraphId2";
    private static final String PATH_ACC_STORE_PROPERTIES_1 = "properties/singleUseMockAccStore.properties";
    private static final String PATH_ACC_STORE_PROPERTIES_2 = "properties/singleUseMockAccStore.properties";
    private static final String PATH_ACC_STORE_PROPERTIES_ALT = "properties/singleUseMockAccStoreAlt.properties";
    private static final String PATH_BASIC_ENTITY_SCHEMA_JSON = "schema/basicEntitySchema.json";
    private static final String PATH_BASIC_EDGE_SCHEMA_JSON = "schema/basicEdgeSchema.json";
    private static final String EXCEPTION_NOT_THROWN = "exception not thrown";
    public static final String UNUSUAL_KEY = "unusualKey";
<<<<<<< HEAD
    public static final String KEY_DOES_NOT_BELONG = UNUSUAL_KEY + " was added to " + ID_PROPS_MAP + " it should not be there";
    private static final String ALL_USERS = StoreUser.ALL_USERS;
=======
    public static final String KEY_DOES_NOT_BELONG = UNUSUAL_KEY + " was added to " + ID_PROPS_ACC_2 + " it should not be there";
    private static final String ALL_USERS = FederatedStoreUser.ALL_USERS;
>>>>>>> a2d04f02
    private static final HashSet<String> GRAPH_AUTHS = Sets.newHashSet(ALL_USERS);
    private static final String CACHE_SERVICE_CLASS_STRING = "uk.gov.gchq.gaffer.cache.impl.HashMapCacheService";
    private static final String INVALID_CACHE_SERVICE_CLASS_STRING = "uk.gov.gchq.invalid";
    private static final String CACHE_SERVICE_NAME = "federatedStoreGraphs";
    public static final String PATH_INCOMPLETE_SCHEMA = "/schema/edgeX2NoTypesSchema.json";
    public static final String PATH_INCOMPLETE_SCHEMA_PART_2 = "/schema/edgeTypeSchema.json";
    private FederatedStore store;
    private FederatedStoreProperties federatedProperties;
    private HashMapGraphLibrary library;
    private Context userContext;
    private User blankUser;

    @Before
    public void setUp() throws Exception {
        clearCache();
        federatedProperties = new FederatedStoreProperties();
        federatedProperties.set(HashMapCacheService.STATIC_CACHE, String.valueOf(true));

        clearLibrary();
        library = new HashMapGraphLibrary();
        library.addProperties(ID_PROPS_ACC_1, getPropertiesFromPath(PATH_ACC_STORE_PROPERTIES_1));
        library.addProperties(ID_PROPS_ACC_2, getPropertiesFromPath(PATH_ACC_STORE_PROPERTIES_2));
        library.addProperties(ID_PROPS_ACC_ALT, getPropertiesFromPath(PATH_ACC_STORE_PROPERTIES_ALT));
        library.addSchema(ID_SCHEMA_EDGE, getSchemaFromPath(PATH_BASIC_EDGE_SCHEMA_JSON));
        library.addSchema(ID_SCHEMA_ENTITY, getSchemaFromPath(PATH_BASIC_ENTITY_SCHEMA_JSON));

        store = new FederatedStore();
        store.setGraphLibrary(library);
        store.initialise(FEDERATED_STORE_ID, null, federatedProperties);

        userContext = new Context(blankUser());
        blankUser = blankUser();
    }

    @After
    public void tearDown() throws Exception {
        assertEquals("Library has changed: " + ID_PROPS_ACC_1, library.getProperties(ID_PROPS_ACC_1), getPropertiesFromPath(PATH_ACC_STORE_PROPERTIES_1));
        assertEquals("Library has changed: " + ID_PROPS_ACC_2, library.getProperties(ID_PROPS_ACC_2), getPropertiesFromPath(PATH_ACC_STORE_PROPERTIES_2));
        assertEquals("Library has changed: " + ID_PROPS_ACC_ALT, library.getProperties(ID_PROPS_ACC_ALT), getPropertiesFromPath(PATH_ACC_STORE_PROPERTIES_ALT));
        assertEquals("Library has changed: " + ID_SCHEMA_EDGE, new String(library.getSchema(ID_SCHEMA_EDGE).toJson(false), CommonConstants.UTF_8), new String(getSchemaFromPath(PATH_BASIC_EDGE_SCHEMA_JSON).toJson(false), CommonConstants.UTF_8));
        assertEquals("Library has changed: " + ID_SCHEMA_ENTITY, new String(library.getSchema(ID_SCHEMA_ENTITY).toJson(false), CommonConstants.UTF_8), new String(getSchemaFromPath(PATH_BASIC_ENTITY_SCHEMA_JSON).toJson(false), CommonConstants.UTF_8));
        clearLibrary();
        clearCache();
    }

    @Test
    public void shouldLoadGraphsWithIds() throws Exception {
        // When
        int before = store.getGraphs(blankUser, null).size();

        addGraphWithIds(ACC_ID_2, ID_PROPS_ACC_2, ID_SCHEMA_EDGE);
        addGraphWithIds(ACC_ID_1, ID_PROPS_ACC_1, ID_SCHEMA_ENTITY);

        // Then
        Collection<Graph> graphs = store.getGraphs(blankUser, null);
        int after = graphs.size();
        assertEquals(0, before);
        assertEquals(2, after);
        ArrayList<String> graphNames = Lists.newArrayList(ACC_ID_1, ACC_ID_2);
        for (Graph graph : graphs) {
            assertTrue(graphNames.contains(graph.getGraphId()));
        }
    }

    @Test
    public void shouldThrowErrorForFailedSchemaID() throws Exception {
        // When / Then
        try {
            addGraphWithIds(ACC_ID_2, ID_PROPS_ACC_2, INVALID);
            fail(EXCEPTION_NOT_THROWN);
        } catch (final Exception e) {
            assertContains(e.getCause(), SCHEMA_COULD_NOT_BE_FOUND_IN_THE_GRAPH_LIBRARY_WITH_ID_S, Arrays.toString(new String[]{INVALID}));
        }
    }

    @Test
    public void shouldThrowErrorForFailedPropertyID() throws Exception {
        //When / Then
        try {
            addGraphWithIds(ACC_ID_2, INVALID, ID_SCHEMA_EDGE);
            fail(EXCEPTION_NOT_THROWN);
        } catch (final Exception e) {
            assertContains(e.getCause(), STORE_PROPERTIES_COULD_NOT_BE_FOUND_IN_THE_GRAPH_LIBRARY_WITH_ID_S, INVALID);
        }
    }

    @Test
    public void shouldThrowErrorForMissingProperty() throws Exception {
        //When / Then
        try {
            ArrayList<String> schemas = Lists.newArrayList(ID_SCHEMA_EDGE);
            store.execute(new AddGraph.Builder()
                    .graphId(ACC_ID_2)
                    .isPublic(true)
                    .parentSchemaIds(schemas)
                    .build(), userContext);
            fail("a graph was created without a defined properties");
        } catch (final Exception e) {
            assertContains(e.getCause(), GRAPH_ID_S_CANNOT_BE_CREATED_WITHOUT_DEFINED_KNOWN_S, ACC_ID_2, "StoreProperties");
        }
    }

    @Test
    public void shouldNotThrowErrorForNoSchema() throws Exception {
        //When
        store.execute(new AddGraph.Builder()
                .graphId(ACC_ID_2)
                .isPublic(true)
                .parentPropertiesId(ID_PROPS_ACC_2)
                .build(), userContext);

        // Then - no exception
    }

    @Test
    public void shouldNotAllowOverwritingOfGraphWithinFederatedScope() throws Exception {
        //Given
        addGraphWithIds(ACC_ID_2, ID_PROPS_ACC_2, ID_SCHEMA_ENTITY);

        // When / Then
        try {
            addGraphWithIds(ACC_ID_2, ID_PROPS_ACC_2, ID_SCHEMA_EDGE);
            fail(EXCEPTION_NOT_THROWN);
        } catch (final Exception e) {
            assertContains(e, "User is attempting to overwrite a graph");
            assertContains(e, "GraphId: ", ACC_ID_2);
        }

        // When / Then
        try {
            addGraphWithIds(ACC_ID_2, ID_PROPS_ACC_ALT, ID_SCHEMA_ENTITY);
            fail(EXCEPTION_NOT_THROWN);
        } catch (final Exception e) {
            assertContains(e, "User is attempting to overwrite a graph");
            assertContains(e, "GraphId: ", ACC_ID_2);
        }
    }

    @Test(expected = UnsupportedOperationException.class)
    public void shouldDoUnhandledOperation() throws Exception {
        store.doUnhandledOperation(null, null);
    }

    @Test
    public void shouldAlwaysReturnSupportedTraits() throws Exception {
        // Given
        addGraphWithIds(ACC_ID_1, ID_PROPS_ACC_1, ID_SCHEMA_ENTITY);

        Set<StoreTrait> before = store.getTraits();

        // When
        addGraphWithPaths(ACC_ID_2, PATH_ACC_STORE_PROPERTIES_ALT, PATH_BASIC_ENTITY_SCHEMA_JSON);

        Set<StoreTrait> after = store.getTraits();
        assertEquals(values().length, before.size());
        assertEquals(values().length, after.size());
        assertEquals(before, after);
    }

    @Test
    public void shouldUpdateSchemaWhenNewGraphIsAdded() throws Exception {
        // Given
        addGraphWithPaths(ACC_ID_1, PATH_ACC_STORE_PROPERTIES_ALT, PATH_BASIC_ENTITY_SCHEMA_JSON);
        Schema before = store.getSchema((Operation) null, blankUser);
        addGraphWithPaths(ACC_ID_2, PATH_ACC_STORE_PROPERTIES_ALT, PATH_BASIC_EDGE_SCHEMA_JSON);
        Schema after = store.getSchema((Operation) null, blankUser);
        // Then
        assertNotEquals(before, after);
    }

    @Test
    public void shouldUpdateSchemaWhenNewGraphIsRemoved() throws Exception {
        // Given
        addGraphWithPaths(ACC_ID_1, PATH_ACC_STORE_PROPERTIES_ALT, PATH_BASIC_ENTITY_SCHEMA_JSON);
        Schema was = store.getSchema((Operation) null, blankUser);
        addGraphWithPaths(ACC_ID_2, PATH_ACC_STORE_PROPERTIES_ALT, PATH_BASIC_EDGE_SCHEMA_JSON);

        Schema before = store.getSchema((Operation) null, blankUser);

        // When
        store.remove(ACC_ID_2, blankUser);

        Schema after = store.getSchema((Operation) null, blankUser);
        assertNotEquals(before.toString(), after.toString());
        assertEquals(was.toString(), after.toString());
    }

    @Test
    public void shouldFailWithIncompleteSchema() throws Exception {
        // When / Then
        try {
            addGraphWithPaths(ACC_ID_1, PATH_ACC_STORE_PROPERTIES_ALT, PATH_INCOMPLETE_SCHEMA);
            fail(EXCEPTION_NOT_THROWN);
        } catch (final Exception e) {
            assertContains(e, FederatedAddGraphHandler.ERROR_BUILDING_GRAPH_GRAPH_ID_S, ACC_ID_1);
        }
    }

    @Test
    public void shouldTakeCompleteSchemaFromTwoFiles() throws Exception {
        // Given
        int before = store.getGraphs(blankUser, null).size();
        addGraphWithPaths(ACC_ID_1, PATH_ACC_STORE_PROPERTIES_ALT, PATH_INCOMPLETE_SCHEMA, PATH_INCOMPLETE_SCHEMA_PART_2);

        // When
        int after = store.getGraphs(blankUser, null).size();

        // Then
        assertEquals(0, before);
        assertEquals(1, after);
    }

    @Test
    public void shouldAddTwoGraphs() throws Exception {
        // Given
        int sizeBefore = store.getGraphs(blankUser, null).size();

        // When
        addGraphWithPaths(ACC_ID_2, PATH_ACC_STORE_PROPERTIES_ALT, PATH_BASIC_ENTITY_SCHEMA_JSON);
        addGraphWithPaths(ACC_ID_1, PATH_ACC_STORE_PROPERTIES_ALT, PATH_BASIC_EDGE_SCHEMA_JSON);

        int sizeAfter = store.getGraphs(blankUser, null).size();

        // Then
        assertEquals(0, sizeBefore);
        assertEquals(2, sizeAfter);
    }

    @Test
    public void shouldCombineTraitsToMin() throws Exception {
        //Given
        final GetTraits getTraits = new GetTraits.Builder()
                .currentTraits(true)
                .build();

        //When
        final Set<StoreTrait> before = store.getTraits(getTraits, userContext);
        store.initialise(FEDERATED_STORE_ID, null, federatedProperties);

        store.execute(new AddGraph.Builder()
                .schema(new Schema())
                .isPublic(true)
                .graphId(ACC_ID_1)
                .storeProperties(StoreProperties.loadStoreProperties("/properties/singleUseMockAccStore.properties"))
                .build(), new Context(testUser()));

        final Set<StoreTrait> afterAcc = store.getTraits(getTraits, userContext);

        store.execute(new AddGraph.Builder()
                .schema(new Schema())
                .isPublic(true)
                .graphId(MAP_ID_1)
                .storeProperties(new MapStoreProperties())
                .build(), new Context(testUser()));

        final Set<StoreTrait> afterMap = store.getTraits(getTraits, userContext);

        //Then
        assertNotEquals(SingleUseAccumuloStore.TRAITS, MapStore.TRAITS);
        assertEquals(StoreTrait.ALL_TRAITS, before);
        assertEquals(Sets.newHashSet(
                TRANSFORMATION,
                PRE_AGGREGATION_FILTERING,
                POST_AGGREGATION_FILTERING,
                POST_TRANSFORMATION_FILTERING,
                ORDERED
        ), afterAcc);
        assertEquals(Sets.newHashSet(
                TRANSFORMATION,
                PRE_AGGREGATION_FILTERING,
                POST_AGGREGATION_FILTERING,
                POST_TRANSFORMATION_FILTERING
        ), afterMap);
    }

    @Test
    public void shouldContainNoElements() throws Exception {
        // When
        addGraphWithPaths(ACC_ID_2, PATH_ACC_STORE_PROPERTIES_ALT, PATH_BASIC_ENTITY_SCHEMA_JSON);
        Set<Element> after = getElements();

        // Then
        assertEquals(0, after.size());
    }

    @Test
    public void shouldAddEdgesToOneGraph() throws Exception {
        // Given
        addGraphWithPaths(ACC_ID_2, PATH_ACC_STORE_PROPERTIES_ALT, PATH_BASIC_EDGE_SCHEMA_JSON);

        AddElements op = new AddElements.Builder()
                .input(new Edge.Builder()
                        .group("BasicEdge")
                        .source("testSource")
                        .dest("testDest")
                        .property("property1", 12)
                        .build())
                .build();

        // When
        store.execute(op, userContext);

        // Then
        assertEquals(1, getElements().size());
    }

    @Test
    public void shouldReturnGraphIds() throws Exception {
        // Given
        addGraphWithPaths(ACC_ID_1, PATH_ACC_STORE_PROPERTIES_ALT, PATH_BASIC_ENTITY_SCHEMA_JSON);
        addGraphWithPaths(ACC_ID_2, PATH_ACC_STORE_PROPERTIES_ALT, PATH_BASIC_EDGE_SCHEMA_JSON);

        // When
        Collection<String> allGraphIds = store.getAllGraphIds(blankUser);

        // Then
        assertEquals(2, allGraphIds.size());
        assertTrue(allGraphIds.contains(ACC_ID_1));
        assertTrue(allGraphIds.contains(ACC_ID_2));

    }

    @Test
    public void shouldUpdateGraphIds() throws Exception {
        // Given
        addGraphWithPaths(ACC_ID_1, PATH_ACC_STORE_PROPERTIES_ALT, PATH_BASIC_ENTITY_SCHEMA_JSON);


        // When
        Collection<String> allGraphId = store.getAllGraphIds(blankUser);

        // Then
        assertEquals(1, allGraphId.size());
        assertTrue(allGraphId.contains(ACC_ID_1));
        assertFalse(allGraphId.contains(ACC_ID_2));

        // When
        addGraphWithIds(ACC_ID_2, ID_PROPS_ACC_2, ID_SCHEMA_ENTITY);
        Collection<String> allGraphId2 = store.getAllGraphIds(blankUser);

        // Then
        assertEquals(2, allGraphId2.size());
        assertTrue(allGraphId2.contains(ACC_ID_1));
        assertTrue(allGraphId2.contains(ACC_ID_2));

        // When
        store.remove(ACC_ID_1, blankUser);
        Collection<String> allGraphId3 = store.getAllGraphIds(blankUser);

        // Then
        assertEquals(1, allGraphId3.size());
        assertFalse(allGraphId3.contains(ACC_ID_1));
        assertTrue(allGraphId3.contains(ACC_ID_2));

    }

    @Test
    public void shouldGetAllGraphIdsInUnmodifiableSet() throws Exception {
        // Given
        addGraphWithPaths(ACC_ID_2, PATH_ACC_STORE_PROPERTIES_ALT, PATH_BASIC_ENTITY_SCHEMA_JSON);

        // When / Then
        Collection<String> allGraphIds = store.getAllGraphIds(blankUser);
        try {
            allGraphIds.add("newId");
            fail(EXCEPTION_NOT_THROWN);
        } catch (UnsupportedOperationException e) {
            assertNotNull(e);
        }

        try {
            allGraphIds.remove("newId");
            fail(EXCEPTION_NOT_THROWN);
        } catch (UnsupportedOperationException e) {
            assertNotNull(e);
        }
    }

    @Test
    public void shouldNotUseSchema() throws Exception {
        // Given
        final Schema unusedMock = Mockito.mock(Schema.class);
        // When
        store.initialise(FEDERATED_STORE_ID, unusedMock, federatedProperties);
        addGraphWithPaths(ACC_ID_2, PATH_ACC_STORE_PROPERTIES_ALT, PATH_BASIC_EDGE_SCHEMA_JSON);
        // Then
        Mockito.verifyNoMoreInteractions(unusedMock);
    }

    @Test
    public void shouldAddGraphFromLibrary() throws Exception {
        // Given
        library.add(ACC_ID_2, library.getSchema(ID_SCHEMA_ENTITY), library.getProperties(ID_PROPS_ACC_2));

        // When
        final int before = store.getGraphs(blankUser, null).size();
        store.execute(new AddGraph.Builder()
                .graphId(ACC_ID_2)
                .build(), new Context(blankUser));

        final int after = store.getGraphs(blankUser, null).size();

        // Then
        assertEquals(0, before);
        assertEquals(1, after);
    }

    @Test
    public void shouldAddGraphWithPropertiesFromGraphLibrary() throws Exception {
        // When
        store.execute(new AddGraph.Builder()
                .graphId(ACC_ID_2)
                .parentPropertiesId(ID_PROPS_ACC_ALT)
                .isPublic(true)
                .schema(getSchemaFromPath(PATH_BASIC_ENTITY_SCHEMA_JSON))
                .build(), userContext);


        // Then
        assertEquals(1, store.getGraphs(blankUser, null).size());
        assertTrue(library.getProperties(ID_PROPS_ACC_ALT).equals(getPropertiesFromPath(PATH_ACC_STORE_PROPERTIES_ALT)));
    }

    @Test
    public void shouldAddGraphWithSchemaFromGraphLibrary() throws Exception {
        // When
        store.execute(new AddGraph.Builder()
                .graphId(ACC_ID_2)
                .storeProperties(getPropertiesFromPath(PATH_ACC_STORE_PROPERTIES_ALT))
                .isPublic(true)
                .parentSchemaIds(Lists.newArrayList(ID_SCHEMA_ENTITY))
                .build(), userContext);


        // Then
        assertEquals(1, store.getGraphs(blankUser, null).size());
        assertTrue(library.getSchema(ID_SCHEMA_ENTITY).toString().equals(getSchemaFromPath(PATH_BASIC_ENTITY_SCHEMA_JSON).toString()));
    }

    @Test
    public void shouldAddGraphWithPropertiesAndSchemaFromGraphLibrary() throws Exception {
        // When
        addGraphWithIds(ACC_ID_2, ID_PROPS_ACC_ALT, ID_SCHEMA_ENTITY);

        // Then
        assertEquals(1, store.getGraphs(blankUser, null).size());
        Graph graph = store.getGraphs(blankUser, ACC_ID_2).iterator().next();
        assertEquals(getSchemaFromPath(PATH_BASIC_ENTITY_SCHEMA_JSON).toString(), graph.getSchema().toString());
        assertEquals(getPropertiesFromPath(PATH_ACC_STORE_PROPERTIES_ALT), graph.getStoreProperties());

    }

    @Test
    public void shouldAddGraphWithPropertiesFromGraphLibraryOverridden() throws Exception {
        // Given
        assertFalse(KEY_DOES_NOT_BELONG, library.getProperties(ID_PROPS_ACC_2).containsKey(UNUSUAL_KEY));

        // When
        Builder schema = new Builder();
        for (String path : new String[]{PATH_BASIC_ENTITY_SCHEMA_JSON}) {
            schema.merge(getSchemaFromPath(path));
        }

        store.execute(new AddGraph.Builder()
                .graphId(ACC_ID_2)
                .storeProperties(getPropertiesFromPath(PATH_ACC_STORE_PROPERTIES_ALT))
                .parentPropertiesId(ID_PROPS_ACC_2)
                .isPublic(true)
                .schema(schema.build())
                .build(), userContext);

        // Then
        assertEquals(1, store.getGraphs(blankUser, null).size());
        assertTrue(store.getGraphs(blankUser, null).iterator().next().getStoreProperties().containsKey(UNUSUAL_KEY));
        assertFalse(KEY_DOES_NOT_BELONG, library.getProperties(ID_PROPS_ACC_2).containsKey(UNUSUAL_KEY));
        assertTrue(store.getGraphs(blankUser, null).iterator().next().getStoreProperties().getProperties().getProperty(UNUSUAL_KEY) != null);

    }

    @Test
    public void shouldAddGraphWithSchemaFromGraphLibraryOverridden() throws Exception {
        ArrayList<String> schemas = Lists.newArrayList(ID_SCHEMA_ENTITY);
        store.execute(new AddGraph.Builder()
                .graphId(ACC_ID_2)
                .isPublic(true)
                .schema(getSchemaFromPath(PATH_BASIC_EDGE_SCHEMA_JSON))
                .parentSchemaIds(schemas)
                .parentPropertiesId(ID_PROPS_ACC_2)
                .build(), userContext);

        // Then
        assertEquals(1, store.getGraphs(blankUser, null).size());
        assertTrue(store.getGraphs(blankUser, null).iterator().next().getSchema().getEntityGroups().contains("BasicEntity"));
    }

    @Test
    public void shouldAddGraphWithPropertiesAndSchemaFromGraphLibraryOverridden() throws Exception {
        // Given
        assertFalse(KEY_DOES_NOT_BELONG, library.getProperties(ID_PROPS_ACC_2).containsKey(UNUSUAL_KEY));

        // When
        Builder tempSchema = new Builder();
        for (String path : new String[]{PATH_BASIC_EDGE_SCHEMA_JSON}) {
            tempSchema.merge(getSchemaFromPath(path));
        }

        store.execute(new AddGraph.Builder()
                .graphId(ACC_ID_2)
                .isPublic(true)
                .storeProperties(getPropertiesFromPath(PATH_ACC_STORE_PROPERTIES_ALT))
                .parentPropertiesId(ID_PROPS_ACC_2)
                .schema(tempSchema.build())
                .parentSchemaIds(Lists.newArrayList(ID_SCHEMA_ENTITY))
                .build(), userContext);

        // Then
        assertEquals(1, store.getGraphs(blankUser, null).size());
        assertTrue(store.getGraphs(blankUser, null).iterator().next().getStoreProperties().containsKey(UNUSUAL_KEY));
        assertFalse(KEY_DOES_NOT_BELONG, library.getProperties(ID_PROPS_ACC_2).containsKey(UNUSUAL_KEY));
        assertTrue(store.getGraphs(blankUser, null).iterator().next().getStoreProperties().getProperties().getProperty(UNUSUAL_KEY) != null);
        assertTrue(store.getGraphs(blankUser, null).iterator().next().getSchema().getEntityGroups().contains("BasicEntity"));
    }

    @Test
    public void shouldNotAllowOverridingOfKnownGraphInLibrary() throws Exception {
        // Given
        library.add(ACC_ID_2, getSchemaFromPath(PATH_BASIC_ENTITY_SCHEMA_JSON), getPropertiesFromPath(PATH_ACC_STORE_PROPERTIES_ALT));

        // When / Then
        try {
            store.execute(new AddGraph.Builder()
                    .graphId(ACC_ID_2)
                    .parentPropertiesId(ID_PROPS_ACC_1)
                    .isPublic(true)
                    .build(), userContext);
            fail(EXCEPTION_NOT_THROWN);
        } catch (final Exception e) {
            assertContains(e.getCause(), "Graph: " + ACC_ID_2 + " already exists so you cannot use a different StoreProperties");
        }

        // When / Then
        try {
            store.execute(new AddGraph.Builder()
                    .graphId(ACC_ID_2)
                    .parentSchemaIds(Lists.newArrayList(ID_SCHEMA_EDGE))
                    .isPublic(true)
                    .build(), userContext);
            fail(EXCEPTION_NOT_THROWN);
        } catch (final Exception e) {
            assertContains(e.getCause(), "Graph: " + ACC_ID_2 + " already exists so you cannot use a different Schema");
        }
    }

    @Test
    public void shouldFederatedIfUserHasCorrectAuths() throws Exception {
        // Given
        store.addGraphs(GRAPH_AUTHS, null, false, new Graph.Builder()
                .config(new GraphConfig.Builder()
                        .graphId(ACC_ID_2)
                        .build())
                .storeProperties(getPropertiesFromPath(PATH_ACC_STORE_PROPERTIES_ALT))
                .addSchema(getSchemaFromPath(PATH_BASIC_ENTITY_SCHEMA_JSON))
                .build());

        // When
        final CloseableIterable<? extends Element> elements = store.execute(new GetAllElements(),
                new Context(new User.Builder()
                        .userId(blankUser.getUserId())
                        .opAuth(ALL_USERS)
                        .build()));

        // Then
        assertFalse(elements.iterator().hasNext());

        // When - user cannot see any graphs
        final CloseableIterable<? extends Element> elements2 = store.execute(new GetAllElements(),
                new Context(new User.Builder()
                        .userId(blankUser.getUserId())
                        .opAuths("x")
                        .build()));

        // Then
        assertEquals(0, Iterables.size(elements2));
    }

    @Test
    public void shouldReturnSpecificGraphsFromCSVString() throws Exception {
        // Given
        final List<Collection<Graph>> graphLists = populateGraphs(1, 2, 4);
        final Collection<Graph> expectedGraphs = graphLists.get(0);
        final Collection<Graph> unexpectedGraphs = graphLists.get(1);

        // When
        final Collection<Graph> returnedGraphs = store.getGraphs(blankUser, "mockGraphId1,mockGraphId2,mockGraphId4");

        // Then
        assertTrue(returnedGraphs.size() == 3);
        assertTrue(returnedGraphs.containsAll(expectedGraphs));
        assertFalse(checkUnexpected(unexpectedGraphs, returnedGraphs));
    }

    @Test
    public void shouldReturnEnabledByDefaultGraphsForNullString() throws Exception {
        // Given
        populateGraphs();

        // When
        final Collection<Graph> returnedGraphs = store.getGraphs(blankUser, null);

        // Then
        final Set<String> graphIds = returnedGraphs.stream().map(Graph::getGraphId).collect(Collectors.toSet());
        assertEquals(Sets.newHashSet("mockGraphId0", "mockGraphId2", "mockGraphId4"), graphIds);
    }

    @Test
    public void shouldReturnNotReturnEnabledOrDisabledGraphsWhenNotInCsv() throws Exception {
        // Given
        populateGraphs();

        // When
        final Collection<Graph> returnedGraphs = store.getGraphs(blankUser, "mockGraphId0,mockGraphId1");

        // Then
        final Set<String> graphIds = returnedGraphs.stream().map(Graph::getGraphId).collect(Collectors.toSet());
        assertEquals(Sets.newHashSet("mockGraphId0", "mockGraphId1"), graphIds);
    }

    @Test
    public void shouldReturnNoGraphsFromEmptyString() throws Exception {
        // Given

        final List<Collection<Graph>> graphLists = populateGraphs();
        final Collection<Graph> expectedGraphs = graphLists.get(0);

        // When
        final Collection<Graph> returnedGraphs = store.getGraphs(blankUser, "");

        // Then
        assertTrue(returnedGraphs.toString(), returnedGraphs.isEmpty());
        assertTrue(expectedGraphs.toString(), expectedGraphs.isEmpty());
    }

    @Test
    public void shouldReturnGraphsWithLeadingCommaString() throws Exception {
        // Given
        final List<Collection<Graph>> graphLists = populateGraphs(2, 4);
        final Collection<Graph> expectedGraphs = graphLists.get(0);
        final Collection<Graph> unexpectedGraphs = graphLists.get(1);

        // When
        final Collection<Graph> returnedGraphs = store.getGraphs(blankUser, ",mockGraphId2,mockGraphId4");

        // Then
        assertTrue(returnedGraphs.size() == 2);
        assertTrue(returnedGraphs.containsAll(expectedGraphs));
        assertFalse(checkUnexpected(unexpectedGraphs, returnedGraphs));
    }

    @Test
    public void shouldAddGraphIdWithAuths() throws Exception {
        // Given
        final Graph fedGraph = new Graph.Builder()
                .config(new GraphConfig.Builder()
                        .graphId(FEDERATED_STORE_ID)
                        .library(library)
                        .build())
                .addStoreProperties(federatedProperties)
                .build();

        addGraphWithIds(ACC_ID_2, ID_PROPS_ACC_2, ID_SCHEMA_ENTITY);

        library.add(ACC_ID_2, getSchemaFromPath(PATH_BASIC_ENTITY_SCHEMA_JSON), getPropertiesFromPath(PATH_ACC_STORE_PROPERTIES_ALT));

        // When
        int before = 0;
        for (String ignore : fedGraph.execute(
                new GetAllGraphIds(),
                blankUser)) {
            before++;
        }

        fedGraph.execute(
                new AddGraph.Builder()
                        .graphAuths("auth")
                        .graphId(ACC_ID_2)
                        .build(),
                blankUser);


        int after = 0;
        for (String ignore : fedGraph.execute(
                new GetAllGraphIds(),
                blankUser)) {
            after++;
        }


        fedGraph.execute(new AddElements.Builder()
                        .input(new Entity.Builder()
                                .group("BasicEntity")
                                .vertex("v1")
                                .build())
                        .build(),
                blankUser);

        final CloseableIterable<? extends Element> elements = fedGraph.execute(
                new GetAllElements(),
                new User.Builder()
                        .userId(TEST_USER + "Other")
                        .opAuth("auth")
                        .build());

<<<<<<< HEAD
        try {
            fedGraph.execute(
                    new GetAllElements(),
                    new User.Builder()
                            .userId(TEST_USER + "Other")
                            .opAuths("x")
                            .build());
            fail("expected exception");
        } catch (final OperationException e) {
            assertEquals(NO_RESULTS_TO_MERGE_ERROR, e.getCause().getMessage());
        }
=======

        final CloseableIterable<? extends Element> elements2 = fedGraph.execute(new GetAllElements(),
                new User.Builder()
                        .userId(USER_ID + "Other")
                        .opAuths("x")
                        .build());
        assertEquals(0, Iterables.size(elements2));
>>>>>>> a2d04f02

        // Then
        assertEquals(0, before);
        assertEquals(1, after);
        assertNotNull(elements);
        assertTrue(elements.iterator().hasNext());
    }

    @Test
    public void shouldThrowWithPropertiesErrorFromGraphLibrary() throws Exception {
        Builder schema = new Builder();
        for (String path : new String[]{PATH_BASIC_EDGE_SCHEMA_JSON}) {
            schema.merge(getSchemaFromPath(path));
        }
        final GraphLibrary mockLibrary = Mockito.mock(GraphLibrary.class);
        final String error = "test Something went wrong";
        Mockito.when(mockLibrary.getProperties(ID_PROPS_ACC_2)).thenThrow(new IllegalArgumentException(error));
        store.setGraphLibrary(mockLibrary);
        clearCache();
        store.initialise(FEDERATED_STORE_ID, null, federatedProperties);
        try {
            store.execute(new AddGraph.Builder()
                    .graphId(ACC_ID_2)
                    .parentPropertiesId(ID_PROPS_ACC_2)
                    .isPublic(true)
                    .schema(schema.build())
                    .build(), userContext);

            fail("exception not thrown");
        } catch (Exception e) {
            assertEquals(error, e.getCause().getMessage());
        }

        Mockito.verify(mockLibrary).getProperties(ID_PROPS_ACC_2);
    }

    @Test
    public void shouldThrowWithSchemaErrorFromGraphLibrary() throws Exception {
        // Given
        final GraphLibrary mockLibrary = Mockito.mock(GraphLibrary.class);
        final String error = "test Something went wrong";
        Mockito.when(mockLibrary.getSchema(ID_SCHEMA_ENTITY)).thenThrow(new IllegalArgumentException(error));
        store.setGraphLibrary(mockLibrary);
        clearCache();
        store.initialise(FEDERATED_STORE_ID, null, federatedProperties);
        // When / Then
        try {
            store.execute(new AddGraph.Builder()
                    .graphId(ACC_ID_2)
                    .storeProperties(getPropertiesFromPath(PATH_ACC_STORE_PROPERTIES_ALT))
                    .isPublic(true)
                    .parentSchemaIds(Lists.newArrayList(ID_SCHEMA_ENTITY))
                    .build(), userContext);
            fail(EXCEPTION_NOT_THROWN);
        } catch (Exception e) {
            assertEquals(error, e.getCause().getMessage());
        }
        Mockito.verify(mockLibrary).getSchema(ID_SCHEMA_ENTITY);
    }

    @Test
    public void shouldReturnASingleGraph() throws Exception {
        // Given
        final List<Collection<Graph>> graphLists = populateGraphs(1);
        final Collection<Graph> expectedGraphs = graphLists.get(0);
        final Collection<Graph> unexpectedGraphs = graphLists.get(1);

        // When
        final Collection<Graph> returnedGraphs = store.getGraphs(blankUser, "mockGraphId1");

        // Then
        assertTrue(returnedGraphs.size() == 1);
        assertTrue(returnedGraphs.containsAll(expectedGraphs));
        assertFalse(checkUnexpected(unexpectedGraphs, returnedGraphs));
    }

    @Test
    public void shouldThrowExceptionWithInvalidCacheClass() throws StoreException {
        federatedProperties.setCacheProperties(INVALID_CACHE_SERVICE_CLASS_STRING);
        try {
            clearCache();
            store.initialise(FEDERATED_STORE_ID, null, federatedProperties);
            fail(EXCEPTION_NOT_THROWN);
        } catch (final IllegalArgumentException e) {
            assertTrue(e.getMessage().contains("Failed to instantiate cache"));
        }
    }

    @Test
    public void shouldReuseGraphsAlreadyInCache() throws Exception {
        //Check cache is empty
        federatedProperties.setCacheProperties(CACHE_SERVICE_CLASS_STRING);
        assertNull(CacheServiceLoader.getService());

        //initialise FedStore
        store.initialise(FEDERATED_STORE_ID, null, federatedProperties);

        //add something so it will be in the cache
        Graph graphToAdd = new Graph.Builder()
                .config(new GraphConfig(ACC_ID_2))
                .storeProperties(StreamUtil.openStream(FederatedStoreTest.class, PATH_ACC_STORE_PROPERTIES_ALT))
                .addSchema(StreamUtil.openStream(FederatedStoreTest.class, PATH_BASIC_EDGE_SCHEMA_JSON))
                .build();

        store.addGraphs(null, StoreUser.TEST_USER, true, graphToAdd);

        //check the store and the cache
        assertEquals(1, store.getAllGraphIds(blankUser).size());
        assertTrue(CacheServiceLoader.getService().getAllKeysFromCache(CACHE_SERVICE_NAME).contains(ACC_ID_2));
        assertTrue(CacheServiceLoader.getService().getAllKeysFromCache(CACHE_SERVICE_NAME).contains(ACC_ID_2));

        //restart the store
        store = new FederatedStore();
        store.initialise(FEDERATED_STORE_ID, null, federatedProperties);

        //check the graph is already in there from the cache
        assertTrue("Keys: " + CacheServiceLoader.getService().getAllKeysFromCache(CACHE_SERVICE_NAME) + " did not contain " + ACC_ID_2, CacheServiceLoader.getService().getAllKeysFromCache(CACHE_SERVICE_NAME).contains(ACC_ID_2));
        assertEquals(1, store.getAllGraphIds(blankUser).size());
    }

    @Test
    public void shouldInitialiseWithCache() throws StoreException {
        assertNull(CacheServiceLoader.getService());
        federatedProperties.setCacheProperties(CACHE_SERVICE_CLASS_STRING);
        assertNull(CacheServiceLoader.getService());
        store.initialise(FEDERATED_STORE_ID, null, federatedProperties);
        assertNotNull(CacheServiceLoader.getService());
    }

    @Test
    public void shouldThrowExceptionWithoutInitialisation() throws StoreException {
        federatedProperties.setCacheProperties(CACHE_SERVICE_CLASS_STRING);
        store.initialise(FEDERATED_STORE_ID, null, federatedProperties);

        // Given
        Graph graphToAdd = new Graph.Builder()
                .config(new GraphConfig(ACC_ID_1))
                .storeProperties(StreamUtil.openStream(FederatedStoreTest.class, PATH_ACC_STORE_PROPERTIES_ALT))
                .addSchema(StreamUtil.openStream(FederatedStoreTest.class, PATH_BASIC_EDGE_SCHEMA_JSON))
                .build();

        clearCache();

        // When / Then
        try {
            store.addGraphs(null, StoreUser.TEST_USER, false, graphToAdd);
            fail(EXCEPTION_NOT_THROWN);
        } catch (final Exception e) {
            assertTrue(e.getMessage().contains("No cache has been set"));
        }
    }

    @Test
    public void shouldNotThrowExceptionWhenInitialisedWithNoCacheClassInProperties() throws StoreException {
        // Given
        federatedProperties = new FederatedStoreProperties();

        // When / Then
        try {
            store.initialise(FEDERATED_STORE_ID, null, federatedProperties);
        } catch (final StoreException e) {
            fail("FederatedStore does not have to have a cache.");
        }
    }

    @Test
    public void shouldAddGraphsToCache() throws Exception {
        federatedProperties.setCacheProperties(CACHE_SERVICE_CLASS_STRING);
        store.initialise(FEDERATED_STORE_ID, null, federatedProperties);

        // Given
        Graph graphToAdd = new Graph.Builder()
                .config(new GraphConfig(ACC_ID_1))
                .storeProperties(StreamUtil.openStream(FederatedStoreTest.class, PATH_ACC_STORE_PROPERTIES_ALT))
                .addSchema(StreamUtil.openStream(FederatedStoreTest.class, PATH_BASIC_EDGE_SCHEMA_JSON))
                .build();

        // When
        store.addGraphs(null, StoreUser.TEST_USER, true, graphToAdd);

        // Then
        assertEquals(1, store.getGraphs(blankUser, ACC_ID_1).size());

        // When
        Collection<Graph> storeGraphs = store.getGraphs(blankUser, null);

        // Then
        assertTrue(CacheServiceLoader.getService().getAllKeysFromCache(CACHE_SERVICE_NAME).contains(ACC_ID_1));
        assertTrue(storeGraphs.contains(graphToAdd));

        // When
        store = new FederatedStore();


        // Then
        assertTrue(CacheServiceLoader.getService().getAllKeysFromCache(CACHE_SERVICE_NAME).contains(ACC_ID_1));
    }

    @Test
    public void shouldAddMultipleGraphsToCache() throws Exception {
        federatedProperties.setCacheProperties(CACHE_SERVICE_CLASS_STRING);
        store.initialise(FEDERATED_STORE_ID, null, federatedProperties);
        // Given

        List<Graph> graphsToAdd = new ArrayList<>();
        for (int i = 0; i < 10; i++) {
            graphsToAdd.add(new Graph.Builder()
                    .config(new GraphConfig(ACC_ID_1 + i))
                    .storeProperties(StreamUtil.openStream(FederatedStoreTest.class, PATH_ACC_STORE_PROPERTIES_ALT))
                    .addSchema(StreamUtil.openStream(FederatedStoreTest.class, PATH_BASIC_EDGE_SCHEMA_JSON))
                    .build());
        }

        // When
        store.addGraphs(null, StoreUser.TEST_USER, false, graphsToAdd.toArray(new Graph[graphsToAdd.size()]));

        // Then
        for (int i = 0; i < 10; i++) {
            assertTrue(CacheServiceLoader.getService().getAllKeysFromCache(CACHE_SERVICE_NAME).contains(ACC_ID_1 + i));
        }

        // When
        store = new FederatedStore();


        // Then
        for (int i = 0; i < 10; i++) {
            assertTrue(CacheServiceLoader.getService().getAllKeysFromCache(CACHE_SERVICE_NAME).contains(ACC_ID_1 + i));
        }
    }

    @Test
    public void shouldAddAGraphRemoveAGraphAndBeAbleToReuseTheGraphId() throws Exception {
        // Given
        // When
        addGraphWithPaths(ACC_ID_2, PATH_ACC_STORE_PROPERTIES_ALT, PATH_BASIC_ENTITY_SCHEMA_JSON);
        store.execute(new RemoveGraph.Builder()
                .graphId(ACC_ID_2)
                .build(), userContext);
        addGraphWithPaths(ACC_ID_2, PATH_ACC_STORE_PROPERTIES_ALT, PATH_BASIC_EDGE_SCHEMA_JSON);

        // Then
        final Collection<Graph> graphs = store.getGraphs(userContext.getUser(), ACC_ID_2);
        assertEquals(1, graphs.size());
        JsonAssert.assertEquals(
                JSONSerialiser.serialise(Schema.fromJson(StreamUtil.openStream(getClass(), PATH_BASIC_EDGE_SCHEMA_JSON))),
                JSONSerialiser.serialise(graphs.iterator().next().getSchema())
        );
    }

    @Test
    public void shouldNotAddGraphToLibraryWhenReinitialisingFederatedStoreWithGraphFromCache() throws Exception {
        //Check cache is empty
        federatedProperties.setCacheProperties(CACHE_SERVICE_CLASS_STRING);
        assertNull(CacheServiceLoader.getService());

        //initialise FedStore
        store.initialise(FEDERATED_STORE_ID, null, federatedProperties);

        //add something so it will be in the cache
        Graph graphToAdd = new Graph.Builder()
                .config(new GraphConfig(ACC_ID_1))
                .storeProperties(StreamUtil.openStream(FederatedStoreTest.class, PATH_ACC_STORE_PROPERTIES_1))
                .addSchema(StreamUtil.openStream(FederatedStoreTest.class, PATH_BASIC_EDGE_SCHEMA_JSON))
                .addToLibrary(false)
                .build();

        store.addGraphs(null, TEST_USER, true, graphToAdd);

        //check is in the store
        assertEquals(1, store.getAllGraphIds(blankUser).size());
        //check is in the cache
        assertTrue(CacheServiceLoader.getService().getAllKeysFromCache(CACHE_SERVICE_NAME).contains(ACC_ID_1));
        //check isn't in the library
        assertNull(store.getGraphLibrary().get(ACC_ID_1));

        //restart the store
        store = new FederatedStore();
        // clear and set the GraphLibrary again
        store.setGraphLibrary(library);
        //initialise the FedStore
        store.initialise(FEDERATED_STORE_ID, null, federatedProperties);

        //check is in the cache still
        assertTrue("Keys: " + CacheServiceLoader.getService().getAllKeysFromCache(CACHE_SERVICE_NAME) + " did not contain " + ACC_ID_1, CacheServiceLoader.getService().getAllKeysFromCache(CACHE_SERVICE_NAME).contains(ACC_ID_1));
        //check is in the store from the cache
        assertEquals(1, store.getAllGraphIds(blankUser).size());
        //check the graph isn't in the GraphLibrary
        assertNull(store.getGraphLibrary().get(ACC_ID_1));
    }

    private boolean checkUnexpected(final Collection<Graph> unexpectedGraphs, final Collection<Graph> returnedGraphs) {
        for (Graph graph : unexpectedGraphs) {
            if (returnedGraphs.contains(graph)) {
                return true;
            }
        }
        return false;
    }

    private List<Collection<Graph>> populateGraphs(final int... expectedIds) throws Exception {
        final Collection<Graph> expectedGraphs = new ArrayList<>();
        final Collection<Graph> unexpectedGraphs = new ArrayList<>();
        for (int i = 0; i < 6; i++) {
            Graph tempGraph = new Graph.Builder()
                    .config(new GraphConfig.Builder()
                            .graphId("mockGraphId" + i)
                            .build())
                    .storeProperties(StreamUtil.openStream(FederatedStoreTest.class, PATH_ACC_STORE_PROPERTIES_ALT))
                    .addSchema(StreamUtil.openStream(FederatedStoreTest.class, PATH_BASIC_ENTITY_SCHEMA_JSON))
                    .build();
            // Odd ids are disabled by default
            final boolean disabledByDefault = 1 == Math.floorMod(i, 2);
            store.addGraphs(Sets.newHashSet(ALL_USERS), null, true, disabledByDefault, tempGraph);
            for (final int j : expectedIds) {
                if (i == j) {
                    expectedGraphs.add(tempGraph);
                }
            }
            if (!expectedGraphs.contains(tempGraph)) {
                unexpectedGraphs.add(tempGraph);
            }
        }
        final List<Collection<Graph>> graphLists = new ArrayList<>();
        graphLists.add(expectedGraphs);
        graphLists.add(unexpectedGraphs);
        return graphLists;
    }

    private Set<Element> getElements() throws uk.gov.gchq.gaffer.operation.OperationException {
        CloseableIterable<? extends Element> elements = store
                .execute(new GetAllElements.Builder()
                        .view(new View.Builder()
                                .edges(store.getSchema().getEdgeGroups())
                                .entities(store.getSchema().getEntityGroups())
                                .build())
                        .build(), new Context(blankUser));

        return (null == elements) ? Sets.newHashSet() : Sets.newHashSet(elements);
    }

    private void assertContains(final Throwable e, final String format, final String... s) {
        final String expectedStr = String.format(format, s);
        boolean contains = e.getMessage().contains(expectedStr);
        assertTrue("\"" + e.getMessage() + "\" does not contain string \"" + expectedStr + "\"", contains);
    }

    private void addGraphWithIds(final String graphId, final String propertiesId, final String... schemaId) throws OperationException {
        ArrayList<String> schemas = Lists.newArrayList(schemaId);
        store.execute(new AddGraph.Builder()
                .graphId(graphId)
                .parentPropertiesId(propertiesId)
                .isPublic(true)
                .parentSchemaIds(schemas)
                .build(), userContext);
    }

    private void addGraphWithPaths(final String graphId, final String propertiesPath, final String... schemaPath) throws OperationException {
        Schema.Builder schema = new Builder();
        for (String path : schemaPath) {
            schema.merge(getSchemaFromPath(path));
        }

        store.execute(new AddGraph.Builder()
                .graphId(graphId)
                .storeProperties(getPropertiesFromPath(propertiesPath))
                .isPublic(true)
                .schema(schema.build())
                .build(), userContext);
    }

    private StoreProperties getPropertiesFromPath(final String pathMapStoreProperties) {
        return StoreProperties.loadStoreProperties(pathMapStoreProperties);
    }

    private Schema getSchemaFromPath(final String path) {
        return Schema.fromJson(StreamUtil.openStream(Schema.class, path));
    }

    private void clearCache() {
        CacheServiceLoader.shutdown();
    }

    private void clearLibrary() {
        HashMapGraphLibrary.clear();
    }
}<|MERGE_RESOLUTION|>--- conflicted
+++ resolved
@@ -41,12 +41,9 @@
 import uk.gov.gchq.gaffer.federatedstore.operation.handler.impl.FederatedAddGraphHandler;
 import uk.gov.gchq.gaffer.graph.Graph;
 import uk.gov.gchq.gaffer.graph.GraphConfig;
-<<<<<<< HEAD
+import uk.gov.gchq.gaffer.jsonserialisation.JSONSerialiser;
 import uk.gov.gchq.gaffer.mapstore.MapStore;
 import uk.gov.gchq.gaffer.mapstore.MapStoreProperties;
-=======
-import uk.gov.gchq.gaffer.jsonserialisation.JSONSerialiser;
->>>>>>> a2d04f02
 import uk.gov.gchq.gaffer.operation.Operation;
 import uk.gov.gchq.gaffer.operation.OperationException;
 import uk.gov.gchq.gaffer.operation.impl.add.AddElements;
@@ -78,8 +75,6 @@
 import static org.junit.Assert.assertNull;
 import static org.junit.Assert.assertTrue;
 import static org.junit.Assert.fail;
-<<<<<<< HEAD
-import static uk.gov.gchq.gaffer.federatedstore.operation.handler.FederatedOperationOutputHandler.NO_RESULTS_TO_MERGE_ERROR;
 import static uk.gov.gchq.gaffer.graph.GraphDelegate.GRAPH_ID_S_CANNOT_BE_CREATED_WITHOUT_DEFINED_KNOWN_S;
 import static uk.gov.gchq.gaffer.graph.GraphDelegate.SCHEMA_COULD_NOT_BE_FOUND_IN_THE_GRAPH_LIBRARY_WITH_ID_S;
 import static uk.gov.gchq.gaffer.graph.GraphDelegate.STORE_PROPERTIES_COULD_NOT_BE_FOUND_IN_THE_GRAPH_LIBRARY_WITH_ID_S;
@@ -92,13 +87,6 @@
 import static uk.gov.gchq.gaffer.user.StoreUser.TEST_USER;
 import static uk.gov.gchq.gaffer.user.StoreUser.blankUser;
 import static uk.gov.gchq.gaffer.user.StoreUser.testUser;
-=======
-import static uk.gov.gchq.gaffer.federatedstore.FederatedStoreUser.TEST_USER;
-import static uk.gov.gchq.gaffer.federatedstore.FederatedStoreUser.blankUser;
-import static uk.gov.gchq.gaffer.operation.export.graph.handler.GraphDelegate.GRAPH_ID_S_CANNOT_BE_CREATED_WITHOUT_DEFINED_KNOWN_S;
-import static uk.gov.gchq.gaffer.operation.export.graph.handler.GraphDelegate.SCHEMA_COULD_NOT_BE_FOUND_IN_THE_GRAPH_LIBRARY_WITH_ID_S;
-import static uk.gov.gchq.gaffer.operation.export.graph.handler.GraphDelegate.STORE_PROPERTIES_COULD_NOT_BE_FOUND_IN_THE_GRAPH_LIBRARY_WITH_ID_S;
->>>>>>> a2d04f02
 
 public class FederatedStoreTest {
     public static final String ID_SCHEMA_ENTITY = "basicEntitySchema";
@@ -110,6 +98,7 @@
     private static final String FEDERATED_STORE_ID = "testFederatedStoreId";
     private static final String ACC_ID_1 = "mockAccGraphId1";
     private static final String ACC_ID_2 = "mockAccGraphId2";
+    private static final String MAP_ID_1 = "mockMapGraphId1";
     private static final String PATH_ACC_STORE_PROPERTIES_1 = "properties/singleUseMockAccStore.properties";
     private static final String PATH_ACC_STORE_PROPERTIES_2 = "properties/singleUseMockAccStore.properties";
     private static final String PATH_ACC_STORE_PROPERTIES_ALT = "properties/singleUseMockAccStoreAlt.properties";
@@ -117,13 +106,8 @@
     private static final String PATH_BASIC_EDGE_SCHEMA_JSON = "schema/basicEdgeSchema.json";
     private static final String EXCEPTION_NOT_THROWN = "exception not thrown";
     public static final String UNUSUAL_KEY = "unusualKey";
-<<<<<<< HEAD
-    public static final String KEY_DOES_NOT_BELONG = UNUSUAL_KEY + " was added to " + ID_PROPS_MAP + " it should not be there";
+    public static final String KEY_DOES_NOT_BELONG = UNUSUAL_KEY + " was added to " + ID_PROPS_ACC_2 + " it should not be there";
     private static final String ALL_USERS = StoreUser.ALL_USERS;
-=======
-    public static final String KEY_DOES_NOT_BELONG = UNUSUAL_KEY + " was added to " + ID_PROPS_ACC_2 + " it should not be there";
-    private static final String ALL_USERS = FederatedStoreUser.ALL_USERS;
->>>>>>> a2d04f02
     private static final HashSet<String> GRAPH_AUTHS = Sets.newHashSet(ALL_USERS);
     private static final String CACHE_SERVICE_CLASS_STRING = "uk.gov.gchq.gaffer.cache.impl.HashMapCacheService";
     private static final String INVALID_CACHE_SERVICE_CLASS_STRING = "uk.gov.gchq.invalid";
@@ -836,27 +820,12 @@
                         .opAuth("auth")
                         .build());
 
-<<<<<<< HEAD
-        try {
-            fedGraph.execute(
-                    new GetAllElements(),
-                    new User.Builder()
-                            .userId(TEST_USER + "Other")
-                            .opAuths("x")
-                            .build());
-            fail("expected exception");
-        } catch (final OperationException e) {
-            assertEquals(NO_RESULTS_TO_MERGE_ERROR, e.getCause().getMessage());
-        }
-=======
-
         final CloseableIterable<? extends Element> elements2 = fedGraph.execute(new GetAllElements(),
                 new User.Builder()
-                        .userId(USER_ID + "Other")
+                        .userId(TEST_USER + "Other")
                         .opAuths("x")
                         .build());
         assertEquals(0, Iterables.size(elements2));
->>>>>>> a2d04f02
 
         // Then
         assertEquals(0, before);
