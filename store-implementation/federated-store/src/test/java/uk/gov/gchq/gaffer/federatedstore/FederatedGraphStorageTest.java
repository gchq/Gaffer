/*
 * Copyright 2017-2020 Crown Copyright
 *
 * Licensed under the Apache License, Version 2.0 (the "License");
 * you may not use this file except in compliance with the License.
 * You may obtain a copy of the License at
 *
 *     http://www.apache.org/licenses/LICENSE-2.0
 *
 * Unless required by applicable law or agreed to in writing, software
 * distributed under the License is distributed on an "AS IS" BASIS,
 * WITHOUT WARRANTIES OR CONDITIONS OF ANY KIND, either express or implied.
 * See the License for the specific language governing permissions and
 * limitations under the License.
 */

package uk.gov.gchq.gaffer.federatedstore;

import com.google.common.collect.Lists;
import com.google.common.collect.Sets;
<<<<<<< HEAD
import org.junit.jupiter.api.BeforeEach;
import org.junit.jupiter.api.Test;
=======
import org.junit.AfterClass;
import org.junit.Before;
import org.junit.BeforeClass;
import org.junit.ClassRule;
import org.junit.Test;
import org.junit.rules.TemporaryFolder;
>>>>>>> e8cede87
import org.mockito.Mockito;

import uk.gov.gchq.gaffer.accumulostore.AccumuloProperties;
import uk.gov.gchq.gaffer.accumulostore.MiniAccumuloClusterManager;
import uk.gov.gchq.gaffer.commonutil.CommonTestConstants;
import uk.gov.gchq.gaffer.commonutil.StreamUtil;
import uk.gov.gchq.gaffer.federatedstore.exception.StorageException;
import uk.gov.gchq.gaffer.graph.Graph;
import uk.gov.gchq.gaffer.graph.GraphConfig;
import uk.gov.gchq.gaffer.graph.GraphSerialisable;
import uk.gov.gchq.gaffer.store.Context;
import uk.gov.gchq.gaffer.store.StoreTrait;
import uk.gov.gchq.gaffer.store.library.GraphLibrary;
import uk.gov.gchq.gaffer.store.schema.Schema;
import uk.gov.gchq.gaffer.store.schema.SchemaEdgeDefinition;
import uk.gov.gchq.gaffer.store.schema.SchemaEntityDefinition;
import uk.gov.gchq.gaffer.user.User;

import java.util.Arrays;
import java.util.Collection;
import java.util.Iterator;
import java.util.List;
import java.util.Map;
import java.util.Set;

import static org.junit.jupiter.api.Assertions.assertEquals;
import static org.junit.jupiter.api.Assertions.assertFalse;
import static org.junit.jupiter.api.Assertions.assertNotEquals;
import static org.junit.jupiter.api.Assertions.assertSame;
import static org.junit.jupiter.api.Assertions.assertTrue;
import static org.junit.jupiter.api.Assertions.fail;
import static uk.gov.gchq.gaffer.federatedstore.FederatedGraphStorage.GRAPH_IDS_NOT_VISIBLE;
import static uk.gov.gchq.gaffer.store.TestTypes.DIRECTED_EITHER;
import static uk.gov.gchq.gaffer.user.StoreUser.AUTH_1;
import static uk.gov.gchq.gaffer.user.StoreUser.AUTH_2;
import static uk.gov.gchq.gaffer.user.StoreUser.TEST_USER;
import static uk.gov.gchq.gaffer.user.StoreUser.authUser;
import static uk.gov.gchq.gaffer.user.StoreUser.blankUser;
import static uk.gov.gchq.gaffer.user.StoreUser.testUser;

public class FederatedGraphStorageTest {

    public static final String GRAPH_ID_A = "a";
    public static final String GRAPH_ID_B = "b";
    public static final String EXCEPTION_EXPECTED = "Exception expected";
    public static final String X = "x";
    private FederatedGraphStorage graphStorage;
    private GraphSerialisable a;
    private GraphSerialisable b;
    private User nullUser;
    private User testUser;
    private User authUser;
    private User blankUser;
    private Context testUserContext;
    private Context authUserContext;
    private Context blankUserContext;
    private FederatedAccess access;
    private FederatedAccess altAccess;
    private FederatedAccess disabledByDefaultAccess;
    private SchemaEntityDefinition e1;
    private SchemaEntityDefinition e2;
    private static final String UNUSUAL_TYPE = "unusualType";
    private static final String GROUP_ENT = "ent";
    private static final String GROUP_EDGE = "edg";

<<<<<<< HEAD
    @BeforeEach
=======
    private static Class currentClass = new Object() { }.getClass().getEnclosingClass();
    private static final AccumuloProperties PROPERTIES = AccumuloProperties.loadStoreProperties(StreamUtil.openStream(currentClass, "properties/singleUseAccumuloStore.properties"));
    private static MiniAccumuloClusterManager miniAccumuloClusterManager;

    @ClassRule
    public static TemporaryFolder storeBaseFolder = new TemporaryFolder(CommonTestConstants.TMP_DIRECTORY);

    @BeforeClass
    public static void setUpStore() {
        miniAccumuloClusterManager = new MiniAccumuloClusterManager(PROPERTIES, storeBaseFolder.getRoot().getAbsolutePath());
    }

    @AfterClass
    public static void tearDownStore() {
        miniAccumuloClusterManager.close();
    }

    @Before
>>>>>>> e8cede87
    public void setUp() throws Exception {
        graphStorage = new FederatedGraphStorage();

        e1 = new SchemaEntityDefinition.Builder()
                .vertex("string")
                .build();

        a = new GraphSerialisable.Builder()
                .config(new GraphConfig(GRAPH_ID_A))
                .properties(PROPERTIES)
                .schema(new Schema.Builder()
                        .entity("e1", e1)
                        .type("string", String.class)
                        .build())
                .build();

        e2 = new SchemaEntityDefinition.Builder()
                .vertex("string2")
                .build();

        b = new GraphSerialisable.Builder()
                .config(new GraphConfig(GRAPH_ID_B))
                .properties(PROPERTIES)
                .schema(new Schema.Builder()
                        .entity("e2", e2)
                        .type("string2", String.class)
                        .build())
                .build();

        nullUser = null;
        testUser = testUser();
        authUser = authUser();
        blankUser = blankUser();
        testUserContext = new Context(testUser);
        authUserContext = new Context(authUser);
        blankUserContext = new Context(blankUser);

        access = new FederatedAccess(Sets.newHashSet(AUTH_1), TEST_USER);
        altAccess = new FederatedAccess(Sets.newHashSet(AUTH_2), TEST_USER);

        disabledByDefaultAccess = new FederatedAccess(Sets.newHashSet(AUTH_1), TEST_USER, false, true);
    }

    @Test
    public void shouldStartWithNoGraphs() throws Exception {
        final Collection<Graph> graphs = graphStorage.get(nullUser, null);
        assertEquals(0, graphs.size());
    }


    @Test
    public void shouldGetIdForAddingUser() throws Exception {
        graphStorage.put(a, access);
        final Collection<String> allIds = graphStorage.getAllIds(testUser);
        assertEquals(1, allIds.size());
        assertEquals(GRAPH_ID_A, allIds.iterator().next());
    }

    @Test
    public void shouldGetIdForDisabledGraphs() throws Exception {
        graphStorage.put(a, disabledByDefaultAccess);
        final Collection<String> allIds = graphStorage.getAllIds(testUser);
        assertEquals(1, allIds.size());
        assertEquals(GRAPH_ID_A, allIds.iterator().next());
    }

    @Test
    public void shouldGetIdForAuthUser() throws Exception {
        graphStorage.put(a, access);
        final Collection<String> allIds = graphStorage.getAllIds(authUser);
        assertEquals(1, allIds.size());
        assertEquals(GRAPH_ID_A, allIds.iterator().next());
    }

    @Test
    public void shouldNotGetIdForBlankUser() throws Exception {
        graphStorage.put(a, access);
        final Collection<String> allIds = graphStorage.getAllIds(blankUser);
        assertEquals(0, allIds.size());
        assertFalse(allIds.iterator().hasNext());
    }

    @Test
    public void shouldGetGraphForAddingUser() throws Exception {
        graphStorage.put(a, access);
        final Collection<Graph> allGraphs = graphStorage.getAll(testUser);
        assertEquals(1, allGraphs.size());
        assertEquals(a.getGraph(), allGraphs.iterator().next());
    }

    @Test
    public void shouldGetGraphForAuthUser() throws Exception {
        graphStorage.put(a, access);
        final Collection<Graph> allGraphs = graphStorage.getAll(authUser);
        assertEquals(1, allGraphs.size());
        assertEquals(a.getGraph(), allGraphs.iterator().next());
    }

    @Test
    public void shouldGetDisabledGraphWhenGetAll() throws Exception {
        graphStorage.put(a, disabledByDefaultAccess);
        final Collection<Graph> allGraphs = graphStorage.getAll(authUser);
        assertEquals(1, allGraphs.size());
        assertEquals(a.getGraph(), allGraphs.iterator().next());
    }

    @Test
    public void shouldNotGetGraphForBlankUser() throws Exception {
        graphStorage.put(a, access);
        final Collection<Graph> allGraphs = graphStorage.getAll(blankUser);
        assertEquals(0, allGraphs.size());
        assertFalse(allGraphs.iterator().hasNext());
    }

    @Test
    public void shouldGetGraphForAddingUserWithCorrectId() throws Exception {
        graphStorage.put(a, access);
        final Collection<Graph> allGraphs = graphStorage.get(testUser, Lists.newArrayList(GRAPH_ID_A));
        assertEquals(1, allGraphs.size());
        assertEquals(a.getGraph(), allGraphs.iterator().next());
    }

    @Test
    public void shouldGetGraphForAuthUserWithCorrectId() throws Exception {
        graphStorage.put(a, access);
        final Collection<Graph> allGraphs = graphStorage.get(authUser, Lists.newArrayList(GRAPH_ID_A));
        assertEquals(1, allGraphs.size());
        assertEquals(a.getGraph(), allGraphs.iterator().next());
    }

    @Test
    public void shouldGetDisabledGraphForAuthUserWithCorrectId() throws Exception {
        graphStorage.put(a, disabledByDefaultAccess);
        final Collection<Graph> allGraphs = graphStorage.get(authUser, Lists.newArrayList(GRAPH_ID_A));
        assertEquals(1, allGraphs.size());
        assertEquals(a.getGraph(), allGraphs.iterator().next());
    }

    @Test
    public void shouldNotGetDisabledGraphForAuthUserWhenNoIdsProvided() throws Exception {
        graphStorage.put(a, disabledByDefaultAccess);
        final Collection<Graph> allGraphs = graphStorage.get(authUser, null);
        assertEquals(0, allGraphs.size());
    }

    @Test
    public void shouldNotGetGraphForBlankUserWithCorrectId() throws Exception {
        graphStorage.put(a, access);
        try {
            graphStorage.get(blankUser, Lists.newArrayList(GRAPH_ID_A));
            fail(EXCEPTION_EXPECTED);
        } catch (final IllegalArgumentException e) {
            assertEquals(String.format(GRAPH_IDS_NOT_VISIBLE, Sets.newHashSet(GRAPH_ID_A)), e.getMessage());
        }
    }

    @Test
    public void shouldNotGetGraphForAddingUserWithIncorrectId() throws Exception {
        graphStorage.put(a, access);
        try {
            graphStorage.get(testUser, Lists.newArrayList(X));
            fail(EXCEPTION_EXPECTED);
        } catch (final IllegalArgumentException e) {
            assertEquals(String.format(GRAPH_IDS_NOT_VISIBLE, Sets.newHashSet(X)), e.getMessage());
        }
    }

    @Test
    public void shouldNotGetGraphForAuthUserWithIncorrectId() throws Exception {
        graphStorage.put(a, access);
        try {
            graphStorage.get(authUser, Lists.newArrayList(X));
            fail(EXCEPTION_EXPECTED);
        } catch (final IllegalArgumentException e) {
            assertEquals(String.format(GRAPH_IDS_NOT_VISIBLE, Sets.newHashSet(X)), e.getMessage());
        }
    }

    @Test
    public void shouldNotGetGraphForBlankUserWithIncorrectId() throws Exception {
        graphStorage.put(a, access);
        try {
            graphStorage.get(blankUser, Lists.newArrayList(X));
            fail(EXCEPTION_EXPECTED);
        } catch (final IllegalArgumentException e) {
            assertEquals(String.format(GRAPH_IDS_NOT_VISIBLE, Sets.newHashSet(X)), e.getMessage());
        }
    }

    @Test
    public void shouldSchemaShouldChangeWhenAddingGraphB() throws Exception {
        graphStorage.put(a, access);
        final Schema schemaA = graphStorage.getSchema((Map<String, String>) null, testUserContext);
        assertEquals(1, schemaA.getTypes().size());
        assertEquals(String.class, schemaA.getType("string").getClazz());
        assertEquals(e1, schemaA.getElement("e1"));
        graphStorage.put(b, access);
        final Schema schemaAB = graphStorage.getSchema((Map<String, String>) null, testUserContext);
        assertNotEquals(schemaA, schemaAB);
        assertEquals(2, schemaAB.getTypes().size());
        assertEquals(String.class, schemaAB.getType("string").getClazz());
        assertEquals(String.class, schemaAB.getType("string2").getClazz());
        assertEquals(e1, schemaAB.getElement("e1"));
        assertEquals(e2, schemaAB.getElement("e2"));
    }


    @Test
    public void shouldGetSchemaForAddingUser() throws Exception {
        graphStorage.put(a, access);
        graphStorage.put(b, new FederatedAccess(Sets.newHashSet(X), X));
        final Schema schema = graphStorage.getSchema((Map<String, String>) null, testUserContext);
        assertNotEquals(2, schema.getTypes().size(), "Revealing hidden schema");
        assertEquals(1, schema.getTypes().size());
        assertEquals(String.class, schema.getType("string").getClazz());
        assertEquals(e1, schema.getElement("e1"));
    }

    @Test
    public void shouldGetSchemaForAuthUser() throws Exception {
        graphStorage.put(a, access);
        graphStorage.put(b, new FederatedAccess(Sets.newHashSet(X), X));
        final Schema schema = graphStorage.getSchema((Map<String, String>) null, authUserContext);
        assertNotEquals(2, schema.getTypes().size(), "Revealing hidden schema");
        assertEquals(1, schema.getTypes().size());
        assertEquals(String.class, schema.getType("string").getClazz());
        assertEquals(e1, schema.getElement("e1"));
    }

    @Test
    public void shouldNotGetSchemaForBlankUser() throws Exception {
        graphStorage.put(a, access);
        graphStorage.put(b, new FederatedAccess(Sets.newHashSet(X), X));
        final Schema schema = graphStorage.getSchema((Map<String, String>) null, blankUserContext);
        assertNotEquals(2, schema.getTypes().size(), "Revealing hidden schema");
        assertEquals(0, schema.getTypes().size(), "Revealing hidden schema");
    }

    @Test
    public void shouldGetTraitsForAddingUser() throws Exception {
        graphStorage.put(a, new FederatedAccess(Sets.newHashSet(X), X));
        graphStorage.put(b, access);
        final Set<StoreTrait> traits = graphStorage.getTraits(null, testUser);
        assertNotEquals(5, traits.size(), "Revealing hidden traits");
        assertEquals(10, traits.size());
    }

    @Test
    public void shouldGetTraitsForAuthUser() throws Exception {
        graphStorage.put(a, new FederatedAccess(Sets.newHashSet(X), X));
        graphStorage.put(b, access);
        final Set<StoreTrait> traits = graphStorage.getTraits(null, authUser);
        assertNotEquals(5, traits.size(), "Revealing hidden traits");
        assertEquals(10, traits.size());
    }

    @Test
    public void shouldNotGetTraitsForBlankUser() throws Exception {
        graphStorage.put(a, new FederatedAccess(Sets.newHashSet(X), X));
        graphStorage.put(b, access);
        final Set<StoreTrait> traits = graphStorage.getTraits(null, blankUser);
        assertEquals(0, traits.size(), "Revealing hidden traits");
    }

    @Test
    public void shouldRemoveForAddingUser() throws Exception {
        graphStorage.put(a, access);
        final boolean remove = graphStorage.remove(GRAPH_ID_A, testUser);
        assertTrue(remove);
    }

    @Test
    public void shouldNotRemoveForAuthUser() throws Exception {
        graphStorage.put(a, access);
        final boolean remove = graphStorage.remove(GRAPH_ID_A, authUser);
        assertFalse(remove);
    }

    @Test
    public void shouldNotRemoveForBlankUser() throws Exception {
        graphStorage.put(a, access);
        final boolean remove = graphStorage.remove(GRAPH_ID_A, blankUser);
        assertFalse(remove);
    }

    @Test
    public void shouldGetGraphsInOrder() throws Exception {
        // Given
        graphStorage.put(Lists.newArrayList(a, b), access);
        final List<String> configAB = Arrays.asList(a.getDeserialisedConfig().getGraphId(), b.getDeserialisedConfig().getGraphId());
        final List<String> configBA = Arrays.asList(b.getDeserialisedConfig().getGraphId(), a.getDeserialisedConfig().getGraphId());

        // When
        final Collection<Graph> graphsAB = graphStorage.get(authUser, configAB);
        final Collection<Graph> graphsBA = graphStorage.get(authUser, configBA);

        // Then
        // A B
        final Iterator<Graph> itrAB = graphsAB.iterator();
        assertSame(a.getGraph(), itrAB.next());
        assertSame(b.getGraph(), itrAB.next());
        assertFalse(itrAB.hasNext());
        // B A
        final Iterator<Graph> itrBA = graphsBA.iterator();
        assertSame(b.getGraph(), itrBA.next());
        assertSame(a.getGraph(), itrBA.next());
        assertFalse(itrBA.hasNext());
    }

    @Test
    public void shouldNotAddGraphWhenLibraryThrowsExceptionDuringAdd() throws Exception {
        //given
        GraphLibrary mock = Mockito.mock(GraphLibrary.class);
        String testMockException = "testMockException";
        String graphId = a.getDeserialisedConfig().getGraphId();
        Mockito.doThrow(new RuntimeException(testMockException))
                .when(mock)
                .checkExisting(graphId, a.getDeserialisedSchema(), a.getDeserialisedProperties());
        graphStorage.setGraphLibrary(mock);
        try {
            graphStorage.put(a, access);
            fail(EXCEPTION_EXPECTED);
        } catch (final Exception e) {
            assertTrue(e instanceof StorageException);
            assertEquals(testMockException, e.getCause().getMessage());
        }
        try {
            //when
            graphStorage.get(testUser, Lists.newArrayList(graphId));
            fail(EXCEPTION_EXPECTED);
        } catch (final IllegalArgumentException e) {
            //then
            assertEquals(String.format(GRAPH_IDS_NOT_VISIBLE, Arrays.toString(new String[]{graphId})), e.getMessage());
        }
    }

    @Test
    public void shouldThrowExceptionWhenAddingNullSchema() {
        // Given
        GraphSerialisable nullGraph = null;

        // When / Then
        try {
            graphStorage.put(nullGraph, access);
        } catch (StorageException e) {
            assertEquals("Graph cannot be null", e.getMessage());
        }
    }

    @Test
    public void checkSchemaNotLeakedWhenOverwritingExistingGraph() throws Exception {
        // Given
        graphStorage.setGraphLibrary(Mockito.mock(GraphLibrary.class));
        final String unusualType = "unusualType";
        final String groupEnt = "ent";
        final String groupEdge = "edg";
        Schema schemaNotToBeExposed = new Schema.Builder()
                .type(unusualType, String.class)
                .type(DIRECTED_EITHER, Boolean.class)
                .entity(groupEnt, new SchemaEntityDefinition.Builder()
                        .vertex(unusualType)
                        .build())
                .edge(groupEdge, new SchemaEdgeDefinition.Builder()
                        .source(unusualType)
                        .destination(unusualType)
                        .directed(DIRECTED_EITHER)
                        .build())
                .build();

        final GraphSerialisable graph1 = new GraphSerialisable.Builder()
                .config(new GraphConfig.Builder().graphId(GRAPH_ID_A).build())
                .properties(PROPERTIES)
                .schema(schemaNotToBeExposed)
                .build();
        graphStorage.put(graph1, access);

        final GraphSerialisable graph2 = new GraphSerialisable.Builder()
                .config(new GraphConfig.Builder().graphId(GRAPH_ID_A).build())
                .schema(new Schema.Builder()
                        .entity("e2", e2)
                        .type("string2", String.class)
                        .build())
                .properties(PROPERTIES)
                .build();

        // When / Then
        try {
            graphStorage.put(graph2, access);
            fail(EXCEPTION_EXPECTED);
        } catch (StorageException e) {
            assertEquals("Error adding graph " + GRAPH_ID_A + " to storage due to: " + String.format(FederatedGraphStorage.USER_IS_ATTEMPTING_TO_OVERWRITE, GRAPH_ID_A), e.getMessage());
            testNotLeakingContents(e, unusualType, groupEdge, groupEnt);
        }
    }

    private void testNotLeakingContents(final StorageException e, final String... values) {
        String message = "error message should not contain details about schema";
        for (String value : values) {
            assertFalse(e.getMessage().contains(value), message);
        }
    }

    @Test
    public void checkSchemaNotLeakedWhenAlreadyExistsUnderDifferentAccess() throws Exception {
        // Given
        Schema schemaNotToBeExposed = new Schema.Builder()
                .type(UNUSUAL_TYPE, String.class)
                .type(DIRECTED_EITHER, Boolean.class)
                .entity(GROUP_ENT, new SchemaEntityDefinition.Builder()
                        .vertex(UNUSUAL_TYPE)
                        .build())
                .edge(GROUP_EDGE, new SchemaEdgeDefinition.Builder()
                        .source(UNUSUAL_TYPE)
                        .destination(UNUSUAL_TYPE)
                        .directed(DIRECTED_EITHER)
                        .build())
                .build();


        final GraphSerialisable graph1 = new GraphSerialisable.Builder()
                .config(new GraphConfig.Builder().graphId(GRAPH_ID_A).build())
                .properties(PROPERTIES)
                .schema(schemaNotToBeExposed)
                .build();
        graphStorage.put(graph1, access);

        // When / Then
        try {
            graphStorage.put(graph1, altAccess);
        } catch (StorageException e) {
            assertEquals("Error adding graph " + GRAPH_ID_A + " to storage due to: " + String.format(FederatedGraphStorage.USER_IS_ATTEMPTING_TO_OVERWRITE, GRAPH_ID_A), e.getMessage());
            testNotLeakingContents(e, UNUSUAL_TYPE, GROUP_EDGE, GROUP_ENT);
        }
    }

    @Test
    public void checkSchemaNotLeakedWhenAlreadyExistsUnderDifferentAccessWithOtherGraphs() throws Exception {
        // Given
        final String unusualType = "unusualType";
        final String groupEnt = "ent";
        final String groupEdge = "edg";
        Schema schemaNotToBeExposed = new Schema.Builder()
                .type(unusualType, String.class)
                .type(DIRECTED_EITHER, Boolean.class)
                .entity(groupEnt, new SchemaEntityDefinition.Builder()
                        .vertex(unusualType)
                        .build())
                .edge(groupEdge, new SchemaEdgeDefinition.Builder()
                        .source(unusualType)
                        .destination(unusualType)
                        .directed(DIRECTED_EITHER)
                        .build())
                .build();

        final GraphSerialisable graph1 = new GraphSerialisable.Builder()
                .config(new GraphConfig.Builder().graphId(GRAPH_ID_A).build())
                .properties(PROPERTIES)
                .schema(schemaNotToBeExposed)
                .build();
        graphStorage.put(graph1, access);

        final GraphSerialisable graph2 = new GraphSerialisable.Builder()
                .config(new GraphConfig.Builder().graphId(GRAPH_ID_B).build())
                .schema(new Schema.Builder()
                        .merge(schemaNotToBeExposed)
                        .entity("e2", e2)
                        .type("string2", String.class)
                        .build())
                .properties(PROPERTIES)
                .build();
        graphStorage.put(graph2, altAccess);

        // When / Then
        try {
            graphStorage.put(graph2, access);
        } catch (StorageException e) {
            assertEquals("Error adding graph " + GRAPH_ID_B + " to storage due to: " + String.format(FederatedGraphStorage.USER_IS_ATTEMPTING_TO_OVERWRITE, GRAPH_ID_B), e.getMessage());
            testNotLeakingContents(e, unusualType, groupEdge, groupEnt);
        }
    }
}<|MERGE_RESOLUTION|>--- conflicted
+++ resolved
@@ -18,22 +18,16 @@
 
 import com.google.common.collect.Lists;
 import com.google.common.collect.Sets;
-<<<<<<< HEAD
+
+import org.junit.jupiter.api.AfterAll;
+import org.junit.jupiter.api.BeforeAll;
 import org.junit.jupiter.api.BeforeEach;
 import org.junit.jupiter.api.Test;
-=======
-import org.junit.AfterClass;
-import org.junit.Before;
-import org.junit.BeforeClass;
-import org.junit.ClassRule;
-import org.junit.Test;
-import org.junit.rules.TemporaryFolder;
->>>>>>> e8cede87
+import org.junit.jupiter.api.io.TempDir;
 import org.mockito.Mockito;
 
 import uk.gov.gchq.gaffer.accumulostore.AccumuloProperties;
 import uk.gov.gchq.gaffer.accumulostore.MiniAccumuloClusterManager;
-import uk.gov.gchq.gaffer.commonutil.CommonTestConstants;
 import uk.gov.gchq.gaffer.commonutil.StreamUtil;
 import uk.gov.gchq.gaffer.federatedstore.exception.StorageException;
 import uk.gov.gchq.gaffer.graph.Graph;
@@ -47,6 +41,7 @@
 import uk.gov.gchq.gaffer.store.schema.SchemaEntityDefinition;
 import uk.gov.gchq.gaffer.user.User;
 
+import java.nio.file.Path;
 import java.util.Arrays;
 import java.util.Collection;
 import java.util.Iterator;
@@ -94,28 +89,21 @@
     private static final String GROUP_ENT = "ent";
     private static final String GROUP_EDGE = "edg";
 
-<<<<<<< HEAD
-    @BeforeEach
-=======
     private static Class currentClass = new Object() { }.getClass().getEnclosingClass();
     private static final AccumuloProperties PROPERTIES = AccumuloProperties.loadStoreProperties(StreamUtil.openStream(currentClass, "properties/singleUseAccumuloStore.properties"));
     private static MiniAccumuloClusterManager miniAccumuloClusterManager;
 
-    @ClassRule
-    public static TemporaryFolder storeBaseFolder = new TemporaryFolder(CommonTestConstants.TMP_DIRECTORY);
-
-    @BeforeClass
-    public static void setUpStore() {
-        miniAccumuloClusterManager = new MiniAccumuloClusterManager(PROPERTIES, storeBaseFolder.getRoot().getAbsolutePath());
-    }
-
-    @AfterClass
+    @BeforeAll
+    public static void setUpStore(@TempDir Path tempDir) {
+        miniAccumuloClusterManager = new MiniAccumuloClusterManager(PROPERTIES, tempDir.toAbsolutePath().toString());
+    }
+
+    @AfterAll
     public static void tearDownStore() {
         miniAccumuloClusterManager.close();
     }
 
-    @Before
->>>>>>> e8cede87
+    @BeforeEach
     public void setUp() throws Exception {
         graphStorage = new FederatedGraphStorage();
 
