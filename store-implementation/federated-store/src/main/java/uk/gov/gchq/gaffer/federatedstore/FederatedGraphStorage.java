/*
 * Copyright 2017-2022 Crown Copyright
 *
 * Licensed under the Apache License, Version 2.0 (the "License");
 * you may not use this file except in compliance with the License.
 * You may obtain a copy of the License at
 *
 *     http://www.apache.org/licenses/LICENSE-2.0
 *
 * Unless required by applicable law or agreed to in writing, software
 * distributed under the License is distributed on an "AS IS" BASIS,
 * WITHOUT WARRANTIES OR CONDITIONS OF ANY KIND, either express or implied.
 * See the License for the specific language governing permissions and
 * limitations under the License.
 */

package uk.gov.gchq.gaffer.federatedstore;

import com.google.common.collect.Sets;
import org.apache.accumulo.core.client.Connector;
import org.slf4j.Logger;
import org.slf4j.LoggerFactory;

import uk.gov.gchq.gaffer.accumulostore.AccumuloProperties;
import uk.gov.gchq.gaffer.accumulostore.AccumuloStore;
import uk.gov.gchq.gaffer.accumulostore.utils.TableUtils;
import uk.gov.gchq.gaffer.cache.CacheServiceLoader;
import uk.gov.gchq.gaffer.cache.exception.CacheOperationException;
import uk.gov.gchq.gaffer.commonutil.JsonUtil;
import uk.gov.gchq.gaffer.commonutil.exception.OverwritingException;
import uk.gov.gchq.gaffer.commonutil.pair.Pair;
import uk.gov.gchq.gaffer.core.exception.GafferRuntimeException;
import uk.gov.gchq.gaffer.data.elementdefinition.exception.SchemaException;
import uk.gov.gchq.gaffer.federatedstore.exception.StorageException;
<<<<<<< HEAD
import uk.gov.gchq.gaffer.federatedstore.util.FederatedStoreUtil;
=======
import uk.gov.gchq.gaffer.federatedstore.operation.FederatedOperation;
import uk.gov.gchq.gaffer.graph.Graph;
>>>>>>> c28d20fa
import uk.gov.gchq.gaffer.graph.GraphConfig;
import uk.gov.gchq.gaffer.graph.GraphSerialisable;
import uk.gov.gchq.gaffer.store.Context;
import uk.gov.gchq.gaffer.store.library.GraphLibrary;
import uk.gov.gchq.gaffer.store.operation.GetSchema;
import uk.gov.gchq.gaffer.store.schema.Schema;
import uk.gov.gchq.gaffer.store.schema.Schema.Builder;
import uk.gov.gchq.gaffer.user.User;

import java.util.Collection;
import java.util.Collections;
import java.util.Comparator;
<<<<<<< HEAD
=======
import java.util.HashMap;
import java.util.HashSet;
>>>>>>> c28d20fa
import java.util.LinkedHashSet;
import java.util.List;
import java.util.Map;
import java.util.Set;
import java.util.function.Predicate;
import java.util.stream.Collectors;
import java.util.stream.Stream;

import static java.util.Objects.isNull;
import static java.util.Objects.nonNull;
<<<<<<< HEAD
import static uk.gov.gchq.gaffer.federatedstore.FederatedStoreConstants.KEY_OPERATION_OPTIONS_GRAPH_IDS;
import static uk.gov.gchq.gaffer.federatedstore.FederatedStoreProperties.CACHE_SERVICE_CLASS;
=======
>>>>>>> c28d20fa

public class FederatedGraphStorage {
    private static final Logger LOGGER = LoggerFactory.getLogger(FederatedGraphStorage.class);
    public static final boolean DEFAULT_DISABLED_BY_DEFAULT = false;
    public static final String ERROR_ADDING_GRAPH_TO_CACHE = "Error adding graph, GraphId is known within the cache, but %s is different. GraphId: %s";
    public static final String USER_IS_ATTEMPTING_TO_OVERWRITE = "User is attempting to overwrite a graph within FederatedStore. GraphId: %s";
    public static final String ACCESS_IS_NULL = "Can not put graph into storage without a FederatedAccess key.";
    public static final String GRAPH_IDS_NOT_VISIBLE = "The following graphIds are not visible or do not exist: %s";
<<<<<<< HEAD
    public static final String UNABLE_TO_MERGE_THE_SCHEMAS_FOR_ALL_OF_YOUR_FEDERATED_GRAPHS = "Unable to merge the schemas for all of your federated graphs: %s. You can limit which graphs to query for using the operation option: %s";
    private FederatedStoreCache federatedStoreCache;
=======
    private Map<FederatedAccess, Set<Graph>> storage = new HashMap<>();
    private FederatedStoreCache federatedStoreCache = new FederatedStoreCache();
    private Boolean isCacheEnabled = false;
>>>>>>> c28d20fa
    private GraphLibrary graphLibrary;

    public FederatedGraphStorage() {
        this(null);
    }

    public FederatedGraphStorage(final String cacheNameSuffix) {
        federatedStoreCache = new FederatedStoreCache(cacheNameSuffix);
    }

    protected void startCacheServiceLoader() throws StorageException {
        if (!CacheServiceLoader.isEnabled()) {
            throw new StorageException("Cache is not enabled for the FederatedStore, Set a value in StoreProperties for " + CACHE_SERVICE_CLASS);
        }
    }

    /**
     * places a collections of graphs into storage, protected by the given
     * access.
     *
     * @param graphs the graphs to add to the storage.
     * @param access access required to for the graphs, can't be null
     * @throws StorageException if unable to put arguments into storage
     * @see #put(GraphSerialisable, FederatedAccess)
     */
    public void put(final Collection<GraphSerialisable> graphs, final FederatedAccess access) throws StorageException {
        for (final GraphSerialisable graph : graphs) {
            put(graph, access);
        }
    }

    /**
     * places a graph into storage, protected by the given access.
     * <p> GraphId can't already exist, otherwise {@link
     * OverwritingException} is thrown.
     * <p> Access can't be null otherwise {@link IllegalArgumentException} is
     * thrown
     *
     * @param graph  the graph to add to the storage.
     * @param access access required to for the graph.
     * @throws StorageException if unable to put arguments into storage
     */
    public void put(final GraphSerialisable graph, final FederatedAccess access) throws StorageException {
        if (graph != null) {
            String graphId = graph.getGraphId();
            try {
                if (null == access) {
                    throw new StorageException(new IllegalArgumentException(ACCESS_IS_NULL));
                }

                if (null != graphLibrary) {
                    graphLibrary.checkExisting(graphId, graph.getDeserialisedSchema(graphLibrary), graph.getDeserialisedProperties(graphLibrary));
                }

                validateExisting(graphId);

                addToCache(graph, access);

            } catch (final Exception e) {
                throw new StorageException("Error adding graph " + graphId + (nonNull(e.getMessage()) ? (" to storage due to: " + e.getMessage()) : "."), e);
            }
        } else {
            throw new StorageException("Graph cannot be null");
        }
    }


    /**
     * Returns all the graphIds that are visible for the given user.
     *
     * @param user to match visibility against.
     * @return visible graphIds.
     */
    public Collection<String> getAllIds(final User user) {
        return getIdsFrom(getUserGraphStream(federatedAccess -> federatedAccess.hasReadAccess(user)));
    }

    public Collection<String> getAllIds(final User user, final String adminAuth) {
        return getIdsFrom(getUserGraphStream(federatedAccess -> federatedAccess.hasReadAccess(user, adminAuth)));
    }

    private Collection<String> getIdsFrom(final Stream<GraphSerialisable> allStream) {
        final Set<String> rtn = allStream
                .map(GraphSerialisable::getGraphId)
                .collect(Collectors.toCollection(LinkedHashSet::new));

        return Collections.unmodifiableSet(rtn);
    }

    /**
     * Returns all graph object that are visible for the given user.
     *
     * @param user to match visibility against.
     * @return visible graphs
     */
    public Collection<GraphSerialisable> getAll(final User user) {
        final Set<GraphSerialisable> rtn = getUserGraphStream(federatedAccess -> federatedAccess.hasReadAccess(user))
                .collect(Collectors.toCollection(LinkedHashSet::new));
        return Collections.unmodifiableCollection(rtn);
    }

    /**
     * Removes a graph from storage and returns the success. The given user
     * must
     * have visibility of the graph to be able to remove it.
     *
     * @param graphId the graphId to remove.
     * @param user    to match visibility against.
     * @return if a graph was removed.
     * @see #isValidToView(User, FederatedAccess)
     */
    public boolean remove(final String graphId, final User user) {
        return remove(graphId, federatedAccess -> federatedAccess.hasWriteAccess(user));
    }

    protected boolean remove(final String graphId, final User user, final String adminAuth) {
        return remove(graphId, federatedAccess -> federatedAccess.hasWriteAccess(user, adminAuth));
    }

    private boolean remove(final String graphId, final Predicate<FederatedAccess> accessPredicate) {
        FederatedAccess accessFromCache = federatedStoreCache.getAccessFromCache(graphId);
        boolean rtn;
        if (nonNull(accessFromCache) ? accessPredicate.test(accessFromCache) : false) {
            federatedStoreCache.deleteFromCache(graphId);
            rtn = true;
        } else {
            rtn = false;
        }
        return rtn;
    }

    /**
     * returns all graphs objects matching the given graphIds, that is visible
     * to the user.
     *
     * @param user     to match visibility against.
     * @param graphIds the graphIds to get graphs for.
     * @return visible graphs from the given graphIds.
     */
<<<<<<< HEAD
    public Collection<GraphSerialisable> get(final User user, final List<String> graphIds) {
=======
    public Collection<Graph> get(final User user, final List<String> graphIds) {
        return get(user, graphIds, null);
    }

    /**
     * returns all graphs objects matching the given graphIds, that is visible
     * to the user.
     *
     * @param user      to match visibility against.
     * @param graphIds  the graphIds to get graphs for.
     * @param adminAuth adminAuths role
     * @return visible graphs from the given graphIds.
     */
    public Collection<Graph> get(final User user, final List<String> graphIds, final String adminAuth) {
>>>>>>> c28d20fa
        if (null == user) {
            return Collections.emptyList();
        }

<<<<<<< HEAD
        validateAllGivenGraphIdsAreVisibleForUser(user, graphIds);
        Stream<GraphSerialisable> graphs = getStream(user, graphIds);
=======
        validateAllGivenGraphIdsAreVisibleForUser(user, graphIds, adminAuth);
        Stream<Graph> graphs = getStream(user, graphIds);
>>>>>>> c28d20fa
        if (null != graphIds) {
            graphs = graphs.sorted(Comparator.comparingInt(g -> graphIds.indexOf(g.getGraphId())));
        }
        final Set<GraphSerialisable> rtn = graphs.collect(Collectors.toCollection(LinkedHashSet::new));
        return Collections.unmodifiableCollection(rtn);
    }

    @Deprecated
    public Schema getSchema(final FederatedOperation<Void, Object> operation, final Context context) {
        if (null == context || null == context.getUser()) {
            // no user then return an empty schema
            return new Schema();
        }
        final List<String> graphIds = isNull(operation) ? null : operation.getGraphIds();

<<<<<<< HEAD
        if (null == operation) {
            return getSchema((Map<String, String>) null, context);
        }

        final List<String> graphIds = FederatedStoreUtil.getGraphIds(operation.getOptions());
        final Stream<GraphSerialisable> graphs = getStream(context.getUser(), graphIds);
        final Builder schemaBuilder = new Builder();
        try {
            if (operation.isCompact()) {
                final GetSchema getSchema = new GetSchema.Builder()
                        .compact(true)
                        .build();
                graphs.forEach(gs -> {
                    try {
                        schemaBuilder.merge(gs.getGraph().execute(getSchema, context));
                    } catch (final Exception e) {
                        throw new GafferRuntimeException("Unable to fetch schema from graph " + gs.getGraphId(), e);
=======
        final Stream<Graph> graphs = getStream(context.getUser(), graphIds);
        final Builder schemaBuilder = new Builder();
        try {
            if (nonNull(operation) && operation.hasPayloadOperation() && operation.payloadInstanceOf(GetSchema.class) && ((GetSchema) operation.getPayloadOperation()).isCompact()) {
                graphs.forEach(g -> {
                    try {
                        schemaBuilder.merge(g.execute((GetSchema) operation.getPayloadOperation(), context));
                    } catch (final OperationException e) {
                        throw new RuntimeException("Unable to fetch schema from graph " + g.getGraphId(), e);
>>>>>>> c28d20fa
                    }
                });
            } else {
                graphs.forEach(g -> schemaBuilder.merge(g.getDeserialisedSchema(graphLibrary)));
            }
        } catch (final SchemaException e) {
<<<<<<< HEAD
            final List<String> resultGraphIds = getStream(context.getUser(), graphIds).map(GraphSerialisable::getGraphId).collect(Collectors.toList());
            throw new SchemaException("Unable to merge the schemas for all of your federated graphs: " + resultGraphIds + ". You can limit which graphs to query for using the operation option: " + KEY_OPERATION_OPTIONS_GRAPH_IDS, e);
        }
        return schemaBuilder.build();
    }

    /**
     * @param config  configuration containing optional graphIds
     * @param context the user context to match visibility against.
     * @return merged schema of the visible graphs.
     */
    public Schema getSchema(final Map<String, String> config, final Context context) {
        if (null == context) {
            // no context then return an empty schema
            return new Schema();
        }

        return getSchema(config, context.getUser());
    }

    public Schema getSchema(final Map<String, String> config, final User user) {
        if (null == user) {
            // no user then return an empty schema
            return new Schema();
        }

        final List<String> graphIds = FederatedStoreUtil.getGraphIds(config);
        final Collection<GraphSerialisable> graphs = get(user, graphIds);
        final Builder schemaBuilder = new Builder();
        try {
            graphs.forEach(g -> schemaBuilder.merge(g.getDeserialisedSchema(graphLibrary)));
        } catch (final SchemaException e) {
            final List<String> resultGraphIds = getStream(user, graphIds).map(GraphSerialisable::getGraphId).collect(Collectors.toList());
            throw new SchemaException(String.format(UNABLE_TO_MERGE_THE_SCHEMAS_FOR_ALL_OF_YOUR_FEDERATED_GRAPHS, resultGraphIds, KEY_OPERATION_OPTIONS_GRAPH_IDS), e);
=======
            final List<String> resultGraphIds = getStream(context.getUser(), graphIds).map(Graph::getGraphId).collect(Collectors.toList());
            throw new SchemaException("Unable to merge the schemas for all of your federated graphs: " + resultGraphIds + ". You can limit which graphs to query for using the FederatedOperation.graphIds.", e);
>>>>>>> c28d20fa
        }
        return schemaBuilder.build();
    }

<<<<<<< HEAD
    private void validateAllGivenGraphIdsAreVisibleForUser(final User user, final Collection<String> graphIds) {
        if (nonNull(graphIds)) {
            final Collection<String> visibleIds = getAllIds(user);
=======
    private void validateAllGivenGraphIdsAreVisibleForUser(final User user, final Collection<String> graphIds, final String adminAuth) {
        if (null != graphIds) {
            final Collection<String> visibleIds = getAllIds(user, adminAuth);
>>>>>>> c28d20fa
            if (!visibleIds.containsAll(graphIds)) {
                final Set<String> notVisibleIds = Sets.newHashSet(graphIds);
                notVisibleIds.removeAll(visibleIds);
                throw new IllegalArgumentException(String.format(GRAPH_IDS_NOT_VISIBLE, notVisibleIds));
            }
        }
    }

<<<<<<< HEAD
    private void validateExisting(final String graphId) throws StorageException {
        boolean exists = federatedStoreCache.getAllGraphIds().contains(graphId);
        if (exists) {
            throw new StorageException(new OverwritingException((String.format(USER_IS_ATTEMPTING_TO_OVERWRITE, graphId))));
=======
    private void validateExisting(final GraphSerialisable graph) throws StorageException {
        final String graphId = graph.getGraphId();
        for (final Set<Graph> graphs : storage.values()) {
            for (final Graph g : graphs) {
                if (g.getGraphId().equals(graphId)) {
                    throw new OverwritingException((String.format(USER_IS_ATTEMPTING_TO_OVERWRITE, graphId)));
                }
            }
>>>>>>> c28d20fa
        }
    }

    /**
     * @param user   to match visibility against, if null will default to
     *               false/denied
     *               access
     * @param access access the user must match.
     * @return the boolean access
     */
    private boolean isValidToView(final User user, final FederatedAccess access) {
        return null != access && access.hasReadAccess(user);
    }

    /**
     * @param user     to match visibility against.
     * @param graphIds filter on graphIds
     * @return a stream of graphs for the given graphIds and the user has visibility for.
     * If graphIds is null then only enabled by default graphs are returned that the user can see.
     */
<<<<<<< HEAD
    private Stream<GraphSerialisable> getStream(final User user, final Collection<String> graphIds) {
        return isNull(graphIds)
                ? federatedStoreCache.getAllGraphIds().stream()
                .map(g -> federatedStoreCache.getFromCache(g))
                .filter(pair -> isValidToView(user, pair.getSecond()))
                .filter(pair -> !pair.getSecond().isDisabledByDefault())
                .map(pair -> pair.getFirst())
=======
    private Stream<Graph> getStream(final User user, final Collection<String> graphIds) {
        if (isNull(graphIds)) {
            return storage.entrySet()
                    .stream()
                    .filter(entry -> isValidToView(user, entry.getKey()))
                    //not visible unless graphId is requested. //TODO FS disabledByDefault: Review test
                    .filter(entry -> !entry.getKey().isDisabledByDefault())
                    .flatMap(entry -> entry.getValue().stream());
        }
>>>>>>> c28d20fa

                : federatedStoreCache.getAllGraphIds().stream()
                .map(g -> federatedStoreCache.getFromCache(g))
                .filter(pair -> isValidToView(user, pair.getSecond()))
                .filter(pair -> graphIds.contains(pair.getFirst().getGraphId()))
                .map(pair -> pair.getFirst());
    }

    /**
     * @param readAccessPredicate to filter graphs.
     * @return a stream of graphs the user has visibility for.
     */
    private Stream<GraphSerialisable> getUserGraphStream(final Predicate<FederatedAccess> readAccessPredicate) {
        return federatedStoreCache.getAllGraphIds().stream()
                .map(graphId -> federatedStoreCache.getFromCache(graphId))
                .filter(pair -> readAccessPredicate.test(pair.getSecond()))
                .map(Pair::getFirst);
    }

    private void addToCache(final GraphSerialisable newGraph, final FederatedAccess access) {
        if (federatedStoreCache.contains(newGraph.getGraphId())) {
            validateSameAsFromCache(newGraph);
        } else {
            try {
                federatedStoreCache.addGraphToCache(newGraph, access, false);
            } catch (final OverwritingException e) {
                throw new OverwritingException((String.format("User is attempting to overwrite a graph within the cacheService. GraphId: %s", newGraph.getGraphId())));
            } catch (final CacheOperationException e) {
                throw new RuntimeException(e);
            }
        }
    }

    private void validateSameAsFromCache(final GraphSerialisable newGraph) {
        String graphId = newGraph.getGraphId();

        GraphSerialisable fromCache = federatedStoreCache.getGraphSerialisableFromCache(graphId);

        if (!newGraph.getDeserialisedProperties(graphLibrary).getProperties().equals(fromCache.getDeserialisedProperties(graphLibrary))) {
            throw new RuntimeException(String.format(ERROR_ADDING_GRAPH_TO_CACHE, GraphConfigEnum.PROPERTIES.toString(), graphId));
        }
        if (!JsonUtil.equals(newGraph.getDeserialisedSchema(graphLibrary).toJson(false), fromCache.getDeserialisedSchema(graphLibrary).toJson(false))) {
            throw new RuntimeException(String.format(ERROR_ADDING_GRAPH_TO_CACHE, GraphConfigEnum.SCHEMA.toString(), graphId));
        }
        if (!newGraph.getGraphId().equals(fromCache.getGraphId())) {
            throw new RuntimeException(String.format(ERROR_ADDING_GRAPH_TO_CACHE, "GraphId", graphId));
        }
    }

    public void setGraphLibrary(final GraphLibrary graphLibrary) {
        this.graphLibrary = graphLibrary;
    }

    /**
     * Enum for the Graph Properties or Schema
     */
    public enum GraphConfigEnum {
        SCHEMA("schema"), PROPERTIES("properties");

        private final String value;

        GraphConfigEnum(final String value) {
            this.value = value;
        }

        @Override
        public String toString() {
            return value;
        }

    }

<<<<<<< HEAD
=======
    private Boolean isCacheEnabled() {
        boolean rtn = false;
        if (isCacheEnabled) {
            if (federatedStoreCache.getCache() == null) {
                throw new RuntimeException("No cache has been set, please initialise the FederatedStore instance");
            }
            rtn = true;
        }
        return rtn;
    }

    private void makeGraphFromCache(final String graphId) throws StorageException {
        final GraphSerialisable graph = federatedStoreCache.getGraphSerialisableFromCache(graphId);
        final FederatedAccess accessFromCache = federatedStoreCache.getAccessFromCache(graphId);
        put(graph, accessFromCache);
    }

    private void makeAllGraphsFromCache() throws StorageException {
        final Set<String> allGraphIds = federatedStoreCache.getAllGraphIds();
        for (final String graphId : allGraphIds) {
            try {
                makeGraphFromCache(graphId);
            } catch (final Exception e) {
                LOGGER.error("Skipping graphId: {} due to: {}", graphId, e.getMessage(), e);
            }
        }
    }

>>>>>>> c28d20fa
    protected Map<String, Object> getAllGraphsAndAccess(final User user, final List<String> graphIds) {
        return getAllGraphsAndAccess(graphIds, access -> access != null && access.hasReadAccess(user));
    }

    protected Map<String, Object> getAllGraphsAndAccessAsAdmin(final User user, final List<String> graphIds, final String adminAuth) {
        return getAllGraphsAndAccess(graphIds, access -> access != null && access.hasReadAccess(user, adminAuth));
    }

    private Map<String, Object> getAllGraphsAndAccess(final List<String> graphIds, final Predicate<FederatedAccess> accessPredicate) {
        return federatedStoreCache.getAllGraphIds().stream()
                .map(graphId -> federatedStoreCache.getFromCache(graphId))
                //filter on FederatedAccess
                .filter(pair -> accessPredicate.test(pair.getSecond()))
                //filter on if graph required?
                .filter(pair -> {
                    final boolean isGraphIdRequested = nonNull(graphIds) && graphIds.contains(pair.getFirst().getGraphId());
                    final boolean isAllGraphIdsRequired = isNull(graphIds) || graphIds.isEmpty();
                    return isGraphIdRequested || isAllGraphIdsRequired;
                })
                .collect(Collectors.toMap(pair -> pair.getFirst().getGraphId(), Pair::getSecond));
    }


    public boolean changeGraphAccess(final String graphId, final FederatedAccess newFederatedAccess, final User requestingUser) throws StorageException {
        return changeGraphAccess(graphId, newFederatedAccess, access -> access.hasWriteAccess(requestingUser));
    }

    public boolean changeGraphAccess(final String graphId, final FederatedAccess newFederatedAccess, final User requestingUser, final String adminAuth) throws StorageException {
        return changeGraphAccess(graphId, newFederatedAccess, access -> access.hasWriteAccess(requestingUser, adminAuth));
    }

    private boolean changeGraphAccess(final String graphId, final FederatedAccess newFederatedAccess, final Predicate<FederatedAccess> accessPredicate) throws StorageException {
        boolean rtn;
        final GraphSerialisable graphToMove = getGraphToMove(graphId, accessPredicate);

        if (nonNull(graphToMove)) {
            //remove graph to be moved
            remove(graphId, federatedAccess -> true);

<<<<<<< HEAD
            updateCacheWithNewAccess(graphId, newFederatedAccess, graphToMove);
=======
            //add the graph being moved.
            this.put(new GraphSerialisable.Builder().graph(graphToMove).build(), newFederatedAccess);

            if (isCacheEnabled()) {
                //Update cache
                try {
                    federatedStoreCache.addGraphToCache(graphToMove, newFederatedAccess, true/*true because graphLibrary should have throw error*/);
                } catch (final CacheOperationException e) {
                    String message = String.format("Error occurred updating graphAccess. GraphStorage=updated, Cache=outdated. graphId:%s. Recovery is possible from a restart if a persistent cache is being used, otherwise contact admin", graphId);
                    LOGGER.error("{} graphStorage access:{} cache access:{}", message, newFederatedAccess, oldAccess);
                    throw new StorageException(message, e);
                }
            }
>>>>>>> c28d20fa

            rtn = true;
        } else {
            rtn = false;
        }
        return rtn;
    }

    private void updateCacheWithNewAccess(final String graphId, final FederatedAccess newFederatedAccess, final GraphSerialisable graphToMove) throws StorageException {
        try {
            this.put(new GraphSerialisable.Builder(graphToMove).build(), newFederatedAccess);
        } catch (final Exception e) {
            //TODO FS recovery
            String s = "Error occurred updating graphAccess. GraphStorage=updated, Cache=outdated. graphId:" + graphId;
            LOGGER.error(s + " graphStorage access:{} cache access:{}", newFederatedAccess, federatedStoreCache.getAccessFromCache(graphId));
            throw new StorageException(s, e);
        }
    }

    public boolean changeGraphId(final String graphId, final String newGraphId, final User requestingUser) throws StorageException {
        return changeGraphId(graphId, newGraphId, access -> access.hasWriteAccess(requestingUser));
    }

    public boolean changeGraphId(final String graphId, final String newGraphId, final User requestingUser, final String adminAuth) throws StorageException {
        return changeGraphId(graphId, newGraphId, access -> access.hasWriteAccess(requestingUser, adminAuth));
    }

    private boolean changeGraphId(final String graphId, final String newGraphId, final Predicate<FederatedAccess> accessPredicate) throws StorageException {
        boolean rtn;
        final GraphSerialisable graphToMove = getGraphToMove(graphId, accessPredicate);

        if (nonNull(graphToMove)) {
            //get access before removing old graphId.
            FederatedAccess access = federatedStoreCache.getAccessFromCache(graphId);
            //Removed first, to stop a sync issue when sharing the cache with another store.
            remove(graphId, federatedAccess -> true);

            updateTablesWithNewGraphId(newGraphId, graphToMove);

<<<<<<< HEAD
            updateCacheWithNewGraphId(newGraphId, graphToMove, access);
=======
            final GraphConfig configWithNewGraphId = cloneGraphConfigWithNewGraphId(newGraphId, graphToMove);

            //add the graph being renamed.
            GraphSerialisable newGraphSerialisable = new GraphSerialisable.Builder()
                    .graph(graphToMove)
                    .config(configWithNewGraphId)
                    .build();
            this.put(newGraphSerialisable, key);

            //Update cache
            if (isCacheEnabled()) {
                try {
                    //Overwrite cache = true because the graphLibrary should have thrown an error before this point.
                    federatedStoreCache.addGraphToCache(newGraphSerialisable, key, true);
                } catch (final CacheOperationException e) {
                    String message = "Contact Admin for recovery. Error occurred updating graphId. GraphStorage=updated, Cache=outdated graphId.";
                    LOGGER.error("{} graphStorage graphId:{} cache graphId:{}", message, newGraphId, graphId);
                    throw new StorageException(message, e);
                }
                federatedStoreCache.deleteGraphFromCache(graphId);
            }
>>>>>>> c28d20fa

            rtn = true;
        } else {
            rtn = false;
        }
        return rtn;
    }

    private void updateCacheWithNewGraphId(final String newGraphId, final GraphSerialisable graphToMove, final FederatedAccess access) throws StorageException {
        //rename graph
        GraphSerialisable updatedGraphSerialisable = new GraphSerialisable.Builder(graphToMove)
                .config(cloneGraphConfigWithNewGraphId(newGraphId, graphToMove))
                .build();

        try {
            this.put(updatedGraphSerialisable, access);
        } catch (final Exception e) {
            //TODO FS recovery
            String s = "Contact Admin for recovery. Error occurred updating graphId. GraphStorage=updated, Cache=outdated graphId.";
            LOGGER.error(s + " graphStorage graphId:{} cache graphId:{}", newGraphId, graphToMove.getGraphId());
            throw new StorageException(s, e);
        }
    }

    private void updateTablesWithNewGraphId(final String newGraphId, final GraphSerialisable graphToMove) throws StorageException {
        //Update Tables
        String graphId = graphToMove.getGraphId();
        String storeClass = graphToMove.getDeserialisedProperties(graphLibrary).getStoreClass();
        if (nonNull(storeClass) && storeClass.startsWith(AccumuloStore.class.getPackage().getName())) {
            /*
             * This logic is only for Accumulo derived stores Only.
             * For updating table names to match graphs names.
             *
             * uk.gov.gchq.gaffer.accumulostore.[AccumuloStore, SingleUseAccumuloStore,
             * MiniAccumuloStore, SingleUseMiniAccumuloStore]
             */
            try {
                AccumuloProperties tmpAccumuloProps = (AccumuloProperties) graphToMove.getDeserialisedProperties();
                Connector connection = TableUtils.getConnector(tmpAccumuloProps.getInstance(),
                        tmpAccumuloProps.getZookeepers(),
                        tmpAccumuloProps.getUser(),
                        tmpAccumuloProps.getPassword());

                if (connection.tableOperations().exists(graphId)) {
                    connection.tableOperations().offline(graphId);
                    connection.tableOperations().rename(graphId, newGraphId);
                    connection.tableOperations().online(newGraphId);
                }
            } catch (final Exception e) {
                String message = String.format("Contact Admin for recovery. Error trying to update tables for graphID:%s graphToMove:%s", newGraphId, graphToMove.getGraphId());
                LOGGER.error(message, e);
                throw new StorageException(message, e);
            }
        }
    }

    private GraphConfig cloneGraphConfigWithNewGraphId(final String newGraphId, final GraphSerialisable graphToMove) {
        return new GraphConfig.Builder()
                .json(new GraphSerialisable.Builder(graphToMove).build().getConfig())
                .graphId(newGraphId)
                .build();
    }

    private GraphSerialisable getGraphToMove(final String graphId, final Predicate<FederatedAccess> accessPredicate) {
        Pair<GraphSerialisable, FederatedAccess> fromCache = federatedStoreCache.getFromCache(graphId);
        return accessPredicate.test(fromCache.getSecond())
                ? fromCache.getFirst()
                : null;
    }
}<|MERGE_RESOLUTION|>--- conflicted
+++ resolved
@@ -30,14 +30,9 @@
 import uk.gov.gchq.gaffer.commonutil.exception.OverwritingException;
 import uk.gov.gchq.gaffer.commonutil.pair.Pair;
 import uk.gov.gchq.gaffer.core.exception.GafferRuntimeException;
+import uk.gov.gchq.gaffer.commonutil.pair.Pair;
 import uk.gov.gchq.gaffer.data.elementdefinition.exception.SchemaException;
 import uk.gov.gchq.gaffer.federatedstore.exception.StorageException;
-<<<<<<< HEAD
-import uk.gov.gchq.gaffer.federatedstore.util.FederatedStoreUtil;
-=======
-import uk.gov.gchq.gaffer.federatedstore.operation.FederatedOperation;
-import uk.gov.gchq.gaffer.graph.Graph;
->>>>>>> c28d20fa
 import uk.gov.gchq.gaffer.graph.GraphConfig;
 import uk.gov.gchq.gaffer.graph.GraphSerialisable;
 import uk.gov.gchq.gaffer.store.Context;
@@ -49,12 +44,6 @@
 
 import java.util.Collection;
 import java.util.Collections;
-import java.util.Comparator;
-<<<<<<< HEAD
-=======
-import java.util.HashMap;
-import java.util.HashSet;
->>>>>>> c28d20fa
 import java.util.LinkedHashSet;
 import java.util.List;
 import java.util.Map;
@@ -65,27 +54,15 @@
 
 import static java.util.Objects.isNull;
 import static java.util.Objects.nonNull;
-<<<<<<< HEAD
-import static uk.gov.gchq.gaffer.federatedstore.FederatedStoreConstants.KEY_OPERATION_OPTIONS_GRAPH_IDS;
-import static uk.gov.gchq.gaffer.federatedstore.FederatedStoreProperties.CACHE_SERVICE_CLASS;
-=======
->>>>>>> c28d20fa
 
 public class FederatedGraphStorage {
-    private static final Logger LOGGER = LoggerFactory.getLogger(FederatedGraphStorage.class);
     public static final boolean DEFAULT_DISABLED_BY_DEFAULT = false;
     public static final String ERROR_ADDING_GRAPH_TO_CACHE = "Error adding graph, GraphId is known within the cache, but %s is different. GraphId: %s";
     public static final String USER_IS_ATTEMPTING_TO_OVERWRITE = "User is attempting to overwrite a graph within FederatedStore. GraphId: %s";
     public static final String ACCESS_IS_NULL = "Can not put graph into storage without a FederatedAccess key.";
     public static final String GRAPH_IDS_NOT_VISIBLE = "The following graphIds are not visible or do not exist: %s";
-<<<<<<< HEAD
-    public static final String UNABLE_TO_MERGE_THE_SCHEMAS_FOR_ALL_OF_YOUR_FEDERATED_GRAPHS = "Unable to merge the schemas for all of your federated graphs: %s. You can limit which graphs to query for using the operation option: %s";
+    private static final Logger LOGGER = LoggerFactory.getLogger(FederatedGraphStorage.class);
     private FederatedStoreCache federatedStoreCache;
-=======
-    private Map<FederatedAccess, Set<Graph>> storage = new HashMap<>();
-    private FederatedStoreCache federatedStoreCache = new FederatedStoreCache();
-    private Boolean isCacheEnabled = false;
->>>>>>> c28d20fa
     private GraphLibrary graphLibrary;
 
     public FederatedGraphStorage() {
@@ -225,10 +202,7 @@
      * @param graphIds the graphIds to get graphs for.
      * @return visible graphs from the given graphIds.
      */
-<<<<<<< HEAD
     public Collection<GraphSerialisable> get(final User user, final List<String> graphIds) {
-=======
-    public Collection<Graph> get(final User user, final List<String> graphIds) {
         return get(user, graphIds, null);
     }
 
@@ -241,19 +215,13 @@
      * @param adminAuth adminAuths role
      * @return visible graphs from the given graphIds.
      */
-    public Collection<Graph> get(final User user, final List<String> graphIds, final String adminAuth) {
->>>>>>> c28d20fa
+    public Collection<GraphSerialisable> get(final User user, final List<String> graphIds, final String adminAuth) {
         if (null == user) {
             return Collections.emptyList();
         }
 
-<<<<<<< HEAD
-        validateAllGivenGraphIdsAreVisibleForUser(user, graphIds);
+        validateAllGivenGraphIdsAreVisibleForUser(user, graphIds, adminAuth);
         Stream<GraphSerialisable> graphs = getStream(user, graphIds);
-=======
-        validateAllGivenGraphIdsAreVisibleForUser(user, graphIds, adminAuth);
-        Stream<Graph> graphs = getStream(user, graphIds);
->>>>>>> c28d20fa
         if (null != graphIds) {
             graphs = graphs.sorted(Comparator.comparingInt(g -> graphIds.indexOf(g.getGraphId())));
         }
@@ -269,93 +237,30 @@
         }
         final List<String> graphIds = isNull(operation) ? null : operation.getGraphIds();
 
-<<<<<<< HEAD
-        if (null == operation) {
-            return getSchema((Map<String, String>) null, context);
-        }
-
-        final List<String> graphIds = FederatedStoreUtil.getGraphIds(operation.getOptions());
         final Stream<GraphSerialisable> graphs = getStream(context.getUser(), graphIds);
         final Builder schemaBuilder = new Builder();
         try {
-            if (operation.isCompact()) {
-                final GetSchema getSchema = new GetSchema.Builder()
-                        .compact(true)
-                        .build();
+            if (nonNull(operation) && operation.hasPayloadOperation() && operation.payloadInstanceOf(GetSchema.class) && ((GetSchema) operation.getPayloadOperation()).isCompact()) {
                 graphs.forEach(gs -> {
                     try {
-                        schemaBuilder.merge(gs.getGraph().execute(getSchema, context));
+                        schemaBuilder.merge(gs.getGraph().execute((GetSchema) operation.getPayloadOperation(), context));
                     } catch (final Exception e) {
                         throw new GafferRuntimeException("Unable to fetch schema from graph " + gs.getGraphId(), e);
-=======
-        final Stream<Graph> graphs = getStream(context.getUser(), graphIds);
-        final Builder schemaBuilder = new Builder();
-        try {
-            if (nonNull(operation) && operation.hasPayloadOperation() && operation.payloadInstanceOf(GetSchema.class) && ((GetSchema) operation.getPayloadOperation()).isCompact()) {
-                graphs.forEach(g -> {
-                    try {
-                        schemaBuilder.merge(g.execute((GetSchema) operation.getPayloadOperation(), context));
-                    } catch (final OperationException e) {
-                        throw new RuntimeException("Unable to fetch schema from graph " + g.getGraphId(), e);
->>>>>>> c28d20fa
                     }
                 });
             } else {
                 graphs.forEach(g -> schemaBuilder.merge(g.getDeserialisedSchema(graphLibrary)));
             }
         } catch (final SchemaException e) {
-<<<<<<< HEAD
             final List<String> resultGraphIds = getStream(context.getUser(), graphIds).map(GraphSerialisable::getGraphId).collect(Collectors.toList());
-            throw new SchemaException("Unable to merge the schemas for all of your federated graphs: " + resultGraphIds + ". You can limit which graphs to query for using the operation option: " + KEY_OPERATION_OPTIONS_GRAPH_IDS, e);
+            throw new SchemaException("Unable to merge the schemas for all of your federated graphs: " + resultGraphIds + ". You can limit which graphs to query for using the FederatedOperation.graphIds.", e);
         }
         return schemaBuilder.build();
     }
 
-    /**
-     * @param config  configuration containing optional graphIds
-     * @param context the user context to match visibility against.
-     * @return merged schema of the visible graphs.
-     */
-    public Schema getSchema(final Map<String, String> config, final Context context) {
-        if (null == context) {
-            // no context then return an empty schema
-            return new Schema();
-        }
-
-        return getSchema(config, context.getUser());
-    }
-
-    public Schema getSchema(final Map<String, String> config, final User user) {
-        if (null == user) {
-            // no user then return an empty schema
-            return new Schema();
-        }
-
-        final List<String> graphIds = FederatedStoreUtil.getGraphIds(config);
-        final Collection<GraphSerialisable> graphs = get(user, graphIds);
-        final Builder schemaBuilder = new Builder();
-        try {
-            graphs.forEach(g -> schemaBuilder.merge(g.getDeserialisedSchema(graphLibrary)));
-        } catch (final SchemaException e) {
-            final List<String> resultGraphIds = getStream(user, graphIds).map(GraphSerialisable::getGraphId).collect(Collectors.toList());
-            throw new SchemaException(String.format(UNABLE_TO_MERGE_THE_SCHEMAS_FOR_ALL_OF_YOUR_FEDERATED_GRAPHS, resultGraphIds, KEY_OPERATION_OPTIONS_GRAPH_IDS), e);
-=======
-            final List<String> resultGraphIds = getStream(context.getUser(), graphIds).map(Graph::getGraphId).collect(Collectors.toList());
-            throw new SchemaException("Unable to merge the schemas for all of your federated graphs: " + resultGraphIds + ". You can limit which graphs to query for using the FederatedOperation.graphIds.", e);
->>>>>>> c28d20fa
-        }
-        return schemaBuilder.build();
-    }
-
-<<<<<<< HEAD
-    private void validateAllGivenGraphIdsAreVisibleForUser(final User user, final Collection<String> graphIds) {
-        if (nonNull(graphIds)) {
-            final Collection<String> visibleIds = getAllIds(user);
-=======
     private void validateAllGivenGraphIdsAreVisibleForUser(final User user, final Collection<String> graphIds, final String adminAuth) {
         if (null != graphIds) {
             final Collection<String> visibleIds = getAllIds(user, adminAuth);
->>>>>>> c28d20fa
             if (!visibleIds.containsAll(graphIds)) {
                 final Set<String> notVisibleIds = Sets.newHashSet(graphIds);
                 notVisibleIds.removeAll(visibleIds);
@@ -364,21 +269,10 @@
         }
     }
 
-<<<<<<< HEAD
     private void validateExisting(final String graphId) throws StorageException {
         boolean exists = federatedStoreCache.getAllGraphIds().contains(graphId);
         if (exists) {
             throw new StorageException(new OverwritingException((String.format(USER_IS_ATTEMPTING_TO_OVERWRITE, graphId))));
-=======
-    private void validateExisting(final GraphSerialisable graph) throws StorageException {
-        final String graphId = graph.getGraphId();
-        for (final Set<Graph> graphs : storage.values()) {
-            for (final Graph g : graphs) {
-                if (g.getGraphId().equals(graphId)) {
-                    throw new OverwritingException((String.format(USER_IS_ATTEMPTING_TO_OVERWRITE, graphId)));
-                }
-            }
->>>>>>> c28d20fa
         }
     }
 
@@ -399,31 +293,22 @@
      * @return a stream of graphs for the given graphIds and the user has visibility for.
      * If graphIds is null then only enabled by default graphs are returned that the user can see.
      */
-<<<<<<< HEAD
     private Stream<GraphSerialisable> getStream(final User user, final Collection<String> graphIds) {
-        return isNull(graphIds)
-                ? federatedStoreCache.getAllGraphIds().stream()
-                .map(g -> federatedStoreCache.getFromCache(g))
-                .filter(pair -> isValidToView(user, pair.getSecond()))
-                .filter(pair -> !pair.getSecond().isDisabledByDefault())
-                .map(pair -> pair.getFirst())
-=======
-    private Stream<Graph> getStream(final User user, final Collection<String> graphIds) {
+        Stream<GraphSerialisable> rtn;
         if (isNull(graphIds)) {
-            return storage.entrySet()
-                    .stream()
-                    .filter(entry -> isValidToView(user, entry.getKey()))
-                    //not visible unless graphId is requested. //TODO FS disabledByDefault: Review test
-                    .filter(entry -> !entry.getKey().isDisabledByDefault())
-                    .flatMap(entry -> entry.getValue().stream());
-        }
->>>>>>> c28d20fa
-
-                : federatedStoreCache.getAllGraphIds().stream()
-                .map(g -> federatedStoreCache.getFromCache(g))
-                .filter(pair -> isValidToView(user, pair.getSecond()))
-                .filter(pair -> graphIds.contains(pair.getFirst().getGraphId()))
-                .map(pair -> pair.getFirst());
+            rtn = federatedStoreCache.getAllGraphIds().stream()
+                    .map(g -> federatedStoreCache.getFromCache(g))
+                    .filter(pair -> isValidToView(user, pair.getSecond()))
+                    .filter(pair -> !pair.getSecond().isDisabledByDefault())
+                    .map(pair -> pair.getFirst());
+        } else {
+            rtn = federatedStoreCache.getAllGraphIds().stream()
+                    .map(g -> federatedStoreCache.getFromCache(g))
+                    .filter(pair -> isValidToView(user, pair.getSecond()))
+                    .filter(pair -> graphIds.contains(pair.getFirst().getGraphId()))
+                    .map(pair -> pair.getFirst());
+        }
+        return rtn;
     }
 
     /**
@@ -471,27 +356,6 @@
         this.graphLibrary = graphLibrary;
     }
 
-    /**
-     * Enum for the Graph Properties or Schema
-     */
-    public enum GraphConfigEnum {
-        SCHEMA("schema"), PROPERTIES("properties");
-
-        private final String value;
-
-        GraphConfigEnum(final String value) {
-            this.value = value;
-        }
-
-        @Override
-        public String toString() {
-            return value;
-        }
-
-    }
-
-<<<<<<< HEAD
-=======
     private Boolean isCacheEnabled() {
         boolean rtn = false;
         if (isCacheEnabled) {
@@ -503,29 +367,11 @@
         return rtn;
     }
 
-    private void makeGraphFromCache(final String graphId) throws StorageException {
-        final GraphSerialisable graph = federatedStoreCache.getGraphSerialisableFromCache(graphId);
-        final FederatedAccess accessFromCache = federatedStoreCache.getAccessFromCache(graphId);
-        put(graph, accessFromCache);
-    }
-
-    private void makeAllGraphsFromCache() throws StorageException {
-        final Set<String> allGraphIds = federatedStoreCache.getAllGraphIds();
-        for (final String graphId : allGraphIds) {
-            try {
-                makeGraphFromCache(graphId);
-            } catch (final Exception e) {
-                LOGGER.error("Skipping graphId: {} due to: {}", graphId, e.getMessage(), e);
-            }
-        }
-    }
-
->>>>>>> c28d20fa
     protected Map<String, Object> getAllGraphsAndAccess(final User user, final List<String> graphIds) {
         return getAllGraphsAndAccess(graphIds, access -> access != null && access.hasReadAccess(user));
     }
 
-    protected Map<String, Object> getAllGraphsAndAccessAsAdmin(final User user, final List<String> graphIds, final String adminAuth) {
+    protected Map<String, Object> getAllGraphsAndAccess(final User user, final List<String> graphIds, final String adminAuth) {
         return getAllGraphsAndAccess(graphIds, access -> access != null && access.hasReadAccess(user, adminAuth));
     }
 
@@ -543,7 +389,6 @@
                 .collect(Collectors.toMap(pair -> pair.getFirst().getGraphId(), Pair::getSecond));
     }
 
-
     public boolean changeGraphAccess(final String graphId, final FederatedAccess newFederatedAccess, final User requestingUser) throws StorageException {
         return changeGraphAccess(graphId, newFederatedAccess, access -> access.hasWriteAccess(requestingUser));
     }
@@ -560,23 +405,7 @@
             //remove graph to be moved
             remove(graphId, federatedAccess -> true);
 
-<<<<<<< HEAD
             updateCacheWithNewAccess(graphId, newFederatedAccess, graphToMove);
-=======
-            //add the graph being moved.
-            this.put(new GraphSerialisable.Builder().graph(graphToMove).build(), newFederatedAccess);
-
-            if (isCacheEnabled()) {
-                //Update cache
-                try {
-                    federatedStoreCache.addGraphToCache(graphToMove, newFederatedAccess, true/*true because graphLibrary should have throw error*/);
-                } catch (final CacheOperationException e) {
-                    String message = String.format("Error occurred updating graphAccess. GraphStorage=updated, Cache=outdated. graphId:%s. Recovery is possible from a restart if a persistent cache is being used, otherwise contact admin", graphId);
-                    LOGGER.error("{} graphStorage access:{} cache access:{}", message, newFederatedAccess, oldAccess);
-                    throw new StorageException(message, e);
-                }
-            }
->>>>>>> c28d20fa
 
             rtn = true;
         } else {
@@ -591,7 +420,7 @@
         } catch (final Exception e) {
             //TODO FS recovery
             String s = "Error occurred updating graphAccess. GraphStorage=updated, Cache=outdated. graphId:" + graphId;
-            LOGGER.error(s + " graphStorage access:{} cache access:{}", newFederatedAccess, federatedStoreCache.getAccessFromCache(graphId));
+            LOGGER.error("{} graphStorage access:{} cache access:{}", s, newFederatedAccess, federatedStoreCache.getAccessFromCache(graphId));
             throw new StorageException(s, e);
         }
     }
@@ -616,31 +445,7 @@
 
             updateTablesWithNewGraphId(newGraphId, graphToMove);
 
-<<<<<<< HEAD
             updateCacheWithNewGraphId(newGraphId, graphToMove, access);
-=======
-            final GraphConfig configWithNewGraphId = cloneGraphConfigWithNewGraphId(newGraphId, graphToMove);
-
-            //add the graph being renamed.
-            GraphSerialisable newGraphSerialisable = new GraphSerialisable.Builder()
-                    .graph(graphToMove)
-                    .config(configWithNewGraphId)
-                    .build();
-            this.put(newGraphSerialisable, key);
-
-            //Update cache
-            if (isCacheEnabled()) {
-                try {
-                    //Overwrite cache = true because the graphLibrary should have thrown an error before this point.
-                    federatedStoreCache.addGraphToCache(newGraphSerialisable, key, true);
-                } catch (final CacheOperationException e) {
-                    String message = "Contact Admin for recovery. Error occurred updating graphId. GraphStorage=updated, Cache=outdated graphId.";
-                    LOGGER.error("{} graphStorage graphId:{} cache graphId:{}", message, newGraphId, graphId);
-                    throw new StorageException(message, e);
-                }
-                federatedStoreCache.deleteGraphFromCache(graphId);
-            }
->>>>>>> c28d20fa
 
             rtn = true;
         } else {
@@ -648,7 +453,6 @@
         }
         return rtn;
     }
-
     private void updateCacheWithNewGraphId(final String newGraphId, final GraphSerialisable graphToMove, final FederatedAccess access) throws StorageException {
         //rename graph
         GraphSerialisable updatedGraphSerialisable = new GraphSerialisable.Builder(graphToMove)
@@ -660,7 +464,7 @@
         } catch (final Exception e) {
             //TODO FS recovery
             String s = "Contact Admin for recovery. Error occurred updating graphId. GraphStorage=updated, Cache=outdated graphId.";
-            LOGGER.error(s + " graphStorage graphId:{} cache graphId:{}", newGraphId, graphToMove.getGraphId());
+            LOGGER.error("{} graphStorage graphId:{} cache graphId:{}", s, newGraphId, graphToMove.getGraphId());
             throw new StorageException(s, e);
         }
     }
@@ -696,10 +500,9 @@
             }
         }
     }
-
-    private GraphConfig cloneGraphConfigWithNewGraphId(final String newGraphId, final GraphSerialisable graphToMove) {
+    private GraphConfig cloneGraphConfigWithNewGraphId(final String newGraphId, final Graph graphToMove) {
         return new GraphConfig.Builder()
-                .json(new GraphSerialisable.Builder(graphToMove).build().getConfig())
+                .json(new GraphSerialisable.Builder().graph(graphToMove).build().getConfig())
                 .graphId(newGraphId)
                 .build();
     }
@@ -710,4 +513,23 @@
                 ? fromCache.getFirst()
                 : null;
     }
+
+    /**
+     * Enum for the Graph Properties or Schema
+     */
+    public enum GraphConfigEnum {
+        SCHEMA("schema"), PROPERTIES("properties");
+
+        private final String value;
+
+        GraphConfigEnum(final String value) {
+            this.value = value;
+        }
+
+        @Override
+        public String toString() {
+            return value;
+        }
+
+    }
 }