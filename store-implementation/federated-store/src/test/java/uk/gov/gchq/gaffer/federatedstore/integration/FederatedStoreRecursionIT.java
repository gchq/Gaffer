--- conflicted
+++ resolved
@@ -161,14 +161,9 @@
                         .build())), user);
     }
 
-<<<<<<< HEAD
-    protected void createTheInnerFederatedStore() throws OperationException {
+    private void createTheInnerFederatedStore() throws OperationException {
         FederatedStoreProperties properties = new FederatedStoreProperties();
         properties.setCacheServiceNameSuffix(INNER_FEDERATED_GRAPH);
-=======
-    private void createTheInnerFederatedStore() throws
-            OperationException {
->>>>>>> 2de6dbc5
         proxyToRestServiceFederatedGraph.execute(new AddGraph.Builder()
                 .graphId(INNER_FEDERATED_GRAPH)
                 .schema(new Schema())
