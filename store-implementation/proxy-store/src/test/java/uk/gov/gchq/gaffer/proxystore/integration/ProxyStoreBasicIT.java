/*
 * Copyright 2016-2017 Crown Copyright
 *
 * Licensed under the Apache License, Version 2.0 (the "License");
 * you may not use this file except in compliance with the License.
 * You may obtain a copy of the License at
 *
 *     http://www.apache.org/licenses/LICENSE-2.0
 *
 * Unless required by applicable law or agreed to in writing, software
 * distributed under the License is distributed on an "AS IS" BASIS,
 * WITHOUT WARRANTIES OR CONDITIONS OF ANY KIND, either express or implied.
 * See the License for the specific language governing permissions and
 * limitations under the License.
 */

package uk.gov.gchq.gaffer.proxystore.integration;

import com.google.common.collect.Iterables;
import org.junit.AfterClass;
import org.junit.Before;
import org.junit.BeforeClass;
import org.junit.Rule;
import org.junit.Test;
import org.junit.rules.TemporaryFolder;
import uk.gov.gchq.gaffer.commonutil.CommonTestConstants;
import uk.gov.gchq.gaffer.commonutil.StreamUtil;
import uk.gov.gchq.gaffer.commonutil.TestGroups;
import uk.gov.gchq.gaffer.commonutil.TestPropertyNames;
import uk.gov.gchq.gaffer.commonutil.iterable.CloseableIterable;
import uk.gov.gchq.gaffer.data.element.Edge;
import uk.gov.gchq.gaffer.data.element.Element;
import uk.gov.gchq.gaffer.data.element.Entity;
import uk.gov.gchq.gaffer.data.elementdefinition.view.View;
import uk.gov.gchq.gaffer.graph.Graph;
import uk.gov.gchq.gaffer.jobtracker.JobDetail;
import uk.gov.gchq.gaffer.jobtracker.JobStatus;
import uk.gov.gchq.gaffer.mapstore.MapStore;
import uk.gov.gchq.gaffer.operation.OperationChain;
import uk.gov.gchq.gaffer.operation.OperationException;
import uk.gov.gchq.gaffer.operation.data.EntitySeed;
import uk.gov.gchq.gaffer.operation.impl.add.AddElements;
import uk.gov.gchq.gaffer.operation.impl.get.GetAllElements;
import uk.gov.gchq.gaffer.operation.impl.get.GetElements;
import uk.gov.gchq.gaffer.operation.impl.job.GetJobDetails;
import uk.gov.gchq.gaffer.proxystore.ProxyStore;
import uk.gov.gchq.gaffer.rest.RestApiTestClient;
<<<<<<< HEAD
import uk.gov.gchq.gaffer.rest.service.v1.RestApiV1TestClient;
=======
import uk.gov.gchq.gaffer.rest.service.v2.RestApiV2TestClient;
>>>>>>> 1ecae80b
import uk.gov.gchq.gaffer.store.StoreTrait;
import uk.gov.gchq.gaffer.user.User;
import java.io.IOException;
import java.util.HashSet;
import java.util.Set;

import static org.hamcrest.Matchers.hasItems;
import static org.hamcrest.core.IsCollectionContaining.hasItem;
import static org.junit.Assert.assertEquals;
import static org.junit.Assert.assertThat;

public class ProxyStoreBasicIT {
    private Graph graph;

<<<<<<< HEAD
    private static final RestApiTestClient client = new RestApiV1TestClient();
=======
    private static final RestApiTestClient client = new RestApiV2TestClient();
>>>>>>> 1ecae80b

    @Rule
    public final TemporaryFolder testFolder = new TemporaryFolder(CommonTestConstants.TMP_DIRECTORY);

    public static final User USER = new User();
    public static final Element[] DEFAULT_ELEMENTS = new Element[]{
            new Entity.Builder()
                    .group(TestGroups.ENTITY)
                    .vertex("1")
                    .property(TestPropertyNames.PROP_1, 1)
                    .property(TestPropertyNames.PROP_2, 2)
                    .property(TestPropertyNames.PROP_3, 3)
                    .property(TestPropertyNames.PROP_4, 4)
                    .property(TestPropertyNames.COUNT, 1)
                    .build(),
            new Entity.Builder()
                    .group(TestGroups.ENTITY)
                    .vertex("2")
                    .property(TestPropertyNames.PROP_1, 1)
                    .property(TestPropertyNames.PROP_2, 2)
                    .property(TestPropertyNames.PROP_3, 3)
                    .property(TestPropertyNames.PROP_4, 4)
                    .property(TestPropertyNames.COUNT, 1)
                    .build(),
            new Edge.Builder()
                    .group(TestGroups.EDGE)
                    .source("1")
                    .dest("2")
                    .directed(true)
                    .property(TestPropertyNames.PROP_1, 1)
                    .property(TestPropertyNames.PROP_2, 2)
                    .property(TestPropertyNames.PROP_3, 3)
                    .property(TestPropertyNames.PROP_4, 4)
                    .property(TestPropertyNames.COUNT, 1)
                    .build()
    };

    @BeforeClass
    public static void beforeClass() throws Exception {
        client.startServer();
    }

    @AfterClass
    public static void afterClass() {
        client.stopServer();
    }

    @Before
    public void before() throws IOException {
<<<<<<< HEAD
        client.reinitialiseGraph(testFolder, StreamUtil.SCHEMA, "accumulo-store.properties");
=======
        client.reinitialiseGraph(testFolder, StreamUtil.SCHEMA, "map-store.properties");
>>>>>>> 1ecae80b

        // setup ProxyStore
        graph = new Graph.Builder()
                .store(new ProxyStore.Builder()
                        .graphId("graph1")
                        .host("localhost")
                        .port(8080)
                        .contextRoot("rest/v2")
                        .build())
                .build();
    }

    @Test
    public void shouldAddElementsAndGetAllElements() throws Exception {
        // Given
        addDefaultElements();


        // When - Get
        final CloseableIterable<? extends Element> results = graph.execute(new GetAllElements(), USER);

        // Then
        assertEquals(DEFAULT_ELEMENTS.length, Iterables.size(results));
        assertThat((CloseableIterable<Element>) results, hasItems(DEFAULT_ELEMENTS));
    }

    @Test
    public void shouldAddElementsAndGetRelatedElements() throws Exception {
        // Given
        addDefaultElements();

        // When
        final GetElements getElements = new GetElements.Builder()
                .view(new View.Builder()
                        .entity(TestGroups.ENTITY)
                        .build())
                .input(new EntitySeed("1"))
                .build();
        CloseableIterable<? extends Element> results = graph.execute(getElements, USER);

        // Then
        assertEquals(1, Iterables.size(results));
        assertThat((CloseableIterable<Element>) results, hasItem(DEFAULT_ELEMENTS[0]));
    }

    @Test
    public void shouldAddElementsViaAJob() throws Exception {
        // Add elements
        final AddElements add = new AddElements.Builder()
                .input(DEFAULT_ELEMENTS)
                .build();
        JobDetail jobDetail = graph.executeJob(new OperationChain<>(add), USER);

        // Wait until the job status is not RUNNING
        while (JobStatus.RUNNING.equals(jobDetail.getStatus())) {
            jobDetail = graph.execute(new GetJobDetails.Builder()
                    .jobId(jobDetail.getJobId())
                    .build(), USER);
            Thread.sleep(100);
        }

        // Get elements
        final GetElements getElements = new GetElements.Builder()
                .view(new View.Builder()
                        .entity(TestGroups.ENTITY)
                        .edge(TestGroups.EDGE)
                        .build())
                .input(new EntitySeed("1"))
                .build();
        CloseableIterable<? extends Element> results = graph.execute(getElements, USER);

        // Then
        assertEquals(2, Iterables.size(results));
        assertThat((CloseableIterable<Element>) results, hasItem(DEFAULT_ELEMENTS[0]));
        assertThat((CloseableIterable<Element>) results, hasItem(DEFAULT_ELEMENTS[2]));
    }

    @Test
    public void shouldHaveAllOfDelegateStoreTraitsApartFromVisibility() {
        // Given
        final Set<StoreTrait> expectedTraits = new HashSet<>(MapStore.TRAITS);
        expectedTraits.remove(StoreTrait.VISIBILITY);

        // When
        final Set<StoreTrait> storeTraits = graph.getStoreTraits();

        // Then
        assertEquals(expectedTraits, storeTraits);
    }

    private void addDefaultElements() throws OperationException {
        final AddElements add = new AddElements.Builder()
                .input(DEFAULT_ELEMENTS)
                .build();
        graph.execute(add, USER);
    }
}<|MERGE_RESOLUTION|>--- conflicted
+++ resolved
@@ -45,11 +45,7 @@
 import uk.gov.gchq.gaffer.operation.impl.job.GetJobDetails;
 import uk.gov.gchq.gaffer.proxystore.ProxyStore;
 import uk.gov.gchq.gaffer.rest.RestApiTestClient;
-<<<<<<< HEAD
-import uk.gov.gchq.gaffer.rest.service.v1.RestApiV1TestClient;
-=======
 import uk.gov.gchq.gaffer.rest.service.v2.RestApiV2TestClient;
->>>>>>> 1ecae80b
 import uk.gov.gchq.gaffer.store.StoreTrait;
 import uk.gov.gchq.gaffer.user.User;
 import java.io.IOException;
@@ -64,11 +60,7 @@
 public class ProxyStoreBasicIT {
     private Graph graph;
 
-<<<<<<< HEAD
-    private static final RestApiTestClient client = new RestApiV1TestClient();
-=======
     private static final RestApiTestClient client = new RestApiV2TestClient();
->>>>>>> 1ecae80b
 
     @Rule
     public final TemporaryFolder testFolder = new TemporaryFolder(CommonTestConstants.TMP_DIRECTORY);
@@ -118,11 +110,7 @@
 
     @Before
     public void before() throws IOException {
-<<<<<<< HEAD
-        client.reinitialiseGraph(testFolder, StreamUtil.SCHEMA, "accumulo-store.properties");
-=======
         client.reinitialiseGraph(testFolder, StreamUtil.SCHEMA, "map-store.properties");
->>>>>>> 1ecae80b
 
         // setup ProxyStore
         graph = new Graph.Builder()
