--- conflicted
+++ resolved
@@ -17,6 +17,7 @@
 package uk.gov.gchq.gaffer.federatedstore.operation.handler.impl;
 
 import com.google.common.collect.ImmutableSet;
+import org.assertj.core.api.InstanceOfAssertFactories;
 import org.junit.jupiter.api.AfterEach;
 import org.junit.jupiter.api.BeforeEach;
 import org.junit.jupiter.api.Test;
@@ -48,13 +49,8 @@
 import java.util.HashSet;
 import java.util.Set;
 
-<<<<<<< HEAD
-import static org.junit.jupiter.api.Assertions.assertEquals;
-import static org.junit.jupiter.api.Assertions.assertTrue;
+import static org.assertj.core.api.Assertions.assertThat;
 import static uk.gov.gchq.gaffer.federatedstore.util.FederatedStoreUtil.getFederatedOperation;
-=======
-import static org.assertj.core.api.Assertions.assertThat;
->>>>>>> 4e897c33
 import static uk.gov.gchq.gaffer.store.StoreTrait.MATCHED_VERTEX;
 import static uk.gov.gchq.gaffer.store.StoreTrait.POST_AGGREGATION_FILTERING;
 import static uk.gov.gchq.gaffer.store.StoreTrait.POST_TRANSFORMATION_FILTERING;
@@ -63,11 +59,9 @@
 import static uk.gov.gchq.gaffer.user.StoreUser.testUser;
 
 public class FederatedGetTraitsHandlerTest {
-
     public static final String ALT_STORE = "altStore";
     public static final String FED_STORE_ID = "fedStoreId";
     public static final String ACC_STORE = "accStore";
-
     private StoreProperties storeProperties;
     private FederatedStore federatedStore;
     private FederatedStoreProperties properties;
@@ -103,11 +97,7 @@
                 new Context(testUser()));
 
         // Then
-<<<<<<< HEAD
-        assertEquals(null, traits);
-=======
-        assertThat(traits).isEmpty();
->>>>>>> 4e897c33
+        assertThat(traits).isNull();
     }
 
     @Test
@@ -122,11 +112,7 @@
                 .build(), new Context(testUser()));
 
         // Then
-<<<<<<< HEAD
-        assertEquals(null, traits);
-=======
-        assertThat(traits).isEmpty();
->>>>>>> 4e897c33
+        assertThat(traits).isNull();
     }
 
     @Test
@@ -221,17 +207,6 @@
                 new Context(testUser()));
 
         // Then
-<<<<<<< HEAD
-        assertEquals(
-                Sets.newHashSet(
-                        TRANSFORMATION,
-                        MATCHED_VERTEX,
-                        PRE_AGGREGATION_FILTERING,
-                        POST_AGGREGATION_FILTERING,
-                        POST_TRANSFORMATION_FILTERING
-                ),
-                Sets.newHashSet(traits));
-=======
         assertThat(traits).contains(
                 TRANSFORMATION,
                 MATCHED_VERTEX,
@@ -260,16 +235,19 @@
                 .build(), new Context(testUser()));
 
         // When
-        final Set<StoreTrait> traits = federatedStore.execute(
-                new GetTraits.Builder()
-                        .option(FederatedStoreConstants.KEY_OPERATION_OPTIONS_GRAPH_IDS, ALT_STORE)
-                        .currentTraits(false)
-                        .build(),
-                new Context(testUser()));
-
-        // Then
-        assertThat(traits).isEqualTo(TestStoreImpl.STORE_TRAITS);
->>>>>>> 4e897c33
+        final Object traits = federatedStore.execute(
+                getFederatedOperation(
+                        new GetTraits.Builder()
+                                .currentTraits(false)
+                                .build()
+                ).graphIdsCSV(ALT_STORE),
+                new Context(testUser()));
+
+        // Then
+        assertThat(traits)
+                .asInstanceOf(InstanceOfAssertFactories.iterable(Object.class))
+                .containsExactlyInAnyOrder(TestStoreImpl.STORE_TRAITS.toArray());
+
     }
 
     public static class TestStoreImpl extends Store {
@@ -338,4 +316,5 @@
             return new GetTraitsHandler(STORE_TRAITS);
         }
     }
+
 }