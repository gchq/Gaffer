/*
 * Copyright 2017-2022 Crown Copyright
 *
 * Licensed under the Apache License, Version 2.0 (the "License");
 * you may not use this file except in compliance with the License.
 * You may obtain a copy of the License at
 *
 *     http://www.apache.org/licenses/LICENSE-2.0
 *
 * Unless required by applicable law or agreed to in writing, software
 * distributed under the License is distributed on an "AS IS" BASIS,
 * WITHOUT WARRANTIES OR CONDITIONS OF ANY KIND, either express or implied.
 * See the License for the specific language governing permissions and
 * limitations under the License.
 */

package uk.gov.gchq.gaffer.federatedstore.util;

import com.google.common.collect.Iterables;
<<<<<<< HEAD
import com.google.common.collect.Lists;
import org.apache.accumulo.core.client.Connector;
=======
>>>>>>> 062bcd27
import org.apache.commons.lang3.StringUtils;
import org.slf4j.Logger;
import org.slf4j.LoggerFactory;

<<<<<<< HEAD
import uk.gov.gchq.gaffer.accumulostore.AccumuloProperties;
import uk.gov.gchq.gaffer.accumulostore.AccumuloStore;
import uk.gov.gchq.gaffer.accumulostore.utils.TableUtils;
=======
import uk.gov.gchq.gaffer.core.exception.GafferRuntimeException;
>>>>>>> 062bcd27
import uk.gov.gchq.gaffer.data.element.Element;
import uk.gov.gchq.gaffer.data.elementdefinition.view.View;
import uk.gov.gchq.gaffer.federatedstore.operation.FederatedOperation;
import uk.gov.gchq.gaffer.graph.Graph;
import uk.gov.gchq.gaffer.operation.Operation;
import uk.gov.gchq.gaffer.operation.Operations;
import uk.gov.gchq.gaffer.operation.graph.OperationView;
import uk.gov.gchq.gaffer.operation.impl.add.AddElements;
<<<<<<< HEAD
import uk.gov.gchq.gaffer.store.StoreException;
=======
import uk.gov.gchq.gaffer.operation.io.Input;
import uk.gov.gchq.gaffer.operation.io.InputOutput;
import uk.gov.gchq.gaffer.operation.io.Output;
>>>>>>> 062bcd27
import uk.gov.gchq.gaffer.store.StoreTrait;
import uk.gov.gchq.gaffer.store.operation.GetSchema;
import uk.gov.gchq.gaffer.store.schema.Schema;

import java.util.ArrayList;
import java.util.Arrays;
import java.util.Collections;
import java.util.HashMap;
import java.util.HashSet;
import java.util.List;
import java.util.Map;
import java.util.Set;
import java.util.function.BiFunction;
import java.util.regex.Pattern;
import java.util.stream.Collectors;

import static java.util.Objects.isNull;
import static java.util.Objects.nonNull;

public final class FederatedStoreUtil {
    public static final String DEPRECATED_GRAPH_IDS_FLAG = "gaffer.federatedstore.operation.graphIds";
    private static final Logger LOGGER = LoggerFactory.getLogger(FederatedStoreUtil.class);
    private static final String SCHEMA_DEL_REGEX = Pattern.quote(",");

    private FederatedStoreUtil() {
    }

    public static String createOperationErrorMsg(final Operation operation, final String graphId, final Exception e) {
        final String additionalInfo = String.format("Set the skip and continue option: skipFailedFederatedExecution for operation: %s",
                operation.getClass().getSimpleName());

        return String.format("Failed to execute %s on graph %s.%n %s.%n Error: %s",
                operation.getClass().getSimpleName(), graphId, additionalInfo, e.getMessage());
    }

    public static List<String> getCleanStrings(final String value) {
        final List<String> values;
        if (value != null) {
            values = Arrays.stream(StringUtils.stripAll(value.split(SCHEMA_DEL_REGEX)))
                    .filter(StringUtils::isNotBlank)
                    .collect(Collectors.toList());
        } else {
            values = null;
        }
        return values;
    }

    /**
     * <p>
     * Within FederatedStore an {@link Operation} is executed against a
     * collection of many graphs.
     * </p>
     * <p>
     * Problem: When an Operation contains View information about an Element
     * which is not known by the Graph; It will fail validation when executed.
     * </p>
     * <p>
     * Solution: For each operation, remove all elements from the View that is
     * unknown to the graph. This method will also update AddElements operations
     * to allow elements to be added to various federated graphs with different
     * schemas at the same time without causing validation errors.
     * </p>
     *
     * @param operation current operation
     * @param graph     current graph
     * @param <OP>      Operation type
     * @return cloned operation with modified View for the given graph.
     */
    public static <OP extends Operation> OP updateOperationForGraph(final OP operation, final Graph graph) {
        OP resultOp = (OP) operation.shallowClone();
        if (nonNull(resultOp.getOptions())) {
            resultOp.setOptions(new HashMap<>(resultOp.getOptions()));
        }
        if (resultOp instanceof Operations) {
            final Operations<Operation> operations = (Operations) resultOp;
            final List<Operation> resultOperations = new ArrayList<>();
            for (final Operation nestedOp : operations.getOperations()) {
                final Operation updatedNestedOp = updateOperationForGraph(nestedOp, graph);
                if (null == updatedNestedOp) {
                    resultOp = null;
                    break;
                }
                resultOperations.add(updatedNestedOp);
            }
            operations.updateOperations(resultOperations);
        } else if (resultOp instanceof OperationView) {
            final View view = ((OperationView) resultOp).getView();
            if (null != view && view.hasGroups()) {
                final View validView = createValidView(view, graph.getSchema());
                if (view != validView) {
                    // If the view is not the same instance as the original view
                    // then clone the operation and add the new view.
                    if (validView.hasGroups()) {
                        ((OperationView) resultOp).setView(validView);
                        // Deprecated function still in use due to Federated GetTraits bug with DYNAMIC_SCHEMA
                    } else if (!graph.getStoreTraits().contains(StoreTrait.DYNAMIC_SCHEMA)) {
                        // The view has no groups so the operation would return
                        // nothing, so we shouldn't execute the operation.
                        resultOp = null;
                    }
                }
            }
        } else if (resultOp instanceof AddElements) {
            final AddElements addElements = ((AddElements) resultOp);
            if (null == addElements.getInput()) {
                if (!addElements.isValidate() || !addElements.isSkipInvalidElements()) {
                    LOGGER.debug("Invalid elements will be skipped when added to {}", graph.getGraphId());
                    resultOp = (OP) addElements.shallowClone();
                    ((AddElements) resultOp).setValidate(true);
                    ((AddElements) resultOp).setSkipInvalidElements(true);
                }
            } else {
                resultOp = (OP) addElements.shallowClone();
                final Set<String> graphGroups = graph.getSchema().getGroups();
                final Iterable<? extends Element> filteredInput = Iterables.filter(
                        addElements.getInput(),
                        element -> graphGroups.contains(null != element ? element.getGroup() : null)
                );
                ((AddElements) resultOp).setInput(filteredInput);
            }
        }

        return resultOp;
    }

    private static View createValidView(final View view, final Schema delegateGraphSchema) {
        View newView = view;
        if (view.hasGroups()) {
            final Set<String> validEntities = new HashSet<>(view.getEntityGroups());
            final Set<String> validEdges = new HashSet<>(view.getEdgeGroups());
            validEntities.retainAll(delegateGraphSchema.getEntityGroups());
            validEdges.retainAll(delegateGraphSchema.getEdgeGroups());

            if (!validEntities.equals(view.getEntityGroups()) || !validEdges.equals(view.getEdgeGroups())) {
                // Need to make changes to the view so start by cloning the view
                // and clearing all the edges and entities
                final View.Builder viewBuilder = new View.Builder()
                        .merge(view)
                        .entities(Collections.emptyMap())
                        .edges(Collections.emptyMap());
                validEntities.forEach(e -> viewBuilder.entity(e, view.getEntity(e)));
                validEdges.forEach(e -> viewBuilder.edge(e, view.getEdge(e)));
                newView = viewBuilder.build();
            }
        }
        return newView;
    }

    /**
     * Defaulted with a iterableConcat
     *
     * @param operation operation to be wrapped in FederatedOperation
     * @param <INPUT>   payload input type
     * @param <OUTPUT>  merge function output type
     * @return the wrapped operation
     */
    public static <INPUT, OUTPUT extends Iterable<?>> FederatedOperation<INPUT, OUTPUT> getFederatedOperation(final InputOutput<INPUT, OUTPUT> operation) {

        FederatedOperation.BuilderParent<INPUT, OUTPUT> builder = new FederatedOperation.Builder()
                .op(operation);

        addDeprecatedGraphIds(operation, builder);

        return builder.build();
    }


    public static <INPUT> FederatedOperation<INPUT, Void> getFederatedOperation(final Input<INPUT> operation) {
        FederatedOperation.BuilderParent<INPUT, Void> builder = new FederatedOperation.Builder()
                .op(operation);

        addDeprecatedGraphIds(operation, builder);

        return builder.build();
    }

    public static <OUTPUT extends Iterable<?>> FederatedOperation<Void, OUTPUT> getFederatedOperation(final Output<OUTPUT> operation) {

        FederatedOperation.BuilderParent builder = new FederatedOperation.Builder()
                .op(operation)
                .mergeFunction(getHardCodedDefaultMergeFunction());

        addDeprecatedGraphIds(operation, builder);


        return builder.build();
    }

    public static BiFunction getHardCodedDefaultMergeFunction() {
        return new DefaultBestEffortsMergeFunction();
    }

    public static <INPUT> FederatedOperation<INPUT, Void> getFederatedOperation(final Operation operation) {

        FederatedOperation.BuilderParent<INPUT, Void> builder = new FederatedOperation.Builder()
                .op(operation);

        addDeprecatedGraphIds(operation, builder);

        return builder.build();
    }

    @Deprecated
    public static <INPUT, OUTPUT> FederatedOperation.BuilderParent<INPUT, OUTPUT> addDeprecatedGraphIds(final Operation operation, final FederatedOperation.BuilderParent<INPUT, OUTPUT> builder) {
        String graphIdOption = getDeprecatedGraphIds(operation);
        if (nonNull(graphIdOption)) {
            builder.graphIdsCSV(graphIdOption);
        }
        return builder;
    }

    @Deprecated
    public static String getDeprecatedGraphIds(final Operation operation) throws GafferRuntimeException {
        String deprecatedGraphIds = operation.getOption(DEPRECATED_GRAPH_IDS_FLAG);
        if (nonNull(deprecatedGraphIds)) {
            String simpleName = operation.getClass().getSimpleName();
            LOGGER.warn("Operation:{} has old Deprecated style of graphId selection.", simpleName);
        }
        return deprecatedGraphIds;
    }

    @Deprecated
    public static FederatedOperation<Void, Iterable<Schema>> getFederatedWrappedSchema() {
        return new FederatedOperation.Builder().<Void, Iterable<Schema>>op(new GetSchema()).build();
    }

    /**
     * Return a clone of the given operations with a deep clone of options.
     * <p>
     * Because payloadOperation.shallowClone() is used it can't be guaranteed that original options won't be modified.
     * So a deep clone of the options is made for the shallow clone of the operation.
     *
     * @param op the operation to clone
     * @return a clone of the operation with a deep clone of options.
     */
    public static Operation shallowCloneWithDeepOptions(final Operation op) {
        final Operation cloneForValidation = op.shallowClone();
        final Map<String, String> options = op.getOptions();
        final Map<String, String> optionsDeepClone = isNull(options) ? null : new HashMap<>(options);
        cloneForValidation.setOptions(optionsDeepClone);
        return cloneForValidation;
    }

    public static Connector getConnector(final AccumuloProperties properties) throws StoreException {
        Connector connection = TableUtils.getConnector(properties.getInstance(),
                properties.getZookeepers(),
                properties.getUser(),
                properties.getPassword());
        return connection;
    }

    public static boolean isAccumulo(final Graph graph) {
        String storeClass = graph.getStoreProperties().getStoreClass();
        return nonNull(storeClass) && storeClass.startsWith(AccumuloStore.class.getPackage().getName());
    }

}<|MERGE_RESOLUTION|>--- conflicted
+++ resolved
@@ -17,22 +17,11 @@
 package uk.gov.gchq.gaffer.federatedstore.util;
 
 import com.google.common.collect.Iterables;
-<<<<<<< HEAD
-import com.google.common.collect.Lists;
-import org.apache.accumulo.core.client.Connector;
-=======
->>>>>>> 062bcd27
 import org.apache.commons.lang3.StringUtils;
 import org.slf4j.Logger;
 import org.slf4j.LoggerFactory;
 
-<<<<<<< HEAD
-import uk.gov.gchq.gaffer.accumulostore.AccumuloProperties;
-import uk.gov.gchq.gaffer.accumulostore.AccumuloStore;
-import uk.gov.gchq.gaffer.accumulostore.utils.TableUtils;
-=======
 import uk.gov.gchq.gaffer.core.exception.GafferRuntimeException;
->>>>>>> 062bcd27
 import uk.gov.gchq.gaffer.data.element.Element;
 import uk.gov.gchq.gaffer.data.elementdefinition.view.View;
 import uk.gov.gchq.gaffer.federatedstore.operation.FederatedOperation;
@@ -41,13 +30,9 @@
 import uk.gov.gchq.gaffer.operation.Operations;
 import uk.gov.gchq.gaffer.operation.graph.OperationView;
 import uk.gov.gchq.gaffer.operation.impl.add.AddElements;
-<<<<<<< HEAD
-import uk.gov.gchq.gaffer.store.StoreException;
-=======
 import uk.gov.gchq.gaffer.operation.io.Input;
 import uk.gov.gchq.gaffer.operation.io.InputOutput;
 import uk.gov.gchq.gaffer.operation.io.Output;
->>>>>>> 062bcd27
 import uk.gov.gchq.gaffer.store.StoreTrait;
 import uk.gov.gchq.gaffer.store.operation.GetSchema;
 import uk.gov.gchq.gaffer.store.schema.Schema;
@@ -290,18 +275,4 @@
         cloneForValidation.setOptions(optionsDeepClone);
         return cloneForValidation;
     }
-
-    public static Connector getConnector(final AccumuloProperties properties) throws StoreException {
-        Connector connection = TableUtils.getConnector(properties.getInstance(),
-                properties.getZookeepers(),
-                properties.getUser(),
-                properties.getPassword());
-        return connection;
-    }
-
-    public static boolean isAccumulo(final Graph graph) {
-        String storeClass = graph.getStoreProperties().getStoreClass();
-        return nonNull(storeClass) && storeClass.startsWith(AccumuloStore.class.getPackage().getName());
-    }
-
 }