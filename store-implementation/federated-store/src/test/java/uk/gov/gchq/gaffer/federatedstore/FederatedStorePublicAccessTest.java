--- conflicted
+++ resolved
@@ -17,22 +17,16 @@
 package uk.gov.gchq.gaffer.federatedstore;
 
 import com.google.common.collect.Lists;
-<<<<<<< HEAD
+
+import org.junit.jupiter.api.AfterAll;
+import org.junit.jupiter.api.BeforeAll;
 import org.junit.jupiter.api.BeforeEach;
 import org.junit.jupiter.api.Test;
-=======
-import org.junit.AfterClass;
-import org.junit.Before;
-import org.junit.BeforeClass;
-import org.junit.ClassRule;
-import org.junit.Test;
-import org.junit.rules.TemporaryFolder;
->>>>>>> e8cede87
+import org.junit.jupiter.api.io.TempDir;
 
 import uk.gov.gchq.gaffer.accumulostore.AccumuloProperties;
 import uk.gov.gchq.gaffer.accumulostore.MiniAccumuloClusterManager;
 import uk.gov.gchq.gaffer.cache.CacheServiceLoader;
-import uk.gov.gchq.gaffer.commonutil.CommonTestConstants;
 import uk.gov.gchq.gaffer.commonutil.StreamUtil;
 import uk.gov.gchq.gaffer.federatedstore.operation.AddGraph;
 import uk.gov.gchq.gaffer.federatedstore.operation.GetAllGraphIds;
@@ -40,6 +34,8 @@
 import uk.gov.gchq.gaffer.store.library.HashMapGraphLibrary;
 import uk.gov.gchq.gaffer.store.schema.Schema;
 import uk.gov.gchq.gaffer.user.StoreUser;
+
+import java.nio.file.Path;
 
 import static org.junit.jupiter.api.Assertions.assertEquals;
 
@@ -56,28 +52,21 @@
     private Context blankUserContext;
     private Context testUserContext;
 
-<<<<<<< HEAD
-    @BeforeEach
-=======
     private static Class currentClass = new Object() { }.getClass().getEnclosingClass();
     private static final AccumuloProperties PROPERTIES = AccumuloProperties.loadStoreProperties(StreamUtil.openStream(currentClass, "properties/singleUseAccumuloStore.properties"));
     private static MiniAccumuloClusterManager miniAccumuloClusterManager;
 
-    @ClassRule
-    public static TemporaryFolder storeBaseFolder = new TemporaryFolder(CommonTestConstants.TMP_DIRECTORY);
-
-    @BeforeClass
-    public static void setUpStore() {
-        miniAccumuloClusterManager = new MiniAccumuloClusterManager(PROPERTIES, storeBaseFolder.getRoot().getAbsolutePath());
+    @BeforeAll
+    public static void setUpStore(@TempDir Path tempDir) {
+        miniAccumuloClusterManager = new MiniAccumuloClusterManager(PROPERTIES, tempDir.toAbsolutePath().toString());
     }
 
-    @AfterClass
+    @AfterAll
     public static void tearDownStore() {
         miniAccumuloClusterManager.close();
     }
 
-    @Before
->>>>>>> e8cede87
+    @BeforeEach
     public void setUp() throws Exception {
         CacheServiceLoader.shutdown();
         fedProps = new FederatedStoreProperties();
