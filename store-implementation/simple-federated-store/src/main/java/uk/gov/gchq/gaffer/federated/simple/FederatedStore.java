--- conflicted
+++ resolved
@@ -16,13 +16,10 @@
 
 package uk.gov.gchq.gaffer.federated.simple;
 
-<<<<<<< HEAD
 import org.apache.commons.lang3.tuple.ImmutablePair;
 import org.apache.commons.lang3.tuple.Pair;
-=======
 import org.slf4j.Logger;
 import org.slf4j.LoggerFactory;
->>>>>>> 6471de98
 
 import uk.gov.gchq.gaffer.cache.Cache;
 import uk.gov.gchq.gaffer.cache.CacheServiceLoader;
@@ -87,15 +84,12 @@
  * to sub graphs then merge the result.
  */
 public class FederatedStore extends Store {
-<<<<<<< HEAD
+    private static final Logger LOGGER = LoggerFactory.getLogger(FederatedStore.class);
     /**
      * The system user account name, this user is essentially an admin for this store.
      */
     public static final String FEDERATED_STORE_SYSTEM_USER = "FederatedStoreSystemUser";
 
-=======
-    private static final Logger LOGGER = LoggerFactory.getLogger(FederatedStore.class);
->>>>>>> 6471de98
     private static final String DEFAULT_CACHE_CLASS_FALLBACK = "uk.gov.gchq.gaffer.cache.impl.HashMapCacheService";
 
     // Default graph IDs to execute on
