--- conflicted
+++ resolved
@@ -194,11 +194,7 @@
         OperationChain<Iterable<? extends String>> opChain =
                 new OperationChain.Builder()
                         .first(getAllElements)
-<<<<<<< HEAD
-                        .then(new Limit.Builder<Element>().resultLimit(100).build())
-=======
                         .then(new Limit.Builder<Element>().resultLimit(100).truncate(true).build())
->>>>>>> cb9099b0
                         .then(runPythonScript)
                         .build();
 
