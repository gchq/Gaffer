--- conflicted
+++ resolved
@@ -28,68 +28,27 @@
 import java.util.LinkedHashMap;
 import java.util.Map;
 
-<<<<<<< HEAD
-import static org.junit.Assert.assertEquals;
-import static org.junit.jupiter.api.Assertions.assertArrayEquals;
-=======
 import static org.junit.jupiter.api.Assertions.assertEquals;
->>>>>>> 6c60d867
 
 public class MapSerialiserTest extends ToBytesSerialisationTest<Map> {
 
     @Test
     public void shouldSerialiseAndDeSerialiseOverlappingMapValuesWithDifferentKeys() throws SerialisationException {
-        // Given
-        final Map<String, Long> map = getExampleValue();
 
-        // When
-        final byte[] b = serialiser.serialise(map);
-        final Map o = serialiser.deserialise(b);
+        Map<String, Long> map = getExampleValue();
 
-        // Then
+        byte[] b = serialiser.serialise(map);
+        Map o = serialiser.deserialise(b);
+
         assertEquals(HashMap.class, o.getClass());
         assertEquals(6, o.size());
         assertEquals(map, o);
-        assertEquals(123298333L, o.get("one"));
-        assertEquals(342903339L, o.get("two"));
-        assertEquals(123298333L, o.get("three"));
-        assertEquals(345353439L, o.get("four"));
-        assertEquals(123338333L, o.get("five"));
-        assertEquals(345353439L, o.get("six"));
-    }
-
-    @Test
-    public void mapSerialiserTest() throws SerialisationException {
-        // Given
-        Map<Integer, Integer> map = new LinkedHashMap<>();
-        map.put(1, 3);
-        map.put(2, 7);
-        map.put(3, 11);
-
-        ((MapSerialiser) serialiser).setKeySerialiser(new IntegerSerialiser());
-        ((MapSerialiser) serialiser).setValueSerialiser(new IntegerSerialiser());
-        ((MapSerialiser) serialiser).setMapClass(LinkedHashMap.class);
-
-        // When
-        final byte[] b = serialiser.serialise(map);
-        final Map o = serialiser.deserialise(b);
-
-        // Then
-        assertEquals(LinkedHashMap.class, o.getClass());
-        assertEquals(3, o.size());
-        assertEquals(3, o.get(1));
-        assertEquals(7, o.get(2));
-        assertEquals(11, o.get(3));
-    }
-
-    @Test
-    @Override
-    public void shouldSerialiseNull() {
-        // Given
-        final MapSerialiser mapSerialiser = new MapSerialiser();
-
-        // Then
-        assertArrayEquals(new byte[0], mapSerialiser.serialiseNull());
+        assertEquals((Long) 123298333L, o.get("one"));
+        assertEquals((Long) 342903339L, o.get("two"));
+        assertEquals((Long) 123298333L, o.get("three"));
+        assertEquals((Long) 345353439L, o.get("four"));
+        assertEquals((Long) 123338333L, o.get("five"));
+        assertEquals((Long) 345353439L, o.get("six"));
     }
 
     private Map<String, Long> getExampleValue() {
@@ -103,6 +62,29 @@
         return map;
     }
 
+    @Test
+    public void mapSerialiserTest() throws SerialisationException {
+
+        Map<Integer, Integer> map = new LinkedHashMap<>();
+        map.put(1, 3);
+        map.put(2, 7);
+        map.put(3, 11);
+
+        ((MapSerialiser) serialiser).setKeySerialiser(new IntegerSerialiser());
+        ((MapSerialiser) serialiser).setValueSerialiser(new IntegerSerialiser());
+        ((MapSerialiser) serialiser).setMapClass(LinkedHashMap.class);
+
+        byte[] b = serialiser.serialise(map);
+        Map o = serialiser.deserialise(b);
+
+
+        assertEquals(LinkedHashMap.class, o.getClass());
+        assertEquals(3, o.size());
+        assertEquals(3, o.get(1));
+        assertEquals(7, o.get(2));
+        assertEquals(11, o.get(3));
+    }
+
     @Override
     public Serialiser<Map, byte[]> getSerialisation() {
         MapSerialiser serialiser = new MapSerialiser();
@@ -114,6 +96,6 @@
     @SuppressWarnings("unchecked")
     @Override
     public Pair<Map, byte[]>[] getHistoricSerialisationPairs() {
-        return new Pair[] {new Pair(getExampleValue(), new byte[] {3, 115, 105, 120, 9, 51, 52, 53, 51, 53, 51, 52, 51, 57, 4, 102, 111, 117, 114, 9, 51, 52, 53, 51, 53, 51, 52, 51, 57, 3, 111, 110, 101, 9, 49, 50, 51, 50, 57, 56, 51, 51, 51, 3, 116, 119, 111, 9, 51, 52, 50, 57, 48, 51, 51, 51, 57, 5, 116, 104, 114, 101, 101, 9, 49, 50, 51, 50, 57, 56, 51, 51, 51, 4, 102, 105, 118, 101, 9, 49, 50, 51, 51, 51, 56, 51, 51, 51})};
+        return new Pair[]{new Pair(getExampleValue(), new byte[]{3, 115, 105, 120, 9, 51, 52, 53, 51, 53, 51, 52, 51, 57, 4, 102, 111, 117, 114, 9, 51, 52, 53, 51, 53, 51, 52, 51, 57, 3, 111, 110, 101, 9, 49, 50, 51, 50, 57, 56, 51, 51, 51, 3, 116, 119, 111, 9, 51, 52, 50, 57, 48, 51, 51, 51, 57, 5, 116, 104, 114, 101, 101, 9, 49, 50, 51, 50, 57, 56, 51, 51, 51, 4, 102, 105, 118, 101, 9, 49, 50, 51, 51, 51, 56, 51, 51, 51})};
     }
 }