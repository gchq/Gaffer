/*
 * Copyright 2018-2020 Crown Copyright
 *
 * Licensed under the Apache License, Version 2.0 (the "License");
 * you may not use this file except in compliance with the License.
 * You may obtain a copy of the License at
 *
 *     http://www.apache.org/licenses/LICENSE-2.0
 *
 * Unless required by applicable law or agreed to in writing, software
 * distributed under the License is distributed on an "AS IS" BASIS,
 * WITHOUT WARRANTIES OR CONDITIONS OF ANY KIND, either express or implied.
 * See the License for the specific language governing permissions and
 * limitations under the License.
 */

package uk.gov.gchq.gaffer.store.operation.handler;

import org.junit.jupiter.api.Test;

import uk.gov.gchq.gaffer.operation.OperationException;
import uk.gov.gchq.gaffer.operation.impl.GetVariable;
import uk.gov.gchq.gaffer.store.Context;
import uk.gov.gchq.gaffer.store.Store;
import uk.gov.gchq.gaffer.user.User;

import static org.junit.jupiter.api.Assertions.assertEquals;
import static org.junit.jupiter.api.Assertions.assertNull;
<<<<<<< HEAD
import static org.junit.jupiter.api.Assertions.assertThrows;
=======
import static org.junit.jupiter.api.Assertions.assertTrue;
import static org.junit.jupiter.api.Assertions.fail;
>>>>>>> 6c60d867
import static org.mockito.BDDMockito.given;
import static org.mockito.Mockito.mock;

public class GetVariableHandlerTest {

    private final String varName = "varName";
    private final String varVal = "varVal";
    private final Store store = mock(Store.class);

    @Test
    public void shouldGetVariableWhenExists() throws OperationException {
        // Given
        final Context context = mock(Context.class);
        final GetVariableHandler handler = new GetVariableHandler();
        final GetVariable op = new GetVariable.Builder().variableName(varName).build();

        given(context.getVariable(varName)).willReturn(varVal);

        // When
        final Object variableValueFromOp = handler.doOperation(op, context, store);

        // Then
        assertEquals(varVal, variableValueFromOp);
    }

    @Test
    public void shouldReturnNullWhenVariableDoesntExist() throws OperationException {
        // Given
        final Context context = mock(Context.class);
        final GetVariableHandler handler = new GetVariableHandler();
        final GetVariable op = new GetVariable.Builder().variableName(varName).build();

        given(context.getVariable(varName)).willReturn(null);

        // When
        final Object variableValueFromOp = handler.doOperation(op, context, store);

        // Then
        assertNull(variableValueFromOp);
    }

    @Test
    public void shouldThrowExceptionWhenVariableKeyIsNull() {
        // Given
        final Context context = mock(Context.class);
        final GetVariableHandler handler = new GetVariableHandler();
        final GetVariable op = new GetVariable.Builder().variableName(null).build();

        // When / Then
        final Exception exception = assertThrows(IllegalArgumentException.class, () -> handler.doOperation(op, context, store));
        assertEquals("Variable name cannot be null", exception.getMessage());
    }

    @Test
    public void shouldNotThrowNPEWhenVariablesSet() throws OperationException {
        // Given
        final Context context = new Context(new User());
        final GetVariableHandler handler = new GetVariableHandler();
        final GetVariable op = new GetVariable.Builder().variableName(varName).build();

        // When
        final Object variableValueFromOp = handler.doOperation(op, context, store);

        // Then
        assertNull(variableValueFromOp);
    }
}<|MERGE_RESOLUTION|>--- conflicted
+++ resolved
@@ -26,17 +26,12 @@
 
 import static org.junit.jupiter.api.Assertions.assertEquals;
 import static org.junit.jupiter.api.Assertions.assertNull;
-<<<<<<< HEAD
-import static org.junit.jupiter.api.Assertions.assertThrows;
-=======
 import static org.junit.jupiter.api.Assertions.assertTrue;
 import static org.junit.jupiter.api.Assertions.fail;
->>>>>>> 6c60d867
 import static org.mockito.BDDMockito.given;
 import static org.mockito.Mockito.mock;
 
 public class GetVariableHandlerTest {
-
     private final String varName = "varName";
     private final String varVal = "varVal";
     private final Store store = mock(Store.class);
@@ -74,15 +69,19 @@
     }
 
     @Test
-    public void shouldThrowExceptionWhenVariableKeyIsNull() {
+    public void shouldThrowExceptionWhenVariableKeyIsNull() throws OperationException {
         // Given
         final Context context = mock(Context.class);
         final GetVariableHandler handler = new GetVariableHandler();
         final GetVariable op = new GetVariable.Builder().variableName(null).build();
 
         // When / Then
-        final Exception exception = assertThrows(IllegalArgumentException.class, () -> handler.doOperation(op, context, store));
-        assertEquals("Variable name cannot be null", exception.getMessage());
+        try {
+            handler.doOperation(op, context, store);
+            fail("Exception expected");
+        } catch (final IllegalArgumentException e) {
+            assertTrue(e.getMessage().contains("Variable name cannot be null"));
+        }
     }
 
     @Test
