--- conflicted
+++ resolved
@@ -44,12 +44,7 @@
 
     @BeforeClass
     public static void genData() throws OperationException, StoreException {
-<<<<<<< HEAD
-        getGraph(getSchema(), getParquetStoreProperties())
-=======
-        Logger.getRootLogger().setLevel(Level.WARN);
-        getGraph(getSchema(), TestUtils.getParquetStoreProperties(), "TypeValueVertexSparkOperationsTest")
->>>>>>> 9647b01e
+        getGraph(getSchema(), getParquetStoreProperties(), "TypeValueVertexSparkOperationsTest")
                 .execute(new ImportJavaRDDOfElements.Builder()
                         .input(getElements(javaSparkContext))
                         .javaSparkContext(javaSparkContext)
