--- conflicted
+++ resolved
@@ -68,30 +68,11 @@
         if (!super.validateOptions(options)) {
             return false;
         }
-<<<<<<< HEAD
-
-        if (!options.containsKey(Constants.STORE_SCHEMA)) {
-            throw new IllegalArgumentException("Must specify the " + Constants.STORE_SCHEMA);
-        }
-=======
         if (!options.containsKey(AccumuloStoreConstants.ACCUMULO_ELEMENT_CONVERTER_CLASS)) {
             throw new IllegalArgumentException("Must specify the " + AccumuloStoreConstants.ACCUMULO_ELEMENT_CONVERTER_CLASS);
         }
         if (!options.containsKey(AccumuloStoreConstants.STORE_SCHEMA)) {
             throw new IllegalArgumentException("Must specify the " + AccumuloStoreConstants.STORE_SCHEMA);
-        }
-        if (!options.containsKey(AccumuloStoreConstants.VIEW)) {
-            throw new IllegalArgumentException("Must specify the " + AccumuloStoreConstants.VIEW);
-        }
-        try {
-            validator = new ElementValidator(
-                    View.fromJson(options.get(AccumuloStoreConstants.VIEW).getBytes(AccumuloStoreConstants.UTF_8_CHARSET)));
-        } catch (final UnsupportedEncodingException e) {
-            throw new SchemaException("Unable to deserialise view from JSON", e);
->>>>>>> c7ab4888
-
-        if (!options.containsKey(Constants.ACCUMULO_ELEMENT_CONVERTER_CLASS)) {
-            throw new IllegalArgumentException("Must specify the " + Constants.ACCUMULO_ELEMENT_CONVERTER_CLASS);
         }
 
         validator = getElementValidator(options);
@@ -124,12 +105,12 @@
     }
 
     protected ElementValidator getElementValidator(final Map<String, String> options) {
-        if (!options.containsKey(Constants.VIEW)) {
-            throw new IllegalArgumentException("Must specify the " + Constants.VIEW);
+        if (!options.containsKey(AccumuloStoreConstants.VIEW)) {
+            throw new IllegalArgumentException("Must specify the " + AccumuloStoreConstants.VIEW);
         }
 
         try {
-            return new ElementValidator(View.fromJson(options.get(Constants.VIEW).getBytes(Constants.UTF_8_CHARSET)));
+            return new ElementValidator(View.fromJson(options.get(AccumuloStoreConstants.VIEW).getBytes(AccumuloStoreConstants.UTF_8_CHARSET)));
         } catch (final UnsupportedEncodingException e) {
             throw new SchemaException("Unable to deserialise view from JSON", e);
         }
