#
# Copyright 2018-2020 Crown Copyright
#
# Licensed under the Apache License, Version 2.0 (the "License");
# you may not use this file except in compliance with the License.
# You may obtain a copy of the License at
#
#     http://www.apache.org/licenses/LICENSE-2.0
#
# Unless required by applicable law or agreed to in writing, software
# distributed under the License is distributed on an "AS IS" BASIS,
# WITHOUT WARRANTIES OR CONDITIONS OF ANY KIND, either express or implied.
# See the License for the specific language governing permissions and
# limitations under the License.
#
<<<<<<< HEAD
gaffer.version=1.17.1-SNAPSHOT
=======
gaffer.version=1.17.1
>>>>>>> 74945c58
koryphe.version=1.13.0<|MERGE_RESOLUTION|>--- conflicted
+++ resolved
@@ -13,9 +13,5 @@
 # See the License for the specific language governing permissions and
 # limitations under the License.
 #
-<<<<<<< HEAD
-gaffer.version=1.17.1-SNAPSHOT
-=======
 gaffer.version=1.17.1
->>>>>>> 74945c58
 koryphe.version=1.13.0