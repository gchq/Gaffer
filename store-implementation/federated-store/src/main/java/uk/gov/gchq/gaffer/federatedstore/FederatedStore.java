/*
 * Copyright 2017-2020 Crown Copyright
 *
 * Licensed under the Apache License, Version 2.0 (the "License");
 * you may not use this file except in compliance with the License.
 * You may obtain a copy of the License at
 *
 *     http://www.apache.org/licenses/LICENSE-2.0
 *
 * Unless required by applicable law or agreed to in writing, software
 * distributed under the License is distributed on an "AS IS" BASIS,
 * WITHOUT WARRANTIES OR CONDITIONS OF ANY KIND, either express or implied.
 * See the License for the specific language governing permissions and
 * limitations under the License.
 */

package uk.gov.gchq.gaffer.federatedstore;

import com.google.common.base.Strings;
import com.google.common.collect.Sets;
import org.slf4j.Logger;
import org.slf4j.LoggerFactory;

import uk.gov.gchq.gaffer.access.predicate.AccessPredicate;

import uk.gov.gchq.gaffer.data.element.Element;
import uk.gov.gchq.gaffer.data.element.id.EntityId;
import uk.gov.gchq.gaffer.federatedstore.exception.StorageException;
import uk.gov.gchq.gaffer.federatedstore.operation.AddGraph;
import uk.gov.gchq.gaffer.federatedstore.operation.AddGraphWithHooks;
import uk.gov.gchq.gaffer.federatedstore.operation.ChangeGraphAccess;
import uk.gov.gchq.gaffer.federatedstore.operation.ChangeGraphId;
import uk.gov.gchq.gaffer.federatedstore.operation.FederatedOperationChain;
import uk.gov.gchq.gaffer.federatedstore.operation.FederatedOperationChainValidator;
import uk.gov.gchq.gaffer.federatedstore.operation.GetAllGraphIds;
import uk.gov.gchq.gaffer.federatedstore.operation.GetAllGraphInfo;
import uk.gov.gchq.gaffer.federatedstore.operation.RemoveGraph;
import uk.gov.gchq.gaffer.federatedstore.operation.handler.FederatedAggregateHandler;
import uk.gov.gchq.gaffer.federatedstore.operation.handler.FederatedFilterHandler;
import uk.gov.gchq.gaffer.federatedstore.operation.handler.FederatedGetSchemaHandler;
import uk.gov.gchq.gaffer.federatedstore.operation.handler.FederatedOperationHandler;
import uk.gov.gchq.gaffer.federatedstore.operation.handler.FederatedTransformHandler;
import uk.gov.gchq.gaffer.federatedstore.operation.handler.FederatedValidateHandler;
import uk.gov.gchq.gaffer.federatedstore.operation.handler.impl.FederatedAddGraphHandler;
import uk.gov.gchq.gaffer.federatedstore.operation.handler.impl.FederatedAddGraphWithHooksHandler;
import uk.gov.gchq.gaffer.federatedstore.operation.handler.impl.FederatedChangeGraphAccessHandler;
import uk.gov.gchq.gaffer.federatedstore.operation.handler.impl.FederatedChangeGraphIdHandler;
import uk.gov.gchq.gaffer.federatedstore.operation.handler.impl.FederatedGetAdjacentIdsHandler;
import uk.gov.gchq.gaffer.federatedstore.operation.handler.impl.FederatedGetAllElementsHandler;
import uk.gov.gchq.gaffer.federatedstore.operation.handler.impl.FederatedGetAllGraphIDHandler;
import uk.gov.gchq.gaffer.federatedstore.operation.handler.impl.FederatedGetAllGraphInfoHandler;
import uk.gov.gchq.gaffer.federatedstore.operation.handler.impl.FederatedGetElementsHandler;
import uk.gov.gchq.gaffer.federatedstore.operation.handler.impl.FederatedGetTraitsHandler;
import uk.gov.gchq.gaffer.federatedstore.operation.handler.impl.FederatedOperationChainHandler;
import uk.gov.gchq.gaffer.federatedstore.operation.handler.impl.FederatedRemoveGraphHandler;
import uk.gov.gchq.gaffer.federatedstore.schema.FederatedViewValidator;
import uk.gov.gchq.gaffer.graph.Graph;
import uk.gov.gchq.gaffer.graph.GraphSerialisable;
import uk.gov.gchq.gaffer.named.operation.AddNamedOperation;
import uk.gov.gchq.gaffer.named.view.AddNamedView;
import uk.gov.gchq.gaffer.operation.Operation;
import uk.gov.gchq.gaffer.operation.impl.Validate;
import uk.gov.gchq.gaffer.operation.impl.add.AddElements;
import uk.gov.gchq.gaffer.operation.impl.function.Aggregate;
import uk.gov.gchq.gaffer.operation.impl.function.Filter;
import uk.gov.gchq.gaffer.operation.impl.function.Transform;
import uk.gov.gchq.gaffer.operation.impl.get.GetAdjacentIds;
import uk.gov.gchq.gaffer.operation.impl.get.GetAllElements;
import uk.gov.gchq.gaffer.operation.impl.get.GetElements;
import uk.gov.gchq.gaffer.operation.io.Output;
import uk.gov.gchq.gaffer.serialisation.Serialiser;
import uk.gov.gchq.gaffer.store.Context;
import uk.gov.gchq.gaffer.store.Store;
import uk.gov.gchq.gaffer.store.StoreException;
import uk.gov.gchq.gaffer.store.StoreProperties;
import uk.gov.gchq.gaffer.store.StoreTrait;
import uk.gov.gchq.gaffer.store.library.GraphLibrary;
import uk.gov.gchq.gaffer.store.operation.GetSchema;
import uk.gov.gchq.gaffer.store.operation.GetTraits;
import uk.gov.gchq.gaffer.store.operation.OperationChainValidator;
import uk.gov.gchq.gaffer.store.operation.handler.OperationHandler;
import uk.gov.gchq.gaffer.store.operation.handler.OutputOperationHandler;
import uk.gov.gchq.gaffer.store.schema.Schema;
import uk.gov.gchq.gaffer.user.User;

import java.util.ArrayList;
import java.util.Collection;
import java.util.Collections;
import java.util.HashMap;
import java.util.List;
import java.util.Map;
import java.util.Random;
import java.util.Set;
import java.util.stream.Collectors;

import static java.util.Objects.isNull;
import static java.util.Objects.nonNull;
import static uk.gov.gchq.gaffer.federatedstore.FederatedStoreProperties.IS_PUBLIC_ACCESS_ALLOWED_DEFAULT;
import static uk.gov.gchq.gaffer.federatedstore.util.FederatedStoreUtil.getCleanStrings;

/**
 * <p>
 * A Store that encapsulates a collection of sub-graphs and executes operations
 * against them and returns results as though it was a single graph.
 * <p>
 * To create a FederatedStore you need to initialise the store with a
 * graphId and (if graphId is not known by the {@link uk.gov.gchq.gaffer.store.library.GraphLibrary})
 * the {@link Schema} and {@link StoreProperties}.
 *
 * @see #initialise(String, Schema, StoreProperties)
 * @see Store
 * @see Graph
 */
public class FederatedStore extends Store {
    private static final Logger LOGGER = LoggerFactory.getLogger(Store.class);
    private static final String FEDERATED_STORE_PROCESSED = "FederatedStore.processed.";
    private final FederatedGraphStorage graphStorage = new FederatedGraphStorage();
    private Set<String> customPropertiesAuths;
    private Boolean isPublicAccessAllowed = Boolean.valueOf(IS_PUBLIC_ACCESS_ALLOWED_DEFAULT);
    private static final List<Integer> ALL_IDS = new ArrayList<>();
    private final int id;

    public FederatedStore() {
        Integer i = null;
        while (isNull(i) || ALL_IDS.contains(i)) {
            i = new Random().nextInt();
        }
        ALL_IDS.add(id = i);
    }

    /**
     * Initialise this FederatedStore with any sub-graphs defined within the
     * properties.
     *
     * @param graphId    the graphId to label this FederatedStore.
     * @param unused     unused
     * @param properties properties to initialise this FederatedStore with, can
     *                   contain details on graphs to add to scope.
     * @throws StoreException if no cache has been set
     */
    @Override
    public void initialise(final String graphId, final Schema unused, final StoreProperties properties)
            throws StoreException {
        super.initialise(graphId, new Schema(), properties);
        customPropertiesAuths = getCustomPropertiesAuths();
        isPublicAccessAllowed = Boolean.valueOf(getProperties().getIsPublicAccessAllowed());
    }

    @Override
    public void setGraphLibrary(final GraphLibrary library) {
        super.setGraphLibrary(library);
        graphStorage.setGraphLibrary(library);
    }

    /**
     * Get this Store's {@link uk.gov.gchq.gaffer.federatedstore.FederatedStoreProperties}.
     *
     * @return the instance of {@link uk.gov.gchq.gaffer.federatedstore.FederatedStoreProperties},
     *         this may contain details such as database connection details.
     */
    @Override
    public FederatedStoreProperties getProperties() {
        return (FederatedStoreProperties) super.getProperties();
    }

    /**
     * Adds graphs to the scope of FederatedStore.
     * <p>
     * To be used by the FederatedStore and Handlers only. Users should add
     * graphs via the {@link AddGraph} operation.
     * public access will be ignored if the FederatedStore denies this action
     * at initialisation, will default to usual access with addingUserId and
     * graphAuths
     * </p>
     *
     * @param addingUserId the adding userId
     * @param graphs       the graph to add
     * @param isPublic     if this class should have public access.
     * @param graphAuths   the access auths for the graph being added
     * @throws StorageException if unable to put graph into storage
     */
    public void addGraphs(final Set<String> graphAuths, final String addingUserId, final boolean isPublic,
            final GraphSerialisable... graphs) throws StorageException {
        addGraphs(graphAuths, addingUserId, isPublic, FederatedGraphStorage.DEFAULT_DISABLED_BY_DEFAULT, graphs);
    }

    /**
     * Adds graphs to the scope of FederatedStore.
     * <p>
     * To be used by the FederatedStore and Handlers only. Users should add
     * graphs via the {@link AddGraph} operation.
     * public access will be ignored if the FederatedStore denies this action
     * at initialisation, will default to usual access with addingUserId and
     * graphAuths
     * </p>
     *
     * @param addingUserId      the adding userId
     * @param graphs            the graph to add
     * @param isPublic          if this class should have public access.
     * @param disabledByDefault true if the graph should be disabled by default - requiring the graphId to be provided in queries
     * @param graphAuths        the access auths for the graph being added
     * @throws StorageException if unable to put graph into storage
     */
    public void addGraphs(
            final Set<String> graphAuths,
            final String addingUserId,
            final boolean isPublic,
            final boolean disabledByDefault,
            final GraphSerialisable... graphs) throws StorageException {
        addGraphs(graphAuths, addingUserId, isPublic, disabledByDefault, null, null, graphs);
    }

    public void addGraphs(
            final Set<String> graphAuths,
            final String addingUserId,
            final boolean isPublic,
            final boolean disabledByDefault,
            final AccessPredicate readAccessPredicate,
            final AccessPredicate writeAccessPredicate,
            final GraphSerialisable... graphs) throws StorageException {
        final FederatedAccess access = new FederatedAccess(graphAuths, addingUserId, isPublicAccessAllowed && isPublic,
                disabledByDefault, readAccessPredicate, writeAccessPredicate);
        addGraphs(access, graphs);
    }

    public void addGraphs(final FederatedAccess access, final GraphSerialisable... graphs) throws StorageException {
        for (final GraphSerialisable graph : graphs) {
            _add(graph, access);
        }
    }

<<<<<<< HEAD
    @Deprecated
    public void addGraphs(final Set<String> graphAuths, final String addingUserId, final GraphSerialisable... graphs)
            throws StorageException {
        addGraphs(graphAuths, addingUserId, false, graphs);
    }

=======
>>>>>>> d081ca68
    /**
     * <p>
     * Removes graphs from the scope of FederatedStore.
     * </p>
     * <p>
     * To be used by the FederatedStore and Handlers only. Users should remove
     * graphs via the {@link RemoveGraph} operation.
     * </p>
     *
     * @param graphId to be removed from scope
     * @param user    to match visibility against
     * @return success of removal
     */
    public boolean remove(final String graphId, final User user) {
        return remove(graphId, user, false);
    }

    public boolean remove(final String graphId, final User user, final boolean asAdmin) {
        return asAdmin
                ? graphStorage.remove(graphId, user, this.getProperties().getAdminAuth())
                : graphStorage.remove(graphId, user);
    }

    /**
     * @param user the visibility to use for getting graphIds
     * @return All the graphId(s) within scope of this FederatedStore and within
     *         visibility for the given user.
     */
    public Collection<String> getAllGraphIds(final User user) {
        return getAllGraphIds(user, false);
    }

    public Collection<String> getAllGraphIds(final User user, final boolean asAdmin) {
        return asAdmin
                ? graphStorage.getAllIds(user, this.getProperties().getAdminAuth())
                : graphStorage.getAllIds(user);
    }

    @Override
    public Schema getSchema() {
        return getSchema((Map<String, String>) null, (User) null);
    }

    public Schema getSchema(final GetSchema operation, final Context context) {
        if (null == operation) {
            return getSchema((Map<String, String>) null, context);
        }

        return graphStorage.getSchema(operation, context);
    }

    public Schema getSchema(final Operation operation, final Context context) {
        if (null == operation) {
            return getSchema((Map<String, String>) null, context);
        }

        return getSchema(operation.getOptions(), context);
    }

    public Schema getSchema(final Map<String, String> config, final Context context) {
        return graphStorage.getSchema(config, context);
    }

    public Schema getSchema(final Operation operation, final User user) {
        if (null == operation) {
            return getSchema((Map<String, String>) null, user);
        }

        return getSchema(operation.getOptions(), user);
    }

    public Schema getSchema(final Map<String, String> config, final User user) {
        return graphStorage.getSchema(config, user);
    }

    /**
     * @return the {@link uk.gov.gchq.gaffer.store.StoreTrait}s for this store.
     * @see Store#getTraits()
     * @deprecated use {@link uk.gov.gchq.gaffer.store.Store#execute(Operation, Context)} with GetTraits Operation.
     */
    @Deprecated
    @Override
    public Set<StoreTrait> getTraits() {
        return StoreTrait.ALL_TRAITS;
    }

    /**
     * <p>
     * Gets a collection of graph objects within FederatedStore scope from the
     * given csv of graphIds, with visibility of the given user.
     * </p>
     * <p>
     * Graphs are returned once per operation, this does not allow an infinite loop of FederatedStores to occur.
     * </p>
     * <p>
     * if graphIdsCsv is null then all graph objects within FederatedStore
     * scope are returned.
     * </p>
     *
     * @param user        the users scope to get graphs for.
     * @param graphIdsCsv the csv of graphIds to get, null returns all graphs.
     * @param operation   the requesting operation, graphs are returned only once per operation.
     * @return the graph collection.
     */
    public Collection<Graph> getGraphs(final User user, final String graphIdsCsv, final Operation operation) {
        final Collection<Graph> rtn = new ArrayList<>();
        if (nonNull(operation)) {
            final String optionKey = FEDERATED_STORE_PROCESSED + id;
            final boolean isIdFound = !operation.getOption(optionKey, "").isEmpty();
            if (!isIdFound) {
                final HashMap<String, String> updatedOptions = isNull(operation.getOptions()) ? new HashMap<>()
                        : new HashMap<>(operation.getOptions());
                updatedOptions.put(optionKey, getGraphId());
                operation.setOptions(updatedOptions);
                rtn.addAll(graphStorage.get(user, getCleanStrings(graphIdsCsv)));
            } else {
                final List<String> federatedStoreGraphIds = operation.getOptions()
                        .entrySet()
                        .stream()
                        .filter(e -> e.getKey().startsWith(FEDERATED_STORE_PROCESSED))
                        .map(Map.Entry::getValue)
                        .collect(Collectors.toList());

                final String ln = System.lineSeparator();
                LOGGER.error("This operation has already been processed by this FederatedStore. " +
                        "This is a symptom of an infinite loop of FederatedStores and Proxies.{}" +
                        "This FederatedStore: {}{}" +
                        "All FederatedStore in this loop: {}", ln, this.getGraphId(), ln,
                        federatedStoreGraphIds.toString());
            }
        }

        return rtn;
    }

    public Map<String, Object> getAllGraphsAndAuths(final User user, final String graphIdsCsv) {
        return this.getAllGraphsAndAuths(user, graphIdsCsv, false);
    }

    public Map<String, Object> getAllGraphsAndAuths(final User user, final String graphIdsCsv, final boolean isAdmin) {
        return isAdmin
                ? graphStorage.getAllGraphsAndAccess(user, getCleanStrings(graphIdsCsv),
                        this.getProperties().getAdminAuth())
                : graphStorage.getAllGraphsAndAccess(user, getCleanStrings(graphIdsCsv));
    }

    /**
     * The FederatedStore at time of initialisation, can set the auths required
     * to allow users to use custom {@link StoreProperties} outside the
     * scope of the {@link uk.gov.gchq.gaffer.store.library.GraphLibrary}.
     *
     * @param user the user needing validation for custom property usage.
     * @return boolean permission
     */
    public boolean isLimitedToLibraryProperties(final User user) {
        return (null != this.customPropertiesAuths)
                && Collections.disjoint(user.getOpAuths(), this.customPropertiesAuths);
    }

    @Override
    protected Class<FederatedStoreProperties> getPropertiesClass() {
        return FederatedStoreProperties.class;
    }

    @Override
    protected void addAdditionalOperationHandlers() {
        // Override the Operations that don't have an output
        getSupportedOperations()
                .stream()
                .filter(op -> !Output.class.isAssignableFrom(op)
                        && !AddElements.class.equals(op)
                        && !AddNamedOperation.class.equals(op)
                        && !AddNamedView.class.equals(op))
                .forEach(op -> addOperationHandler(op, new FederatedOperationHandler()));

        addOperationHandler(GetSchema.class, new FederatedGetSchemaHandler());

        addOperationHandler(Filter.class, new FederatedFilterHandler());
        addOperationHandler(Aggregate.class, new FederatedAggregateHandler());
        addOperationHandler(Transform.class, new FederatedTransformHandler());

        addOperationHandler(Validate.class, new FederatedValidateHandler());

        addOperationHandler(GetAllGraphIds.class, new FederatedGetAllGraphIDHandler());
        addOperationHandler(AddGraph.class, new FederatedAddGraphHandler());
        addOperationHandler(AddGraphWithHooks.class, new FederatedAddGraphWithHooksHandler());
        addOperationHandler(RemoveGraph.class, new FederatedRemoveGraphHandler());

        addOperationHandler(FederatedOperationChain.class, new FederatedOperationChainHandler());
        addOperationHandler(GetTraits.class, new FederatedGetTraitsHandler());
        addOperationHandler(GetAllGraphInfo.class, new FederatedGetAllGraphInfoHandler());
        addOperationHandler(ChangeGraphAccess.class, new FederatedChangeGraphAccessHandler());
        addOperationHandler(ChangeGraphId.class, new FederatedChangeGraphIdHandler());
    }

    @Override
    protected OperationChainValidator createOperationChainValidator() {
        return new FederatedOperationChainValidator(new FederatedViewValidator());
    }

    @Override
    protected OutputOperationHandler<GetElements, Iterable<? extends Element>> getGetElementsHandler() {
        return new FederatedGetElementsHandler();
    }

    @Override
    protected OutputOperationHandler<GetAllElements, Iterable<? extends Element>> getGetAllElementsHandler() {
        return new FederatedGetAllElementsHandler();
    }

    @Override
    protected OutputOperationHandler<? extends GetAdjacentIds, Iterable<? extends EntityId>> getAdjacentIdsHandler() {
        return new FederatedGetAdjacentIdsHandler();
    }

    @Override
    protected OperationHandler<? extends AddElements> getAddElementsHandler() {
        return (OperationHandler) new FederatedOperationHandler();
    }

    @Override
    protected Class<? extends Serialiser> getRequiredParentSerialiserClass() {
        return Serialiser.class;
    }

    @Override
    protected void startCacheServiceLoader(final StoreProperties properties) {
        super.startCacheServiceLoader(properties);
        try {
            graphStorage.startCacheServiceLoader();
        } catch (final StorageException e) {
            throw new RuntimeException(e.getMessage(), e);
        }
    }

    private Set<String> getCustomPropertiesAuths() {
        final String value = getProperties().getCustomPropsValue();
        return (Strings.isNullOrEmpty(value)) ? null : Sets.newHashSet(getCleanStrings(value));
    }

    private void _add(final GraphSerialisable newGraph, final FederatedAccess access) throws StorageException {
        graphStorage.put(newGraph, access);
    }

    public boolean changeGraphAccess(final User requestingUser, final String graphId,
            final FederatedAccess federatedAccess, final boolean isAdmin) throws StorageException {
        return isAdmin
                ? graphStorage.changeGraphAccess(graphId, federatedAccess, requestingUser,
                        this.getProperties().getAdminAuth())
                : graphStorage.changeGraphAccess(graphId, federatedAccess, requestingUser);
    }

    public boolean changeGraphId(final User requestingUser, final String graphId, final String newGraphId,
            final boolean isAdmin) throws StorageException {
        return isAdmin
                ? graphStorage.changeGraphId(graphId, newGraphId, requestingUser, this.getProperties().getAdminAuth())
                : graphStorage.changeGraphId(graphId, newGraphId, requestingUser);
    }
}<|MERGE_RESOLUTION|>--- conflicted
+++ resolved
@@ -229,15 +229,6 @@
         }
     }
 
-<<<<<<< HEAD
-    @Deprecated
-    public void addGraphs(final Set<String> graphAuths, final String addingUserId, final GraphSerialisable... graphs)
-            throws StorageException {
-        addGraphs(graphAuths, addingUserId, false, graphs);
-    }
-
-=======
->>>>>>> d081ca68
     /**
      * <p>
      * Removes graphs from the scope of FederatedStore.
