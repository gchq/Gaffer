/*
 * Copyright 2017-2018 Crown Copyright
 *
 * Licensed under the Apache License, Version 2.0 (the "License");
 * you may not use this file except in compliance with the License.
 * You may obtain a copy of the License at
 *
 *     http://www.apache.org/licenses/LICENSE-2.0
 *
 * Unless required by applicable law or agreed to in writing, software
 * distributed under the License is distributed on an "AS IS" BASIS,
 * WITHOUT WARRANTIES OR CONDITIONS OF ANY KIND, either express or implied.
 * See the License for the specific language governing permissions and
 * limitations under the License.
 */

package uk.gov.gchq.gaffer.operation.export.graph.handler;

import org.junit.Before;
import org.junit.Rule;
import org.junit.Test;
import org.junit.rules.TemporaryFolder;
import org.mockito.ArgumentCaptor;
import org.mockito.Mockito;

import uk.gov.gchq.gaffer.cache.impl.HashMapCacheService;
import uk.gov.gchq.gaffer.commonutil.CommonTestConstants;
import uk.gov.gchq.gaffer.commonutil.JsonAssert;
import uk.gov.gchq.gaffer.commonutil.StreamUtil;
import uk.gov.gchq.gaffer.graph.Graph;
import uk.gov.gchq.gaffer.integration.store.TestStore;
import uk.gov.gchq.gaffer.operation.Operation;
import uk.gov.gchq.gaffer.operation.OperationChain;
import uk.gov.gchq.gaffer.operation.OperationException;
import uk.gov.gchq.gaffer.operation.export.graph.ExportToOtherGraph;
import uk.gov.gchq.gaffer.operation.export.graph.GraphForExportDelegate;
import uk.gov.gchq.gaffer.operation.export.graph.OtherGraphExporter;
import uk.gov.gchq.gaffer.operation.impl.add.AddElements;
import uk.gov.gchq.gaffer.store.Context;
import uk.gov.gchq.gaffer.store.Store;
import uk.gov.gchq.gaffer.store.StoreProperties;
import uk.gov.gchq.gaffer.store.library.FileGraphLibrary;
import uk.gov.gchq.gaffer.store.library.GraphLibrary;
import uk.gov.gchq.gaffer.store.schema.Schema;
import uk.gov.gchq.gaffer.store.schema.SchemaEdgeDefinition;
import uk.gov.gchq.gaffer.store.schema.SchemaEntityDefinition;
import uk.gov.gchq.gaffer.user.User;

import java.io.File;
import java.io.IOException;
import java.lang.reflect.InvocationTargetException;
import java.util.List;

import static org.junit.Assert.assertEquals;
import static org.junit.Assert.assertNotNull;
import static org.junit.Assert.assertSame;
import static org.junit.Assert.fail;
import static org.mockito.BDDMockito.given;
import static org.mockito.Mockito.mock;
import static org.mockito.Mockito.verify;
import static uk.gov.gchq.gaffer.operation.export.graph.handler.GraphDelegate.CANNOT_EXPORT_TO_THE_SAME_GRAPH_S;
import static uk.gov.gchq.gaffer.operation.export.graph.handler.GraphDelegate.GRAPH_ID_S_CANNOT_BE_CREATED_WITHOUT_DEFINED_KNOWN_S;
import static uk.gov.gchq.gaffer.operation.export.graph.handler.GraphDelegate.GRAPH_S_ALREADY_EXISTS_SO_YOU_CANNOT_USE_A_DIFFERENT_S_DO_NOT_SET_THE_S_FIELD;
import static uk.gov.gchq.gaffer.operation.export.graph.handler.GraphDelegate.PARENT_STORE_PROPERTIES_ID;
import static uk.gov.gchq.gaffer.operation.export.graph.handler.GraphDelegate.SCHEMA_COULD_NOT_BE_FOUND_IN_THE_GRAPH_LIBRARY_WITH_ID_S;
import static uk.gov.gchq.gaffer.operation.export.graph.handler.GraphDelegate.SCHEMA_STRING;
import static uk.gov.gchq.gaffer.operation.export.graph.handler.GraphDelegate.STORE_PROPERTIES_COULD_NOT_BE_FOUND_IN_THE_GRAPH_LIBRARY_WITH_ID_S;
import static uk.gov.gchq.gaffer.operation.export.graph.handler.GraphDelegate.STORE_PROPERTIES_STRING;
import static uk.gov.gchq.gaffer.operation.export.graph.handler.GraphDelegate.S_CANNOT_BE_USED_WITHOUT_A_GRAPH_LIBRARY;

public class ExportToOtherGraphHandlerTest {

    private static final String GRAPH_ID = "graphId";
    private static final String STORE_PROPS_ID = "storePropsId";
    public static final String STORE_PROPS_ID_1 = STORE_PROPS_ID + 1;
    private static final String SCHEMA_ID = "schemaId";
    private static final String EXCEPTION_EXPECTED = "Exception expected";
    public static final String SCHEMA_ID_2 = SCHEMA_ID + 2;
    public static final String SCHEMA_ID_1 = SCHEMA_ID + 1;
    @Rule
    public final TemporaryFolder testFolder = new TemporaryFolder(CommonTestConstants.TMP_DIRECTORY);
    private final Store store = mock(Store.class);
    private final Schema schema = new Schema.Builder().build();
    private GraphLibrary graphLibrary;
    private StoreProperties storeProperties;

    @Before
    public void before() throws IOException {
        storeProperties = StoreProperties.loadStoreProperties(StreamUtil.storeProps(getClass()));
        storeProperties.set(HashMapCacheService.STATIC_CACHE, String.valueOf(false));

        final File graphLibraryFolder = testFolder.newFolder("graphLibrary");
        graphLibrary = new FileGraphLibrary(graphLibraryFolder.getPath());

        given(store.getGraphLibrary()).willReturn(graphLibrary);
        given(store.getGraphId()).willReturn(GRAPH_ID);
    }

    @Test
    public void shouldGetExporterClass() {
        final ExportToOtherGraphHandler handler = new ExportToOtherGraphHandler();

        assertEquals(OtherGraphExporter.class, handler.getExporterClass());
    }

    @Test
    public void shouldThrowExceptionWhenExportingToSameGraph() {
        // Given
        graphLibrary.add(GRAPH_ID, SCHEMA_ID, schema, STORE_PROPS_ID, storeProperties);
        final ExportToOtherGraph export = new ExportToOtherGraph.Builder()
                .graphId(GRAPH_ID)
                .build();

        // When / Then
        try {
            createGraph(export);
            fail(EXCEPTION_EXPECTED);
        } catch (final IllegalArgumentException e) {
            assertEquals(getErrorMessage(CANNOT_EXPORT_TO_THE_SAME_GRAPH_S, GRAPH_ID), e.getMessage());
        }
    }

    @Test
    public void shouldCreateExporter() throws NoSuchMethodException, InvocationTargetException, IllegalAccessException, OperationException {
        // Given
        graphLibrary.add(GRAPH_ID + 1, SCHEMA_ID, schema, STORE_PROPS_ID, storeProperties);
        final Context context = mock(Context.class);
        final User user = new User();
        given(context.getUser()).willReturn(user);
        final ExportToOtherGraph export = new ExportToOtherGraph.Builder()
                .graphId(GRAPH_ID + 1)
                .build();
        final ExportToOtherGraphHandler handler = new ExportToOtherGraphHandler();

        // When
        OtherGraphExporter exporter = handler.createExporter(export, context, store);

        // Then
        assertNotNull(exporter);

        TestStore.mockStore = mock(Store.class);
        final Iterable elements = mock(Iterable.class);
        exporter.add("key", elements);
        final ArgumentCaptor<OperationChain> opChainCaptor = ArgumentCaptor.forClass(OperationChain.class);
        verify(TestStore.mockStore).execute(opChainCaptor.capture(), Mockito.any(Context.class));
        final List<Operation> ops = opChainCaptor.getValue().getOperations();
        assertEquals(1, ops.size());
        assertSame(elements, ((AddElements) ops.get(0)).getInput());

        try {
            exporter.get("key");
            fail("exception expected");
        } catch (final UnsupportedOperationException e) {
            assertNotNull(e.getMessage());
        }
    }

    @Test
    public void shouldCreateNewGraphWithStoreGraphLibrary() {
        // Given
        graphLibrary.add(GRAPH_ID + 1, schema, storeProperties);
        final ExportToOtherGraph export = new ExportToOtherGraph.Builder()
                .graphId(GRAPH_ID + 1)
                .build();

        // When
        Graph graph = createGraph(export);

        // Then
        assertEquals(GRAPH_ID + 1, graph.getGraphId());
        assertEquals(schema, graph.getSchema());
        assertEquals(storeProperties, graph.getStoreProperties());
    }

    @Test
    public void shouldCreateNewGraphWithStoresStoreProperties() {
        // Given
        given(store.getProperties()).willReturn(storeProperties);
        given(store.getGraphLibrary()).willReturn(null);

        Schema schema1 = new Schema.Builder().build();

        final ExportToOtherGraph export = new ExportToOtherGraph.Builder()
                .graphId(GRAPH_ID + 1)
                .schema(schema1)
                .build();

        // When
        Graph graph = createGraph(export);

        // Then
        assertEquals(GRAPH_ID + 1, graph.getGraphId());
        assertEquals(schema1, graph.getSchema());
        assertEquals(store.getProperties(), graph.getStoreProperties());
    }

    @Test
    public void shouldCreateNewGraphWithStoresSchema() {
        // Given
        given(store.getSchema()).willReturn(schema);
        given(store.getGraphLibrary()).willReturn(null);

        final StoreProperties storeProperties1 = StoreProperties.loadStoreProperties(StreamUtil.storeProps(getClass()));

        final ExportToOtherGraph export = new ExportToOtherGraph.Builder()
                .graphId(GRAPH_ID + 1)
                .storeProperties(storeProperties1)
                .build();

        // When
        Graph graph = createGraph(export);

        // Then
        assertEquals(GRAPH_ID + 1, graph.getGraphId());
        assertEquals(schema, graph.getSchema());
        assertEquals(storeProperties1, graph.getStoreProperties());
    }

    @Test
    public void shouldCreateNewGraphWithParentSchemaId() {
        // Given
        Schema schema1 = new Schema.Builder().build();

        graphLibrary.addOrUpdate(GRAPH_ID + 1, SCHEMA_ID, schema, STORE_PROPS_ID, storeProperties);
        graphLibrary.addSchema(SCHEMA_ID_1, schema1);

        final ExportToOtherGraph export = new ExportToOtherGraph.Builder()
                .graphId(GRAPH_ID + 2)
                .parentSchemaIds(SCHEMA_ID_1)
                .storeProperties(storeProperties)
                .build();

        // When
        Graph graph = createGraph(export);

        // Then
        assertEquals(GRAPH_ID + 2, graph.getGraphId());
        assertEquals(schema1, graph.getSchema());
        assertEquals(storeProperties, graph.getStoreProperties());
    }

    @Test
    public void shouldCreateNewGraphWithMergedParentSchemaIdAndProvidedSchema
            () {
        // Given
        Schema schema1 = new Schema.Builder()
                .entity("entity", new SchemaEntityDefinition.Builder()
                        .vertex("vertex")
                        .build())
                .type("vertex", String.class)
                .build();
        Schema schema2 = new Schema.Builder()
                .edge("edge", new SchemaEdgeDefinition.Builder()
                        .source("vertex")
                        .destination("vertex")
                        .build())
                .type("vertex", String.class)
                .build();

        graphLibrary.addOrUpdate(GRAPH_ID + 1, schema, storeProperties);
        graphLibrary.addSchema(SCHEMA_ID_1, schema1);
        graphLibrary.addSchema(SCHEMA_ID_2, schema2);

        final ExportToOtherGraph export = new ExportToOtherGraph.Builder()
                .graphId(GRAPH_ID + 2)
                .parentSchemaIds(SCHEMA_ID_1, SCHEMA_ID_2)
                .schema(schema)
                .storeProperties(storeProperties)
                .build();

        // When
        Graph graph = createGraph(export);

        // Then
        assertEquals(GRAPH_ID + 2, graph.getGraphId());
        JsonAssert.assertEquals(new Schema.Builder()
                        .entity("entity", new SchemaEntityDefinition.Builder()
                                .vertex("vertex")
                                .build())
                        .edge("edge", new SchemaEdgeDefinition.Builder()
                                .source("vertex")
                                .destination("vertex")
                                .build())
                        .type("vertex", String.class)
                        .build().toJson(false),
                graph.getSchema().toJson(false));
        assertEquals(storeProperties, graph.getStoreProperties());
    }

    @Test
    public void shouldCreateNewGraphWithParentStorePropertiesId() {
        // Given
        StoreProperties storeProperties1 = StoreProperties.loadStoreProperties(StreamUtil.storeProps(getClass()));

        graphLibrary.addOrUpdate(GRAPH_ID + 1, SCHEMA_ID, schema, STORE_PROPS_ID, storeProperties);
        graphLibrary.addProperties(STORE_PROPS_ID_1, storeProperties1);

        final ExportToOtherGraph export = new ExportToOtherGraph.Builder()
                .graphId(GRAPH_ID + 2)
                .schema(schema)
                .parentStorePropertiesId(STORE_PROPS_ID_1)
                .build();

        // When
        Graph graph = createGraph(export);

        // Then
        assertEquals(GRAPH_ID + 2, graph.getGraphId());
        assertEquals(schema, graph.getSchema());
        assertEquals(storeProperties1, graph.getStoreProperties());
    }

    @Test
    public void shouldCreateNewGraphWithMergedParentStorePropertiesIdAndProvidedStoreProperties
            () {
        // Given

        StoreProperties storeProperties1 = StoreProperties.loadStoreProperties(StreamUtil.storeProps(getClass()));

        graphLibrary.addOrUpdate(GRAPH_ID + 1, SCHEMA_ID, schema, STORE_PROPS_ID, storeProperties);
        graphLibrary.addProperties(STORE_PROPS_ID_1, storeProperties1);

        final ExportToOtherGraph export = new ExportToOtherGraph.Builder()
                .graphId(GRAPH_ID + 2)
                .schema(schema)
                .parentStorePropertiesId(STORE_PROPS_ID_1)
                .storeProperties(storeProperties)
                .build();

        // When
        Graph graph = createGraph(export);

        // Then
        assertEquals(GRAPH_ID + 2, graph.getGraphId());
        assertEquals(schema, graph.getSchema());
        storeProperties1.merge(storeProperties);
        assertEquals(storeProperties1, graph.getStoreProperties());
    }

    @Test
    public void shouldValidateGraphIdMustBeDifferent() {
        // Given
        final ExportToOtherGraph export = new ExportToOtherGraph.Builder()
                .graphId(GRAPH_ID)
                .schema(schema)
                .storeProperties(storeProperties)
                .build();

        // When / Then
        try {
            createGraph(export);
            fail(EXCEPTION_EXPECTED);
        } catch (final IllegalArgumentException e) {
            assertEquals(getErrorMessage(CANNOT_EXPORT_TO_THE_SAME_GRAPH_S, "graphId"), e.getMessage());
        }
    }

    @Test
    public void shouldValidateParentPropsIdCannotBeUsedWithoutGraphLibrary
            () {
        // Given
        given(store.getGraphLibrary()).willReturn(null);
        final ExportToOtherGraph export = new ExportToOtherGraph.Builder()
                .graphId(GRAPH_ID + 1)
                .parentStorePropertiesId(STORE_PROPS_ID_1)
                .build();

        // When / Then
        try {
            createGraph(export);
            fail(EXCEPTION_EXPECTED);
        } catch (final IllegalArgumentException e) {
<<<<<<< HEAD
            assertEquals("Validation errors: \n" +
                    String.format(S_CANNOT_BE_USED_WITHOUT_A_GRAPH_LIBRARY, "parentStorePropertiesId"), e.getMessage());
=======
            assertEquals(getErrorMessage(S_CANNOT_BE_USED_WITHOUT_A_GRAPH_LIBRARY, "parentStorePropertiesId"), e.getMessage());
>>>>>>> e3fc8016
        }
    }

    @Test
    public void shouldValidateParentSchemaIdCannotBeUsedWithoutGraphLibrary
            () {
        // Given
        given(store.getGraphLibrary()).willReturn(null);
        final ExportToOtherGraph export = new ExportToOtherGraph.Builder()
                .graphId(GRAPH_ID + 1)
                .parentSchemaIds(SCHEMA_ID)
                .parentStorePropertiesId(SCHEMA_ID)
                .build();

        // When / Then
        try {
            createGraph(export);
            fail(EXCEPTION_EXPECTED);
        } catch (final IllegalArgumentException e) {
            assertEquals("Validation errors: \n"
                            + String.format(S_CANNOT_BE_USED_WITHOUT_A_GRAPH_LIBRARY, "parentSchemaIds")
                            + '\n'
                            + String.format(S_CANNOT_BE_USED_WITHOUT_A_GRAPH_LIBRARY, PARENT_STORE_PROPERTIES_ID),
                    e.getMessage());
        }
    }

    private String getErrorMessage(final String format, final String... s) {
        return "Validation errors: \n" +
                String.format(format, s);
    }

    @Test
    public void shouldValidateParentSchemaIdCannotBeUsedWhenGraphIdAlreadyExists
            () {
        // Given
        graphLibrary.add(GRAPH_ID + 1, SCHEMA_ID_1, new Schema.Builder().edge("edge", new SchemaEdgeDefinition()).build(), STORE_PROPS_ID, new StoreProperties());
        graphLibrary.addSchema(SCHEMA_ID, new Schema.Builder().build());
        final ExportToOtherGraph export = new ExportToOtherGraph.Builder()
                .graphId(GRAPH_ID + 1)
                .parentSchemaIds(SCHEMA_ID)
                .build();

        // When / Then`
        try {
            createGraph(export);
            fail(EXCEPTION_EXPECTED);
        } catch (final IllegalArgumentException e) {
            assertEquals("Validation errors: \n" +
                    String.format(GRAPH_S_ALREADY_EXISTS_SO_YOU_CANNOT_USE_A_DIFFERENT_S_DO_NOT_SET_THE_S_FIELD, "graphId1", SCHEMA_STRING, "parentSchemaIds"), e.getMessage());
        }
    }

    @Test
    public void shouldValidateParentSchemaIdCanBeUsedWhenGraphIdAlreadyExistsAndIsSame
            () {
        // Given
        graphLibrary.add(GRAPH_ID + 1, SCHEMA_ID, new Schema.Builder().build(), STORE_PROPS_ID, new StoreProperties());
        graphLibrary.addSchema(SCHEMA_ID, new Schema.Builder().build());
        final ExportToOtherGraph export = new ExportToOtherGraph.Builder()
                .graphId(GRAPH_ID + 1)
                .parentSchemaIds(SCHEMA_ID)
                .build();

        // When / Then`
        validate(export);
    }

    @Test
    public void shouldValidateSchemaCannotBeUsedWhenGraphIdAlreadyExists() {
        // Given
        graphLibrary.add(GRAPH_ID + 1, SCHEMA_ID, new Schema.Builder().edge("testEdge", new SchemaEdgeDefinition()).build(), STORE_PROPS_ID, new StoreProperties());
        final ExportToOtherGraph export = new ExportToOtherGraph.Builder()
                .graphId(GRAPH_ID + 1)
                .schema(new Schema())
                .build();

        // When / Then
        try {
            createGraph(export);
            fail(EXCEPTION_EXPECTED);
        } catch (final IllegalArgumentException e) {
            assertEquals("Validation errors: \n" +
                    String.format(GRAPH_S_ALREADY_EXISTS_SO_YOU_CANNOT_USE_A_DIFFERENT_S_DO_NOT_SET_THE_S_FIELD, "graphId1", SCHEMA_STRING, SCHEMA_STRING), e.getMessage());
        }
    }

    @Test
    public void shouldValidateSchemaUsedWhenGraphIdAlreadyExistsAndIsSame() {
        // Given
        Schema schema1 = new Schema.Builder().edge("testEdge", new SchemaEdgeDefinition()).build();
        graphLibrary.add(GRAPH_ID + 1, SCHEMA_ID + 1, schema1, STORE_PROPS_ID, new StoreProperties());
        final ExportToOtherGraph export = new ExportToOtherGraph.Builder()
                .graphId(GRAPH_ID + 1)
                .schema(schema1)
                .build();

        // When / Then
        validate(export);
    }

    @Test
    public void shouldValidateParentPropsIdCannotBeUsedWhenGraphIdAlreadyExists
            () {
        // Given
        StoreProperties storeProperties1 = new StoreProperties();
        storeProperties1.set("testKey", "testValue");
        graphLibrary.add(GRAPH_ID + 1, SCHEMA_ID, new Schema.Builder().build(), STORE_PROPS_ID, storeProperties1);
        final ExportToOtherGraph export = new ExportToOtherGraph.Builder()
                .graphId(GRAPH_ID + 1)
                .parentStorePropertiesId(STORE_PROPS_ID + 1)
                .build();

        // When / Then
        try {
            createGraph(export);
            fail(EXCEPTION_EXPECTED);
        } catch (final IllegalArgumentException e) {
            assertEquals("Validation errors: \n" +
                    String.format(GRAPH_S_ALREADY_EXISTS_SO_YOU_CANNOT_USE_A_DIFFERENT_S_DO_NOT_SET_THE_S_FIELD, "graphId1", "StoreProperties", "parentStorePropertiesId"), e.getMessage());
        }
    }


    @Test
    public void shouldValidateParentPropsIdCanBeUsedWhenGraphIdAlreadyExistsAndIsSame
            () {
        // Given
        graphLibrary.add(GRAPH_ID + 1, SCHEMA_ID, new Schema(), STORE_PROPS_ID_1, new StoreProperties());
        final ExportToOtherGraph export = new ExportToOtherGraph.Builder()
                .graphId(GRAPH_ID + 1)
                .parentStorePropertiesId(STORE_PROPS_ID_1)
                .build();

        // When / Then
        validate(export);
    }

    @Test
    public void shouldValidatePropsCannotBeUsedWhenGraphIdAlreadyExists() {
        // Given
        StoreProperties storeProperties1 = new StoreProperties();
        storeProperties1.set("testKey", "testValue");
        graphLibrary.add(GRAPH_ID + 1, SCHEMA_ID, new Schema.Builder().build(), STORE_PROPS_ID, storeProperties1);
        final ExportToOtherGraph export = new ExportToOtherGraph.Builder()
                .graphId(GRAPH_ID + 1)
                .storeProperties(new StoreProperties())
                .build();

        // When / Then
        try {
            createGraph(export);
            fail(EXCEPTION_EXPECTED);
        } catch (final IllegalArgumentException e) {
            assertEquals("Validation errors: \n" +
                    String.format(GRAPH_S_ALREADY_EXISTS_SO_YOU_CANNOT_USE_A_DIFFERENT_S_DO_NOT_SET_THE_S_FIELD, "graphId1", STORE_PROPERTIES_STRING, STORE_PROPERTIES_STRING), e.getMessage());
        }
    }

    @Test
    public void shouldValidatePropsCanBeUsedWhenGraphIdAlreadyExistsAndIsSame
            () {
        // Given
        StoreProperties storeProperties1 = new StoreProperties();
        storeProperties1.set("testKey", "testValue");
        graphLibrary.add(GRAPH_ID + 1, SCHEMA_ID, new Schema.Builder().build(), STORE_PROPS_ID, storeProperties1);
        final ExportToOtherGraph export = new ExportToOtherGraph.Builder()
                .graphId(GRAPH_ID + 1)
                .storeProperties(storeProperties1)
                .build();

        // When / Then
        validate(export);
    }

    @Test
    public void shouldThrowExceptionSchemaIdCannotBeFound() {
        // Given
        final ExportToOtherGraph export = new ExportToOtherGraph.Builder()
                .graphId(GRAPH_ID + 1)
                .parentSchemaIds(SCHEMA_ID)
                .storeProperties(new StoreProperties())
                .build();

        // When / Then
        try {
            createGraph(export);
            fail(EXCEPTION_EXPECTED);
        } catch (final IllegalArgumentException e) {
            assertEquals(getErrorMessage(SCHEMA_COULD_NOT_BE_FOUND_IN_THE_GRAPH_LIBRARY_WITH_ID_S, "[schemaId]"), e.getMessage());
        }
    }

    @Test
    public void shouldThrowExceptionPropsIdCannotBeFound() {
        // Given
        final ExportToOtherGraph export = new ExportToOtherGraph.Builder()
                .graphId(GRAPH_ID + 1)
                .schema(new Schema())
                .parentStorePropertiesId(STORE_PROPS_ID)
                .build();

        // When / Then
        try {
            createGraph(export);
            fail(EXCEPTION_EXPECTED);
        } catch (final IllegalArgumentException e) {
            assertEquals(getErrorMessage(STORE_PROPERTIES_COULD_NOT_BE_FOUND_IN_THE_GRAPH_LIBRARY_WITH_ID_S, STORE_PROPS_ID), e.getMessage());
        }
    }

    @Test
    public void shouldThrowExceptionPropertiesCannotBeUsedIfNotDefinedOrFound
            () {
        // Given
        final ExportToOtherGraph export = new ExportToOtherGraph.Builder()
                .graphId(GRAPH_ID + 1)
                .schema(new Schema())
                .build();

        // When / Then
        try {
            createGraph(export);
            fail(EXCEPTION_EXPECTED);
        } catch (final IllegalArgumentException e) {
            assertEquals("Validation errors: \n" +
                    String.format(GRAPH_ID_S_CANNOT_BE_CREATED_WITHOUT_DEFINED_KNOWN_S, GRAPH_ID + 1, "StoreProperties"), e.getMessage());
        }
    }

    @Test
    public void shouldThrowExceptionSchemaCannotBeUsedIfNotDefinedOrFound() {
        // Given
        final ExportToOtherGraph export = new ExportToOtherGraph.Builder()
                .graphId(GRAPH_ID + 1)
                .storeProperties(new StoreProperties())
                .build();

        // When / Then
        try {
            createGraph(export);
            fail(EXCEPTION_EXPECTED);
        } catch (final IllegalArgumentException e) {
            assertEquals("Validation errors: \n" +
                    String.format(GRAPH_ID_S_CANNOT_BE_CREATED_WITHOUT_DEFINED_KNOWN_S, GRAPH_ID + 1, SCHEMA_STRING), e.getMessage());
        }
    }

    @Test
    public void shouldValidateWithSchemaAndStorePropertiesSpecified() {
        // Given
        final ExportToOtherGraph export = new ExportToOtherGraph.Builder()
                .graphId(GRAPH_ID + 1)
                .schema(new Schema())
                .storeProperties(new StoreProperties())
                .build();

        // When
        validate(export);

        // Then - no exceptions
    }

    private Graph createGraph(final ExportToOtherGraph export) {
        return new GraphForExportDelegate.Builder()
                .store(store)
                .graphId(export.getGraphId())
                .schema(export.getSchema())
                .storeProperties(export.getStoreProperties())
                .parentSchemaIds(export.getParentSchemaIds())
                .parentStorePropertiesId(export.getParentStorePropertiesId())
                .build();
    }

    private void validate(final ExportToOtherGraph export) {
        new GraphForExportDelegate().validateGraph(store, export.getGraphId(), export.getSchema(), export.getStoreProperties(),
                export.getParentSchemaIds(), export.getParentStorePropertiesId());
    }
}<|MERGE_RESOLUTION|>--- conflicted
+++ resolved
@@ -370,12 +370,7 @@
             createGraph(export);
             fail(EXCEPTION_EXPECTED);
         } catch (final IllegalArgumentException e) {
-<<<<<<< HEAD
-            assertEquals("Validation errors: \n" +
-                    String.format(S_CANNOT_BE_USED_WITHOUT_A_GRAPH_LIBRARY, "parentStorePropertiesId"), e.getMessage());
-=======
             assertEquals(getErrorMessage(S_CANNOT_BE_USED_WITHOUT_A_GRAPH_LIBRARY, "parentStorePropertiesId"), e.getMessage());
->>>>>>> e3fc8016
         }
     }
 
