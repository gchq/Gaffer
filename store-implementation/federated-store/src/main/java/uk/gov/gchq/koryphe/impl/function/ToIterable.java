--- conflicted
+++ resolved
@@ -22,12 +22,8 @@
 import java.util.Arrays;
 import java.util.Collections;
 
-<<<<<<< HEAD
-public class ToIterable extends KorypheFunction<Object, Iterable<Object>> { //TODO FS move to Koryphe
-=======
 @Deprecated
 public class ToIterable extends KorypheFunction<Object, Iterable<Object>> {
->>>>>>> bf75e8da
     public ToIterable() {
     }
 
