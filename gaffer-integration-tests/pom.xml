<?xml version="1.0" encoding="UTF-8"?>
<!--
~ Copyright 2016 Crown Copyright
~
~ Licensed under the Apache License, Version 2.0 (the "License");
~ you may not use this file except in compliance with the License.
~ You may obtain a copy of the License at
~
~     http://www.apache.org/licenses/LICENSE-2.0
~
~ Unless required by applicable law or agreed to in writing, software
~ distributed under the License is distributed on an "AS IS" BASIS,
~ WITHOUT WARRANTIES OR CONDITIONS OF ANY KIND, either express or implied.
~ See the License for the specific language governing permissions and
~ limitations under the License.
-->
<project xmlns="http://maven.apache.org/POM/4.0.0" xmlns:xsi="http://www.w3.org/2001/XMLSchema-instance" xsi:schemaLocation="http://maven.apache.org/POM/4.0.0 http://maven.apache.org/xsd/maven-4.0.0.xsd">
    <modelVersion>4.0.0</modelVersion>

    <parent>
        <groupId>gaffer</groupId>
        <artifactId>gaffer2</artifactId>
<<<<<<< HEAD
        <version>0.3.2-SNAPSHOT</version>
=======
        <version>0.3.1</version>
>>>>>>> 34e6d4fa
    </parent>

    <artifactId>gaffer-integration-tests</artifactId>

    <dependencies>
        <!-- Gaffer2 internals -->
        <dependency>
            <groupId>gaffer</groupId>
            <artifactId>graph</artifactId>
            <version>${project.parent.version}</version>
        </dependency>
        <dependency>
            <groupId>gaffer</groupId>
            <artifactId>operation</artifactId>
            <version>${project.parent.version}</version>
        </dependency>
        <dependency>
            <groupId>gaffer</groupId>
            <artifactId>simple-function-library</artifactId>
            <version>${project.parent.version}</version>
            <scope>test</scope>
        </dependency>
        <dependency>
            <groupId>gaffer</groupId>
            <artifactId>simple-operation-library</artifactId>
            <version>${project.parent.version}</version>
            <scope>test</scope>
        </dependency>
        <dependency>
            <groupId>gaffer</groupId>
            <artifactId>simple-serialisation-library</artifactId>
            <version>${project.parent.version}</version>
            <scope>test</scope>
        </dependency>
        <dependency>
            <groupId>gaffer</groupId>
            <artifactId>common-util</artifactId>
            <version>${project.parent.version}</version>
            <type>test-jar</type>
            <scope>test</scope>
        </dependency>

        <!-- Store implementations -->
        <dependency>
            <groupId>gaffer</groupId>
            <artifactId>array-list-store</artifactId>
            <version>${project.parent.version}</version>
            <scope>test</scope>
        </dependency>
        <dependency>
            <groupId>gaffer</groupId>
            <artifactId>accumulo-store</artifactId>
            <version>${project.parent.version}</version>
            <scope>test</scope>
        </dependency>

        <!-- Accumulo - required for MockInstance -->
        <dependency>
            <groupId>org.apache.accumulo</groupId>
            <artifactId>accumulo-core</artifactId>
            <version>1.6.2</version>
            <scope>test</scope>
        </dependency>

        <!-- Hamcrest testing helpers -->
        <dependency>
            <groupId>org.hamcrest</groupId>
            <artifactId>hamcrest-all</artifactId>
            <version>1.3</version>
            <scope>test</scope>
        </dependency>
    </dependencies>
</project><|MERGE_RESOLUTION|>--- conflicted
+++ resolved
@@ -20,11 +20,7 @@
     <parent>
         <groupId>gaffer</groupId>
         <artifactId>gaffer2</artifactId>
-<<<<<<< HEAD
-        <version>0.3.2-SNAPSHOT</version>
-=======
-        <version>0.3.1</version>
->>>>>>> 34e6d4fa
+<version>0.3.2-SNAPSHOT</version>
     </parent>
 
     <artifactId>gaffer-integration-tests</artifactId>
