--- conflicted
+++ resolved
@@ -65,45 +65,4 @@
         assert results != null;
         Assert.assertEquals("[{\"0\":\"{\\\"Test Data\\\"}\"}]", results.toString());
     }
-<<<<<<< HEAD
-=======
-
-    @Test
-    public void shouldReturnElements() {
-
-        // Given
-        RunPythonScriptHandler rPSH = new RunPythonScriptHandler();
-        final String scriptName = "script1";
-        final Map<String, Object> scriptParameters = new HashMap<String, Object>() { {
-            put("a", "b");
-        } };
-        final ScriptOutputType scriptOutputType = ScriptOutputType.ELEMENTS;
-        final ScriptInputType scriptInputType = ScriptInputType.JSON;
-        final ArrayList<Element> inputData = new ArrayList<>();
-        inputData.add(new Edge.Builder().build());
-
-        final RunPythonScript<Element, Iterable<? extends String>> runPythonScript =
-                new RunPythonScript.Builder<Element, Iterable<? extends String>>()
-                        .scriptName(scriptName)
-                        .scriptParameters(scriptParameters)
-                        .scriptOutputType(scriptOutputType)
-                        .scriptInputType(scriptInputType)
-                        .build();
-        runPythonScript.setInput(inputData);
-
-        // When
-        CloseableIterable<Element> results = null;
-        try {
-
-            results = (CloseableIterable<Element>) rPSH.doOperation(runPythonScript);
-        } catch (OperationException e) {
-            e.printStackTrace();
-            Assert.fail();
-        }
-
-        // Then
-        assert results != null;
-        Assert.assertEquals(new Edge.Builder().build(), results.iterator().next());
-    }
->>>>>>> 1164d0b2
 }