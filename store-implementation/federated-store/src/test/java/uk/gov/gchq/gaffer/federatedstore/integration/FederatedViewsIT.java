/*
 * Copyright 2019-2021 Crown Copyright
 *
 * Licensed under the Apache License, Version 2.0 (the "License");
 * you may not use this file except in compliance with the License.
 * You may obtain a copy of the License at
 *
 *     http://www.apache.org/licenses/LICENSE-2.0
 *
 * Unless required by applicable law or agreed to in writing, software
 * distributed under the License is distributed on an "AS IS" BASIS,
 * WITHOUT WARRANTIES OR CONDITIONS OF ANY KIND, either express or implied.
 * See the License for the specific language governing permissions and
 * limitations under the License.
 */

package uk.gov.gchq.gaffer.federatedstore.integration;

import com.google.common.collect.Lists;
import org.junit.jupiter.api.Test;

import uk.gov.gchq.gaffer.accumulostore.AccumuloProperties;
import uk.gov.gchq.gaffer.commonutil.StreamUtil;
import uk.gov.gchq.gaffer.data.element.Edge;
import uk.gov.gchq.gaffer.data.element.Element;
import uk.gov.gchq.gaffer.data.element.Entity;
import uk.gov.gchq.gaffer.data.elementdefinition.view.View;
import uk.gov.gchq.gaffer.federatedstore.operation.AddGraph;
import uk.gov.gchq.gaffer.federatedstore.operation.RemoveGraph;
import uk.gov.gchq.gaffer.federatedstore.util.FederatedStoreUtil;
import uk.gov.gchq.gaffer.integration.AbstractStoreIT;
import uk.gov.gchq.gaffer.operation.OperationException;
import uk.gov.gchq.gaffer.operation.impl.add.AddElements;
import uk.gov.gchq.gaffer.operation.impl.get.GetAllElements;
import uk.gov.gchq.gaffer.store.schema.Schema;

import java.util.ArrayList;
import java.util.Collections;

import static org.assertj.core.api.Assertions.assertThat;
import static org.assertj.core.api.Assertions.assertThatExceptionOfType;
import static uk.gov.gchq.gaffer.federatedstore.PublicAccessPredefinedFederatedStore.ACCUMULO_GRAPH_WITH_EDGES;
import static uk.gov.gchq.gaffer.federatedstore.PublicAccessPredefinedFederatedStore.ACCUMULO_GRAPH_WITH_ENTITIES;
import static uk.gov.gchq.gaffer.federatedstore.util.FederatedStoreUtil.getFederatedOperation;

/**
 * In all of theses tests the Federated graph contains two graphs, one containing
 * a schema with only edges the other with only entities.
 */
public class FederatedViewsIT extends AbstractStandaloneFederatedStoreIT {

    public static final String BASIC_EDGE = "BasicEdge";
    public static final String BASIC_ENTITY = "BasicEntity";

<<<<<<< HEAD
    private static Class currentClass = new Object() {
    }.getClass().getEnclosingClass();
    private static final AccumuloProperties ACCUMULO_PROPERTIES = AccumuloProperties.loadStoreProperties(
            StreamUtil.openStream(currentClass, "properties/singleUseAccumuloStore.properties"));
=======
    private static Class<?> currentClass = new Object() {
    }.getClass().getEnclosingClass();

    private static final AccumuloProperties ACCUMULO_PROPERTIES = AccumuloProperties.loadStoreProperties(StreamUtil.openStream(currentClass, "properties/singleUseAccumuloStore.properties"));
>>>>>>> 4e897c33

    @Override
    protected Schema createSchema() {
        final Schema.Builder schemaBuilder = new Schema.Builder(AbstractStoreIT.createDefaultSchema());
        schemaBuilder.edges(Collections.emptyMap());
        schemaBuilder.entities(Collections.emptyMap());
        schemaBuilder.json(StreamUtil.openStream(FederatedViewsIT.class, "schema/basicEdgeSchema.json"));
        schemaBuilder.json(StreamUtil.openStream(FederatedViewsIT.class, "schema/basicEntitySchema.json"));
        return schemaBuilder.build();
    }

    @Test
    public void shouldBeEmptyAtStart() throws OperationException {

        final Iterable<? extends Element> edges = graph.execute(new GetAllElements.Builder()
                .view(new View.Builder()
                        .edge(BASIC_EDGE)
                        .build())
                .build(), user);

        assertThat(edges.iterator().hasNext()).isFalse();

        final Iterable<? extends Element> entities = graph.execute(new GetAllElements.Builder()
                .view(new View.Builder()
                        .entity(BASIC_ENTITY)
                        .build())
                .build(), user);

        assertThat(entities.iterator().hasNext()).isFalse();

    }

    /**
     * Federation acts as a Edge/Entity graph with a view of Edge
     *
     * @throws OperationException any
     */
    @Test
    public void shouldAddAndGetEdge() throws OperationException {

        addBasicEdge();

        final Iterable<? extends Element> rtn = graph.execute(new GetAllElements.Builder()
                .view(new View.Builder()
                        .edge(BASIC_EDGE)
                        .build())
                .build(), user);

        assertThat(rtn.iterator().hasNext()).isTrue();

    }

    /**
     * Federation acts as a Edge/Entity graph with a view of Entity
     *
     * @throws OperationException any
     */
    @Test
    public void shouldAddAndGetEntity() throws OperationException {

        addBasicEntity();

        final Iterable<? extends Element> rtn = graph.execute(new GetAllElements.Builder()
                .view(new View.Builder()
                        .entity(BASIC_ENTITY)
                        .build())
                .build(), user);

        assertThat(rtn.iterator().hasNext()).isTrue();

    }

    /**
     * Federation acts as a Edge graph with a view of Edge
     *
     * @throws OperationException any
     */
    @Test
    public void shouldAddAndGetEdgeWithEdgeGraph() throws OperationException {

        addBasicEdge();

<<<<<<< HEAD
        final CloseableIterable<? extends Element> rtn = (CloseableIterable<? extends Element>) graph.execute(getFederatedOperation(new GetAllElements.Builder()
=======
        final Iterable<? extends Element> rtn = graph.execute(new GetAllElements.Builder()
>>>>>>> 4e897c33
                .view(new View.Builder()
                        .edge(BASIC_EDGE)
                        .build())
                .build())
                .graphIdsCSV(ACCUMULO_GRAPH_WITH_EDGES), user);

        assertThat(rtn.iterator().hasNext()).isTrue();

    }

    /**
     * Federation acts as a Entity graph with a view of Entity
     *
     * @throws OperationException any
     */
    @Test
    public void shouldAddAndGetEntityWithEntityGraph() throws OperationException {

        addBasicEntity();

<<<<<<< HEAD
        final CloseableIterable<? extends Element> rtn = (CloseableIterable<? extends Element>) graph.execute(getFederatedOperation(new GetAllElements.Builder()
=======
        final Iterable<? extends Element> rtn = graph.execute(new GetAllElements.Builder()
>>>>>>> 4e897c33
                .view(new View.Builder()
                        .entity(BASIC_ENTITY)
                        .build())
                .build())
                .graphIdsCSV(ACCUMULO_GRAPH_WITH_ENTITIES), user);

        assertThat(rtn.iterator().hasNext()).isTrue();

    }

    /**
     * Federation acts as a Entity graph with a view of Edge
     *
     * @throws OperationException any
     */
    @Test
    public void shouldNotAddAndGetEdgeWithEntityGraph() throws OperationException {

        addBasicEdge();

<<<<<<< HEAD
        try {
            final Object rtn = graph.execute(getFederatedOperation(new GetAllElements.Builder()
                    .view(new View.Builder()
                            .edge(BASIC_EDGE)
                            .build())
                    .build()).graphIdsCSV(ACCUMULO_GRAPH_WITH_ENTITIES), user);
            fail("exception expected");
        } catch (Exception e) {
            assertThat(e.getMessage()).isEqualTo("Operation chain is invalid. Validation errors: \n" +
                    "View is not valid for graphIds:[AccumuloStoreContainingEntities]\n" +
                    "(graphId: AccumuloStoreContainingEntities) View for operation uk.gov.gchq.gaffer.federatedstore.operation.FederatedOperation is not valid. \n" +
                    "(graphId: AccumuloStoreContainingEntities) Edge group BasicEdge does not exist in the schema");
        }
=======
        assertThatExceptionOfType(Exception.class)
                .isThrownBy(() -> graph.execute(new GetAllElements.Builder()
                        .view(new View.Builder()
                                .edge(BASIC_EDGE)
                                .build())
                        .option(FederatedStoreConstants.KEY_OPERATION_OPTIONS_GRAPH_IDS, ACCUMULO_GRAPH_WITH_ENTITIES)
                        .build(), user))
                .withMessage("Operation chain is invalid. Validation errors: \n"
                        + "View is not valid for graphIds:[AccumuloStoreContainingEntities]\n"
                        + "(graphId: AccumuloStoreContainingEntities) View for operation uk.gov.gchq.gaffer.operation.impl.get.GetAllElements is not valid. \n"
                        + "(graphId: AccumuloStoreContainingEntities) Edge group BasicEdge does not exist in the schema");
>>>>>>> 4e897c33
    }

    /**
     * Federation acts as a Edge graph with a view of Entity
     *
     * @throws OperationException any
     */
    @Test
    public void shouldNotAddAndGetEntityWithEdgeGraph() throws OperationException {

        addBasicEntity();

<<<<<<< HEAD
        try {
            final Object rtn = graph.execute(FederatedStoreUtil.<GetAllElements>getFederatedOperation(new GetAllElements.Builder()
                    .view(new View.Builder()
                            .entity(BASIC_ENTITY)
                            .build())
                    .build()).graphIdsCSV(ACCUMULO_GRAPH_WITH_EDGES), user);
            fail("exception expected");
        } catch (Exception e) {
            assertThat(e.getMessage()).isEqualTo("Operation chain is invalid. Validation errors: \n" +
                    "View is not valid for graphIds:[AccumuloStoreContainingEdges]\n" +
                    "(graphId: AccumuloStoreContainingEdges) View for operation uk.gov.gchq.gaffer.federatedstore.operation.FederatedOperation is not valid. \n" +
                    "(graphId: AccumuloStoreContainingEdges) Entity group BasicEntity does not exist in the schema");
        }
=======
        assertThatExceptionOfType(Exception.class)
                .isThrownBy(() -> graph.execute(new GetAllElements.Builder()
                        .view(new View.Builder()
                                .entity(BASIC_ENTITY)
                                .build())
                        .option(FederatedStoreConstants.KEY_OPERATION_OPTIONS_GRAPH_IDS, ACCUMULO_GRAPH_WITH_EDGES)
                        .build(), user))
                .withMessage("Operation chain is invalid. Validation errors: \n"
                        + "View is not valid for graphIds:[AccumuloStoreContainingEdges]\n"
                        + "(graphId: AccumuloStoreContainingEdges) View for operation uk.gov.gchq.gaffer.operation.impl.get.GetAllElements is not valid. \n"
                        + "(graphId: AccumuloStoreContainingEdges) Entity group BasicEntity does not exist in the schema");
>>>>>>> 4e897c33
    }

    /**
     * Federation acts as a Edge/Entity graph with a view of Edge and Entity
     *
     * @throws OperationException any
     */
    @Test
    public void shouldGetEntitiesAndEdgesFromAnEntityAndAnEdgeGraph() throws OperationException {
        addBasicEntity();
        addBasicEdge();

        final Iterable<? extends Element> rtn = graph.execute(new GetAllElements.Builder()
                .view(new View.Builder()
                        .edge(BASIC_EDGE)
                        .entity(BASIC_ENTITY)
                        .build())
                .build(), user);

        final ArrayList<? extends Element> elements = Lists.newArrayList(rtn.iterator());
        assertThat(elements).hasSize(2);
    }

    @Test
    public void shouldGetDoubleEdgesFromADoubleEdgeGraph() throws OperationException {
        graph.execute(new RemoveGraph.Builder()
                .graphId(ACCUMULO_GRAPH_WITH_ENTITIES)
                .build(), user);

        graph.execute(new AddGraph.Builder()
                .graphId(ACCUMULO_GRAPH_WITH_EDGES + 2)
                .storeProperties(ACCUMULO_PROPERTIES)
                .schema(Schema.fromJson(StreamUtil.openStream(FederatedViewsIT.class, "schema/basicEdge2Schema.json")))
                .build(), user);

        addBasicEdge();

        graph.execute(new AddElements.Builder()
                .input(Lists.newArrayList(new Edge.Builder()
                        .group(BASIC_EDGE + 2)
                        .source("a")
                        .dest("b")
                        .build()))
                .build(), user);

        final Iterable<? extends Element> rtn = graph.execute(new GetAllElements.Builder()
                .view(new View.Builder()
                        .edge(BASIC_EDGE)
                        .edge(BASIC_EDGE + 2)
                        .build())
                .build(), user);

        final ArrayList<? extends Element> elements = Lists.newArrayList(rtn.iterator());

        assertThat(elements).hasSize(2);
    }

    @Test
    public void shouldGetDoubleEntitiesFromADoubleEntityGraph() throws OperationException {
        graph.execute(new RemoveGraph.Builder()
                .graphId(ACCUMULO_GRAPH_WITH_EDGES)
                .build(), user);

        graph.execute(new AddGraph.Builder()
                .graphId(ACCUMULO_GRAPH_WITH_ENTITIES + 2)
                .storeProperties(ACCUMULO_PROPERTIES)
                .schema(Schema
                        .fromJson(StreamUtil.openStream(FederatedViewsIT.class, "schema/basicEntity2Schema.json")))
                .build(), user);

        addBasicEntity();

        graph.execute(new AddElements.Builder()
                .input(Lists.newArrayList(new Entity.Builder()
                        .group(BASIC_ENTITY + 2)
                        .vertex("a")
                        .build()))
                .build(), user);

        final Iterable<? extends Element> rtn = graph.execute(new GetAllElements.Builder()
                .view(new View.Builder()
                        .entity(BASIC_ENTITY)
                        .entity(BASIC_ENTITY + 2)
                        .build())
                .build(), user);

        final ArrayList<? extends Element> elements = Lists.newArrayList(rtn.iterator());

        assertThat(elements).hasSize(2);
    }

    protected void addBasicEdge() throws OperationException {
        graph.execute(new AddElements.Builder()
                .input(Lists.newArrayList(new Edge.Builder()
                        .group(BASIC_EDGE)
                        .source("a")
                        .dest("b")
                        .build()))
                .build(), user);
    }

    protected void addBasicEntity() throws OperationException {
        graph.execute(new AddElements.Builder()
                .input(Lists.newArrayList(new Entity.Builder()
                        .group(BASIC_ENTITY)
                        .vertex("a")
                        .build()))
                .build(), user);
    }
}<|MERGE_RESOLUTION|>--- conflicted
+++ resolved
@@ -52,17 +52,7 @@
     public static final String BASIC_EDGE = "BasicEdge";
     public static final String BASIC_ENTITY = "BasicEntity";
 
-<<<<<<< HEAD
-    private static Class currentClass = new Object() {
-    }.getClass().getEnclosingClass();
-    private static final AccumuloProperties ACCUMULO_PROPERTIES = AccumuloProperties.loadStoreProperties(
-            StreamUtil.openStream(currentClass, "properties/singleUseAccumuloStore.properties"));
-=======
-    private static Class<?> currentClass = new Object() {
-    }.getClass().getEnclosingClass();
-
-    private static final AccumuloProperties ACCUMULO_PROPERTIES = AccumuloProperties.loadStoreProperties(StreamUtil.openStream(currentClass, "properties/singleUseAccumuloStore.properties"));
->>>>>>> 4e897c33
+    private static final AccumuloProperties ACCUMULO_PROPERTIES = AccumuloProperties.loadStoreProperties(StreamUtil.openStream(FederatedViewsIT.class, "properties/singleUseAccumuloStore.properties"));
 
     @Override
     protected Schema createSchema() {
@@ -145,11 +135,7 @@
 
         addBasicEdge();
 
-<<<<<<< HEAD
-        final CloseableIterable<? extends Element> rtn = (CloseableIterable<? extends Element>) graph.execute(getFederatedOperation(new GetAllElements.Builder()
-=======
-        final Iterable<? extends Element> rtn = graph.execute(new GetAllElements.Builder()
->>>>>>> 4e897c33
+        final Iterable<? extends Element> rtn = graph.execute(getFederatedOperation(new GetAllElements.Builder()
                 .view(new View.Builder()
                         .edge(BASIC_EDGE)
                         .build())
@@ -170,11 +156,7 @@
 
         addBasicEntity();
 
-<<<<<<< HEAD
-        final CloseableIterable<? extends Element> rtn = (CloseableIterable<? extends Element>) graph.execute(getFederatedOperation(new GetAllElements.Builder()
-=======
-        final Iterable<? extends Element> rtn = graph.execute(new GetAllElements.Builder()
->>>>>>> 4e897c33
+        final Iterable<? extends Element> rtn = graph.execute(getFederatedOperation(new GetAllElements.Builder()
                 .view(new View.Builder()
                         .entity(BASIC_ENTITY)
                         .build())
@@ -195,34 +177,19 @@
 
         addBasicEdge();
 
-<<<<<<< HEAD
-        try {
-            final Object rtn = graph.execute(getFederatedOperation(new GetAllElements.Builder()
-                    .view(new View.Builder()
-                            .edge(BASIC_EDGE)
-                            .build())
-                    .build()).graphIdsCSV(ACCUMULO_GRAPH_WITH_ENTITIES), user);
-            fail("exception expected");
-        } catch (Exception e) {
-            assertThat(e.getMessage()).isEqualTo("Operation chain is invalid. Validation errors: \n" +
-                    "View is not valid for graphIds:[AccumuloStoreContainingEntities]\n" +
-                    "(graphId: AccumuloStoreContainingEntities) View for operation uk.gov.gchq.gaffer.federatedstore.operation.FederatedOperation is not valid. \n" +
-                    "(graphId: AccumuloStoreContainingEntities) Edge group BasicEdge does not exist in the schema");
-        }
-=======
         assertThatExceptionOfType(Exception.class)
-                .isThrownBy(() -> graph.execute(new GetAllElements.Builder()
+                .isThrownBy(() -> graph.execute(getFederatedOperation(new GetAllElements.Builder()
                         .view(new View.Builder()
                                 .edge(BASIC_EDGE)
                                 .build())
-                        .option(FederatedStoreConstants.KEY_OPERATION_OPTIONS_GRAPH_IDS, ACCUMULO_GRAPH_WITH_ENTITIES)
-                        .build(), user))
-                .withMessage("Operation chain is invalid. Validation errors: \n"
-                        + "View is not valid for graphIds:[AccumuloStoreContainingEntities]\n"
-                        + "(graphId: AccumuloStoreContainingEntities) View for operation uk.gov.gchq.gaffer.operation.impl.get.GetAllElements is not valid. \n"
-                        + "(graphId: AccumuloStoreContainingEntities) Edge group BasicEdge does not exist in the schema");
->>>>>>> 4e897c33
-    }
+                        .build())
+                        .graphIdsCSV(ACCUMULO_GRAPH_WITH_ENTITIES), user))
+                .withMessage("Operation chain is invalid. Validation errors: \n" +
+                        "View is not valid for graphIds:[AccumuloStoreContainingEntities]\n" +
+                        "(graphId: AccumuloStoreContainingEntities) View for operation uk.gov.gchq.gaffer.federatedstore.operation.FederatedOperation is not valid. \n" +
+                        "(graphId: AccumuloStoreContainingEntities) Edge group BasicEdge does not exist in the schema");
+    }
+
 
     /**
      * Federation acts as a Edge graph with a view of Entity
@@ -234,33 +201,18 @@
 
         addBasicEntity();
 
-<<<<<<< HEAD
-        try {
-            final Object rtn = graph.execute(FederatedStoreUtil.<GetAllElements>getFederatedOperation(new GetAllElements.Builder()
-                    .view(new View.Builder()
-                            .entity(BASIC_ENTITY)
-                            .build())
-                    .build()).graphIdsCSV(ACCUMULO_GRAPH_WITH_EDGES), user);
-            fail("exception expected");
-        } catch (Exception e) {
-            assertThat(e.getMessage()).isEqualTo("Operation chain is invalid. Validation errors: \n" +
-                    "View is not valid for graphIds:[AccumuloStoreContainingEdges]\n" +
-                    "(graphId: AccumuloStoreContainingEdges) View for operation uk.gov.gchq.gaffer.federatedstore.operation.FederatedOperation is not valid. \n" +
-                    "(graphId: AccumuloStoreContainingEdges) Entity group BasicEntity does not exist in the schema");
-        }
-=======
         assertThatExceptionOfType(Exception.class)
-                .isThrownBy(() -> graph.execute(new GetAllElements.Builder()
-                        .view(new View.Builder()
-                                .entity(BASIC_ENTITY)
+                .isThrownBy(() -> graph.execute(FederatedStoreUtil.<GetAllElements>getFederatedOperation(new GetAllElements.Builder()
+                                .view(new View.Builder()
+                                        .entity(BASIC_ENTITY)
+                                        .build())
                                 .build())
-                        .option(FederatedStoreConstants.KEY_OPERATION_OPTIONS_GRAPH_IDS, ACCUMULO_GRAPH_WITH_EDGES)
-                        .build(), user))
-                .withMessage("Operation chain is invalid. Validation errors: \n"
-                        + "View is not valid for graphIds:[AccumuloStoreContainingEdges]\n"
-                        + "(graphId: AccumuloStoreContainingEdges) View for operation uk.gov.gchq.gaffer.operation.impl.get.GetAllElements is not valid. \n"
-                        + "(graphId: AccumuloStoreContainingEdges) Entity group BasicEntity does not exist in the schema");
->>>>>>> 4e897c33
+                        .graphIdsCSV(ACCUMULO_GRAPH_WITH_EDGES), user))
+
+                .withMessage("Operation chain is invalid. Validation errors: \n" +
+                        "View is not valid for graphIds:[AccumuloStoreContainingEdges]\n" +
+                        "(graphId: AccumuloStoreContainingEdges) View for operation uk.gov.gchq.gaffer.federatedstore.operation.FederatedOperation is not valid. \n" +
+                        "(graphId: AccumuloStoreContainingEdges) Entity group BasicEntity does not exist in the schema");
     }
 
     /**
@@ -327,8 +279,7 @@
         graph.execute(new AddGraph.Builder()
                 .graphId(ACCUMULO_GRAPH_WITH_ENTITIES + 2)
                 .storeProperties(ACCUMULO_PROPERTIES)
-                .schema(Schema
-                        .fromJson(StreamUtil.openStream(FederatedViewsIT.class, "schema/basicEntity2Schema.json")))
+                .schema(Schema.fromJson(StreamUtil.openStream(FederatedViewsIT.class, "schema/basicEntity2Schema.json")))
                 .build(), user);
 
         addBasicEntity();
@@ -370,4 +321,5 @@
                         .build()))
                 .build(), user);
     }
-}+}
+
