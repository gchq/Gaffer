/*
 * Copyright 2016-2019 Crown Copyright
 *
 * Licensed under the Apache License, Version 2.0 (the "License");
 * you may not use this file except in compliance with the License.
 * You may obtain a copy of the License at
 *
 *     http://www.apache.org/licenses/LICENSE-2.0
 *
 * Unless required by applicable law or agreed to in writing, software
 * distributed under the License is distributed on an "AS IS" BASIS,
 * WITHOUT WARRANTIES OR CONDITIONS OF ANY KIND, either express or implied.
 * See the License for the specific language governing permissions and
 * limitations under the License.
 */

package uk.gov.gchq.gaffer.graph;

import com.google.common.collect.Lists;
import com.google.common.collect.Sets;
import com.google.common.io.Files;
import org.apache.commons.io.FileUtils;
import org.apache.commons.io.IOUtils;
import org.junit.Before;
import org.junit.Rule;
import org.junit.Test;
import org.junit.rules.TemporaryFolder;
import org.mockito.ArgumentCaptor;
import org.mockito.InOrder;
import org.mockito.Mockito;

import uk.gov.gchq.gaffer.commonutil.CommonTestConstants;
import uk.gov.gchq.gaffer.commonutil.JsonAssert;
import uk.gov.gchq.gaffer.commonutil.StreamUtil;
import uk.gov.gchq.gaffer.commonutil.TestGroups;
import uk.gov.gchq.gaffer.commonutil.TestPropertyNames;
import uk.gov.gchq.gaffer.commonutil.iterable.CloseableIterable;
import uk.gov.gchq.gaffer.commonutil.pair.Pair;
import uk.gov.gchq.gaffer.data.element.Element;
import uk.gov.gchq.gaffer.data.element.id.EntityId;
import uk.gov.gchq.gaffer.data.elementdefinition.exception.SchemaException;
import uk.gov.gchq.gaffer.data.elementdefinition.view.GlobalViewElementDefinition;
import uk.gov.gchq.gaffer.data.elementdefinition.view.View;
import uk.gov.gchq.gaffer.data.elementdefinition.view.ViewElementDefinition;
import uk.gov.gchq.gaffer.graph.hook.AddOperationsToChain;
import uk.gov.gchq.gaffer.graph.hook.GraphHook;
import uk.gov.gchq.gaffer.graph.hook.Log4jLogger;
import uk.gov.gchq.gaffer.graph.hook.NamedOperationResolver;
import uk.gov.gchq.gaffer.graph.hook.NamedViewResolver;
import uk.gov.gchq.gaffer.graph.hook.OperationAuthoriser;
import uk.gov.gchq.gaffer.graph.hook.OperationChainLimiter;
import uk.gov.gchq.gaffer.graph.hook.UpdateViewHook;
import uk.gov.gchq.gaffer.integration.store.TestStore;
import uk.gov.gchq.gaffer.jobtracker.Job;
import uk.gov.gchq.gaffer.jobtracker.JobDetail;
import uk.gov.gchq.gaffer.jobtracker.Repeat;
import uk.gov.gchq.gaffer.named.operation.NamedOperation;
import uk.gov.gchq.gaffer.operation.Operation;
import uk.gov.gchq.gaffer.operation.OperationChain;
import uk.gov.gchq.gaffer.operation.OperationException;
import uk.gov.gchq.gaffer.operation.graph.OperationView;
import uk.gov.gchq.gaffer.operation.impl.Limit;
import uk.gov.gchq.gaffer.operation.impl.add.AddElements;
import uk.gov.gchq.gaffer.operation.impl.get.GetAdjacentIds;
import uk.gov.gchq.gaffer.operation.impl.get.GetAllElements;
import uk.gov.gchq.gaffer.operation.impl.get.GetElements;
import uk.gov.gchq.gaffer.operation.io.Output;
import uk.gov.gchq.gaffer.serialisation.Serialiser;
import uk.gov.gchq.gaffer.serialisation.ToBytesSerialiser;
import uk.gov.gchq.gaffer.serialisation.implementation.raw.RawDoubleSerialiser;
import uk.gov.gchq.gaffer.store.Context;
import uk.gov.gchq.gaffer.store.Store;
import uk.gov.gchq.gaffer.store.StoreProperties;
import uk.gov.gchq.gaffer.store.StoreTrait;
import uk.gov.gchq.gaffer.store.TestTypes;
import uk.gov.gchq.gaffer.store.library.GraphLibrary;
import uk.gov.gchq.gaffer.store.library.HashMapGraphLibrary;
import uk.gov.gchq.gaffer.store.operation.handler.OperationHandler;
import uk.gov.gchq.gaffer.store.operation.handler.OutputOperationHandler;
import uk.gov.gchq.gaffer.store.schema.Schema;
import uk.gov.gchq.gaffer.store.schema.SchemaEdgeDefinition;
import uk.gov.gchq.gaffer.store.schema.SchemaEntityDefinition;
import uk.gov.gchq.gaffer.store.schema.TypeDefinition;
import uk.gov.gchq.gaffer.user.User;
import uk.gov.gchq.koryphe.impl.binaryoperator.StringConcat;
import uk.gov.gchq.koryphe.impl.binaryoperator.Sum;

import java.io.File;
import java.io.IOException;
import java.net.URI;
import java.net.URISyntaxException;
import java.nio.file.Paths;
import java.util.ArrayList;
import java.util.Arrays;
import java.util.Collection;
import java.util.Collections;
import java.util.HashMap;
import java.util.HashSet;
import java.util.List;
import java.util.Map;
import java.util.Set;
import java.util.regex.Pattern;

import static org.junit.Assert.assertArrayEquals;
import static org.junit.Assert.assertEquals;
import static org.junit.Assert.assertFalse;
import static org.junit.Assert.assertNotNull;
import static org.junit.Assert.assertNotSame;
import static org.junit.Assert.assertNull;
import static org.junit.Assert.assertSame;
import static org.junit.Assert.assertTrue;
import static org.junit.Assert.fail;
import static org.mockito.BDDMockito.given;
import static org.mockito.Matchers.any;
import static org.mockito.Matchers.eq;
import static org.mockito.Mockito.doThrow;
import static org.mockito.Mockito.inOrder;
import static org.mockito.Mockito.mock;
import static org.mockito.Mockito.never;
import static org.mockito.Mockito.verify;
import static uk.gov.gchq.gaffer.store.TestTypes.DIRECTED_EITHER;

public class GraphTest {
    private static final String GRAPH_ID = "graphId";
    public static final String SCHEMA_ID_1 = "schemaId1";
    public static final String STORE_PROPERTIES_ID_1 = "storePropertiesId1";

    @Rule
    public TemporaryFolder tempFolder = new TemporaryFolder(CommonTestConstants.TMP_DIRECTORY);

    private User user;
    private Context context;
    private Context clonedContext;

    private OperationChain opChain;
    private OperationChain clonedOpChain;
    private GetElements operation;

    @Before
    public void before() throws Exception {
        HashMapGraphLibrary.clear();
        TestStore.mockStore = mock(TestStore.class);

        user = mock(User.class);
        context = mock(Context.class);
        clonedContext = mock(Context.class);
        given(context.getUser()).willReturn(user);
        given(context.shallowClone()).willReturn(clonedContext);
        given(clonedContext.getUser()).willReturn(user);

        operation = mock(GetElements.class);
        opChain = mock(OperationChain.class);
        clonedOpChain = mock(OperationChain.class);
        given(opChain.getOperations()).willReturn(Lists.newArrayList(operation));
        given(opChain.shallowClone()).willReturn(clonedOpChain);
        given(clonedOpChain.getOperations()).willReturn(Lists.newArrayList(operation));
    }

    @Test
    public void shouldConstructGraphFromSchemaModules() {
        // Given
        final StoreProperties storeProperties = new StoreProperties();
        storeProperties.setStoreClass(TestStoreImpl.class.getName());

        final Schema schemaModule1 = new Schema.Builder()
                .type(TestTypes.PROP_STRING, new TypeDefinition.Builder()
                        .clazz(String.class)
                        .build())
                .type("vertex", new TypeDefinition.Builder()
                        .clazz(String.class)
                        .build())
                .edge(TestGroups.EDGE, new SchemaEdgeDefinition.Builder()
                        .property(TestPropertyNames.PROP_1, TestTypes.PROP_STRING)
                        .aggregate(false)
                        .source("vertex")
                        .destination("vertex")
                        .directed(DIRECTED_EITHER)
                        .build())
                .build();

        final Schema schemaModule2 = new Schema.Builder()
                .type(TestTypes.PROP_INTEGER, new TypeDefinition.Builder()
                        .clazz(Integer.class)
                        .build())
                .type("vertex2", new TypeDefinition.Builder()
                        .clazz(String.class)
                        .build())
                .edge(TestGroups.EDGE_2, new SchemaEdgeDefinition.Builder()
                        .property(TestPropertyNames.PROP_2, TestTypes.PROP_INTEGER)
                        .aggregate(false)
                        .source("vertex2")
                        .destination("vertex2")
                        .directed(DIRECTED_EITHER)
                        .build())
                .build();

        final Schema schemaModule3 = new Schema.Builder()
                .entity(TestGroups.ENTITY, new SchemaEntityDefinition.Builder()
                        .property(TestPropertyNames.PROP_1, TestTypes.PROP_STRING)
                        .aggregate(false)
                        .vertex("vertex3")
                        .build())
                .type("vertex3", new TypeDefinition.Builder()
                        .clazz(String.class)
                        .build())
                .build();

        final Schema schemaModule4 = new Schema.Builder()
                .entity(TestGroups.ENTITY_2, new SchemaEntityDefinition.Builder()
                        .property(TestPropertyNames.PROP_2, TestTypes.PROP_INTEGER)
                        .aggregate(false)
                        .vertex("vertex4")
                        .build())
                .type("vertex4", new TypeDefinition.Builder()
                        .clazz(String.class)
                        .build())
                .type(DIRECTED_EITHER, Boolean.class)
                .build();


        // When
        final Graph graph = new Graph.Builder()
                .config(new GraphConfig.Builder()
                        .description("testDescription")
                        .graphId(GRAPH_ID)
                        .build())
                .storeProperties(storeProperties)
                .addSchema(schemaModule1)
                .addSchema(schemaModule2)
                .addSchema(schemaModule3)
                .addSchema(schemaModule4)
                .build();

        // Then
        final Schema schema = graph.getSchema();
        schema.getEntity(TestGroups.ENTITY);
        assertEquals("testDescription", graph.getDescription());
    }

    @Test
    public void shouldConstructGraphFromSchemaFolderPath() throws IOException {
        // Given
        final Schema expectedSchema = new Schema.Builder()
                .json(StreamUtil.elementsSchema(getClass()), StreamUtil.typesSchema(getClass()))
                .build();

        Graph graph = null;
        File schemaDir = null;
        try {
            schemaDir = createSchemaDirectory();

            // When
            graph = new Graph.Builder()
                    .config(new GraphConfig.Builder()
                            .graphId(GRAPH_ID)
                            .build())
                    .storeProperties(StreamUtil.storeProps(getClass()))
                    .addSchema(Paths.get(schemaDir.getPath()))
                    .build();
        } finally {
            if (null != schemaDir) {
                FileUtils.deleteDirectory(schemaDir);
            }
        }

        // Then
        JsonAssert.assertEquals(expectedSchema.toJson(true), graph.getSchema().toJson(true));
    }

    @Test
    public void shouldConstructGraphFromSchemaURI() throws IOException, URISyntaxException {
        // Given
        final URI typeInputUri = getResourceUri(StreamUtil.TYPES_SCHEMA);
        final URI schemaInputUri = getResourceUri(StreamUtil.ELEMENTS_SCHEMA);
        final URI storeInputUri = getResourceUri(StreamUtil.STORE_PROPERTIES);
        final Schema expectedSchema = new Schema.Builder()
                .json(StreamUtil.elementsSchema(getClass()), StreamUtil.typesSchema(getClass()))
                .build();
        Graph graph = null;
        File schemaDir = null;

        try {
            schemaDir = createSchemaDirectory();

            // When
            graph = new Graph.Builder()
                    .config(new GraphConfig.Builder()
                            .graphId(GRAPH_ID)
                            .build())
                    .storeProperties(storeInputUri)
                    .addSchemas(typeInputUri, schemaInputUri)
                    .build();
        } finally {
            if (schemaDir != null) {
                FileUtils.deleteDirectory(schemaDir);
            }
        }

        // Then
        JsonAssert.assertEquals(expectedSchema.toJson(true), graph.getSchema().toJson(true));
    }

    private URI getResourceUri(String resource) throws URISyntaxException {
        resource = resource.replaceFirst(Pattern.quote("/"), "");
        final URI resourceURI = getClass().getClassLoader().getResource(resource).toURI();
        if (resourceURI == null) {
            fail("Test json file not found: " + resource);
        }
        return resourceURI;
    }

    @Test
    public void shouldCreateNewContextInstanceWhenExecuteOperation() throws OperationException, IOException {
        // Given
        final Store store = mock(Store.class);
        final Schema schema = new Schema();
        given(store.getSchema()).willReturn(schema);
        given(store.getProperties()).willReturn(new StoreProperties());

        final Graph graph = new Graph.Builder()
                .config(new GraphConfig.Builder()
                        .graphId(GRAPH_ID)
                        .build())
                .storeProperties(StreamUtil.storeProps(getClass()))
                .store(store)
                .addSchema(new Schema.Builder().build())
                .build();

        // When
        graph.execute(operation, context);

        // Then
        verify(store).execute(Mockito.any(Output.class), eq(clonedContext));
    }

    @Test
    public void shouldCreateNewContextInstanceWhenExecuteOutputOperation() throws OperationException, IOException {
        // Given
        final Store store = mock(Store.class);
        final Schema schema = new Schema();
        given(store.getSchema()).willReturn(schema);
        given(store.getProperties()).willReturn(new StoreProperties());

        final Graph graph = new Graph.Builder()
                .config(new GraphConfig.Builder()
                        .graphId(GRAPH_ID)
                        .build())
                .storeProperties(StreamUtil.storeProps(getClass()))
                .store(store)
                .addSchema(new Schema.Builder().build())
                .build();

        // When
        graph.execute(opChain, context);

        // Then
        verify(store).execute(clonedOpChain, clonedContext);
    }

    @Test
    public void shouldCreateNewContextInstanceWhenExecuteJob() throws OperationException, IOException {
        // Given
        final Store store = mock(Store.class);
        final Schema schema = new Schema();
        given(store.getSchema()).willReturn(schema);
        given(store.getProperties()).willReturn(new StoreProperties());

        final Graph graph = new Graph.Builder()
                .config(new GraphConfig.Builder()
                        .graphId(GRAPH_ID)
                        .build())
                .storeProperties(StreamUtil.storeProps(getClass()))
                .store(store)
                .addSchema(new Schema.Builder().build())
                .build();

        // When
        graph.executeJob(opChain, context);

        // Then
        verify(store).executeJob(clonedOpChain, clonedContext);
    }

    @Test
    public void shouldCloseAllOperationInputsWhenExceptionIsThrownWhenExecuted() throws OperationException, IOException {
        // Given
        final Exception exception = mock(RuntimeException.class);
        final Store store = mock(Store.class);
        given(store.execute(clonedOpChain, clonedContext)).willThrow(exception);
        final Schema schema = new Schema();
        given(store.getSchema()).willReturn(schema);
        given(store.getProperties()).willReturn(new StoreProperties());

        final Graph graph = new Graph.Builder()
                .config(new GraphConfig.Builder()
                        .graphId(GRAPH_ID)
                        .build())
                .storeProperties(StreamUtil.storeProps(getClass()))
                .store(store)
                .addSchema(new Schema.Builder().build())
                .build();

        // When / Then
        try {
            graph.execute(opChain, context);
            fail("Exception expected");
        } catch (final Exception e) {
            assertSame(exception, e);
            verify(clonedOpChain).close();
        }
    }

    @Test
    public void shouldCloseAllOperationInputsWhenExceptionIsThrownWhenJobExecuted() throws OperationException, IOException {
        // Given
        final Exception exception = mock(RuntimeException.class);
        final Store store = mock(Store.class);
        given(store.executeJob(clonedOpChain, clonedContext)).willThrow(exception);
        final Schema schema = new Schema();
        given(store.getSchema()).willReturn(schema);
        given(store.getProperties()).willReturn(new StoreProperties());

        final Graph graph = new Graph.Builder()
                .config(new GraphConfig.Builder()
                        .graphId(GRAPH_ID)
                        .build())
                .storeProperties(StreamUtil.storeProps(getClass()))
                .store(store)
                .addSchema(new Schema.Builder().build())
                .build();

        // When / Then
        try {
            graph.executeJob(opChain, context);
            fail("Exception expected");
        } catch (final Exception e) {
            assertSame(exception, e);
            verify(clonedOpChain).close();
        }
    }

    @Test
    public void shouldCallAllGraphHooksBeforeOperationChainExecuted() throws OperationException {
        // Given
        final Store store = mock(Store.class);
        final Schema schema = new Schema();
        given(store.getSchema()).willReturn(schema);
        given(store.getProperties()).willReturn(new StoreProperties());
        final GraphHook hook1 = mock(GraphHook.class);
        final GraphHook hook2 = mock(GraphHook.class);
        final Graph graph = new Graph.Builder()
                .config(new GraphConfig.Builder()
                        .graphId(GRAPH_ID)
                        .addHook(hook1)
                        .addHook(hook2)
                        .build())
                .storeProperties(StreamUtil.storeProps(getClass()))
                .store(store)
                .addSchema(new Schema.Builder().build())
                .build();

        // When
        graph.execute(opChain, context);

        // Then
        final InOrder inOrder = inOrder(hook1, hook2, operation);
        inOrder.verify(hook1).preExecute(clonedOpChain, clonedContext);
        inOrder.verify(hook2).preExecute(clonedOpChain, clonedContext);
        inOrder.verify(operation).setView(Mockito.any(View.class));
        verify(context).setOriginalOpChain(opChain);
    }

    @Test
    public void shouldCallAllGraphHooksBeforeJobExecuted() throws OperationException {
        // Given
        final Store store = mock(Store.class);
        final Schema schema = new Schema();
        given(store.getSchema()).willReturn(schema);
        given(store.getProperties()).willReturn(new StoreProperties());
        final GraphHook hook1 = mock(GraphHook.class);
        final GraphHook hook2 = mock(GraphHook.class);
        final Graph graph = new Graph.Builder()
                .config(new GraphConfig.Builder()
                        .graphId(GRAPH_ID)
                        .addHook(hook1)
                        .addHook(hook2)
                        .build())
                .storeProperties(StreamUtil.storeProps(getClass()))
                .store(store)
                .addSchema(new Schema.Builder().build())
                .build();

        // When
        graph.executeJob(opChain, context);

        // Then
        final InOrder inOrder = inOrder(hook1, hook2, operation);
        inOrder.verify(hook1).preExecute(clonedOpChain, clonedContext);
        inOrder.verify(hook2).preExecute(clonedOpChain, clonedContext);
        inOrder.verify(operation).setView(Mockito.any(View.class));
        verify(context).setOriginalOpChain(opChain);
    }

    @Test
    public void shouldCallAllGraphHooksAfterOperationExecuted() throws OperationException {
        // Given
        final GraphHook hook1 = mock(GraphHook.class);
        final GraphHook hook2 = mock(GraphHook.class);
        final Store store = mock(Store.class);
        final Object result1 = mock(Object.class);
        final Object result2 = mock(Object.class);
        final Object result3 = mock(Object.class);
        final Schema schema = new Schema();

        given(store.getSchema()).willReturn(schema);
        given(store.getProperties()).willReturn(new StoreProperties());
        given(hook1.postExecute(result1, clonedOpChain, clonedContext)).willReturn(result2);
        given(hook2.postExecute(result2, clonedOpChain, clonedContext)).willReturn(result3);

        final Graph graph = new Graph.Builder()
                .config(new GraphConfig.Builder()
                        .graphId(GRAPH_ID)
                        .addHook(hook1)
                        .addHook(hook2)
                        .build())
                .storeProperties(StreamUtil.storeProps(getClass()))
                .store(store)
                .addSchema(schema)
                .build();

        final ArgumentCaptor<OperationChain> captor = ArgumentCaptor.forClass(OperationChain.class);
        final ArgumentCaptor<Context> contextCaptor1 = ArgumentCaptor.forClass(Context.class);
        given(store.execute(captor.capture(), contextCaptor1.capture())).willReturn(result1);

        // When
        final Object actualResult = graph.execute(opChain, context);

        // Then
        final InOrder inOrder = inOrder(hook1, hook2);
        inOrder.verify(hook1).postExecute(result1, captor.getValue(), clonedContext);
        inOrder.verify(hook2).postExecute(result2, captor.getValue(), clonedContext);
        final List<Operation> ops = captor.getValue().getOperations();
        assertEquals(1, ops.size());
        assertSame(operation, ops.get(0));
        assertSame(actualResult, result3);
        verify(context).setOriginalOpChain(opChain);
    }

    @Test
    public void shouldCallAllGraphHooksAfterOperationChainExecuted() throws OperationException {
        // Given
        final GraphHook hook1 = mock(GraphHook.class);
        final GraphHook hook2 = mock(GraphHook.class);
        final Store store = mock(Store.class);
        final Schema schema = new Schema();
        final Object result1 = mock(Object.class);
        final Object result2 = mock(Object.class);
        final Object result3 = mock(Object.class);
        given(store.getSchema()).willReturn(schema);
        given(store.getProperties()).willReturn(new StoreProperties());
        given(hook1.postExecute(result1, clonedOpChain, clonedContext)).willReturn(result2);
        given(hook2.postExecute(result2, clonedOpChain, clonedContext)).willReturn(result3);

        final Graph graph = new Graph.Builder()
                .config(new GraphConfig.Builder()
                        .graphId(GRAPH_ID)
                        .addHook(hook1)
                        .addHook(hook2)
                        .build())
                .storeProperties(StreamUtil.storeProps(getClass()))
                .store(store)
                .addSchema(schema)
                .build();

        given(store.execute(clonedOpChain, clonedContext)).willReturn(result1);

        // When
        final Object actualResult = graph.execute(opChain, context);

        // Then
        final InOrder inOrder = inOrder(hook1, hook2);
        inOrder.verify(hook1).postExecute(result1, clonedOpChain, clonedContext);
        inOrder.verify(hook2).postExecute(result2, clonedOpChain, clonedContext);
        assertSame(actualResult, result3);
        verify(context).setOriginalOpChain(opChain);
    }

    @Test
    public void shouldCallAllGraphHooksAfterJobExecuted() throws OperationException {
        // Given
        final GraphHook hook1 = mock(GraphHook.class);
        final GraphHook hook2 = mock(GraphHook.class);
        final Store store = mock(Store.class);
        final Schema schema = new Schema();
        final JobDetail result1 = mock(JobDetail.class);
        final JobDetail result2 = mock(JobDetail.class);
        final JobDetail result3 = mock(JobDetail.class);
        given(store.getSchema()).willReturn(schema);
        given(store.getProperties()).willReturn(new StoreProperties());
        given(hook1.postExecute(result1, clonedOpChain, clonedContext)).willReturn(result2);
        given(hook2.postExecute(result2, clonedOpChain, clonedContext)).willReturn(result3);

        final Graph graph = new Graph.Builder()
                .config(new GraphConfig.Builder()
                        .graphId(GRAPH_ID)
                        .addHook(hook1)
                        .addHook(hook2)
                        .build())
                .storeProperties(StreamUtil.storeProps(getClass()))
                .store(store)
                .addSchema(schema)
                .build();

        given(store.executeJob(clonedOpChain, clonedContext)).willReturn(result1);

        // When
        final JobDetail actualResult = graph.executeJob(opChain, context);

        // Then
        final InOrder inOrder = inOrder(hook1, hook2);
        inOrder.verify(hook1).postExecute(result1, clonedOpChain, clonedContext);
        inOrder.verify(hook2).postExecute(result2, clonedOpChain, clonedContext);
        assertSame(actualResult, result3);
        verify(context).setOriginalOpChain(opChain);
    }

    @Test
    public void shouldCallAllGraphHooksOnGraphHookPreExecuteFailure() throws OperationException {
        // Given
        final GraphHook hook1 = mock(GraphHook.class);
        final GraphHook hook2 = mock(GraphHook.class);
        final Store store = mock(Store.class);
        final Schema schema = new Schema();
        given(store.getSchema()).willReturn(schema);
        given(store.getProperties()).willReturn(new StoreProperties());
        final RuntimeException e = new RuntimeException("Hook2 failed in postExecute");
        doThrow(e).when(hook1).preExecute(clonedOpChain, clonedContext);
        given(hook1.onFailure(null, clonedOpChain, clonedContext, e)).willThrow(new RuntimeException("Hook1 failed in onFailure"));
        given(hook2.onFailure(null, clonedOpChain, clonedContext, e)).willReturn(null);

        final Graph graph = new Graph.Builder()
                .config(new GraphConfig.Builder()
                        .graphId(GRAPH_ID)
                        .addHook(hook1)
                        .addHook(hook2)
                        .build())
                .storeProperties(StreamUtil.storeProps(getClass()))
                .store(store)
                .addSchema(schema)
                .build();

        // When / Then
        try {
            graph.execute(opChain, context);
            fail("Exception expected");
        } catch (final RuntimeException runtimeE) {
            final InOrder inOrder = inOrder(context, hook1, hook2);
            inOrder.verify(context).setOriginalOpChain(opChain);
            inOrder.verify(hook2, never()).preExecute(any(), any());
            inOrder.verify(hook1, never()).postExecute(any(), any(), any());
            inOrder.verify(hook2, never()).postExecute(any(), any(), any());
            inOrder.verify(hook1).onFailure(eq(null), any(), eq(clonedContext), eq(e));
            inOrder.verify(hook2).onFailure(eq(null), any(), eq(clonedContext), eq(e));
        }
    }

    @Test
    public void shouldCallAllGraphHooksOnGraphHookPostExecuteFailure() throws OperationException {
        // Given
        final GraphHook hook1 = mock(GraphHook.class);
        final GraphHook hook2 = mock(GraphHook.class);
        final Store store = mock(Store.class);
        final Object result1 = mock(Object.class);
        final Object result2 = mock(Object.class);
        final Object result3 = mock(Object.class);
        final Schema schema = new Schema();
        given(store.getSchema()).willReturn(schema);
        given(store.getProperties()).willReturn(new StoreProperties());
        given(hook1.postExecute(result1, clonedOpChain, clonedContext)).willReturn(result2);
        final RuntimeException e = new RuntimeException("Hook2 failed in postExecute");
        given(hook2.postExecute(result2, clonedOpChain, clonedContext)).willThrow(e);
        given(hook1.onFailure(result2, clonedOpChain, clonedContext, e)).willThrow(new RuntimeException("Hook1 failed in onFailure"));
        given(hook2.onFailure(result2, clonedOpChain, clonedContext, e)).willReturn(result3);

        final Graph graph = new Graph.Builder()
                .config(new GraphConfig.Builder()
                        .graphId(GRAPH_ID)
                        .addHook(hook1)
                        .addHook(hook2)
                        .build())
                .storeProperties(StreamUtil.storeProps(getClass()))
                .store(store)
                .addSchema(schema)
                .build();

        final ArgumentCaptor<OperationChain> captor = ArgumentCaptor.forClass(OperationChain.class);
        given(store.execute(captor.capture(), eq(clonedContext))).willReturn(result1);

        // When / Then
        try {
            graph.execute(opChain, context);
            fail("Exception expected");
        } catch (final RuntimeException runtimeE) {
            final InOrder inOrder = inOrder(context, hook1, hook2);
            inOrder.verify(context).setOriginalOpChain(opChain);
            inOrder.verify(hook1).postExecute(result1, captor.getValue(), clonedContext);
            inOrder.verify(hook2).postExecute(result2, captor.getValue(), clonedContext);
            inOrder.verify(hook1).onFailure(result2, captor.getValue(), clonedContext, e);
            inOrder.verify(hook2).onFailure(result2, captor.getValue(), clonedContext, e);
            final List<Operation> ops = captor.getValue().getOperations();
            assertEquals(1, ops.size());
            assertSame(operation, ops.get(0));
        }
    }

    @Test
    public void shouldCallAllGraphHooksOnExecuteFailure() throws OperationException {
        // Given
        final GraphHook hook1 = mock(GraphHook.class);
        final GraphHook hook2 = mock(GraphHook.class);
        final Store store = mock(Store.class);
        final Schema schema = new Schema();
        given(store.getSchema()).willReturn(schema);
        given(store.getProperties()).willReturn(new StoreProperties());

        final RuntimeException e = new RuntimeException("Store failed to execute operation chain");
        given(hook1.onFailure(null, clonedOpChain, clonedContext, e)).willThrow(new RuntimeException("Hook1 failed in onFailure"));
        given(hook2.onFailure(null, clonedOpChain, clonedContext, e)).willReturn(null);

        final Graph graph = new Graph.Builder()
                .config(new GraphConfig.Builder()
                        .graphId(GRAPH_ID)
                        .addHook(hook1)
                        .addHook(hook2)
                        .build())
                .storeProperties(StreamUtil.storeProps(getClass()))
                .store(store)
                .addSchema(schema)
                .build();

        final ArgumentCaptor<OperationChain> captor = ArgumentCaptor.forClass(OperationChain.class);
        given(store.execute(captor.capture(), eq(clonedContext))).willThrow(e);

        // When / Then
        try {
            graph.execute(opChain, context);
            fail("Exception expected");
        } catch (final RuntimeException runtimeE) {
            final InOrder inOrder = inOrder(context, clonedContext, hook1, hook2);
            inOrder.verify(context).setOriginalOpChain(opChain);
            inOrder.verify(hook1, never()).postExecute(any(), any(), any());
            inOrder.verify(hook2, never()).postExecute(any(), any(), any());
            inOrder.verify(hook1).onFailure(null, captor.getValue(), clonedContext, e);
            inOrder.verify(hook2).onFailure(null, captor.getValue(), clonedContext, e);
            final List<Operation> ops = captor.getValue().getOperations();
            assertEquals(1, ops.size());
            assertSame(operation, ops.get(0));
        }
    }

    @Test
    public void shouldCallAllGraphHooksOnGraphHookPreExecuteFailureWhenRunningJob() throws OperationException {
        // Given
        final GraphHook hook1 = mock(GraphHook.class);
        final GraphHook hook2 = mock(GraphHook.class);
        final Store store = mock(Store.class);
        final Schema schema = new Schema();
        given(store.getSchema()).willReturn(schema);
        given(store.getProperties()).willReturn(new StoreProperties());
        final RuntimeException e = new RuntimeException("Hook2 failed in postExecute");
        doThrow(e).when(hook1).preExecute(clonedOpChain, clonedContext);
        given(hook1.onFailure(null, clonedOpChain, clonedContext, e)).willThrow(new RuntimeException("Hook1 failed in onFailure"));
        given(hook2.onFailure(null, clonedOpChain, clonedContext, e)).willReturn(null);

        final Graph graph = new Graph.Builder()
                .config(new GraphConfig.Builder()
                        .graphId(GRAPH_ID)
                        .addHook(hook1)
                        .addHook(hook2)
                        .build())
                .storeProperties(StreamUtil.storeProps(getClass()))
                .store(store)
                .addSchema(schema)
                .build();

        // When / Then
        try {
            graph.executeJob(opChain, context);
            fail("Exception expected");
        } catch (final RuntimeException runtimeE) {
            final InOrder inOrder = inOrder(context, hook1, hook2);
            inOrder.verify(context).setOriginalOpChain(opChain);
            inOrder.verify(hook2, never()).preExecute(any(), any());
            inOrder.verify(hook1, never()).postExecute(any(), any(), any());
            inOrder.verify(hook2, never()).postExecute(any(), any(), any());
            inOrder.verify(hook1).onFailure(eq(null), any(), eq(clonedContext), eq(e));
            inOrder.verify(hook2).onFailure(eq(null), any(), eq(clonedContext), eq(e));
        }
    }

    @Test
    public void shouldCallAllGraphHooksOnGraphHookPostExecuteFailureWhenRunningJob() throws OperationException {
        // Given
        final GraphHook hook1 = mock(GraphHook.class);
        final GraphHook hook2 = mock(GraphHook.class);
        final Store store = mock(Store.class);
        final JobDetail result1 = mock(JobDetail.class);
        final JobDetail result2 = mock(JobDetail.class);
        final JobDetail result3 = mock(JobDetail.class);
        final Schema schema = new Schema();

        given(store.getSchema()).willReturn(schema);
        given(store.getProperties()).willReturn(new StoreProperties());
        given(hook1.postExecute(result1, clonedOpChain, clonedContext)).willReturn(result2);
        final RuntimeException e = new RuntimeException("Hook2 failed in postExecute");
        given(hook2.postExecute(result2, clonedOpChain, clonedContext)).willThrow(e);
        given(hook1.onFailure(result2, clonedOpChain, clonedContext, e)).willThrow(new RuntimeException("Hook1 failed in onFailure"));
        given(hook2.onFailure(result2, clonedOpChain, clonedContext, e)).willReturn(result3);

        final Graph graph = new Graph.Builder()
                .config(new GraphConfig.Builder()
                        .graphId(GRAPH_ID)
                        .addHook(hook1)
                        .addHook(hook2)
                        .build())
                .storeProperties(StreamUtil.storeProps(getClass()))
                .store(store)
                .addSchema(schema)
                .build();

        final ArgumentCaptor<OperationChain> captor = ArgumentCaptor.forClass(OperationChain.class);
        given(store.executeJob(captor.capture(), eq(clonedContext))).willReturn(result1);

        // When / Then
        try {
            graph.executeJob(opChain, context);
            fail("Exception expected");
        } catch (final RuntimeException runtimeE) {
            final InOrder inOrder = inOrder(context, hook1, hook2);
            inOrder.verify(context).setOriginalOpChain(opChain);
            inOrder.verify(hook1).postExecute(result1, captor.getValue(), clonedContext);
            inOrder.verify(hook2).postExecute(result2, captor.getValue(), clonedContext);
            inOrder.verify(hook1).onFailure(result2, captor.getValue(), clonedContext, e);
            inOrder.verify(hook2).onFailure(result2, captor.getValue(), clonedContext, e);
            final List<Operation> ops = captor.getValue().getOperations();
            assertEquals(1, ops.size());
            assertSame(operation, ops.get(0));
        }
    }

    @Test
    public void shouldCallAllGraphHooksOnExecuteFailureWhenRunningJob() throws OperationException {
        // Given
        final Operation operation = mock(Operation.class);
        final OperationChain opChain = mock(OperationChain.class);
        final OperationChain clonedOpChain = mock(OperationChain.class);
        given(opChain.shallowClone()).willReturn(clonedOpChain);
        given(clonedOpChain.getOperations()).willReturn(Lists.newArrayList(operation));

        final GraphHook hook1 = mock(GraphHook.class);
        final GraphHook hook2 = mock(GraphHook.class);
        final Store store = mock(Store.class);
        final Schema schema = new Schema();
        final RuntimeException e = new RuntimeException("Store failed to execute operation chain");

        given(store.getSchema()).willReturn(schema);
        given(store.getProperties()).willReturn(new StoreProperties());
        given(hook1.onFailure(null, clonedOpChain, clonedContext, e)).willThrow(new RuntimeException("Hook1 failed in onFailure"));
        given(hook2.onFailure(null, clonedOpChain, clonedContext, e)).willReturn(null);

        final Graph graph = new Graph.Builder()
                .config(new GraphConfig.Builder()
                        .graphId(GRAPH_ID)
                        .addHook(hook1)
                        .addHook(hook2)
                        .build())
                .storeProperties(StreamUtil.storeProps(getClass()))
                .store(store)
                .addSchema(schema)
                .build();

        final ArgumentCaptor<OperationChain> captor = ArgumentCaptor.forClass(OperationChain.class);
        given(store.executeJob(captor.capture(), eq(clonedContext))).willThrow(e);

        // When / Then
        try {
            graph.executeJob(opChain, context);
            fail("Exception expected");
        } catch (final RuntimeException runtimeE) {
            final InOrder inOrder = inOrder(context, hook1, hook2);
            inOrder.verify(context).setOriginalOpChain(opChain);
            inOrder.verify(hook1, never()).postExecute(any(), any(), any());
            inOrder.verify(hook2, never()).postExecute(any(), any(), any());
            inOrder.verify(hook1).onFailure(null, captor.getValue(), clonedContext, e);
            inOrder.verify(hook2).onFailure(null, captor.getValue(), clonedContext, e);
            final List<Operation> ops = captor.getValue().getOperations();
            assertEquals(1, ops.size());
            assertSame(operation, ops.get(0));
        }
    }

    @Test
    public void shouldConstructGraphAndCreateViewWithGroups() {
        // Given
        final Store store = mock(Store.class);
        given(store.getGraphId()).willReturn(GRAPH_ID);
        given(store.getProperties()).willReturn(new StoreProperties());

        Map<String, SchemaEdgeDefinition> edges = new HashMap<>();
        edges.put("edge1", new SchemaEdgeDefinition());
        edges.put("edge2", new SchemaEdgeDefinition());
        edges.put("edge3", new SchemaEdgeDefinition());
        edges.put("edge4", new SchemaEdgeDefinition());

        Map<String, SchemaEntityDefinition> entities = new HashMap<>();
        entities.put("entity1", new SchemaEntityDefinition());
        entities.put("entity2", new SchemaEntityDefinition());
        entities.put("entity3", new SchemaEntityDefinition());
        entities.put("entity4", new SchemaEntityDefinition());

        Schema schema = new Schema.Builder().edges(edges).entities(entities).build();
        given(store.getSchema()).willReturn(schema);

        // When
        final View resultView = new Graph.Builder()
                .store(store)
                .build()
                .getView();

        // Then
        assertNotSame(schema, resultView);
        assertArrayEquals(entities.keySet().toArray(), resultView.getEntityGroups().toArray());
        assertArrayEquals(edges.keySet().toArray(), resultView.getEdgeGroups().toArray());

        for (final ViewElementDefinition resultElementDef : resultView.getEntities().values()) {
            assertNotNull(resultElementDef);
            assertEquals(0, resultElementDef.getTransientProperties().size());
            assertNull(resultElementDef.getTransformer());
        }
        for (final ViewElementDefinition resultElementDef : resultView.getEdges().values()) {
            assertNotNull(resultElementDef);
            assertEquals(0, resultElementDef.getTransientProperties().size());
            assertNull(resultElementDef.getTransformer());
        }
    }

    @Test
    public void shouldExposeGetTraitsMethod() throws OperationException {
        // Given
        final Store store = mock(Store.class);
        given(store.getSchema()).willReturn(new Schema());
        given(store.getProperties()).willReturn(new StoreProperties());
        final View view = mock(View.class);
        final Graph graph = new Graph.Builder()
                .config(new GraphConfig.Builder()
                        .graphId(GRAPH_ID)
                        .view(view)
                        .build())
                .store(store)
                .build();


        // When
        final Set<StoreTrait> storeTraits = new HashSet<>(Arrays.asList(StoreTrait.INGEST_AGGREGATION, StoreTrait.TRANSFORMATION));
        given(store.getTraits()).willReturn(storeTraits);
        final Collection<StoreTrait> returnedTraits = graph.getStoreTraits();

        // Then
        assertEquals(returnedTraits, storeTraits);

    }

    @Test
    public void shouldGetSchemaFromStoreIfSchemaIsEmpty() throws OperationException {
        // Given
        final Store store = mock(Store.class);
        final Schema schema = new Schema.Builder()
                .entity(TestGroups.ENTITY, new SchemaEntityDefinition.Builder()
                        .vertex("string")
                        .build())
                .type("string", String.class)
                .build();
        given(store.getSchema()).willReturn(schema);
        given(store.getOriginalSchema()).willReturn(schema);
        given(store.getProperties()).willReturn(new StoreProperties());
        final View view = mock(View.class);
        new Graph.Builder()
                .config(new GraphConfig.Builder()
                        .graphId(GRAPH_ID)
                        .view(view)
                        .build())
                .addSchema(new Schema())
                .store(store)
                .build();

        // When
        verify(store).setOriginalSchema(schema);
    }

    @Test
    public void shouldSetGraphViewOnOperationAndDelegateDoOperationToStore()
            throws OperationException {
        // Given
        final Store store = mock(Store.class);
        given(store.getSchema()).willReturn(new Schema());
        given(store.getProperties()).willReturn(new StoreProperties());
        final View view = new View.Builder()
                .entity(TestGroups.ENTITY)
                .edge(TestGroups.EDGE)
                .build();
        final Graph graph = new Graph.Builder()
                .config(new GraphConfig.Builder()
                        .graphId(GRAPH_ID)
                        .view(view)
                        .build())
                .store(store)
                .build();
        final Integer expectedResult = 5;
        final GetElements operation = new GetElements();

        final OperationChain<Integer> opChain = mock(OperationChain.class);
        final OperationChain clonedOpChain = mock(OperationChain.class);
        given(opChain.shallowClone()).willReturn(clonedOpChain);
        given(clonedOpChain.getOperations()).willReturn(Lists.newArrayList(operation));
        given(store.execute(clonedOpChain, clonedContext)).willReturn(expectedResult);

        // When
        Integer result = graph.execute(opChain, context);

        // Then
        assertEquals(expectedResult, result);
        verify(store).execute(clonedOpChain, clonedContext);
        JsonAssert.assertEquals(view.toJson(false), operation.getView().toJson(false));
    }

    @Test
    public void shouldNotSetGraphViewOnOperationWhenOperationViewIsNotNull
            () throws OperationException {
        // Given
        final Store store = mock(Store.class);
        given(store.getSchema()).willReturn(new Schema());
        given(store.getProperties()).willReturn(new StoreProperties());
        final View opView = mock(View.class);
        final View view = mock(View.class);
        final Graph graph = new Graph.Builder()
                .config(new GraphConfig.Builder()
                        .graphId(GRAPH_ID)
                        .view(view)
                        .build())
                .store(store)
                .build();
        final Integer expectedResult = 5;
        given(operation.getView()).willReturn(opView);

        final OperationChain<Integer> opChain = mock(OperationChain.class);
        final OperationChain<Integer> clonedOpChain = mock(OperationChain.class);
        given(opChain.shallowClone()).willReturn(clonedOpChain);
        given(opChain.getOperations()).willReturn(Lists.newArrayList(operation));
        given(store.execute(clonedOpChain, clonedContext)).willReturn(expectedResult);

        // When
        Integer result = graph.execute(opChain, context);

        // Then
        assertEquals(expectedResult, result);
        verify(store).execute(clonedOpChain, clonedContext);
        verify(operation, Mockito.never()).setView(view);
    }

    @Test
    public void shouldNotSetGraphViewOnOperationWhenOperationIsNotAGet() throws OperationException {
        // Given
        final Store store = mock(Store.class);
        given(store.getSchema()).willReturn(new Schema());
        given(store.getProperties()).willReturn(new StoreProperties());
        final View view = mock(View.class);
        final Graph graph = new Graph.Builder()
                .config(new GraphConfig.Builder()
                        .graphId(GRAPH_ID)
                        .view(view)
                        .build())
                .store(store)
                .build();
        final int expectedResult = 5;
        final Operation operation = mock(Operation.class);

        final OperationChain<Integer> opChain = mock(OperationChain.class);
        final OperationChain<Integer> clonedOpChain = mock(OperationChain.class);
        given(opChain.shallowClone()).willReturn(clonedOpChain);
        given(clonedOpChain.getOperations()).willReturn(Lists.newArrayList(operation));
        given(store.execute(clonedOpChain, clonedContext)).willReturn(expectedResult);

        // When
        int result = graph.execute(opChain, context);

        // Then
        assertEquals(expectedResult, result);
        verify(store).execute(clonedOpChain, clonedContext);
    }

    @Test
    public void shouldThrowExceptionIfStoreClassPropertyIsNotSet() throws OperationException {
        try {
            new Graph.Builder()
                    .config(new GraphConfig.Builder()
                            .graphId(GRAPH_ID)
                            .build())
                    .addSchema(new Schema())
                    .storeProperties(new StoreProperties())
                    .build();
            fail("exception expected");
        } catch (final IllegalArgumentException e) {
            assertEquals("The Store class name was not found in the store properties for key: " + StoreProperties.STORE_CLASS + ", GraphId: " + GRAPH_ID, e.getMessage());
        }
    }

    @Test
    public void shouldThrowExceptionIfSchemaIsInvalid() throws OperationException {
        final StoreProperties storeProperties = new StoreProperties();
        storeProperties.setStoreClass(TestStoreImpl.class.getName());
        try {
            new Graph.Builder()
                    .config(new GraphConfig.Builder()
                            .graphId(GRAPH_ID)
                            .build())
                    .addSchema(new Schema.Builder()
                            .type("int", new TypeDefinition.Builder()
                                    .clazz(Integer.class)
                                    .aggregateFunction(new Sum())
                                    // invalid serialiser
                                    .serialiser(new RawDoubleSerialiser())
                                    .build())
                            .type("string", new TypeDefinition.Builder()
                                    .clazz(String.class)
                                    .aggregateFunction(new StringConcat())
                                    .build())
                            .type("boolean", Boolean.class)
                            .edge("EDGE", new SchemaEdgeDefinition.Builder()
                                    .source("string")
                                    .destination("string")
                                    .directed("boolean")
                                    .build())
                            .entity("ENTITY", new SchemaEntityDefinition.Builder()
                                    .vertex("string")
                                    .property("p2", "int")
                                    .build())
                            .build())
                    .storeProperties(storeProperties)
                    .build();
            fail("exception expected");
        } catch (final SchemaException e) {
            assertNotNull(e.getMessage());
        }
    }

    @Test
    public void shouldDelegateGetNextOperationsToStore() {
        // Given
        final Store store = mock(Store.class);
        given(store.getSchema()).willReturn(new Schema());
        given(store.getProperties()).willReturn(new StoreProperties());
        final Graph graph = new Graph.Builder()
                .config(new GraphConfig.Builder()
                        .graphId(GRAPH_ID)
                        .build())
                .store(store)
                .build();

        final Set<Class<? extends Operation>> expectedNextOperations = mock(Set.class);
        given(store.getNextOperations(GetElements.class)).willReturn(expectedNextOperations);

        // When
        final Set<Class<? extends Operation>> nextOperations = graph.getNextOperations(GetElements.class);

        // Then
        assertSame(expectedNextOperations, nextOperations);
    }

    @Test
    public void shouldDelegateIsSupportedToStore() {
        // Given
        final Store store = mock(Store.class);
        given(store.getSchema()).willReturn(new Schema());
        given(store.getProperties()).willReturn(new StoreProperties());
        final Graph graph = new Graph.Builder()
                .config(new GraphConfig.Builder()
                        .graphId(GRAPH_ID)
                        .build())
                .store(store)
                .build();

        given(store.isSupported(GetElements.class)).willReturn(true);
        given(store.isSupported(GetAllElements.class)).willReturn(false);

        // When / Then
        assertTrue(graph.isSupported(GetElements.class));
        assertFalse(graph.isSupported(GetAllElements.class));
    }

    @Test
    public void shouldDelegateGetSupportedOperationsToStore() {
        // Given
        final Store store = mock(Store.class);
        given(store.getSchema()).willReturn(new Schema());
        given(store.getProperties()).willReturn(new StoreProperties());
        final Graph graph = new Graph.Builder()
                .config(new GraphConfig.Builder()
                        .graphId(GRAPH_ID)
                        .build())
                .store(store)
                .build();

        final Set<Class<? extends Operation>> expectedSupportedOperations = mock(Set.class);
        given(store.getSupportedOperations()).willReturn(expectedSupportedOperations);

        // When
        final Set<Class<? extends Operation>> supportedOperations = graph.getSupportedOperations();

        // Then
        assertSame(expectedSupportedOperations, supportedOperations);
    }

    @Test
    public void shouldThrowExceptionWithInvalidSchema() {

        // Given
        final StoreProperties storeProperties = new StoreProperties();
        storeProperties.setStoreClass(TestStoreImpl.class.getName());

        //When / Then
        try {
            new Graph.Builder()
                    .config(new GraphConfig.Builder()
                            .graphId(GRAPH_ID)
                            .build())
                    .addSchema(new Schema.Builder()
                            .edge("group", new SchemaEdgeDefinition())
                            .entity("group", new SchemaEntityDefinition())
                            .build())
                    .storeProperties(storeProperties)
                    .build();
        } catch (final SchemaException e) {
            assertTrue(e.getMessage().contains("Schema is not valid"));
        }
    }

    @Test
    public void shouldThrowExceptionWithNullSchema() {
        // Given
        final StoreProperties storeProperties = new StoreProperties();
        storeProperties.setStoreClass(TestStoreImpl.class.getName());

        //When / Then
        try {
            new Graph.Builder()
                    .config(new GraphConfig.Builder()
                            .graphId(GRAPH_ID)
                            .build())
                    .storeProperties(storeProperties)
                    .build();
        } catch (final SchemaException e) {
            assertTrue(e.getMessage().contains("Schema is missing"));
        }
    }

    private File createSchemaDirectory() throws IOException {
        final File tmpDir = tempFolder.newFolder("tmpSchemaDir");
        writeToFile("elements.json", tmpDir);
        writeToFile("types.json", tmpDir);
        return tmpDir;
    }

    private void writeToFile(final String schemaFile, final File dir) throws IOException {
        Files.copy(new File(getClass().getResource("/schema/" + schemaFile).getPath()), new File(dir + "/" + schemaFile));
    }

    @Test
    public void shouldThrowExceptionIfGraphIdIsInvalid() throws Exception {
        final StoreProperties properties = mock(StoreProperties.class);
        given(properties.getJobExecutorThreadCount()).willReturn(1);

        try {
            new Graph.Builder()
                    .config(new GraphConfig.Builder()
                            .graphId("invalid-id")
                            .build())
                    .build();
            fail("Exception expected");
        } catch (final IllegalArgumentException e) {
            assertNotNull(e.getMessage());
        }
    }

    @Test
    public void shouldBuildGraphUsingGraphIdAndLookupSchema() throws Exception {
        // Given
        final StoreProperties storeProperties = new StoreProperties();
        storeProperties.setStoreClass(TestStoreImpl.class.getName());

        final Schema schemaModule1 = new Schema.Builder()
                .type(TestTypes.PROP_STRING, new TypeDefinition.Builder()
                        .clazz(String.class)
                        .build())
                .type("vertex", new TypeDefinition.Builder()
                        .clazz(String.class)
                        .build())
                .edge(TestGroups.EDGE, new SchemaEdgeDefinition.Builder()
                        .property(TestPropertyNames.PROP_1, TestTypes.PROP_STRING)
                        .aggregate(false)
                        .source("vertex")
                        .destination("vertex")
                        .directed(DIRECTED_EITHER)
                        .build())
                .build();

        final Schema schemaModule2 = new Schema.Builder()
                .type(TestTypes.PROP_INTEGER, new TypeDefinition.Builder()
                        .clazz(Integer.class)
                        .build())
                .type("vertex2", new TypeDefinition.Builder()
                        .clazz(String.class)
                        .build())
                .edge(TestGroups.EDGE_2, new SchemaEdgeDefinition.Builder()
                        .property(TestPropertyNames.PROP_2, TestTypes.PROP_INTEGER)
                        .aggregate(false)
                        .source("vertex2")
                        .destination("vertex2")
                        .directed(DIRECTED_EITHER)
                        .build())
                .build();

        final Schema schemaModule3 = new Schema.Builder()
                .entity(TestGroups.ENTITY, new SchemaEntityDefinition.Builder()
                        .property(TestPropertyNames.PROP_1, TestTypes.PROP_STRING)
                        .aggregate(false)
                        .vertex("vertex3")
                        .build())
                .type("vertex3", new TypeDefinition.Builder()
                        .clazz(String.class)
                        .build())
                .build();

        final Schema schemaModule4 = new Schema.Builder()
                .entity(TestGroups.ENTITY_2, new SchemaEntityDefinition.Builder()
                        .property(TestPropertyNames.PROP_2, TestTypes.PROP_INTEGER)
                        .aggregate(false)
                        .vertex("vertex4")
                        .build())
                .type("vertex4", new TypeDefinition.Builder()
                        .clazz(String.class)
                        .build())
                .type(DIRECTED_EITHER, Boolean.class)
                .build();


        // When
        final Graph graph = new Graph.Builder()
                .config(new GraphConfig.Builder()
                        .graphId(GRAPH_ID)
                        .library(new HashMapGraphLibrary())
                        .build())
                .addSchema(schemaModule1)
                .addSchema(schemaModule2)
                .addSchema(schemaModule3)
                .addSchema(schemaModule4)
                .storeProperties(storeProperties)
                .build();

        final Graph graph2 = new Graph.Builder()
                .config(new GraphConfig.Builder()
                        .graphId(GRAPH_ID)
                        .library(new HashMapGraphLibrary())
                        .build())
                .storeProperties(storeProperties)
                .build();

        // Then
        JsonAssert.assertEquals(graph.getSchema().toJson(false), graph2.getSchema().toJson(false));
    }

    @Test
    public void shouldAddHooksVarArgsAndGetGraphHooks() throws Exception {
        // Given
        final StoreProperties storeProperties = new StoreProperties();
        storeProperties.setStoreClass(TestStoreImpl.class.getName());
        final GraphHook graphHook1 = mock(GraphHook.class);
        final Log4jLogger graphHook2 = mock(Log4jLogger.class);

        // When
        final Graph graph = new Graph.Builder()
                .config(new GraphConfig.Builder()
                        .graphId("graphId")
                        .addHooks(graphHook1, graphHook2)
                        .build())
                .storeProperties(storeProperties)
                .addSchemas(StreamUtil.schemas(getClass()))
                .build();

        // Then
        assertEquals(Arrays.asList(NamedViewResolver.class, graphHook1.getClass(), graphHook2.getClass()), graph.getGraphHooks());
    }

    @Test
    public void shouldAddHookAndGetGraphHooks() throws Exception {
        // Given
        final StoreProperties storeProperties = new StoreProperties();
        storeProperties.setStoreClass(TestStore.class.getName());
        TestStore.mockStore = mock(Store.class);
        given(TestStore.mockStore.isSupported(NamedOperation.class)).willReturn(true);
        final GraphHook graphHook1 = mock(GraphHook.class);
        final NamedOperationResolver graphHook2 = new NamedOperationResolver();
        final Log4jLogger graphHook3 = mock(Log4jLogger.class);

        // When
        final Graph graph = new Graph.Builder()
                .graphId("graphId")
                .storeProperties(storeProperties)
                .addSchemas(StreamUtil.schemas(getClass()))
                .addHook(graphHook1)
                .addHook(graphHook2)
                .addHook(graphHook3)
                .build();

        // Then
        assertEquals(Arrays.asList(NamedViewResolver.class, graphHook1.getClass(), graphHook2.getClass(), graphHook3.getClass()), graph.getGraphHooks());
    }

    @Test
    public void shouldAddNamedViewResolverHookAfterNamedOperationResolver() throws Exception {
        // Given
        final StoreProperties storeProperties = new StoreProperties();
        storeProperties.setStoreClass(TestStore.class.getName());
        TestStore.mockStore = mock(Store.class);
        given(TestStore.mockStore.isSupported(NamedOperation.class)).willReturn(true);
        final GraphHook graphHook1 = mock(GraphHook.class);
        final Log4jLogger graphHook2 = mock(Log4jLogger.class);

        // When
        final Graph graph = new Graph.Builder()
                .config(new GraphConfig.Builder()
                        .graphId("graphId")
                        .addHook(graphHook1)
                        .addHook(graphHook2)
                        .build())
                .storeProperties(storeProperties)
                .addSchemas(StreamUtil.schemas(getClass()))
                .build();

        // Then
        assertEquals(Arrays.asList(NamedOperationResolver.class, NamedViewResolver.class, graphHook1.getClass(), graphHook2.getClass()), graph.getGraphHooks());
    }

    @Test
    public void shouldAddHooksFromPathAndGetGraphHooks() throws Exception {
        // Given
        final StoreProperties storeProperties = new StoreProperties();
        storeProperties.setStoreClass(TestStoreImpl.class.getName());

        final File graphHooks = tempFolder.newFile("graphHooks.json");
        FileUtils.writeLines(graphHooks, IOUtils.readLines(StreamUtil.openStream(getClass(), "graphHooks.json")));

        // When
        final Graph graph = new Graph.Builder()
                .config(new GraphConfig.Builder()
                        .graphId("graphId")
                        .addHooks(Paths.get(graphHooks.getPath()))
                        .build())
                .storeProperties(storeProperties)
                .addSchemas(StreamUtil.schemas(getClass()))
                .build();

        // Then
        assertEquals(
                Arrays.asList(NamedViewResolver.class, OperationChainLimiter.class, AddOperationsToChain.class, OperationAuthoriser.class),
                graph.getGraphHooks()
        );
    }

    @Test
    public void shouldAddHookFromPathAndGetGraphHooks() throws Exception {
        // Given
        final StoreProperties storeProperties = new StoreProperties();
        storeProperties.setStoreClass(TestStoreImpl.class.getName());

        final File graphHook1File = tempFolder.newFile("opChainLimiter.json");
        FileUtils.writeLines(graphHook1File, IOUtils.readLines(StreamUtil.openStream(getClass(), "opChainLimiter.json")));

        final File graphHook2File = tempFolder.newFile("opAuthoriser.json");
        FileUtils.writeLines(graphHook2File, IOUtils.readLines(StreamUtil.openStream(getClass(), "opAuthoriser.json")));

        // When
        final Graph graph = new Graph.Builder()
                .config(new GraphConfig.Builder()
                        .graphId("graphId")
                        .addHook(Paths.get(graphHook1File.getPath()))
                        .addHook(Paths.get(graphHook2File.getPath()))
                        .build())
                .storeProperties(storeProperties)
                .addSchemas(StreamUtil.schemas(getClass()))
                .build();

        // Then
        assertEquals(Arrays.asList(NamedViewResolver.class, OperationChainLimiter.class, OperationAuthoriser.class), graph.getGraphHooks());
    }

    @Test
    public void shouldBuildGraphFromConfigFile() throws Exception {
        // Given
        final StoreProperties storeProperties = new StoreProperties();
        storeProperties.setStoreClass(TestStoreImpl.class.getName());

        // When
        final Graph graph = new Graph.Builder()
                .config(StreamUtil.graphConfig(getClass()))
                .storeProperties(storeProperties)
                .addSchemas(StreamUtil.schemas(getClass()))
                .build();

        // Then
        assertEquals("graphId1", graph.getGraphId());
        assertEquals(new View.Builder()
                .globalElements(new GlobalViewElementDefinition.Builder()
                        .groupBy()
                        .build())
                .build(), graph.getView());
        assertEquals(HashMapGraphLibrary.class, graph.getGraphLibrary().getClass());
        assertEquals(Arrays.asList(NamedViewResolver.class, OperationChainLimiter.class, AddOperationsToChain.class),
                graph.getGraphHooks());
    }

    @Test
    public void shouldBuildGraphFromConfigAndMergeConfigWithExistingConfig() throws Exception {
        // Given
        final StoreProperties storeProperties = new StoreProperties();
        storeProperties.setStoreClass(TestStoreImpl.class.getName());

        final String graphId1 = "graphId1";
        final String graphId2 = "graphId2";

        final GraphLibrary library1 = mock(GraphLibrary.class);
        final GraphLibrary library2 = mock(GraphLibrary.class);

        final View view1 = new View.Builder().entity(TestGroups.ENTITY).build();
        final View view2 = new View.Builder().edge(TestGroups.EDGE).build();

        final GraphHook hook1 = mock(GraphHook.class);
        final GraphHook hook2 = mock(GraphHook.class);
        final GraphHook hook3 = mock(GraphHook.class);

        // When
        final GraphConfig config = new GraphConfig.Builder()
                .graphId(graphId2)
                .library(library2)
                .addHook(hook2)
                .view(view2)
                .build();

        final Graph graph = new Graph.Builder()
                .graphId(graphId1)
                .library(library1)
                .view(view1)
                .storeProperties(storeProperties)
                .addSchemas(StreamUtil.schemas(getClass()))
                .addHook(hook1)
                .config(config)
                .addHook(hook3)
                .build();

        // Then
        assertEquals(graphId2, graph.getGraphId());
        assertEquals(view2, graph.getView());
        assertEquals(library2, graph.getGraphLibrary());
        assertEquals(Arrays.asList(NamedViewResolver.class, hook1.getClass(), hook2.getClass(), hook3.getClass()),
                graph.getGraphHooks());
    }

    @Test
    public void shouldBuildGraphFromConfigAndOverrideFields() throws Exception {
        // Given
        final StoreProperties storeProperties = new StoreProperties();
        storeProperties.setStoreClass(TestStoreImpl.class.getName());

        final String graphId1 = "graphId1";
        final String graphId2 = "graphId2";

        final GraphLibrary library1 = mock(GraphLibrary.class);
        final GraphLibrary library2 = mock(GraphLibrary.class);

        final View view1 = new View.Builder().entity(TestGroups.ENTITY).build();
        final View view2 = new View.Builder().edge(TestGroups.EDGE).build();

        final GraphHook hook1 = mock(GraphHook.class);
        final GraphHook hook2 = mock(GraphHook.class);
        final GraphHook hook3 = mock(GraphHook.class);

        // When
        final GraphConfig config = new GraphConfig.Builder()
                .graphId(graphId2)
                .library(library2)
                .addHook(hook2)
                .view(view2)
                .build();

        final Graph graph = new Graph.Builder()
                .config(config)
                .graphId(graphId1)
                .library(library1)
                .view(view1)
                .storeProperties(storeProperties)
                .addSchemas(StreamUtil.schemas(getClass()))
                .addHook(hook1)
                .addHook(hook3)
                .build();

        // Then
        assertEquals(graphId1, graph.getGraphId());
        assertEquals(view1, graph.getView());
        assertEquals(library1, graph.getGraphLibrary());
        assertEquals(Arrays.asList(NamedViewResolver.class, hook2.getClass(), hook1.getClass(), hook3.getClass()),
                graph.getGraphHooks());
    }

    @Test
    public void shouldReturnClonedViewFromConfig() throws Exception {
        // Given
        final StoreProperties storeProperties = new StoreProperties();
        storeProperties.setStoreClass(TestStoreImpl.class.getName());

        final String graphId = "graphId";

        final View view = new View.Builder().entity(TestGroups.ENTITY).build();

        // When
        final GraphConfig config = new GraphConfig.Builder()
                .graphId(graphId)
                .view(view)
                .build();

        final Graph graph = new Graph.Builder()
                .config(config)
                .storeProperties(storeProperties)
                .addSchemas(StreamUtil.schemas(getClass()))
                .build();

        // Then
        assertEquals(graphId, graph.getGraphId());
        assertEquals(view, graph.getView());
        assertNotSame(view, graph.getView());
    }

    @Test
    public void shouldBuildGraphFromConfigAndSetIdsToGraphsWhenDifferent() {
        // Given
        final StoreProperties libraryStoreProperties = new StoreProperties();
        libraryStoreProperties.setStoreClass(TestStoreImpl.class.getName());

        final StoreProperties graphStoreProperties = new StoreProperties();
        graphStoreProperties.setStoreClass(TestStoreImpl.class.getName());

        final Schema librarySchema = new Schema.Builder().build();

        final Schema graphSchema = new Schema.Builder().build();

        final String graphId1 = "graphId1";

        final HashMapGraphLibrary library = new HashMapGraphLibrary();
        library.addSchema(SCHEMA_ID_1, librarySchema);
        library.addProperties(STORE_PROPERTIES_ID_1, libraryStoreProperties);

        // When
        final GraphConfig config = new GraphConfig.Builder()
                .graphId(graphId1)
                .library(library)
                .build();

        final Graph graph1 = new Graph.Builder()
                .config(config)
                .addToLibrary(true)
                .parentStorePropertiesId("storePropertiesId1")
                .storeProperties(graphStoreProperties)
                .addParentSchemaIds(SCHEMA_ID_1)
                .addSchemas(graphSchema)
                .build();

        // Then
        assertEquals(graphId1, graph1.getGraphId());
        JsonAssert.assertEquals(library.getSchema(SCHEMA_ID_1).toJson(false), librarySchema.toJson(false));
        final Pair<String, String> ids = library.getIds(graphId1);
        // Check that the schemaIds are different between the parent and supplied schema
        assertEquals(graphId1, ids.getFirst());
        // Check that the storePropsIds are different between the parent and supplied storeProps
        assertEquals(graphId1, ids.getSecond());
    }

    @Test
    public void shouldBuildGraphFromConfigAndSetIdsToGraphsWhenIdentical() {
        // Given
        final StoreProperties storeProperties = new StoreProperties();
        storeProperties.setStoreClass(TestStoreImpl.class.getName());
        String storePropertiesId1 = "storePropertiesId1";

        final Schema schema = new Schema.Builder().build();

        final String graphId1 = "graphId1";

        final HashMapGraphLibrary library = new HashMapGraphLibrary();
        library.addSchema(SCHEMA_ID_1, schema);
        library.addProperties(storePropertiesId1, storeProperties);

        // When
        final GraphConfig config = new GraphConfig.Builder()
                .graphId(graphId1)
                .library(library)
                .build();

        final Graph graph1 = new Graph.Builder()
                .config(config)
                .addToLibrary(true)
                .parentStorePropertiesId(storePropertiesId1)
                .storeProperties(storeProperties)
                .addParentSchemaIds(SCHEMA_ID_1)
                .addSchemas(schema)
                .build();

        // Then
        assertEquals(graphId1, graph1.getGraphId());
        JsonAssert.assertEquals(library.getSchema(SCHEMA_ID_1).toJson(false), schema.toJson(false));
        // Check that the schemaId = schemaId1 as both the parent and supplied schema have same id's
        assertTrue(library.getIds(graphId1).getFirst().equals(graphId1));
        // Check that the storePropsId = storePropertiesId1 as both parent and supplied storeProps have same id's
        assertTrue(library.getIds(graphId1).getSecond().equals(graphId1));
    }

    @Test
    public void shouldBuildGraphFromConfigAndSetIdsToGraphsWhenGraphSchemaAndStorePropertiesIdsAreNull() {
        // Given
        final StoreProperties libraryStoreProperties = new StoreProperties();
        libraryStoreProperties.setStoreClass(TestStoreImpl.class.getName());

        final StoreProperties graphStoreProperties = new StoreProperties();
        graphStoreProperties.setStoreClass(TestStoreImpl.class.getName());

        final Schema librarySchema = new Schema.Builder().build();

        final Schema graphSchema = new Schema.Builder().build();

        final String graphId1 = "graphId1";

        final HashMapGraphLibrary library = new HashMapGraphLibrary();
        library.addSchema(SCHEMA_ID_1, librarySchema);
        library.addProperties(STORE_PROPERTIES_ID_1, libraryStoreProperties);

        // When
        final GraphConfig config = new GraphConfig.Builder()
                .graphId(graphId1)
                .library(library)
                .build();

        final Graph graph1 = new Graph.Builder()
                .config(config)
                .addToLibrary(true)
                .parentStorePropertiesId("storePropertiesId1")
                .storeProperties(graphStoreProperties)
                .addParentSchemaIds(SCHEMA_ID_1)
                .addSchemas(graphSchema)
                .build();

        // Then
        assertEquals(graphId1, graph1.getGraphId());
        JsonAssert.assertEquals(library.getSchema(SCHEMA_ID_1).toJson(false), librarySchema.toJson(false));
        // Check that the schemaId = schemaId1 as both the supplied schema id is null
        assertTrue(library.getIds(graphId1).getFirst().equals(graphId1));
        // Check that the storePropsId = storePropertiesId1 as the supplied storeProps id is null
        assertTrue(library.getIds(graphId1).getSecond().equals(graphId1));
    }

    @Test
    public void shouldCorrectlySetViewForNestedOperationChain() throws OperationException {
        // Given
        final Store store = new TestStore();
        final Graph graph = new Graph.Builder()
                .config(new GraphConfig.Builder()
                        .graphId(GRAPH_ID)
                        .build())
                .storeProperties(new StoreProperties())
                .addSchema(new Schema.Builder()
                        .edge(TestGroups.EDGE, new SchemaEdgeDefinition.Builder()
                                .property(TestPropertyNames.PROP_1, TestTypes.PROP_INTEGER)
                                .aggregate(false)
                                .source("vertex2")
                                .destination("vertex2")
                                .directed(DIRECTED_EITHER)
                                .build())
                        .type(TestTypes.PROP_INTEGER, new TypeDefinition.Builder()
                                .clazz(Integer.class)
                                .build())
                        .type("vertex2", new TypeDefinition.Builder()
                                .clazz(String.class)
                                .build())
                        .type(DIRECTED_EITHER, Boolean.class)
                        .build())
                .store(store)
                .build();
        final User user = new User();
        final Context context = new Context(user);

        final OperationChain<Iterable<? extends Element>> nestedChain = new OperationChain<>(
                Arrays.asList(
                        new GetAllElements(),
                        new Limit<>(3, true)));
        final OperationChain<Iterable<? extends Element>> outerChain = new OperationChain<>(nestedChain);

        graph.execute(outerChain, context);

        // Then
        assertNotNull(graph.getView());
    }

    @Test
    public void shouldThrowExceptionOnExecuteWithANullContext() throws OperationException {
        // Given
        final Context context = null;
        final OperationChain opChain = mock(OperationChain.class);

        final Graph graph = new Graph.Builder()
                .config(new GraphConfig.Builder()
                        .graphId(GRAPH_ID)
                        .build())
                .storeProperties(StreamUtil.storeProps(getClass()))
                .addSchemas(StreamUtil.schemas(getClass()))
                .build();

        // When / Then
        try {
            graph.execute(opChain, context);
            fail("Exception expected");
        } catch (final IllegalArgumentException e) {
            assertEquals("A context containing a user is required", e.getMessage());
        }
    }

    @Test
    public void shouldThrowExceptionOnExecuteJobWithANullContext() throws OperationException {
        // Given
        final Context context = null;
        final OperationChain opChain = mock(OperationChain.class);

        final Graph graph = new Graph.Builder()
                .config(new GraphConfig.Builder()
                        .graphId(GRAPH_ID)
                        .build())
                .storeProperties(StreamUtil.storeProps(getClass()))
                .addSchemas(StreamUtil.schemas(getClass()))
                .build();

        // When / Then
        try {
            graph.executeJob(opChain, context);
            fail("Exception expected");
        } catch (final IllegalArgumentException e) {
            assertEquals("A context containing a user is required", e.getMessage());
        }
    }

    @Test
    public void shouldThrowExceptionOnExecuteWithANullUser() throws OperationException {
        // Given
        final User user = null;
        final OperationChain opChain = mock(OperationChain.class);

        final Graph graph = new Graph.Builder()
                .config(new GraphConfig.Builder()
                        .graphId(GRAPH_ID)
                        .build())
                .storeProperties(StreamUtil.storeProps(getClass()))
                .addSchemas(StreamUtil.schemas(getClass()))
                .build();

        // When / Then
        try {
            graph.execute(opChain, user);
            fail("Exception expected");
        } catch (final IllegalArgumentException e) {
            assertEquals("A user is required", e.getMessage());
        }
    }

    @Test
    public void shouldThrowExceptionOnExecuteJobWithANullUser() throws OperationException {
        // Given
        final User user = null;
        final OperationChain opChain = mock(OperationChain.class);

        final Graph graph = new Graph.Builder()
                .config(new GraphConfig.Builder()
                        .graphId(GRAPH_ID)
                        .build())
                .storeProperties(StreamUtil.storeProps(getClass()))
                .addSchemas(StreamUtil.schemas(getClass()))
                .build();

        // When / Then
        try {
            graph.executeJob(opChain, user);
            fail("Exception expected");
        } catch (final IllegalArgumentException e) {
            assertEquals("A user is required", e.getMessage());
        }
    }

    @Test
<<<<<<< HEAD
    public void shouldThrowExceptionOnExecuteJobUsingJobWithANullContext() throws OperationException {
        // Given
        final Context context = null;
        final OperationChain opChain = mock(OperationChain.class);
=======
    public void shouldManipulateViewRemovingBlacklistedEdgeUsingUpdateViewHook() throws OperationException {
        // Given
        operation = new GetElements.Builder()
                .view(new View.Builder()
                        .edge(TestGroups.EDGE_5)
                        .edge(TestGroups.EDGE)
                        .build())
                .build();

        final UpdateViewHook updateViewHook = new UpdateViewHook.Builder()
                .blackListElementGroups(Collections.singleton(TestGroups.EDGE))
                .build();

        given(opChain.getOperations()).willReturn(Lists.newArrayList(operation));
        given(opChain.shallowClone()).willReturn(clonedOpChain);
        given(clonedOpChain.getOperations()).willReturn(Lists.newArrayList(operation));
        given(clonedOpChain.flatten()).willReturn(Arrays.asList(operation));

        final Store store = mock(Store.class);

        given(store.getSchema()).willReturn(new Schema());
        given(store.getProperties()).willReturn(new StoreProperties());

        final Graph graph = new Graph.Builder()
                .config(new GraphConfig.Builder()
                        .graphId(GRAPH_ID)
                        .addHook(updateViewHook)
                        .build())
                .storeProperties(StreamUtil.storeProps(getClass()))
                .store(store)
                .build();

        final ArgumentCaptor<OperationChain> captor = ArgumentCaptor.forClass(OperationChain.class);
        final ArgumentCaptor<Context> contextCaptor1 = ArgumentCaptor.forClass(Context.class);

        given(store.execute(captor.capture(), contextCaptor1.capture())).willReturn(new ArrayList<>());

        // When / Then
        graph.execute(opChain, user);

        final List<Operation> ops = captor.getValue().getOperations();

        JsonAssert.assertEquals(new View.Builder().edge(TestGroups.EDGE_5).build().toCompactJson(),
                ((GetElements) ops.get(0)).getView().toCompactJson());
    }

    @Test
    public void shouldManipulateViewRemovingBlacklistedEdgeLeavingEmptyViewUsingUpdateViewHook() throws OperationException {
        // Given
        operation = new GetElements.Builder()
                .view(new View.Builder()
                        .edge(TestGroups.EDGE)
                        .build())
                .build();

        final UpdateViewHook updateViewHook = new UpdateViewHook.Builder()
                .blackListElementGroups(Collections.singleton(TestGroups.EDGE))
                .build();

        given(opChain.getOperations()).willReturn(Lists.newArrayList(operation));
        given(opChain.shallowClone()).willReturn(clonedOpChain);
        given(clonedOpChain.getOperations()).willReturn(Lists.newArrayList(operation));
        given(clonedOpChain.flatten()).willReturn(Arrays.asList(operation));

        final Store store = mock(Store.class);

        given(store.getSchema()).willReturn(new Schema());
        given(store.getProperties()).willReturn(new StoreProperties());

        final Graph graph = new Graph.Builder()
                .config(new GraphConfig.Builder()
                        .graphId(GRAPH_ID)
                        .addHook(updateViewHook)
                        .build())
                .storeProperties(StreamUtil.storeProps(getClass()))
                .store(store)
                .build();

        final ArgumentCaptor<OperationChain> captor = ArgumentCaptor.forClass(OperationChain.class);
        final ArgumentCaptor<Context> contextCaptor1 = ArgumentCaptor.forClass(Context.class);

        given(store.execute(captor.capture(), contextCaptor1.capture())).willReturn(new ArrayList<>());

        // When / Then
        graph.execute(opChain, user);

        final List<Operation> ops = captor.getValue().getOperations();

        JsonAssert.assertEquals(new View.Builder().build().toCompactJson(),
                ((GetElements) ops.get(0)).getView().toCompactJson());
    }

    @Test
    public void shouldFillSchemaViewAndManipulateViewRemovingBlacklistedEdgeUsingUpdateViewHook() throws OperationException {
        // Given
        operation = new GetElements.Builder()
                .build();

        final UpdateViewHook updateViewHook = new UpdateViewHook.Builder()
                .blackListElementGroups(Collections.singleton(TestGroups.EDGE))
                .build();

        given(opChain.getOperations()).willReturn(Lists.newArrayList(operation));
        given(opChain.shallowClone()).willReturn(clonedOpChain);
        given(clonedOpChain.getOperations()).willReturn(Lists.newArrayList(operation));
        given(clonedOpChain.flatten()).willReturn(Arrays.asList(operation));

        final Store store = mock(Store.class);

        given(store.getSchema()).willReturn(new Schema.Builder()
                .edge(TestGroups.EDGE, new SchemaEdgeDefinition())
                .edge(TestGroups.EDGE_5, new SchemaEdgeDefinition())
                .build());
        given(store.getProperties()).willReturn(new StoreProperties());
>>>>>>> c4683850

        final Graph graph = new Graph.Builder()
                .config(new GraphConfig.Builder()
                        .graphId(GRAPH_ID)
<<<<<<< HEAD
                        .build())
                .storeProperties(StreamUtil.storeProps(getClass()))
                .addSchemas(StreamUtil.schemas(getClass()))
                .build();

        final Job job = new Job(null, opChain);

        // When / Then
        try {
            graph.executeJob(job, context);
            fail("Exception expected");
        } catch (final IllegalArgumentException e) {
            assertEquals("A context is required", e.getMessage());
        }
    }

    @Test
    public void shouldThrowExceptionOnExecuteJobUsingJobWithANullOperation() throws OperationException {
        // Given
        final Context context = new Context();
=======
                        .addHook(updateViewHook)
                        .build())
                .storeProperties(StreamUtil.storeProps(getClass()))
                .store(store)
                .build();

        final ArgumentCaptor<OperationChain> captor = ArgumentCaptor.forClass(OperationChain.class);
        final ArgumentCaptor<Context> contextCaptor1 = ArgumentCaptor.forClass(Context.class);

        given(store.execute(captor.capture(), contextCaptor1.capture())).willReturn(new ArrayList<>());

        // When / Then
        graph.execute(opChain, user);

        final List<Operation> ops = captor.getValue().getOperations();

        JsonAssert.assertEquals(new View.Builder().edge(TestGroups.EDGE_5).build().toCompactJson(),
                ((GetElements) ops.get(0)).getView().toCompactJson());
    }

    @Test
    public void shouldFillSchemaViewAndManipulateViewRemovingBlacklistedEdgeLeavingEmptyViewUsingUpdateViewHook() throws OperationException {
        // Given
        operation = new GetElements.Builder()
                .build();

        final UpdateViewHook updateViewHook = new UpdateViewHook.Builder()
                .blackListElementGroups(Collections.singleton(TestGroups.EDGE))
                .build();

        given(opChain.getOperations()).willReturn(Lists.newArrayList(operation));
        given(opChain.shallowClone()).willReturn(clonedOpChain);
        given(clonedOpChain.getOperations()).willReturn(Lists.newArrayList(operation));
        given(clonedOpChain.flatten()).willReturn(Arrays.asList(operation));

        final Store store = mock(Store.class);

        given(store.getSchema()).willReturn(new Schema.Builder().edge(TestGroups.EDGE_5, new SchemaEdgeDefinition()).edge(TestGroups.EDGE, new SchemaEdgeDefinition()).build());
        given(store.getProperties()).willReturn(new StoreProperties());
>>>>>>> c4683850

        final Graph graph = new Graph.Builder()
                .config(new GraphConfig.Builder()
                        .graphId(GRAPH_ID)
<<<<<<< HEAD
                        .build())
                .storeProperties(StreamUtil.storeProps(getClass()))
                .addSchemas(StreamUtil.schemas(getClass()))
                .build();

        final Job job = new Job(new Repeat(), new OperationChain<>());

        // When / Then
        try {
            graph.executeJob(job, context);
            fail("Exception expected");
        } catch (final IllegalArgumentException e) {
            assertEquals("An operation is required", e.getMessage());
        }
    }

    @Test
    public void shouldThrowExceptionOnExecuteJobUsingJobWithANullJob() throws OperationException {
        // Given
        final Context context = new Context();
=======
                        .addHook(updateViewHook)
                        .build())
                .storeProperties(StreamUtil.storeProps(getClass()))
                .store(store)
                .build();

        final ArgumentCaptor<OperationChain> captor = ArgumentCaptor.forClass(OperationChain.class);
        final ArgumentCaptor<Context> contextCaptor1 = ArgumentCaptor.forClass(Context.class);

        given(store.execute(captor.capture(), contextCaptor1.capture())).willReturn(new ArrayList<>());

        // When / Then
        graph.execute(opChain, user);

        final List<Operation> ops = captor.getValue().getOperations();

        JsonAssert.assertEquals(new View.Builder().edge(TestGroups.EDGE_5).build().toCompactJson(),
                ((GetElements) ops.get(0)).getView().toCompactJson());
    }

    @Test
    public void shouldCorrectlyAddExtraGroupsFromSchemaViewWithUpdateViewHookWhenNotInBlacklist() throws OperationException {
        // Given
        operation = new GetElements.Builder()
                .build();

        final UpdateViewHook updateViewHook = new UpdateViewHook.Builder()
                .addExtraGroups(true)
                .blackListElementGroups(Collections.singleton(TestGroups.EDGE))
                .build();

        given(opChain.getOperations()).willReturn(Lists.newArrayList(operation));
        given(opChain.shallowClone()).willReturn(clonedOpChain);
        given(clonedOpChain.getOperations()).willReturn(Lists.newArrayList(operation));
        given(clonedOpChain.flatten()).willReturn(Arrays.asList(operation));

        final Store store = mock(Store.class);

        given(store.getSchema()).willReturn(new Schema.Builder()
                .edge(TestGroups.EDGE_4, new SchemaEdgeDefinition())
                .edge(TestGroups.EDGE_5, new SchemaEdgeDefinition())
                .edge(TestGroups.EDGE, new SchemaEdgeDefinition())
                .build());
        given(store.getProperties()).willReturn(new StoreProperties());
>>>>>>> c4683850

        final Graph graph = new Graph.Builder()
                .config(new GraphConfig.Builder()
                        .graphId(GRAPH_ID)
<<<<<<< HEAD
                        .build())
                .storeProperties(StreamUtil.storeProps(getClass()))
                .addSchemas(StreamUtil.schemas(getClass()))
                .build();

        final Job job = null;

        // When / Then
        try {
            graph.executeJob(job, context);
            fail("Exception expected");
        } catch (final IllegalArgumentException e) {
            assertEquals("A job is required", e.getMessage());
        }
    }

    @Test
    public void shouldThrowExceptionOnExecuteJobUsingJobWithANullUser() throws OperationException {
        // Given
        final User user = null;
        final OperationChain opChain = mock(OperationChain.class);
=======
                        .addHook(updateViewHook)
                        .build())
                .storeProperties(StreamUtil.storeProps(getClass()))
                .store(store)
                .build();

        final ArgumentCaptor<OperationChain> captor = ArgumentCaptor.forClass(OperationChain.class);
        final ArgumentCaptor<Context> contextCaptor1 = ArgumentCaptor.forClass(Context.class);

        given(store.execute(captor.capture(), contextCaptor1.capture())).willReturn(new ArrayList<>());

        // When / Then
        graph.execute(opChain, user);

        final List<Operation> ops = captor.getValue().getOperations();

        JsonAssert.assertEquals(new View.Builder().edge(TestGroups.EDGE_5).edge(TestGroups.EDGE_4).build().toCompactJson(),
                ((GetElements) ops.get(0)).getView().toCompactJson());
    }

    @Test
    public void shouldNotAddExtraGroupsFromSchemaViewWithUpdateViewHookWhenInBlacklist() throws OperationException {
        // Given
        operation = new GetElements.Builder()
                .build();

        final UpdateViewHook updateViewHook = new UpdateViewHook.Builder()
                .addExtraGroups(true)
                .blackListElementGroups(Sets.newHashSet(TestGroups.EDGE_4,
                        TestGroups.EDGE))
                .build();

        given(opChain.getOperations()).willReturn(Lists.newArrayList(operation));
        given(opChain.shallowClone()).willReturn(clonedOpChain);
        given(clonedOpChain.getOperations()).willReturn(Lists.newArrayList(operation));
        given(clonedOpChain.flatten()).willReturn(Arrays.asList(operation));

        final Store store = mock(Store.class);

        given(store.getSchema()).willReturn(new Schema.Builder()
                .edge(TestGroups.EDGE_4, new SchemaEdgeDefinition())
                .edge(TestGroups.EDGE_5, new SchemaEdgeDefinition())
                .edge(TestGroups.EDGE, new SchemaEdgeDefinition())
                .build());
        given(store.getProperties()).willReturn(new StoreProperties());
>>>>>>> c4683850

        final Graph graph = new Graph.Builder()
                .config(new GraphConfig.Builder()
                        .graphId(GRAPH_ID)
<<<<<<< HEAD
                        .build())
                .storeProperties(StreamUtil.storeProps(getClass()))
                .addSchemas(StreamUtil.schemas(getClass()))
                .build();

        final Job job = new Job(null, opChain);

        // When / Then
        try {
            graph.executeJob(job, user);
            fail("Exception expected");
        } catch (final IllegalArgumentException e) {
            assertEquals("User is required", e.getMessage());
        }
=======
                        .addHook(updateViewHook)
                        .build())
                .storeProperties(StreamUtil.storeProps(getClass()))
                .store(store)
                .build();

        final ArgumentCaptor<OperationChain> captor = ArgumentCaptor.forClass(OperationChain.class);
        final ArgumentCaptor<Context> contextCaptor1 = ArgumentCaptor.forClass(Context.class);

        given(store.execute(captor.capture(), contextCaptor1.capture())).willReturn(new ArrayList<>());

        // When / Then
        graph.execute(opChain, user);

        final List<Operation> ops = captor.getValue().getOperations();

        JsonAssert.assertEquals(new View.Builder().edge(TestGroups.EDGE_5).build().toCompactJson(),
                ((GetElements) ops.get(0)).getView().toCompactJson());
>>>>>>> c4683850
    }

    public static class TestStoreImpl extends Store {
        @Override
        public Set<StoreTrait> getTraits() {
            return new HashSet<>(0);
        }

        @Override
        protected void addAdditionalOperationHandlers() {
        }

        @Override
        protected OutputOperationHandler<GetElements, CloseableIterable<? extends Element>> getGetElementsHandler() {
            return null;
        }

        @Override
        protected OutputOperationHandler<GetAllElements, CloseableIterable<? extends Element>> getGetAllElementsHandler() {
            return null;
        }

        @Override
        protected OutputOperationHandler<? extends GetAdjacentIds, CloseableIterable<? extends EntityId>> getAdjacentIdsHandler() {
            return null;
        }

        @Override
        protected OperationHandler<? extends AddElements> getAddElementsHandler() {
            return null;
        }

        @Override
        protected Class<? extends Serialiser> getRequiredParentSerialiserClass() {
            return ToBytesSerialiser.class;
        }
    }

    private static class ViewCheckerGraphHook implements GraphHook {
        @Override
        public void preExecute(final OperationChain<?> opChain, final Context context) {
            for (Operation operation : opChain.getOperations()) {
                if (operation instanceof OperationView && null == ((OperationView) operation).getView()) {
                    throw new IllegalArgumentException("View should not be null");
                }
            }
        }

        @Override
        public <T> T postExecute(final T result, final OperationChain<?> opChain, final Context context) {
            return result;
        }

        @Override
        public <T> T onFailure(final T result, final OperationChain<?> opChain, final Context context, final Exception e) {
            return result;
        }
    }
}<|MERGE_RESOLUTION|>--- conflicted
+++ resolved
@@ -90,11 +90,12 @@
 import java.net.URI;
 import java.net.URISyntaxException;
 import java.nio.file.Paths;
-import java.util.ArrayList;
 import java.util.Arrays;
 import java.util.Collection;
 import java.util.Collections;
 import java.util.HashMap;
+import java.util.ArrayList;
+import java.util.Collections;
 import java.util.HashSet;
 import java.util.List;
 import java.util.Map;
@@ -1909,132 +1910,14 @@
     }
 
     @Test
-<<<<<<< HEAD
     public void shouldThrowExceptionOnExecuteJobUsingJobWithANullContext() throws OperationException {
         // Given
         final Context context = null;
         final OperationChain opChain = mock(OperationChain.class);
-=======
-    public void shouldManipulateViewRemovingBlacklistedEdgeUsingUpdateViewHook() throws OperationException {
-        // Given
-        operation = new GetElements.Builder()
-                .view(new View.Builder()
-                        .edge(TestGroups.EDGE_5)
-                        .edge(TestGroups.EDGE)
-                        .build())
-                .build();
-
-        final UpdateViewHook updateViewHook = new UpdateViewHook.Builder()
-                .blackListElementGroups(Collections.singleton(TestGroups.EDGE))
-                .build();
-
-        given(opChain.getOperations()).willReturn(Lists.newArrayList(operation));
-        given(opChain.shallowClone()).willReturn(clonedOpChain);
-        given(clonedOpChain.getOperations()).willReturn(Lists.newArrayList(operation));
-        given(clonedOpChain.flatten()).willReturn(Arrays.asList(operation));
-
-        final Store store = mock(Store.class);
-
-        given(store.getSchema()).willReturn(new Schema());
-        given(store.getProperties()).willReturn(new StoreProperties());
-
-        final Graph graph = new Graph.Builder()
-                .config(new GraphConfig.Builder()
-                        .graphId(GRAPH_ID)
-                        .addHook(updateViewHook)
-                        .build())
-                .storeProperties(StreamUtil.storeProps(getClass()))
-                .store(store)
-                .build();
-
-        final ArgumentCaptor<OperationChain> captor = ArgumentCaptor.forClass(OperationChain.class);
-        final ArgumentCaptor<Context> contextCaptor1 = ArgumentCaptor.forClass(Context.class);
-
-        given(store.execute(captor.capture(), contextCaptor1.capture())).willReturn(new ArrayList<>());
-
-        // When / Then
-        graph.execute(opChain, user);
-
-        final List<Operation> ops = captor.getValue().getOperations();
-
-        JsonAssert.assertEquals(new View.Builder().edge(TestGroups.EDGE_5).build().toCompactJson(),
-                ((GetElements) ops.get(0)).getView().toCompactJson());
-    }
-
-    @Test
-    public void shouldManipulateViewRemovingBlacklistedEdgeLeavingEmptyViewUsingUpdateViewHook() throws OperationException {
-        // Given
-        operation = new GetElements.Builder()
-                .view(new View.Builder()
-                        .edge(TestGroups.EDGE)
-                        .build())
-                .build();
-
-        final UpdateViewHook updateViewHook = new UpdateViewHook.Builder()
-                .blackListElementGroups(Collections.singleton(TestGroups.EDGE))
-                .build();
-
-        given(opChain.getOperations()).willReturn(Lists.newArrayList(operation));
-        given(opChain.shallowClone()).willReturn(clonedOpChain);
-        given(clonedOpChain.getOperations()).willReturn(Lists.newArrayList(operation));
-        given(clonedOpChain.flatten()).willReturn(Arrays.asList(operation));
-
-        final Store store = mock(Store.class);
-
-        given(store.getSchema()).willReturn(new Schema());
-        given(store.getProperties()).willReturn(new StoreProperties());
-
-        final Graph graph = new Graph.Builder()
-                .config(new GraphConfig.Builder()
-                        .graphId(GRAPH_ID)
-                        .addHook(updateViewHook)
-                        .build())
-                .storeProperties(StreamUtil.storeProps(getClass()))
-                .store(store)
-                .build();
-
-        final ArgumentCaptor<OperationChain> captor = ArgumentCaptor.forClass(OperationChain.class);
-        final ArgumentCaptor<Context> contextCaptor1 = ArgumentCaptor.forClass(Context.class);
-
-        given(store.execute(captor.capture(), contextCaptor1.capture())).willReturn(new ArrayList<>());
-
-        // When / Then
-        graph.execute(opChain, user);
-
-        final List<Operation> ops = captor.getValue().getOperations();
-
-        JsonAssert.assertEquals(new View.Builder().build().toCompactJson(),
-                ((GetElements) ops.get(0)).getView().toCompactJson());
-    }
-
-    @Test
-    public void shouldFillSchemaViewAndManipulateViewRemovingBlacklistedEdgeUsingUpdateViewHook() throws OperationException {
-        // Given
-        operation = new GetElements.Builder()
-                .build();
-
-        final UpdateViewHook updateViewHook = new UpdateViewHook.Builder()
-                .blackListElementGroups(Collections.singleton(TestGroups.EDGE))
-                .build();
-
-        given(opChain.getOperations()).willReturn(Lists.newArrayList(operation));
-        given(opChain.shallowClone()).willReturn(clonedOpChain);
-        given(clonedOpChain.getOperations()).willReturn(Lists.newArrayList(operation));
-        given(clonedOpChain.flatten()).willReturn(Arrays.asList(operation));
-
-        final Store store = mock(Store.class);
-
-        given(store.getSchema()).willReturn(new Schema.Builder()
-                .edge(TestGroups.EDGE, new SchemaEdgeDefinition())
-                .edge(TestGroups.EDGE_5, new SchemaEdgeDefinition())
-                .build());
-        given(store.getProperties()).willReturn(new StoreProperties());
->>>>>>> c4683850
-
-        final Graph graph = new Graph.Builder()
-                .config(new GraphConfig.Builder()
-                        .graphId(GRAPH_ID)
-<<<<<<< HEAD
+
+        final Graph graph = new Graph.Builder()
+                .config(new GraphConfig.Builder()
+                        .graphId(GRAPH_ID)
                         .build())
                 .storeProperties(StreamUtil.storeProps(getClass()))
                 .addSchemas(StreamUtil.schemas(getClass()))
@@ -2055,52 +1938,10 @@
     public void shouldThrowExceptionOnExecuteJobUsingJobWithANullOperation() throws OperationException {
         // Given
         final Context context = new Context();
-=======
-                        .addHook(updateViewHook)
-                        .build())
-                .storeProperties(StreamUtil.storeProps(getClass()))
-                .store(store)
-                .build();
-
-        final ArgumentCaptor<OperationChain> captor = ArgumentCaptor.forClass(OperationChain.class);
-        final ArgumentCaptor<Context> contextCaptor1 = ArgumentCaptor.forClass(Context.class);
-
-        given(store.execute(captor.capture(), contextCaptor1.capture())).willReturn(new ArrayList<>());
-
-        // When / Then
-        graph.execute(opChain, user);
-
-        final List<Operation> ops = captor.getValue().getOperations();
-
-        JsonAssert.assertEquals(new View.Builder().edge(TestGroups.EDGE_5).build().toCompactJson(),
-                ((GetElements) ops.get(0)).getView().toCompactJson());
-    }
-
-    @Test
-    public void shouldFillSchemaViewAndManipulateViewRemovingBlacklistedEdgeLeavingEmptyViewUsingUpdateViewHook() throws OperationException {
-        // Given
-        operation = new GetElements.Builder()
-                .build();
-
-        final UpdateViewHook updateViewHook = new UpdateViewHook.Builder()
-                .blackListElementGroups(Collections.singleton(TestGroups.EDGE))
-                .build();
-
-        given(opChain.getOperations()).willReturn(Lists.newArrayList(operation));
-        given(opChain.shallowClone()).willReturn(clonedOpChain);
-        given(clonedOpChain.getOperations()).willReturn(Lists.newArrayList(operation));
-        given(clonedOpChain.flatten()).willReturn(Arrays.asList(operation));
-
-        final Store store = mock(Store.class);
-
-        given(store.getSchema()).willReturn(new Schema.Builder().edge(TestGroups.EDGE_5, new SchemaEdgeDefinition()).edge(TestGroups.EDGE, new SchemaEdgeDefinition()).build());
-        given(store.getProperties()).willReturn(new StoreProperties());
->>>>>>> c4683850
-
-        final Graph graph = new Graph.Builder()
-                .config(new GraphConfig.Builder()
-                        .graphId(GRAPH_ID)
-<<<<<<< HEAD
+
+        final Graph graph = new Graph.Builder()
+                .config(new GraphConfig.Builder()
+                        .graphId(GRAPH_ID)
                         .build())
                 .storeProperties(StreamUtil.storeProps(getClass()))
                 .addSchemas(StreamUtil.schemas(getClass()))
@@ -2121,57 +1962,10 @@
     public void shouldThrowExceptionOnExecuteJobUsingJobWithANullJob() throws OperationException {
         // Given
         final Context context = new Context();
-=======
-                        .addHook(updateViewHook)
-                        .build())
-                .storeProperties(StreamUtil.storeProps(getClass()))
-                .store(store)
-                .build();
-
-        final ArgumentCaptor<OperationChain> captor = ArgumentCaptor.forClass(OperationChain.class);
-        final ArgumentCaptor<Context> contextCaptor1 = ArgumentCaptor.forClass(Context.class);
-
-        given(store.execute(captor.capture(), contextCaptor1.capture())).willReturn(new ArrayList<>());
-
-        // When / Then
-        graph.execute(opChain, user);
-
-        final List<Operation> ops = captor.getValue().getOperations();
-
-        JsonAssert.assertEquals(new View.Builder().edge(TestGroups.EDGE_5).build().toCompactJson(),
-                ((GetElements) ops.get(0)).getView().toCompactJson());
-    }
-
-    @Test
-    public void shouldCorrectlyAddExtraGroupsFromSchemaViewWithUpdateViewHookWhenNotInBlacklist() throws OperationException {
-        // Given
-        operation = new GetElements.Builder()
-                .build();
-
-        final UpdateViewHook updateViewHook = new UpdateViewHook.Builder()
-                .addExtraGroups(true)
-                .blackListElementGroups(Collections.singleton(TestGroups.EDGE))
-                .build();
-
-        given(opChain.getOperations()).willReturn(Lists.newArrayList(operation));
-        given(opChain.shallowClone()).willReturn(clonedOpChain);
-        given(clonedOpChain.getOperations()).willReturn(Lists.newArrayList(operation));
-        given(clonedOpChain.flatten()).willReturn(Arrays.asList(operation));
-
-        final Store store = mock(Store.class);
-
-        given(store.getSchema()).willReturn(new Schema.Builder()
-                .edge(TestGroups.EDGE_4, new SchemaEdgeDefinition())
-                .edge(TestGroups.EDGE_5, new SchemaEdgeDefinition())
-                .edge(TestGroups.EDGE, new SchemaEdgeDefinition())
-                .build());
-        given(store.getProperties()).willReturn(new StoreProperties());
->>>>>>> c4683850
-
-        final Graph graph = new Graph.Builder()
-                .config(new GraphConfig.Builder()
-                        .graphId(GRAPH_ID)
-<<<<<<< HEAD
+
+        final Graph graph = new Graph.Builder()
+                .config(new GraphConfig.Builder()
+                        .graphId(GRAPH_ID)
                         .build())
                 .storeProperties(StreamUtil.storeProps(getClass()))
                 .addSchemas(StreamUtil.schemas(getClass()))
@@ -2193,58 +1987,10 @@
         // Given
         final User user = null;
         final OperationChain opChain = mock(OperationChain.class);
-=======
-                        .addHook(updateViewHook)
-                        .build())
-                .storeProperties(StreamUtil.storeProps(getClass()))
-                .store(store)
-                .build();
-
-        final ArgumentCaptor<OperationChain> captor = ArgumentCaptor.forClass(OperationChain.class);
-        final ArgumentCaptor<Context> contextCaptor1 = ArgumentCaptor.forClass(Context.class);
-
-        given(store.execute(captor.capture(), contextCaptor1.capture())).willReturn(new ArrayList<>());
-
-        // When / Then
-        graph.execute(opChain, user);
-
-        final List<Operation> ops = captor.getValue().getOperations();
-
-        JsonAssert.assertEquals(new View.Builder().edge(TestGroups.EDGE_5).edge(TestGroups.EDGE_4).build().toCompactJson(),
-                ((GetElements) ops.get(0)).getView().toCompactJson());
-    }
-
-    @Test
-    public void shouldNotAddExtraGroupsFromSchemaViewWithUpdateViewHookWhenInBlacklist() throws OperationException {
-        // Given
-        operation = new GetElements.Builder()
-                .build();
-
-        final UpdateViewHook updateViewHook = new UpdateViewHook.Builder()
-                .addExtraGroups(true)
-                .blackListElementGroups(Sets.newHashSet(TestGroups.EDGE_4,
-                        TestGroups.EDGE))
-                .build();
-
-        given(opChain.getOperations()).willReturn(Lists.newArrayList(operation));
-        given(opChain.shallowClone()).willReturn(clonedOpChain);
-        given(clonedOpChain.getOperations()).willReturn(Lists.newArrayList(operation));
-        given(clonedOpChain.flatten()).willReturn(Arrays.asList(operation));
-
-        final Store store = mock(Store.class);
-
-        given(store.getSchema()).willReturn(new Schema.Builder()
-                .edge(TestGroups.EDGE_4, new SchemaEdgeDefinition())
-                .edge(TestGroups.EDGE_5, new SchemaEdgeDefinition())
-                .edge(TestGroups.EDGE, new SchemaEdgeDefinition())
-                .build());
-        given(store.getProperties()).willReturn(new StoreProperties());
->>>>>>> c4683850
-
-        final Graph graph = new Graph.Builder()
-                .config(new GraphConfig.Builder()
-                        .graphId(GRAPH_ID)
-<<<<<<< HEAD
+
+        final Graph graph = new Graph.Builder()
+                .config(new GraphConfig.Builder()
+                        .graphId(GRAPH_ID)
                         .build())
                 .storeProperties(StreamUtil.storeProps(getClass()))
                 .addSchemas(StreamUtil.schemas(getClass()))
@@ -2259,7 +2005,35 @@
         } catch (final IllegalArgumentException e) {
             assertEquals("User is required", e.getMessage());
         }
-=======
+    }
+
+    @Test
+    public void shouldManipulateViewRemovingBlacklistedEdgeUsingUpdateViewHook() throws OperationException {
+        // Given
+        operation = new GetElements.Builder()
+                .view(new View.Builder()
+                        .edge(TestGroups.EDGE_5)
+                        .edge(TestGroups.EDGE)
+                        .build())
+                .build();
+
+        final UpdateViewHook updateViewHook = new UpdateViewHook.Builder()
+                .blackListElementGroups(Collections.singleton(TestGroups.EDGE))
+                .build();
+
+        given(opChain.getOperations()).willReturn(Lists.newArrayList(operation));
+        given(opChain.shallowClone()).willReturn(clonedOpChain);
+        given(clonedOpChain.getOperations()).willReturn(Lists.newArrayList(operation));
+        given(clonedOpChain.flatten()).willReturn(Arrays.asList(operation));
+
+        final Store store = mock(Store.class);
+
+        given(store.getSchema()).willReturn(new Schema());
+        given(store.getProperties()).willReturn(new StoreProperties());
+
+        final Graph graph = new Graph.Builder()
+                .config(new GraphConfig.Builder()
+                        .graphId(GRAPH_ID)
                         .addHook(updateViewHook)
                         .build())
                 .storeProperties(StreamUtil.storeProps(getClass()))
@@ -2278,7 +2052,238 @@
 
         JsonAssert.assertEquals(new View.Builder().edge(TestGroups.EDGE_5).build().toCompactJson(),
                 ((GetElements) ops.get(0)).getView().toCompactJson());
->>>>>>> c4683850
+    }
+
+    @Test
+    public void shouldManipulateViewRemovingBlacklistedEdgeLeavingEmptyViewUsingUpdateViewHook() throws OperationException {
+        // Given
+        operation = new GetElements.Builder()
+                .view(new View.Builder()
+                        .edge(TestGroups.EDGE)
+                        .build())
+                .build();
+
+        final UpdateViewHook updateViewHook = new UpdateViewHook.Builder()
+                .blackListElementGroups(Collections.singleton(TestGroups.EDGE))
+                .build();
+
+        given(opChain.getOperations()).willReturn(Lists.newArrayList(operation));
+        given(opChain.shallowClone()).willReturn(clonedOpChain);
+        given(clonedOpChain.getOperations()).willReturn(Lists.newArrayList(operation));
+        given(clonedOpChain.flatten()).willReturn(Arrays.asList(operation));
+
+        final Store store = mock(Store.class);
+
+        given(store.getSchema()).willReturn(new Schema());
+        given(store.getProperties()).willReturn(new StoreProperties());
+
+        final Graph graph = new Graph.Builder()
+                .config(new GraphConfig.Builder()
+                        .graphId(GRAPH_ID)
+                        .addHook(updateViewHook)
+                        .build())
+                .storeProperties(StreamUtil.storeProps(getClass()))
+                .store(store)
+                .build();
+
+        final ArgumentCaptor<OperationChain> captor = ArgumentCaptor.forClass(OperationChain.class);
+        final ArgumentCaptor<Context> contextCaptor1 = ArgumentCaptor.forClass(Context.class);
+
+        given(store.execute(captor.capture(), contextCaptor1.capture())).willReturn(new ArrayList<>());
+
+        // When / Then
+        graph.execute(opChain, user);
+
+        final List<Operation> ops = captor.getValue().getOperations();
+
+        JsonAssert.assertEquals(new View.Builder().build().toCompactJson(),
+                ((GetElements) ops.get(0)).getView().toCompactJson());
+    }
+
+    @Test
+    public void shouldFillSchemaViewAndManipulateViewRemovingBlacklistedEdgeUsingUpdateViewHook() throws OperationException {
+        // Given
+        operation = new GetElements.Builder()
+                .build();
+
+        final UpdateViewHook updateViewHook = new UpdateViewHook.Builder()
+                .blackListElementGroups(Collections.singleton(TestGroups.EDGE))
+                .build();
+
+        given(opChain.getOperations()).willReturn(Lists.newArrayList(operation));
+        given(opChain.shallowClone()).willReturn(clonedOpChain);
+        given(clonedOpChain.getOperations()).willReturn(Lists.newArrayList(operation));
+        given(clonedOpChain.flatten()).willReturn(Arrays.asList(operation));
+
+        final Store store = mock(Store.class);
+
+        given(store.getSchema()).willReturn(new Schema.Builder()
+                .edge(TestGroups.EDGE, new SchemaEdgeDefinition())
+                .edge(TestGroups.EDGE_5, new SchemaEdgeDefinition())
+                .build());
+        given(store.getProperties()).willReturn(new StoreProperties());
+
+        final Graph graph = new Graph.Builder()
+                .config(new GraphConfig.Builder()
+                        .graphId(GRAPH_ID)
+                        .addHook(updateViewHook)
+                        .build())
+                .storeProperties(StreamUtil.storeProps(getClass()))
+                .store(store)
+                .build();
+
+        final ArgumentCaptor<OperationChain> captor = ArgumentCaptor.forClass(OperationChain.class);
+        final ArgumentCaptor<Context> contextCaptor1 = ArgumentCaptor.forClass(Context.class);
+
+        given(store.execute(captor.capture(), contextCaptor1.capture())).willReturn(new ArrayList<>());
+
+        // When / Then
+        graph.execute(opChain, user);
+
+        final List<Operation> ops = captor.getValue().getOperations();
+
+        JsonAssert.assertEquals(new View.Builder().edge(TestGroups.EDGE_5).build().toCompactJson(),
+                ((GetElements) ops.get(0)).getView().toCompactJson());
+    }
+
+    @Test
+    public void shouldFillSchemaViewAndManipulateViewRemovingBlacklistedEdgeLeavingEmptyViewUsingUpdateViewHook() throws OperationException {
+        // Given
+        operation = new GetElements.Builder()
+                .build();
+
+        final UpdateViewHook updateViewHook = new UpdateViewHook.Builder()
+                .blackListElementGroups(Collections.singleton(TestGroups.EDGE))
+                .build();
+
+        given(opChain.getOperations()).willReturn(Lists.newArrayList(operation));
+        given(opChain.shallowClone()).willReturn(clonedOpChain);
+        given(clonedOpChain.getOperations()).willReturn(Lists.newArrayList(operation));
+        given(clonedOpChain.flatten()).willReturn(Arrays.asList(operation));
+
+        final Store store = mock(Store.class);
+
+        given(store.getSchema()).willReturn(new Schema.Builder().edge(TestGroups.EDGE_5, new SchemaEdgeDefinition()).edge(TestGroups.EDGE, new SchemaEdgeDefinition()).build());
+        given(store.getProperties()).willReturn(new StoreProperties());
+
+        final Graph graph = new Graph.Builder()
+                .config(new GraphConfig.Builder()
+                        .graphId(GRAPH_ID)
+                        .addHook(updateViewHook)
+                        .build())
+                .storeProperties(StreamUtil.storeProps(getClass()))
+                .store(store)
+                .build();
+
+        final ArgumentCaptor<OperationChain> captor = ArgumentCaptor.forClass(OperationChain.class);
+        final ArgumentCaptor<Context> contextCaptor1 = ArgumentCaptor.forClass(Context.class);
+
+        given(store.execute(captor.capture(), contextCaptor1.capture())).willReturn(new ArrayList<>());
+
+        // When / Then
+        graph.execute(opChain, user);
+
+        final List<Operation> ops = captor.getValue().getOperations();
+
+        JsonAssert.assertEquals(new View.Builder().edge(TestGroups.EDGE_5).build().toCompactJson(),
+                ((GetElements) ops.get(0)).getView().toCompactJson());
+    }
+
+    @Test
+    public void shouldCorrectlyAddExtraGroupsFromSchemaViewWithUpdateViewHookWhenNotInBlacklist() throws OperationException {
+        // Given
+        operation = new GetElements.Builder()
+                .build();
+
+        final UpdateViewHook updateViewHook = new UpdateViewHook.Builder()
+                .addExtraGroups(true)
+                .blackListElementGroups(Collections.singleton(TestGroups.EDGE))
+                .build();
+
+        given(opChain.getOperations()).willReturn(Lists.newArrayList(operation));
+        given(opChain.shallowClone()).willReturn(clonedOpChain);
+        given(clonedOpChain.getOperations()).willReturn(Lists.newArrayList(operation));
+        given(clonedOpChain.flatten()).willReturn(Arrays.asList(operation));
+
+        final Store store = mock(Store.class);
+
+        given(store.getSchema()).willReturn(new Schema.Builder()
+                .edge(TestGroups.EDGE_4, new SchemaEdgeDefinition())
+                .edge(TestGroups.EDGE_5, new SchemaEdgeDefinition())
+                .edge(TestGroups.EDGE, new SchemaEdgeDefinition())
+                .build());
+        given(store.getProperties()).willReturn(new StoreProperties());
+
+        final Graph graph = new Graph.Builder()
+                .config(new GraphConfig.Builder()
+                        .graphId(GRAPH_ID)
+                        .addHook(updateViewHook)
+                        .build())
+                .storeProperties(StreamUtil.storeProps(getClass()))
+                .store(store)
+                .build();
+
+        final ArgumentCaptor<OperationChain> captor = ArgumentCaptor.forClass(OperationChain.class);
+        final ArgumentCaptor<Context> contextCaptor1 = ArgumentCaptor.forClass(Context.class);
+
+        given(store.execute(captor.capture(), contextCaptor1.capture())).willReturn(new ArrayList<>());
+
+        // When / Then
+        graph.execute(opChain, user);
+
+        final List<Operation> ops = captor.getValue().getOperations();
+
+        JsonAssert.assertEquals(new View.Builder().edge(TestGroups.EDGE_5).edge(TestGroups.EDGE_4).build().toCompactJson(),
+                ((GetElements) ops.get(0)).getView().toCompactJson());
+    }
+
+    @Test
+    public void shouldNotAddExtraGroupsFromSchemaViewWithUpdateViewHookWhenInBlacklist() throws OperationException {
+        // Given
+        operation = new GetElements.Builder()
+                .build();
+
+        final UpdateViewHook updateViewHook = new UpdateViewHook.Builder()
+                .addExtraGroups(true)
+                .blackListElementGroups(Sets.newHashSet(TestGroups.EDGE_4,
+                        TestGroups.EDGE))
+                .build();
+
+        given(opChain.getOperations()).willReturn(Lists.newArrayList(operation));
+        given(opChain.shallowClone()).willReturn(clonedOpChain);
+        given(clonedOpChain.getOperations()).willReturn(Lists.newArrayList(operation));
+        given(clonedOpChain.flatten()).willReturn(Arrays.asList(operation));
+
+        final Store store = mock(Store.class);
+
+        given(store.getSchema()).willReturn(new Schema.Builder()
+                .edge(TestGroups.EDGE_4, new SchemaEdgeDefinition())
+                .edge(TestGroups.EDGE_5, new SchemaEdgeDefinition())
+                .edge(TestGroups.EDGE, new SchemaEdgeDefinition())
+                .build());
+        given(store.getProperties()).willReturn(new StoreProperties());
+
+        final Graph graph = new Graph.Builder()
+                .config(new GraphConfig.Builder()
+                        .graphId(GRAPH_ID)
+                        .addHook(updateViewHook)
+                        .build())
+                .storeProperties(StreamUtil.storeProps(getClass()))
+                .store(store)
+                .build();
+
+        final ArgumentCaptor<OperationChain> captor = ArgumentCaptor.forClass(OperationChain.class);
+        final ArgumentCaptor<Context> contextCaptor1 = ArgumentCaptor.forClass(Context.class);
+
+        given(store.execute(captor.capture(), contextCaptor1.capture())).willReturn(new ArrayList<>());
+
+        // When / Then
+        graph.execute(opChain, user);
+
+        final List<Operation> ops = captor.getValue().getOperations();
+
+        JsonAssert.assertEquals(new View.Builder().edge(TestGroups.EDGE_5).build().toCompactJson(),
+                ((GetElements) ops.get(0)).getView().toCompactJson());
     }
 
     public static class TestStoreImpl extends Store {
