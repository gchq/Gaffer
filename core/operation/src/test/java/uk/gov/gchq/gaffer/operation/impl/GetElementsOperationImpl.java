--- conflicted
+++ resolved
@@ -47,11 +47,7 @@
 
     @JsonIgnore
     @Override
-<<<<<<< HEAD
-    public TypeReference<ELEMENT_TYPE> getTypeReference() {
-=======
     public TypeReference<ELEMENT_TYPE> getOutputTypeReference() {
->>>>>>> 24f0eaa0
         return new TypeReferenceImpl.ElementT<>();
     }
 }