/*
 * Copyright 2016 Crown Copyright
 *
 * Licensed under the Apache License, Version 2.0 (the "License");
 * you may not use this file except in compliance with the License.
 * You may obtain a copy of the License at
 *
 * 	http://www.apache.org/licenses/LICENSE-2.0
 *
 * Unless required by applicable law or agreed to in writing, software
 * distributed under the License is distributed on an "AS IS" BASIS,
 * WITHOUT WARRANTIES OR CONDITIONS OF ANY KIND, either express or implied.
 * See the License for the specific language governing permissions and
 * limitations under the License.
 */

package gaffer.accumulostore.operation.handler;

import static org.junit.Assert.assertEquals;
import static org.junit.Assert.fail;

import gaffer.accumulostore.AccumuloStore;
import gaffer.accumulostore.MockAccumuloStoreForTest;
import gaffer.accumulostore.key.core.impl.byteEntity.ByteEntityKeyPackage;
import gaffer.accumulostore.key.core.impl.classic.ClassicKeyPackage;
import gaffer.accumulostore.operation.impl.GetElementsInRanges;
import gaffer.accumulostore.utils.AccumuloPropertyNames;
<<<<<<< HEAD
=======
import gaffer.accumulostore.utils.AccumuloStoreConstants;
>>>>>>> c7ab4888
import gaffer.accumulostore.utils.Pair;
import gaffer.commonutil.TestGroups;
import gaffer.data.element.Edge;
import gaffer.data.element.Element;
import gaffer.data.elementdefinition.view.View;
import gaffer.data.elementdefinition.view.ViewEdgeDefinition;
import gaffer.data.elementdefinition.view.ViewEntityDefinition;
import gaffer.operation.GetOperation.IncludeEdgeType;
import gaffer.operation.GetOperation.IncludeIncomingOutgoingType;
import gaffer.operation.OperationException;
import gaffer.operation.data.ElementSeed;
import gaffer.operation.data.EntitySeed;
import gaffer.operation.impl.add.AddElements;
import gaffer.store.StoreException;
import org.junit.AfterClass;
import org.junit.BeforeClass;
import org.junit.Test;
import java.io.IOException;
import java.util.ArrayList;
import java.util.HashSet;
import java.util.List;
import java.util.Set;

public class GetElementsinRangesHandlerTest {

    private static final String AUTHS = "Test";
    private static View defaultView;
    private static AccumuloStore byteEntityStore;
    private static AccumuloStore gaffer1KeyStore;

    @BeforeClass
    public static void setup() throws StoreException, IOException {
        byteEntityStore = new MockAccumuloStoreForTest(ByteEntityKeyPackage.class);
        gaffer1KeyStore = new MockAccumuloStoreForTest(ClassicKeyPackage.class);
        defaultView = new View.Builder().edge(TestGroups.EDGE, new ViewEdgeDefinition()).entity(TestGroups.ENTITY, new ViewEntityDefinition()).build();
        setupGraph(byteEntityStore, 1000);
        setupGraph(gaffer1KeyStore, 1000);
    }

    @AfterClass
    public static void tearDown() {
        byteEntityStore = null;
        gaffer1KeyStore = null;
        defaultView = null;
    }

    @Test
    public void testNoSummarisation() throws OperationException {
        testNoSummarisation(byteEntityStore);
        testNoSummarisation(gaffer1KeyStore);
    }

    public void testNoSummarisation(final AccumuloStore store) throws OperationException {
        // Create set to query for
        Set<Pair<ElementSeed>> simpleEntityRanges = new HashSet<>();

        //get Everything between 0 and 1 (Note we are using strings and string serialisers, with this ordering 0999 is before 1)
        simpleEntityRanges.add(new Pair<ElementSeed>(new EntitySeed("0"), new EntitySeed("1")));
        GetElementsInRanges<ElementSeed, Element> operation = new GetElementsInRanges<>(defaultView, simpleEntityRanges);
<<<<<<< HEAD
=======
        operation.addOption(AccumuloStoreConstants.OPERATION_AUTHORISATIONS, AUTHS);
>>>>>>> c7ab4888
        GetElementsInRangesHandler handler = new GetElementsInRangesHandler();
        Iterable<Element> elements = handler.doOperation(operation, store);
        int count = 0;
        for (@SuppressWarnings("unused") Element elm : elements) {
            count++;
        }
        //Each Edge was put in 3 times with different col qualifiers, without summarisation we expect this number
        assertEquals(1000 * 3, count);

        simpleEntityRanges.clear();
        //This should get everything between 0 and 0799 (again being string ordering 0800 is more than 08)
        simpleEntityRanges.add(new Pair<ElementSeed>(new EntitySeed("0"), new EntitySeed("08")));
        elements = handler.doOperation(operation, store);
        count = 0;
        for (@SuppressWarnings("unused") Element elm : elements) {
            count++;
        }
        //Each Edge was put in 3 times with different col qualifiers, without summarisation we expect this number
        assertEquals(800 * 3, count);

    }

    @Test
    public void testShouldSummarise() throws OperationException {
        testShouldSummarise(byteEntityStore);
        testShouldSummarise(gaffer1KeyStore);
    }

    public void testShouldSummarise(final AccumuloStore store) throws OperationException {
        // Create set to query for
        Set<Pair<ElementSeed>> simpleEntityRanges = new HashSet<>();

        //get Everything between 0 and 1 (Note we are using strings and string serialisers, with this ordering 0999 is before 1)
        simpleEntityRanges.add(new Pair<ElementSeed>(new EntitySeed("0"), new EntitySeed("1")));
        GetElementsInRanges<ElementSeed, Element> operation = new GetElementsInRanges<>(defaultView, simpleEntityRanges);
<<<<<<< HEAD
=======
        operation.addOption(AccumuloStoreConstants.OPERATION_AUTHORISATIONS, AUTHS);
>>>>>>> c7ab4888
        operation.setSummarise(true);
        GetElementsInRangesHandler handler = new GetElementsInRangesHandler();
        Iterable<Element> elements = handler.doOperation(operation, store);
        int count = 0;
        for (Element elm : elements) {
            elm.getProperty(AccumuloPropertyNames.COLUMN_QUALIFIER);
            //Make sure every element has been summarised
            assertEquals(9, elm.getProperty(AccumuloPropertyNames.COLUMN_QUALIFIER));
            count++;
        }
        assertEquals(1000, count);

        simpleEntityRanges.clear();
        //This should get everything between 0 and 0799 (again being string ordering 0800 is more than 08)
        simpleEntityRanges.add(new Pair<ElementSeed>(new EntitySeed("0"), new EntitySeed("08")));
        elements = handler.doOperation(operation, store);
        count = 0;
        for (Element elm : elements) {
            elm.getProperty(AccumuloPropertyNames.COLUMN_QUALIFIER);
            //Make sure every element has been summarised
            assertEquals(9, elm.getProperty(AccumuloPropertyNames.COLUMN_QUALIFIER));
            count++;
        }
        assertEquals(800, count);

    }

    @Test
    public void testShouldSummariseOutGoingEdgesOnly() throws OperationException {
        testShouldSummariseOutGoingEdgesOnly(byteEntityStore);
        testShouldSummariseOutGoingEdgesOnly(gaffer1KeyStore);
    }

    public void testShouldSummariseOutGoingEdgesOnly(final AccumuloStore store) throws OperationException {
        // Create set to query for
        Set<Pair<ElementSeed>> simpleEntityRanges = new HashSet<>();

        //get Everything between 0 and 1 (Note we are using strings and string serialisers, with this ordering 0999 is before 1)
        simpleEntityRanges.add(new Pair<ElementSeed>(new EntitySeed("0"), new EntitySeed("C")));
        GetElementsInRanges<ElementSeed, Element> operation = new GetElementsInRanges<>(defaultView, simpleEntityRanges);
<<<<<<< HEAD
=======
        operation.addOption(AccumuloStoreConstants.OPERATION_AUTHORISATIONS, AUTHS);
>>>>>>> c7ab4888
        operation.setSummarise(true);
        //All Edges stored should be outgoing from our provided seeds.
        operation.setIncludeIncomingOutGoing(IncludeIncomingOutgoingType.OUTGOING);
        GetElementsInRangesHandler handler = new GetElementsInRangesHandler();
        Iterable<Element> elements = handler.doOperation(operation, store);
        int count = 0;
        for (Element elm : elements) {
            elm.getProperty(AccumuloPropertyNames.COLUMN_QUALIFIER);
            //Make sure every element has been summarised
            assertEquals(9, elm.getProperty(AccumuloPropertyNames.COLUMN_QUALIFIER));
            count++;
        }
        assertEquals(1000, count);

        simpleEntityRanges.clear();
        //This should get everything between 0 and 0799 (again being string ordering 0800 is more than 08)
        simpleEntityRanges.add(new Pair<ElementSeed>(new EntitySeed("0"), new EntitySeed("08")));
        elements = handler.doOperation(operation, store);
        count = 0;
        for (Element elm : elements) {
            elm.getProperty(AccumuloPropertyNames.COLUMN_QUALIFIER);
            //Make sure every element has been summarised
            assertEquals(9, elm.getProperty(AccumuloPropertyNames.COLUMN_QUALIFIER));
            count++;
        }
        assertEquals(800, count);

    }

    @Test
    public void testShouldHaveNoIncomingEdges() throws OperationException {
        testShouldHaveNoIncomingEdges(byteEntityStore);
        testShouldHaveNoIncomingEdges(gaffer1KeyStore);
    }

    public void testShouldHaveNoIncomingEdges(final AccumuloStore store) throws OperationException {
        // Create set to query for
        Set<Pair<ElementSeed>> simpleEntityRanges = new HashSet<>();

        //get Everything between 0 and 1 (Note we are using strings and string serialisers, with this ordering 0999 is before 1)
        simpleEntityRanges.add(new Pair<ElementSeed>(new EntitySeed("0"), new EntitySeed("1")));
        GetElementsInRanges<ElementSeed, Element> operation = new GetElementsInRanges<>(defaultView, simpleEntityRanges);
<<<<<<< HEAD
=======
        operation.addOption(AccumuloStoreConstants.OPERATION_AUTHORISATIONS, AUTHS);
>>>>>>> c7ab4888
        //All Edges stored should be outgoing from our provided seeds.
        operation.setIncludeIncomingOutGoing(IncludeIncomingOutgoingType.INCOMING);
        operation.setSummarise(true);
        GetElementsInRangesHandler handler = new GetElementsInRangesHandler();
        Iterable<Element> elements = handler.doOperation(operation, store);
        int count = 0;
        for (@SuppressWarnings("unused") Element elm : elements) {
            count++;
        }
        //There should be no incoming edges to the provided range
        assertEquals(0, count);
    }

    @Test
    public void testShouldReturnNothingWhenNoEdgesSet() throws OperationException {
        testShouldReturnNothingWhenNoEdgesSet(byteEntityStore);
        testShouldReturnNothingWhenNoEdgesSet(gaffer1KeyStore);
    }

    public void testShouldReturnNothingWhenNoEdgesSet(final AccumuloStore store) throws OperationException {
        // Create set to query for
        Set<Pair<ElementSeed>> simpleEntityRanges = new HashSet<>();

        //get Everything between 0 and 1 (Note we are using strings and string serialisers, with this ordering 0999 is before 1)
        simpleEntityRanges.add(new Pair<ElementSeed>(new EntitySeed("0"), new EntitySeed("1")));
        GetElementsInRanges<ElementSeed, Element> operation = new GetElementsInRanges<>(defaultView, simpleEntityRanges);
<<<<<<< HEAD
=======
        operation.addOption(AccumuloStoreConstants.OPERATION_AUTHORISATIONS, AUTHS);
>>>>>>> c7ab4888
        //All Edges stored should be outgoing from our provided seeds.
        operation.setIncludeEdges(IncludeEdgeType.UNDIRECTED);
        operation.setSummarise(true);
        GetElementsInRangesHandler handler = new GetElementsInRangesHandler();
        Iterable<Element> elements = handler.doOperation(operation, store);
        int count = 0;
        for (@SuppressWarnings("unused") Element elm : elements) {
            count++;
        }
        //There should be no incoming edges to the provided range
        assertEquals(0, count);

    }

    private static void setupGraph(final AccumuloStore store, int numEntries) {
        List<Element> elements = new ArrayList<>();
        for (int i = 0; i < numEntries; i++) {
            Edge edge = new Edge(TestGroups.EDGE);
            Edge edge2 = new Edge(TestGroups.EDGE);
            Edge edge3 = new Edge(TestGroups.EDGE);

            String s = "" + i;
            while (s.length() < 4) {
                s = "0" + s;
            }
            edge.setSource(s);
            edge2.setSource(s);
            edge3.setSource(s);
            edge.putProperty(AccumuloPropertyNames.COLUMN_QUALIFIER, 1);
            edge.setDestination("B");
            edge.setDirected(true);
            edge2.putProperty(AccumuloPropertyNames.COLUMN_QUALIFIER, 3);
            edge2.setDestination("B");
            edge2.setDirected(true);
            edge3.putProperty(AccumuloPropertyNames.COLUMN_QUALIFIER, 5);
            edge3.setDestination("B");
            edge3.setDirected(true);

            elements.add(edge);
            elements.add(edge2);
            elements.add(edge3);
        }
<<<<<<< HEAD
=======
        AddElements add = new AddElements(elements);
        add.addOption(AccumuloStoreConstants.OPERATION_AUTHORISATIONS, AUTHS);
>>>>>>> c7ab4888
        try {
            store.execute(new AddElements(elements));
        } catch (OperationException e) {
            fail("Couldn't add element: " + e);
        }
    }

}<|MERGE_RESOLUTION|>--- conflicted
+++ resolved
@@ -25,10 +25,6 @@
 import gaffer.accumulostore.key.core.impl.classic.ClassicKeyPackage;
 import gaffer.accumulostore.operation.impl.GetElementsInRanges;
 import gaffer.accumulostore.utils.AccumuloPropertyNames;
-<<<<<<< HEAD
-=======
-import gaffer.accumulostore.utils.AccumuloStoreConstants;
->>>>>>> c7ab4888
 import gaffer.accumulostore.utils.Pair;
 import gaffer.commonutil.TestGroups;
 import gaffer.data.element.Edge;
@@ -88,10 +84,7 @@
         //get Everything between 0 and 1 (Note we are using strings and string serialisers, with this ordering 0999 is before 1)
         simpleEntityRanges.add(new Pair<ElementSeed>(new EntitySeed("0"), new EntitySeed("1")));
         GetElementsInRanges<ElementSeed, Element> operation = new GetElementsInRanges<>(defaultView, simpleEntityRanges);
-<<<<<<< HEAD
-=======
-        operation.addOption(AccumuloStoreConstants.OPERATION_AUTHORISATIONS, AUTHS);
->>>>>>> c7ab4888
+
         GetElementsInRangesHandler handler = new GetElementsInRangesHandler();
         Iterable<Element> elements = handler.doOperation(operation, store);
         int count = 0;
@@ -127,10 +120,6 @@
         //get Everything between 0 and 1 (Note we are using strings and string serialisers, with this ordering 0999 is before 1)
         simpleEntityRanges.add(new Pair<ElementSeed>(new EntitySeed("0"), new EntitySeed("1")));
         GetElementsInRanges<ElementSeed, Element> operation = new GetElementsInRanges<>(defaultView, simpleEntityRanges);
-<<<<<<< HEAD
-=======
-        operation.addOption(AccumuloStoreConstants.OPERATION_AUTHORISATIONS, AUTHS);
->>>>>>> c7ab4888
         operation.setSummarise(true);
         GetElementsInRangesHandler handler = new GetElementsInRangesHandler();
         Iterable<Element> elements = handler.doOperation(operation, store);
@@ -171,11 +160,8 @@
         //get Everything between 0 and 1 (Note we are using strings and string serialisers, with this ordering 0999 is before 1)
         simpleEntityRanges.add(new Pair<ElementSeed>(new EntitySeed("0"), new EntitySeed("C")));
         GetElementsInRanges<ElementSeed, Element> operation = new GetElementsInRanges<>(defaultView, simpleEntityRanges);
-<<<<<<< HEAD
-=======
-        operation.addOption(AccumuloStoreConstants.OPERATION_AUTHORISATIONS, AUTHS);
->>>>>>> c7ab4888
-        operation.setSummarise(true);
+        operation.setSummarise(true);
+
         //All Edges stored should be outgoing from our provided seeds.
         operation.setIncludeIncomingOutGoing(IncludeIncomingOutgoingType.OUTGOING);
         GetElementsInRangesHandler handler = new GetElementsInRangesHandler();
@@ -217,10 +203,7 @@
         //get Everything between 0 and 1 (Note we are using strings and string serialisers, with this ordering 0999 is before 1)
         simpleEntityRanges.add(new Pair<ElementSeed>(new EntitySeed("0"), new EntitySeed("1")));
         GetElementsInRanges<ElementSeed, Element> operation = new GetElementsInRanges<>(defaultView, simpleEntityRanges);
-<<<<<<< HEAD
-=======
-        operation.addOption(AccumuloStoreConstants.OPERATION_AUTHORISATIONS, AUTHS);
->>>>>>> c7ab4888
+
         //All Edges stored should be outgoing from our provided seeds.
         operation.setIncludeIncomingOutGoing(IncludeIncomingOutgoingType.INCOMING);
         operation.setSummarise(true);
@@ -247,10 +230,7 @@
         //get Everything between 0 and 1 (Note we are using strings and string serialisers, with this ordering 0999 is before 1)
         simpleEntityRanges.add(new Pair<ElementSeed>(new EntitySeed("0"), new EntitySeed("1")));
         GetElementsInRanges<ElementSeed, Element> operation = new GetElementsInRanges<>(defaultView, simpleEntityRanges);
-<<<<<<< HEAD
-=======
-        operation.addOption(AccumuloStoreConstants.OPERATION_AUTHORISATIONS, AUTHS);
->>>>>>> c7ab4888
+
         //All Edges stored should be outgoing from our provided seeds.
         operation.setIncludeEdges(IncludeEdgeType.UNDIRECTED);
         operation.setSummarise(true);
@@ -293,11 +273,7 @@
             elements.add(edge2);
             elements.add(edge3);
         }
-<<<<<<< HEAD
-=======
-        AddElements add = new AddElements(elements);
-        add.addOption(AccumuloStoreConstants.OPERATION_AUTHORISATIONS, AUTHS);
->>>>>>> c7ab4888
+
         try {
             store.execute(new AddElements(elements));
         } catch (OperationException e) {
