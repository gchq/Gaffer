/*
 * Copyright 2017-2020 Crown Copyright
 *
 * Licensed under the Apache License, Version 2.0 (the "License");
 * you may not use this file except in compliance with the License.
 * You may obtain a copy of the License at
 *
 *     http://www.apache.org/licenses/LICENSE-2.0
 *
 * Unless required by applicable law or agreed to in writing, software
 * distributed under the License is distributed on an "AS IS" BASIS,
 * WITHOUT WARRANTIES OR CONDITIONS OF ANY KIND, either express or implied.
 * See the License for the specific language governing permissions and
 * limitations under the License.
 */
package uk.gov.gchq.gaffer.data.element.function;

import org.junit.jupiter.api.Test;

import uk.gov.gchq.gaffer.commonutil.GafferFunctionTest;
import uk.gov.gchq.gaffer.data.element.id.EdgeId;
import uk.gov.gchq.gaffer.data.element.id.EntityId;
import uk.gov.gchq.gaffer.exception.SerialisationException;
import uk.gov.gchq.gaffer.jsonserialisation.JSONSerialiser;

import static org.junit.jupiter.api.Assertions.assertNotNull;
import static org.junit.jupiter.api.Assertions.assertNull;
import static org.junit.jupiter.api.Assertions.assertSame;
import static org.mockito.BDDMockito.given;
import static org.mockito.Mockito.mock;
import static uk.gov.gchq.gaffer.commonutil.JsonAssert.assertEquals;

public class UnwrapEntityIdTest extends GafferFunctionTest {

<<<<<<< HEAD
=======
public class UnwrapEntityIdTest extends GafferFunctionTest {

>>>>>>> 83304b98
    @Test
    public void shouldReturnNullForNullValue() {
        final UnwrapEntityId function = new UnwrapEntityId();

        final Object result = function.apply(null);

        assertNull(result);
    }

    @Test
    public void shouldReturnOriginalValueForEdgeIds() {
        final EdgeId value = mock(EdgeId.class);
        final UnwrapEntityId function = new UnwrapEntityId();

        final Object result = function.apply(value);

        assertSame(value, result);
    }

    @Test
    public void shouldUnwrapEntityIds() {
        final EntityId value = mock(EntityId.class);
        final Object vertex = mock(Object.class);
        given(value.getVertex()).willReturn(vertex);

        final UnwrapEntityId function = new UnwrapEntityId();

        final Object result = function.apply(value);

        assertSame(vertex, result);
    }

    @Override
    protected UnwrapEntityId getInstance() {
        return new UnwrapEntityId();
    }

    @Override
    protected Class<? extends UnwrapEntityId> getFunctionClass() {
        return UnwrapEntityId.class;
    }

    @Override
    protected Class[] getExpectedSignatureInputClasses() {
        return new Class[0];
    }

    @Override
    protected Class[] getExpectedSignatureOutputClasses() {
        return new Class[0];
    }

    @Override
    public void shouldJsonSerialiseAndDeserialise() throws SerialisationException {
        final UnwrapEntityId function = getInstance();

        final byte[] json = JSONSerialiser.serialise(function);
        final UnwrapEntityId deserialisedObj = JSONSerialiser.deserialise(json, UnwrapEntityId.class);

        final String expectedJson = "{\"class\":\"uk.gov.gchq.gaffer.data.element.function.UnwrapEntityId\"}";
<<<<<<< HEAD
        assertEquals(expectedJson, new String(json));
=======
        JsonAssert.assertEquals(expectedJson, new String(json));
>>>>>>> 83304b98
        assertNotNull(deserialisedObj);
    }
}<|MERGE_RESOLUTION|>--- conflicted
+++ resolved
@@ -18,6 +18,7 @@
 import org.junit.jupiter.api.Test;
 
 import uk.gov.gchq.gaffer.commonutil.GafferFunctionTest;
+import uk.gov.gchq.gaffer.commonutil.JsonAssert;
 import uk.gov.gchq.gaffer.data.element.id.EdgeId;
 import uk.gov.gchq.gaffer.data.element.id.EntityId;
 import uk.gov.gchq.gaffer.exception.SerialisationException;
@@ -28,15 +29,9 @@
 import static org.junit.jupiter.api.Assertions.assertSame;
 import static org.mockito.BDDMockito.given;
 import static org.mockito.Mockito.mock;
-import static uk.gov.gchq.gaffer.commonutil.JsonAssert.assertEquals;
 
 public class UnwrapEntityIdTest extends GafferFunctionTest {
 
-<<<<<<< HEAD
-=======
-public class UnwrapEntityIdTest extends GafferFunctionTest {
-
->>>>>>> 83304b98
     @Test
     public void shouldReturnNullForNullValue() {
         final UnwrapEntityId function = new UnwrapEntityId();
@@ -81,12 +76,12 @@
 
     @Override
     protected Class[] getExpectedSignatureInputClasses() {
-        return new Class[0];
+        return new Class[]{Object.class};
     }
 
     @Override
     protected Class[] getExpectedSignatureOutputClasses() {
-        return new Class[0];
+        return new Class[]{Object.class};
     }
 
     @Override
@@ -97,11 +92,7 @@
         final UnwrapEntityId deserialisedObj = JSONSerialiser.deserialise(json, UnwrapEntityId.class);
 
         final String expectedJson = "{\"class\":\"uk.gov.gchq.gaffer.data.element.function.UnwrapEntityId\"}";
-<<<<<<< HEAD
-        assertEquals(expectedJson, new String(json));
-=======
         JsonAssert.assertEquals(expectedJson, new String(json));
->>>>>>> 83304b98
         assertNotNull(deserialisedObj);
     }
 }