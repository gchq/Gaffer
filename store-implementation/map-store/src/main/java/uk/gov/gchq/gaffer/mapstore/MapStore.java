/*
 * Copyright 2017-2020 Crown Copyright
 *
 * Licensed under the Apache License, Version 2.0 (the "License");
 * you may not use this file except in compliance with the License.
 * You may obtain a copy of the License at
 *
 *     http://www.apache.org/licenses/LICENSE-2.0
 *
 * Unless required by applicable law or agreed to in writing, software
 * distributed under the License is distributed on an "AS IS" BASIS,
 * WITHOUT WARRANTIES OR CONDITIONS OF ANY KIND, either express or implied.
 * See the License for the specific language governing permissions and
 * limitations under the License.
 */
package uk.gov.gchq.gaffer.mapstore;

import edu.umd.cs.findbugs.annotations.SuppressFBWarnings;
import org.slf4j.Logger;
import org.slf4j.LoggerFactory;

import uk.gov.gchq.gaffer.commonutil.iterable.CloseableIterable;
import uk.gov.gchq.gaffer.data.element.Element;
import uk.gov.gchq.gaffer.data.element.id.EntityId;
import uk.gov.gchq.gaffer.mapstore.impl.AddElementsHandler;
import uk.gov.gchq.gaffer.mapstore.impl.CountAllElementsDefaultViewHandler;
import uk.gov.gchq.gaffer.mapstore.impl.GetAdjacentIdsHandler;
import uk.gov.gchq.gaffer.mapstore.impl.GetAllElementsHandler;
import uk.gov.gchq.gaffer.mapstore.impl.GetElementsHandler;
import uk.gov.gchq.gaffer.mapstore.impl.MapImpl;
import uk.gov.gchq.gaffer.mapstore.operation.CountAllElementsDefaultView;
import uk.gov.gchq.gaffer.mapstore.optimiser.CountAllElementsOperationChainOptimiser;
import uk.gov.gchq.gaffer.operation.impl.add.AddElements;
import uk.gov.gchq.gaffer.operation.impl.get.GetAdjacentIds;
import uk.gov.gchq.gaffer.operation.impl.get.GetAllElements;
import uk.gov.gchq.gaffer.operation.impl.get.GetElements;
import uk.gov.gchq.gaffer.operation.impl.job.GetAllJobDetails;
import uk.gov.gchq.gaffer.serialisation.Serialiser;
import uk.gov.gchq.gaffer.store.Store;
import uk.gov.gchq.gaffer.store.StoreException;
import uk.gov.gchq.gaffer.store.StoreProperties;
import uk.gov.gchq.gaffer.store.StoreTrait;
import uk.gov.gchq.gaffer.store.operation.handler.OperationHandler;
import uk.gov.gchq.gaffer.store.operation.handler.OutputOperationHandler;
import uk.gov.gchq.gaffer.store.operation.handler.job.GetAllJobDetailsHandler;
import uk.gov.gchq.gaffer.store.schema.Schema;

import java.util.HashSet;
import java.util.Set;

import static java.util.Arrays.asList;

/**
 * An implementation of {@link Store} that uses any class that implements Java's {@link java.util.Map} interface to
 * store the {@link Element}s. The {@link Element} objects are stored in memory, i.e . no serialisation is performed.
 * <p>
 * It is designed to support efficient aggregation of properties. The key of the Map is the {@link Element} with any
 * group-by properties, and the value is the non-group-by properties. This allows very quick aggregation of properties
 * from a new {@link Element} with existing properties.
 * </p>
 * <p>
 * Indices can optionally be maintained to allow quick look-up of {@link Element}s based on {@link EntityId}s
 * or {@link uk.gov.gchq.gaffer.data.element.id.EdgeId}s.
 * </p>
 */
public class MapStore extends Store {
    public static final Set<StoreTrait> TRAITS = new HashSet<>(asList(
<<<<<<< HEAD
            StoreTrait.VISIBILITY,
=======
            StoreTrait.QUERY_AGGREGATION,
>>>>>>> 3fba0053
            StoreTrait.INGEST_AGGREGATION,
            StoreTrait.PRE_AGGREGATION_FILTERING,
            StoreTrait.POST_AGGREGATION_FILTERING,
            StoreTrait.TRANSFORMATION,
            StoreTrait.POST_TRANSFORMATION_FILTERING,
            StoreTrait.MATCHED_VERTEX));
    private static final Logger LOGGER = LoggerFactory.getLogger(MapStore.class);
    private static MapImpl staticMapImpl;
    private MapImpl mapImpl;

    public static void resetStaticMap() {
        staticMapImpl = null;
    }

    @Override
    public void initialise(final String graphId, final Schema schema, final StoreProperties properties) throws StoreException {
        // Initialise store
        super.initialise(graphId, schema, properties);

        // Add OperationChainOptimisers
        super.addOperationChainOptimisers(asList(new CountAllElementsOperationChainOptimiser()));

        // Initialise maps
        mapImpl = createMapImpl();
    }

    public MapImpl getMapImpl() {
        return mapImpl;
    }

    @Override
    public Set<StoreTrait> getTraits() {
        return TRAITS;
    }

    @SuppressFBWarnings(value = "BC_UNCONFIRMED_CAST_OF_RETURN_VALUE", justification = "The properties should always be MapStoreProperties")
    @Override
    public MapStoreProperties getProperties() {
        return (MapStoreProperties) super.getProperties();
    }

    @Override
    protected Class<MapStoreProperties> getPropertiesClass() {
        return MapStoreProperties.class;
    }

    protected MapImpl createMapImpl() {
        if (getProperties().isStaticMap()) {
            LOGGER.debug("Using static map");
            if (null == staticMapImpl) {
                staticMapImpl = new MapImpl(getSchema(), getProperties());
            }

            return staticMapImpl;
        }

        return new MapImpl(getSchema(), getProperties());
    }

    @Override
    protected void addAdditionalOperationHandlers() {
        addOperationHandler(CountAllElementsDefaultView.class, new CountAllElementsDefaultViewHandler());
        addOperationHandler(GetAllJobDetails.class, new GetAllJobDetailsHandler());
    }

    @Override
    protected OutputOperationHandler<GetElements, CloseableIterable<? extends Element>> getGetElementsHandler() {
        return new GetElementsHandler();
    }

    @Override
    protected OutputOperationHandler<GetAllElements, CloseableIterable<? extends Element>> getGetAllElementsHandler() {
        return new GetAllElementsHandler();
    }

    @Override
    protected OutputOperationHandler<GetAdjacentIds, CloseableIterable<? extends EntityId>> getAdjacentIdsHandler() {
        return new GetAdjacentIdsHandler();
    }

    @Override
    protected OperationHandler<? extends AddElements> getAddElementsHandler() {
        return new AddElementsHandler();
    }

    @Override
    protected Class<? extends Serialiser> getRequiredParentSerialiserClass() {
        return Serialiser.class;
    }
}<|MERGE_RESOLUTION|>--- conflicted
+++ resolved
@@ -65,11 +65,8 @@
  */
 public class MapStore extends Store {
     public static final Set<StoreTrait> TRAITS = new HashSet<>(asList(
-<<<<<<< HEAD
             StoreTrait.VISIBILITY,
-=======
             StoreTrait.QUERY_AGGREGATION,
->>>>>>> 3fba0053
             StoreTrait.INGEST_AGGREGATION,
             StoreTrait.PRE_AGGREGATION_FILTERING,
             StoreTrait.POST_AGGREGATION_FILTERING,
