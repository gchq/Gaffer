--- conflicted
+++ resolved
@@ -17,10 +17,7 @@
 package uk.gov.gchq.gaffer.graph.hook;
 
 import com.google.common.collect.Maps;
-<<<<<<< HEAD
-=======
-
->>>>>>> 6c60d867
+
 import org.junit.jupiter.api.Test;
 
 import uk.gov.gchq.gaffer.commonutil.JsonAssert;
@@ -33,6 +30,7 @@
 import uk.gov.gchq.gaffer.data.elementdefinition.view.View;
 import uk.gov.gchq.gaffer.data.elementdefinition.view.ViewElementDefinition;
 import uk.gov.gchq.gaffer.data.elementdefinition.view.ViewParameterDetail;
+import uk.gov.gchq.gaffer.exception.SerialisationException;
 import uk.gov.gchq.gaffer.function.ExampleFilterFunction;
 import uk.gov.gchq.gaffer.named.operation.cache.exception.CacheOperationFailedException;
 import uk.gov.gchq.gaffer.operation.OperationChain;
@@ -46,15 +44,8 @@
 import java.util.Map;
 
 import static org.junit.jupiter.api.Assertions.assertEquals;
-<<<<<<< HEAD
-import static org.junit.jupiter.api.Assertions.assertNotNull;
-import static org.junit.jupiter.api.Assertions.assertNull;
-import static org.junit.jupiter.api.Assertions.assertThrows;
-import static org.junit.jupiter.api.Assertions.assertTrue;
-=======
 import static org.junit.jupiter.api.Assertions.assertTrue;
 import static org.junit.jupiter.api.Assertions.fail;
->>>>>>> 6c60d867
 import static org.mockito.BDDMockito.given;
 import static org.mockito.Mockito.mock;
 
@@ -206,7 +197,6 @@
 
     @Test
     public void shouldResolveNamedViewWithParameter() throws CacheOperationFailedException {
-        // Given
         Map<String, Object> paramMap = Maps.newHashMap();
         paramMap.put(EDGE_NAME_PARAM_KEY, TestGroups.EDGE_2);
 
@@ -248,8 +238,8 @@
         GetElements getElements = (GetElements) opChain.getOperations().get(0);
 
         // Then
-        assertNotNull(getElements.getView().getEdge(TestGroups.EDGE));
-        assertNull(getElements.getView().getEdge(TestGroups.EDGE_2));
+        assertTrue(getElements.getView().getEdge(TestGroups.EDGE) != null);
+        assertTrue(getElements.getView().getEdge(TestGroups.EDGE_2) == null);
 
         final OperationChain<?> opChain1 = new OperationChain.Builder()
                 .first(new GetElements.Builder()
@@ -265,7 +255,7 @@
         GetElements getElements1 = (GetElements) opChain1.getOperations().get(0);
 
         // Then
-        assertNotNull(getElements1.getView().getEdge(TestGroups.EDGE_2));
+        assertTrue(getElements1.getView().getEdge(TestGroups.EDGE_2) != null);
     }
 
     @Test
@@ -467,7 +457,7 @@
     }
 
     @Test
-    public void shouldBuildFullViewWhenANamedViewNeedingToBeResolvedAndMergedIsSupplied() throws CacheOperationFailedException {
+    public void shouldBuildFullViewWhenANamedViewNeedingToBeResolvedAndMergedIsSupplied() throws CacheOperationFailedException, SerialisationException {
         // Given
         final View viewToMerge = new View.Builder().edge(TestGroups.EDGE).build();
         final NamedViewDetail namedViewDetailToMerge = new NamedViewDetail.Builder().name(NAMED_VIEW_NAME + 2).view(viewToMerge).build();
@@ -497,6 +487,7 @@
 
     @Test
     public void shouldThrowExceptionWhenNamedViewToBeMergedIsNotInCache() throws CacheOperationFailedException {
+        // Given
         given(CACHE.getNamedView(NAMED_VIEW_NAME)).willReturn(FULL_NAMED_VIEW_DETAIL);
         given(CACHE.getNamedView(NAMED_VIEW_NAME + 1)).willThrow(new CacheOperationFailedException("No NamedView with the name namedViewName1 exists in the cache"));
 
@@ -509,11 +500,13 @@
                         .build())
                 .build();
 
-        final Exception exception = assertThrows(RuntimeException.class, () -> RESOLVER.preExecute(opChain, CONTEXT));
-
-        final String expected = "uk.gov.gchq.gaffer.named.operation.cache.exception.CacheOperationFailedException: " +
-                "No NamedView with the name namedViewName1 exists in the cache";
-        assertEquals(expected, exception.getMessage());
+        // When / Then
+        try {
+            RESOLVER.preExecute(opChain, CONTEXT);
+            fail("Exception expected");
+        } catch (final RuntimeException e) {
+            assert e.getMessage().contains("No NamedView with the name namedViewName1 exists in the cache");
+        }
     }
 
     @Override
