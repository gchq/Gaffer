/*
 * Copyright 2017-2020 Crown Copyright
 *
 * Licensed under the Apache License, Version 2.0 (the "License");
 * you may not use this file except in compliance with the License.
 * You may obtain a copy of the License at
 *
 *     http://www.apache.org/licenses/LICENSE-2.0
 *
 * Unless required by applicable law or agreed to in writing, software
 * distributed under the License is distributed on an "AS IS" BASIS,
 * WITHOUT WARRANTIES OR CONDITIONS OF ANY KIND, either express or implied.
 * See the License for the specific language governing permissions and
 * limitations under the License.
 */
package uk.gov.gchq.gaffer.commonutil;

import org.junit.jupiter.api.Test;

import static org.junit.jupiter.api.Assertions.assertFalse;
import static org.junit.jupiter.api.Assertions.assertThrows;
import static org.junit.jupiter.api.Assertions.assertTrue;
import static uk.gov.gchq.gaffer.commonutil.JsonAssert.assertEquals;

public class JsonUtilTest {

    @Test
    public void shouldReturnTrueWhenJsonObjectsAreEqualButInADifferentOrder() {
        final String json1 = "{\"a\": 1, \"b\": 2}";
        final String json2 = "{\"b\": 2, \"a\": 1}";

        assertTrue(JsonUtil.equals(json1, json2));
        assertTrue(JsonUtil.equals(json1.getBytes(), json2.getBytes()));

<<<<<<< HEAD
        JsonAssert.assertEquals(json1, json2);
        assertEquals(json1.getBytes(), json2.getBytes());
=======
        assertEquals(json1, json2);
        JsonAssert.assertEquals(json1.getBytes(), json2.getBytes());
>>>>>>> 9d0f74d1
    }

    @Test
    public void shouldReturnFalseWhenJsonObjectsAreDifferentSizes() {
        final String json1 = "{\"a\": 1, \"b\": 2}";
        final String json2 = "{\"a\": 1, \"b\": 2, \"c\": 3}";

        assertFalse(JsonUtil.equals(json1, json2));
        assertFalse(JsonUtil.equals(json1.getBytes(), json2.getBytes()));

<<<<<<< HEAD
        assertThrows(AssertionError.class, () -> JsonAssert.assertEquals(json1, json2));
        assertThrows(AssertionError.class, () -> assertEquals(json1.getBytes(), json2.getBytes()));
=======
        assertThrows(AssertionError.class, () -> assertEquals(json1, json2));
        assertThrows(AssertionError.class, () -> JsonAssert.assertEquals(json1.getBytes(), json2.getBytes()));
>>>>>>> 9d0f74d1
    }

    @Test
    public void shouldReturnFalseWhenJsonObjectsAreNotEqual() {
        final String json1 = "{\"a\": 1, \"b\": 2}";
        final String json2 = "{\"a\": 1, \"b\": 3}";

        assertFalse(JsonUtil.equals(json1, json2));
        assertFalse(JsonUtil.equals(json1.getBytes(), json2.getBytes()));

<<<<<<< HEAD
        assertThrows(AssertionError.class, () -> JsonAssert.assertEquals(json1, json2));
        assertThrows(AssertionError.class, () -> assertEquals(json1.getBytes(), json2.getBytes()));
=======
        assertThrows(AssertionError.class, () -> assertEquals(json1, json2));
        assertThrows(AssertionError.class, () -> JsonAssert.assertEquals(json1.getBytes(), json2.getBytes()));
>>>>>>> 9d0f74d1
    }

    @Test
    public void shouldReturnTrueWhenJsonArraysAreEqual() {
        final String json1 = "[1,2,3]";
        final String json2 = "[1,2,3]";

        assertTrue(JsonUtil.equals(json1, json2));
        assertTrue(JsonUtil.equals(json1.getBytes(), json2.getBytes()));

<<<<<<< HEAD
        JsonAssert.assertEquals(json1, json2);
        assertEquals(json1.getBytes(), json2.getBytes());
=======
        assertEquals(json1, json2);
        JsonAssert.assertEquals(json1.getBytes(), json2.getBytes());
>>>>>>> 9d0f74d1
    }

    @Test
    public void shouldReturnFalseWhenJsonArraysAreNotEqual() {
        // Given
        final String json1 = "[1,2,3]";
        final String json2 = "[1,2,4]";

        assertFalse(JsonUtil.equals(json1, json2));
        assertFalse(JsonUtil.equals(json1.getBytes(), json2.getBytes()));

<<<<<<< HEAD
        assertThrows(AssertionError.class, () -> JsonAssert.assertEquals(json1, json2));
        assertThrows(AssertionError.class, () -> assertEquals(json1.getBytes(), json2.getBytes()));
=======
        assertThrows(AssertionError.class, () -> assertEquals(json1, json2));
        assertThrows(AssertionError.class, () -> JsonAssert.assertEquals(json1.getBytes(), json2.getBytes()));
>>>>>>> 9d0f74d1
    }

    @Test
    public void shouldReturnFalseWhenJsonArraysAreDifferentSizes() {
        final String json1 = "[1,2,3]";
        final String json2 = "[1,2,3,4]";

        assertFalse(JsonUtil.equals(json1, json2));
        assertFalse(JsonUtil.equals(json1.getBytes(), json2.getBytes()));

<<<<<<< HEAD
        assertThrows(AssertionError.class, () -> JsonAssert.assertEquals(json1, json2));
        assertThrows(AssertionError.class, () -> assertEquals(json1.getBytes(), json2.getBytes()));
=======
        assertThrows(AssertionError.class, () -> assertEquals(json1, json2));
        assertThrows(AssertionError.class, () -> JsonAssert.assertEquals(json1.getBytes(), json2.getBytes()));
>>>>>>> 9d0f74d1
    }

    @Test
    public void shouldReturnFalseWhenActualObjectIsNull() {
        final String json1 = "{\"a\": 1, \"b\": 2}";

        assertFalse(JsonUtil.equals(json1, null));
        assertFalse(JsonUtil.equals(json1.getBytes(), null));

<<<<<<< HEAD
        assertThrows(AssertionError.class, () -> JsonAssert.assertEquals(json1, null));
        assertThrows(AssertionError.class, () -> assertEquals(json1.getBytes(), null));
=======
        assertThrows(AssertionError.class, () -> assertEquals(json1, null));
        assertThrows(AssertionError.class, () -> JsonAssert.assertEquals(json1.getBytes(), null));
>>>>>>> 9d0f74d1
    }
}<|MERGE_RESOLUTION|>--- conflicted
+++ resolved
@@ -20,7 +20,6 @@
 import static org.junit.jupiter.api.Assertions.assertFalse;
 import static org.junit.jupiter.api.Assertions.assertThrows;
 import static org.junit.jupiter.api.Assertions.assertTrue;
-import static uk.gov.gchq.gaffer.commonutil.JsonAssert.assertEquals;
 
 public class JsonUtilTest {
 
@@ -32,13 +31,8 @@
         assertTrue(JsonUtil.equals(json1, json2));
         assertTrue(JsonUtil.equals(json1.getBytes(), json2.getBytes()));
 
-<<<<<<< HEAD
         JsonAssert.assertEquals(json1, json2);
-        assertEquals(json1.getBytes(), json2.getBytes());
-=======
-        assertEquals(json1, json2);
         JsonAssert.assertEquals(json1.getBytes(), json2.getBytes());
->>>>>>> 9d0f74d1
     }
 
     @Test
@@ -49,13 +43,8 @@
         assertFalse(JsonUtil.equals(json1, json2));
         assertFalse(JsonUtil.equals(json1.getBytes(), json2.getBytes()));
 
-<<<<<<< HEAD
         assertThrows(AssertionError.class, () -> JsonAssert.assertEquals(json1, json2));
-        assertThrows(AssertionError.class, () -> assertEquals(json1.getBytes(), json2.getBytes()));
-=======
-        assertThrows(AssertionError.class, () -> assertEquals(json1, json2));
         assertThrows(AssertionError.class, () -> JsonAssert.assertEquals(json1.getBytes(), json2.getBytes()));
->>>>>>> 9d0f74d1
     }
 
     @Test
@@ -66,13 +55,8 @@
         assertFalse(JsonUtil.equals(json1, json2));
         assertFalse(JsonUtil.equals(json1.getBytes(), json2.getBytes()));
 
-<<<<<<< HEAD
         assertThrows(AssertionError.class, () -> JsonAssert.assertEquals(json1, json2));
-        assertThrows(AssertionError.class, () -> assertEquals(json1.getBytes(), json2.getBytes()));
-=======
-        assertThrows(AssertionError.class, () -> assertEquals(json1, json2));
         assertThrows(AssertionError.class, () -> JsonAssert.assertEquals(json1.getBytes(), json2.getBytes()));
->>>>>>> 9d0f74d1
     }
 
     @Test
@@ -83,13 +67,8 @@
         assertTrue(JsonUtil.equals(json1, json2));
         assertTrue(JsonUtil.equals(json1.getBytes(), json2.getBytes()));
 
-<<<<<<< HEAD
         JsonAssert.assertEquals(json1, json2);
-        assertEquals(json1.getBytes(), json2.getBytes());
-=======
-        assertEquals(json1, json2);
         JsonAssert.assertEquals(json1.getBytes(), json2.getBytes());
->>>>>>> 9d0f74d1
     }
 
     @Test
@@ -101,13 +80,8 @@
         assertFalse(JsonUtil.equals(json1, json2));
         assertFalse(JsonUtil.equals(json1.getBytes(), json2.getBytes()));
 
-<<<<<<< HEAD
         assertThrows(AssertionError.class, () -> JsonAssert.assertEquals(json1, json2));
-        assertThrows(AssertionError.class, () -> assertEquals(json1.getBytes(), json2.getBytes()));
-=======
-        assertThrows(AssertionError.class, () -> assertEquals(json1, json2));
         assertThrows(AssertionError.class, () -> JsonAssert.assertEquals(json1.getBytes(), json2.getBytes()));
->>>>>>> 9d0f74d1
     }
 
     @Test
@@ -118,13 +92,8 @@
         assertFalse(JsonUtil.equals(json1, json2));
         assertFalse(JsonUtil.equals(json1.getBytes(), json2.getBytes()));
 
-<<<<<<< HEAD
         assertThrows(AssertionError.class, () -> JsonAssert.assertEquals(json1, json2));
-        assertThrows(AssertionError.class, () -> assertEquals(json1.getBytes(), json2.getBytes()));
-=======
-        assertThrows(AssertionError.class, () -> assertEquals(json1, json2));
         assertThrows(AssertionError.class, () -> JsonAssert.assertEquals(json1.getBytes(), json2.getBytes()));
->>>>>>> 9d0f74d1
     }
 
     @Test
@@ -134,12 +103,7 @@
         assertFalse(JsonUtil.equals(json1, null));
         assertFalse(JsonUtil.equals(json1.getBytes(), null));
 
-<<<<<<< HEAD
         assertThrows(AssertionError.class, () -> JsonAssert.assertEquals(json1, null));
-        assertThrows(AssertionError.class, () -> assertEquals(json1.getBytes(), null));
-=======
-        assertThrows(AssertionError.class, () -> assertEquals(json1, null));
         assertThrows(AssertionError.class, () -> JsonAssert.assertEquals(json1.getBytes(), null));
->>>>>>> 9d0f74d1
     }
 }