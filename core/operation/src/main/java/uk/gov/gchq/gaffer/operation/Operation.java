/*
 * Copyright 2016-2020 Crown Copyright
 *
 * Licensed under the Apache License, Version 2.0 (the "License");
 * you may not use this file except in compliance with the License.
 * You may obtain a copy of the License at
 *
 *     http://www.apache.org/licenses/LICENSE-2.0
 *
 * Unless required by applicable law or agreed to in writing, software
 * distributed under the License is distributed on an "AS IS" BASIS,
 * WITHOUT WARRANTIES OR CONDITIONS OF ANY KIND, either express or implied.
 * See the License for the specific language governing permissions and
 * limitations under the License.
 */

package uk.gov.gchq.gaffer.operation;

import com.fasterxml.jackson.annotation.JsonGetter;
import com.fasterxml.jackson.annotation.JsonIgnore;
import com.fasterxml.jackson.annotation.JsonSetter;
import com.fasterxml.jackson.annotation.JsonTypeInfo;
import com.fasterxml.jackson.annotation.JsonTypeInfo.As;
import com.google.common.collect.Sets;
import org.apache.commons.lang3.ArrayUtils;
import org.apache.commons.lang3.exception.CloneFailedException;

import uk.gov.gchq.gaffer.commonutil.Required;
import uk.gov.gchq.koryphe.ValidationResult;
import uk.gov.gchq.koryphe.serialisation.json.JsonSimpleClassName;

import java.io.Closeable;
import java.io.IOException;
import java.lang.reflect.Field;
import java.security.AccessController;
import java.security.PrivilegedAction;
import java.util.Arrays;
import java.util.HashMap;
import java.util.HashSet;
import java.util.Map;
import java.util.Objects;

/**
 * An {@code Operation} defines an operation to be processed on a graph.
 * All operations must to implement this interface.
 * Operations should be written to be as generic as possible to allow them to be applied to different graph/stores.
 * NOTE - operations should not contain the operation logic. The logic should be separated out into a operation handler.
 * This will allow you to execute the same operation on different stores with different handlers.
 * <p>
 * Operations must be JSON serialisable in order to make REST API calls.
 * </p>
 * <p>
 * Any fields that are required should be annotated with the {@link Required} annotation.
 * </p>
 * <p>
 * Operation implementations need to implement this Operation interface and any of the following interfaces they wish to
 * make use of:
 * {@link uk.gov.gchq.gaffer.operation.io.Input}
 * {@link uk.gov.gchq.gaffer.operation.io.Output}
 * {@link uk.gov.gchq.gaffer.operation.io.InputOutput} (Use this instead of Input and Output if your operation takes both input and output.)
<<<<<<< HEAD
 * {@link uk.gov.gchq.gaffer.operation.io.MultiInput} (Use this in addition if you operation takes multiple inputs. This will help with json
 * serialisation)
=======
 * {@link uk.gov.gchq.gaffer.operation.io.MultiInput} (Use this in addition if you operation takes multiple inputs. This will help with json  serialisation)
>>>>>>> dea51ea3
 * {@link uk.gov.gchq.gaffer.operation.Validatable}
 * {@link uk.gov.gchq.gaffer.operation.graph.OperationView}
 * {@link uk.gov.gchq.gaffer.operation.graph.GraphFilters}
 * {@link uk.gov.gchq.gaffer.operation.graph.SeededGraphFilters}
 * </p>
 * <p>
 * Each Operation implementation should have a corresponding unit test class
 * that extends the OperationTest class.
 * </p>
 * <p>
 * Implementations should override the close method and ensure all closeable fields are closed.
 * </p>
 * <p>
 * All implementations should also have a static inner Builder class that implements
 * the required builders. For example:
 * </p>
 * <pre>
 * public static class Builder extends Operation.BaseBuilder&lt;GetElements, Builder&gt;
 *         implements InputOutput.Builder&lt;GetElements, Iterable&lt;? extends ElementId&gt;, Iterable&lt;? extends Element&gt;, Builder&gt;,
 *         MultiInput.Builder&lt;GetElements, ElementId, Builder&gt;,
 *         SeededGraphFilters.Builder&lt;GetElements, Builder&gt; {
 *     public Builder() {
 *             super(new GetElements());
 *     }
 * }
 * </pre>
 */
@JsonTypeInfo(use = JsonTypeInfo.Id.CLASS, include = As.PROPERTY, property = "class", defaultImpl = OperationChain.class)
@JsonSimpleClassName(includeSubtypes = true)
public interface Operation extends Closeable {

    /**
     * Operation implementations should ensure a ShallowClone method is implemented. Performs a shallow clone.
     * Creates a new instance and copies the fields across. It does not clone the fields. If the operation
     * contains nested operations, these must also be cloned.
     *
     * @return shallow clone
     * @throws CloneFailedException if a Clone error occurs
     */
    Operation shallowClone() throws CloneFailedException;

    /**
     * @return the operation options. This may contain store specific options such as authorisation strings or and
     *         other properties required for the operation to be executed. Note these options will probably not be
     *         interpreted in the same way by every store implementation.
     */
    @JsonIgnore
    Map<String, String> getOptions();

    /**
     * @param options the operation options. This may contain store specific options such as authorisation strings or
     *                and other properties required for the operation to be executed. Note these options will probably not
     *                be interpreted in the same way by every store implementation.
     */
    @JsonSetter
    void setOptions(final Map<String, String> options);

    /**
     * Adds an operation option. This may contain store specific options such as authorisation strings or and
     * other properties required for the operation to be executed. Note these options will probably not be interpreted
     * in the same way by every store implementation.
     *
     * @param name  the name of the option
     * @param value the value of the option
     */
    default void addOption(final String name, final String value) {
        if (Objects.isNull(getOptions())) {
            setOptions(new HashMap<>());
        }

        getOptions().put(name, value);
    }

    /**
     * Gets an operation option by its given name.
     *
     * @param name the name of the option
     * @return the value of the option
     */
    default String getOption(final String name) {
        if (Objects.isNull(getOptions())) {
            return null;
        }

        return getOptions().get(name);
    }

    /**
     * Gets an operation option by its given name.
     *
     * @param name         the name of the option
     * @param defaultValue the default value to return if value is null.
     *
     * @return the value of the option
     */
    default String getOption(final String name, final String defaultValue) {
        final String rtn;
        if (Objects.isNull(getOptions())) {
            rtn = defaultValue;
        } else {
            rtn = getOptions().get(name);
        }
        return (Objects.isNull(rtn)) ? defaultValue : rtn;
    }

    @JsonGetter("options")
    default Map<String, String> _getNullOrOptions() {
        if (Objects.isNull(getOptions())) {
            return null;
        }

        return getOptions().isEmpty() ? null : getOptions();
    }

    /**
     * Operation implementations should ensure that all closeable fields are closed in this method.
     *
     * @throws IOException if an I/O error occurs
     */
    @Override
    default void close() throws IOException {
        // do nothing by default
    }

    /**
     * Validates an operation. This should be used to validate that fields have been be configured correctly.
     * By default no validation is applied. Override this method to implement validation.
     *
     * @return validation result.
     */
    default ValidationResult validate() {
        final ValidationResult result = new ValidationResult();

        final HashSet<Field> fields = Sets.<Field>newHashSet();
        Class<?> currentClass = this.getClass();
        while (Objects.nonNull(currentClass)) {
            fields.addAll(Arrays.asList(currentClass.getDeclaredFields()));
            currentClass = currentClass.getSuperclass();
        }

        for (final Field field : fields) {
            final Required[] annotations = field.getAnnotationsByType(Required.class);
            if (Objects.nonNull(annotations) && ArrayUtils.isNotEmpty(annotations)) {
                if (field.isAccessible()) {
                    validateRequiredFieldPresent(result, field);
                } else {
                    AccessController.doPrivileged((PrivilegedAction<Operation>) () -> {
                        field.setAccessible(true);
                        validateRequiredFieldPresent(result, field);
                        return null;
                    });
                }
            }
        }

        return result;
    }

    default void validateRequiredFieldPresent(final ValidationResult result, final Field field) {
        final Object value;
        try {
            value = field.get(this);
        } catch (final IllegalAccessException e) {
            throw new RuntimeException(e);
        }

        if (Objects.isNull(value)) {
            result.addError(String.format("%s is required for: %s", field.getName(), this.getClass().getSimpleName()));
        }
    }

    interface Builder<OP, B extends Builder<OP, ?>> {
        OP _getOp();

        B _self();
    }

    abstract class BaseBuilder<OP extends Operation, B extends BaseBuilder<OP, ?>> implements Builder<OP, B> {

        private final OP op;

        protected BaseBuilder(final OP op) {
            this.op = op;
        }

        /**
         * @param name  the name of the option to add
         * @param value the value of the option to add
         *
         * @return this Builder
         *
         * @see Operation#addOption(String, String)
         */
        public B option(final String name, final String value) {
            _getOp().addOption(name, value);
            return _self();
        }

        public B options(final Map<String, String> options) {
            if (Objects.nonNull(options)) {
                if (Objects.isNull(_getOp().getOptions())) {
                    _getOp().setOptions(new HashMap<>(options));
                } else {
                    _getOp().getOptions().putAll(options);
                }
            }
            return _self();
        }

        /**
         * Builds the operation and returns it.
         *
         * @return the built operation.
         */
        public OP build() {
            return _getOp();
        }

        @Override
        public OP _getOp() {
            return op;
        }

        @Override
        public B _self() {
            return (B) this;
        }
    }
}<|MERGE_RESOLUTION|>--- conflicted
+++ resolved
@@ -58,12 +58,7 @@
  * {@link uk.gov.gchq.gaffer.operation.io.Input}
  * {@link uk.gov.gchq.gaffer.operation.io.Output}
  * {@link uk.gov.gchq.gaffer.operation.io.InputOutput} (Use this instead of Input and Output if your operation takes both input and output.)
-<<<<<<< HEAD
- * {@link uk.gov.gchq.gaffer.operation.io.MultiInput} (Use this in addition if you operation takes multiple inputs. This will help with json
- * serialisation)
-=======
  * {@link uk.gov.gchq.gaffer.operation.io.MultiInput} (Use this in addition if you operation takes multiple inputs. This will help with json  serialisation)
->>>>>>> dea51ea3
  * {@link uk.gov.gchq.gaffer.operation.Validatable}
  * {@link uk.gov.gchq.gaffer.operation.graph.OperationView}
  * {@link uk.gov.gchq.gaffer.operation.graph.GraphFilters}
