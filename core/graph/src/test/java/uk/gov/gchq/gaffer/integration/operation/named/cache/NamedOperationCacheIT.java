--- conflicted
+++ resolved
@@ -17,16 +17,10 @@
 package uk.gov.gchq.gaffer.integration.operation.named.cache;
 
 import com.google.common.collect.Lists;
-<<<<<<< HEAD
-import org.junit.jupiter.api.AfterEach;
-import org.junit.jupiter.api.BeforeEach;
-import org.junit.jupiter.api.Test;
-=======
 
 import org.junit.After;
 import org.junit.Before;
 import org.junit.Test;
->>>>>>> 6c60d867
 
 import uk.gov.gchq.gaffer.cache.CacheServiceLoader;
 import uk.gov.gchq.gaffer.cache.exception.CacheOperationException;
@@ -51,20 +45,20 @@
 import java.util.List;
 import java.util.Properties;
 
-import static org.junit.jupiter.api.Assertions.assertEquals;
-import static org.junit.jupiter.api.Assertions.assertThrows;
+import static org.junit.Assert.assertEquals;
+import static org.junit.Assert.assertTrue;
+import static org.junit.Assert.fail;
 import static org.mockito.BDDMockito.given;
 import static org.mockito.Mockito.mock;
 
 public class NamedOperationCacheIT {
-
     private static final String CACHE_NAME = "NamedOperation";
     private final Properties cacheProps = new Properties();
     private final Store store = mock(Store.class);
     private final String adminAuth = "admin auth";
     private final StoreProperties properties = new StoreProperties();
 
-    private AddNamedOperation addNamedOperation = new AddNamedOperation.Builder()
+    private AddNamedOperation add = new AddNamedOperation.Builder()
             .name("op")
             .description("test operation")
             .operationChain(new OperationChain.Builder()
@@ -85,185 +79,247 @@
     private DeleteNamedOperationHandler deleteNamedOperationHandler = new DeleteNamedOperationHandler();
     private GetAllNamedOperations get = new GetAllNamedOperations();
 
-    @BeforeEach
+    @Before
     public void before() throws CacheOperationException {
         cacheProps.clear();
         properties.setAdminAuth(adminAuth);
         given(store.getProperties()).willReturn(properties);
-        initialiseHashMapCacheService();
-    }
-
-    @AfterEach
+    }
+
+    @After
     public void after() throws CacheOperationException {
         CacheServiceLoader.getService().clearCache(CACHE_NAME);
     }
 
     @Test
-    public void shouldWorkUsingHashMapServiceClass() throws CacheOperationException {
-        initialiseHashMapCacheService();
-    }
-
-    @Test
-    public void shouldBeAbleToAddNamedOperationToCache() throws OperationException {
-        // Given
+    public void shouldWorkUsingHashMapServiceClass() throws OperationException, CacheOperationException {
+        reInitialiseCacheService(HashMapCacheService.class);
+        runTests();
+    }
+
+    private void reInitialiseCacheService(final Class clazz) throws CacheOperationException {
+        cacheProps.setProperty(CacheProperties.CACHE_SERVICE_CLASS, clazz.getCanonicalName());
+        CacheServiceLoader.initialise(cacheProps);
+        CacheServiceLoader.getService().clearCache(CACHE_NAME);
+    }
+
+    private void runTests() throws OperationException, CacheOperationException {
+        shouldAllowUpdatingOfNamedOperations();
+        after();
+        shouldAllowUpdatingOfNamedOperationsWithAllowedUsers();
+        after();
+        shouldAllowReadingOfNamedOperationsUsingAdminAuth();
+        after();
+        shouldAllowUpdatingOfNamedOperationsUsingAdminAuth();
+        after();
+        shouldBeAbleToAddNamedOperationToCache();
+        after();
+        shouldBeAbleToDeleteNamedOperationFromCache();
+    }
+
+
+    private void shouldBeAbleToAddNamedOperationToCache() throws OperationException {
+        // given
         GetAllNamedOperations get = new GetAllNamedOperations.Builder().build();
         final Store store = mock(Store.class);
         given(store.getProperties()).willReturn(properties);
 
-        // When
-        addNamedOperationHandler.doOperation(addNamedOperation, context, store);
-
+        // when
+        addNamedOperationHandler.doOperation(add, context, store);
+
+        NamedOperationDetail expectedNamedOp = new NamedOperationDetail.Builder()
+                .operationName(add.getOperationName())
+                .operationChain(add.getOperationChainAsString())
+                .creatorId(user.getUserId())
+                .readers(new ArrayList<>())
+                .writers(new ArrayList<>())
+                .description(add.getDescription())
+                .score(0)
+                .build();
+
+        List<NamedOperationDetail> expected = Lists.newArrayList(expectedNamedOp);
         List<NamedOperationDetail> results = Lists.newArrayList(new GetAllNamedOperationsHandler().doOperation(get, context, store));
 
-        // Then
-        final NamedOperationDetail expectedNamedOp = makeNamedOperationDetail(addNamedOperation, user);
-        final List<NamedOperationDetail> expected = Lists.newArrayList(expectedNamedOp);
+        // then
         assertEquals(1, results.size());
         assertEquals(expected, results);
     }
 
-    @Test
-    public void shouldBeAbleToDeleteNamedOperationFromCache() throws OperationException {
-        // Given
+
+    private void shouldBeAbleToDeleteNamedOperationFromCache() throws OperationException {
+        // given
         final Store store = mock(Store.class);
         given(store.getProperties()).willReturn(properties);
-        new AddNamedOperationHandler().doOperation(addNamedOperation, context, store);
-
-        final DeleteNamedOperation deleteNamedOperation = new DeleteNamedOperation.Builder()
+
+        new AddNamedOperationHandler().doOperation(add, context, store);
+
+        DeleteNamedOperation del = new DeleteNamedOperation.Builder()
                 .name("op")
                 .build();
 
-        // When
-        deleteNamedOperationHandler.doOperation(deleteNamedOperation, context, store);
-
-        final GetAllNamedOperations getAllNamedOperations = new GetAllNamedOperations();
-        final List<NamedOperationDetail> results = Lists.newArrayList(getAllNamedOperationsHandler1.doOperation(getAllNamedOperations, context, store));
-
-        // Then
+        GetAllNamedOperations get = new GetAllNamedOperations();
+
+        // when
+        deleteNamedOperationHandler.doOperation(del, context, store);
+
+        List<NamedOperationDetail> results = Lists.newArrayList(getAllNamedOperationsHandler1.doOperation(get, context, store));
+
+        // then
         assertEquals(0, results.size());
-    }
-
-    @Test
-    public void shouldAllowUpdatingOfNamedOperations() throws OperationException {
-        // Given
+
+    }
+
+    private void shouldAllowUpdatingOfNamedOperations() throws OperationException {
+        // given
         final Store store = mock(Store.class);
         final StoreProperties storeProps = mock(StoreProperties.class);
         given(store.getProperties()).willReturn(storeProps);
 
-        new AddNamedOperationHandler().doOperation(addNamedOperation, context, store);
+        new AddNamedOperationHandler().doOperation(add, context, store);
+
+        AddNamedOperation update = new AddNamedOperation.Builder()
+                .name(add.getOperationName())
+                .description("a different operation")
+                .operationChain(add.getOperationChainAsString())
+                .overwrite()
+                .score(0)
+                .build();
 
         GetAllNamedOperations get = new GetAllNamedOperations();
 
-        // When
-        new AddNamedOperationHandler().doOperation(addNamedOperation, context, store);
-        final List<NamedOperationDetail> results = Lists.newArrayList(getAllNamedOperationsHandler.doOperation(get, context, store));
-
-        // Then
-        final AddNamedOperation updatedNamedOperation = makeUpdatedAddNamedOperation();
-        final NamedOperationDetail expectedNamedOp = makeNamedOperationDetail(updatedNamedOperation, user);
-        final ArrayList<NamedOperationDetail> expected = Lists.newArrayList(expectedNamedOp);
+        // when
+        new AddNamedOperationHandler().doOperation(add, context, store);
+
+        List<NamedOperationDetail> results = Lists.newArrayList(getAllNamedOperationsHandler.doOperation(get, context, store));
+
+        NamedOperationDetail expectedNamedOp = new NamedOperationDetail.Builder()
+                .operationName(update.getOperationName())
+                .operationChain(update.getOperationChainAsString())
+                .description(update.getDescription())
+                .creatorId(user.getUserId())
+                .readers(new ArrayList<>())
+                .writers(new ArrayList<>())
+                .score(0)
+                .build();
+
+        ArrayList<NamedOperationDetail> expected = Lists.newArrayList(expectedNamedOp);
+
+        // then
         assertEquals(expected.size(), results.size());
         assertEquals(expected, results);
     }
 
-    @Test
-    public void shouldAllowUpdatingOfNamedOperationsWithAllowedUsers() throws OperationException {
-        // Given
+    private void shouldAllowUpdatingOfNamedOperationsWithAllowedUsers() throws OperationException {
+        // given
         final Store store = mock(Store.class);
         given(store.getProperties()).willReturn(properties);
 
-        new AddNamedOperationHandler().doOperation(addNamedOperation, context, store);
-
-        AddNamedOperation update = makeUpdatedAddNamedOperation();
+        new AddNamedOperationHandler().doOperation(add, context, store);
+
+        AddNamedOperation update = new AddNamedOperation.Builder()
+                .name(add.getOperationName())
+                .description("a different operation")
+                .operationChain(add.getOperationChainAsString())
+                .overwrite()
+                .score(0)
+                .build();
 
         GetAllNamedOperations get = new GetAllNamedOperations();
 
-        // When
-        new AddNamedOperationHandler().doOperation(addNamedOperation, context, store);
+        // when
+        new AddNamedOperationHandler().doOperation(add, context, store);
 
         List<NamedOperationDetail> results = Lists.newArrayList(getAllNamedOperationsHandler.doOperation(get, context, store));
 
-        // Then
-        final NamedOperationDetail expectedNamedOp = makeNamedOperationDetail(update, user);
-        final ArrayList<NamedOperationDetail> expected = Lists.newArrayList(expectedNamedOp);
+        NamedOperationDetail expectedNamedOp = new NamedOperationDetail.Builder()
+                .operationName(update.getOperationName())
+                .operationChain(update.getOperationChainAsString())
+                .description(update.getDescription())
+                .creatorId(user.getUserId())
+                .readers(new ArrayList<>())
+                .writers(new ArrayList<>())
+                .score(0)
+                .build();
+
+        ArrayList<NamedOperationDetail> expected = Lists.newArrayList(expectedNamedOp);
+
+        // then
         assertEquals(expected.size(), results.size());
         assertEquals(expected, results);
     }
 
-    @Test
-    public void shouldAllowReadingOfNamedOperationsUsingAdminAuth() throws OperationException {
-        // Given
+    private void shouldAllowReadingOfNamedOperationsUsingAdminAuth() throws OperationException {
+        // given
         Context contextWithAuthorisedUser = new Context(authorisedUser);
         Context contextWithAdminUser = new Context(adminAuthUser);
-        NamedOperationDetail expectedNamedOp = makeNamedOperationDetail(addNamedOperation, authorisedUser);
-
-        addNamedOperationHandler.doOperation(addNamedOperation, contextWithAuthorisedUser, store);
-
-        // When
+        NamedOperationDetail expectedNamedOp = new NamedOperationDetail.Builder()
+                .operationName(add.getOperationName())
+                .operationChain(add.getOperationChainAsString())
+                .description(add.getDescription())
+                .creatorId(authorisedUser.getUserId())
+                .readers(new ArrayList<>())
+                .writers(new ArrayList<>())
+                .score(0)
+                .build();
+        ArrayList<NamedOperationDetail> expected = Lists.newArrayList(expectedNamedOp);
+
+        addNamedOperationHandler.doOperation(add, contextWithAuthorisedUser, store);
+
+        // when
         List<NamedOperationDetail> resultsWithNoAdminRole = Lists.newArrayList(getAllNamedOperationsHandler.doOperation(get, context, store));
 
-        // Then
+        // then
         assertEquals(0, resultsWithNoAdminRole.size());
 
-        // When
+        // when
         List<NamedOperationDetail> resultsWithAdminRole = Lists.newArrayList(getAllNamedOperationsHandler.doOperation(get, contextWithAdminUser, store));
 
-        // Then
-        final ArrayList<NamedOperationDetail> expected = Lists.newArrayList(expectedNamedOp);
+        // then
         assertEquals(1, resultsWithAdminRole.size());
         assertEquals(expected, resultsWithAdminRole);
     }
 
-    @Test
-    public void shouldAllowUpdatingOfNamedOperationsUsingAdminAuth() throws OperationException {
-        // Given
+    private void shouldAllowUpdatingOfNamedOperationsUsingAdminAuth() throws OperationException {
+        // given
         Context contextWithAuthorisedUser = new Context(authorisedUser);
         Context contextWithAdminUser = new Context(adminAuthUser);
-        addNamedOperationHandler.doOperation(addNamedOperation, contextWithAuthorisedUser, store);
-
-        AddNamedOperation updatedNamedOperation = makeUpdatedAddNamedOperation();
-
-        // When / Then
-        final Exception exception = assertThrows(OperationException.class, () -> addNamedOperationHandler.doOperation(updatedNamedOperation, context, store));
-        assertEquals("User UNKNOWN does not have permission to overwrite", exception.getMessage());
-
-        // When
-        addNamedOperationHandler.doOperation(updatedNamedOperation, contextWithAdminUser, store);
+        addNamedOperationHandler.doOperation(add, contextWithAuthorisedUser, store);
+
+        AddNamedOperation update = new AddNamedOperation.Builder()
+                .name(add.getOperationName())
+                .description("a different operation")
+                .operationChain(add.getOperationChainAsString())
+                .overwrite()
+                .score(0)
+                .build();
+
+        NamedOperationDetail expectedNamedOp = new NamedOperationDetail.Builder()
+                .operationName(update.getOperationName())
+                .operationChain(update.getOperationChainAsString())
+                .description(update.getDescription())
+                .creatorId(adminAuthUser.getUserId())
+                .readers(new ArrayList<>())
+                .writers(new ArrayList<>())
+                .score(0)
+                .build();
+
+        ArrayList<NamedOperationDetail> expected = Lists.newArrayList(expectedNamedOp);
+
+        // when / then
+        try {
+            addNamedOperationHandler.doOperation(update, context, store);
+            fail("Exception expected");
+        } catch (final OperationException e) {
+            assertTrue(e.getMessage().contains("User UNKNOWN does not have permission to overwrite"));
+        }
+
+        // when
+        addNamedOperationHandler.doOperation(update, contextWithAdminUser, store);
 
         List<NamedOperationDetail> results = Lists.newArrayList(getAllNamedOperationsHandler.doOperation(get, contextWithAdminUser, store));
 
-        // Then
-        final NamedOperationDetail expectedNamedOp = makeNamedOperationDetail(updatedNamedOperation, adminAuthUser);
-        final ArrayList<NamedOperationDetail> expected = Lists.newArrayList(expectedNamedOp);
+        // then
         assertEquals(expected.size(), results.size());
         assertEquals(expected, results);
     }
-
-    private NamedOperationDetail makeNamedOperationDetail(final AddNamedOperation addNamedOperation, final User user) {
-        return new NamedOperationDetail.Builder()
-                .operationName(addNamedOperation.getOperationName())
-                .operationChain(addNamedOperation.getOperationChainAsString())
-                .description(addNamedOperation.getDescription())
-                .creatorId(user.getUserId())
-                .readers(new ArrayList<>())
-                .writers(new ArrayList<>())
-                .score(0)
-                .build();
-    }
-
-    private AddNamedOperation makeUpdatedAddNamedOperation() {
-        return new AddNamedOperation.Builder()
-                .name(addNamedOperation.getOperationName())
-                .description("a different operation")
-                .operationChain(addNamedOperation.getOperationChainAsString())
-                .overwrite()
-                .score(0)
-                .build();
-    }
-
-    private void initialiseHashMapCacheService() throws CacheOperationException {
-        cacheProps.setProperty(CacheProperties.CACHE_SERVICE_CLASS, HashMapCacheService.class.getCanonicalName());
-        CacheServiceLoader.initialise(cacheProps);
-        CacheServiceLoader.getService().clearCache(CACHE_NAME);
-    }
 }