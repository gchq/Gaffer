/*
 * Copyright 2019 Crown Copyright
 *
 * Licensed under the Apache License, Version 2.0 (the "License");
 * you may not use this file except in compliance with the License.
 * You may obtain a copy of the License at
 *
 *     http://www.apache.org/licenses/LICENSE-2.0
 *
 * Unless required by applicable law or agreed to in writing, software
 * distributed under the License is distributed on an "AS IS" BASIS,
 * WITHOUT WARRANTIES OR CONDITIONS OF ANY KIND, either express or implied.
 * See the License for the specific language governing permissions and
 * limitations under the License.
 */

package uk.gov.gchq.gaffer.script.operation.container;

import org.slf4j.Logger;
import org.slf4j.LoggerFactory;

import uk.gov.gchq.gaffer.jsonserialisation.JSONSerialiser;

import java.io.DataInputStream;
import java.io.DataOutputStream;
import java.io.IOException;
import java.io.OutputStream;
import java.net.Socket;

public class LocalDockerContainer implements Container {
    private static final Logger LOGGER = LoggerFactory.getLogger(LocalDockerContainer.class);

    private static final String LOCALHOST = "127.0.0.1";
    private static final Integer ONE_SECOND = 1000;
    private static final Integer TIMEOUT_100 = 100;
    private static final Integer TIMEOUT_200 = 200;
    private static final Integer MAX_BYTES = 65000;
    private static final Integer MAX_TRIES = 100;

    private Socket clientSocket = null;
    private String containerId;
    private DataInputStream inputStream;
    private DataOutputStream outputStream;
    private int port;

    public LocalDockerContainer(final String containerId, final int port) {
        this.containerId = containerId;
        this.port = port;
    }

    /**
     * Sends data to the docker container
     *
     * @param data             the data being sent
     */
    @Override
    public void sendData(final Iterable data) {
        LOGGER.info("Attempting to connect with the container...");

        sleep(ONE_SECOND);
        // The container will need some time to start up, so keep trying to connect and check
        // that its ready to receive data.
        Exception error = null;
        for (int i = 0; i < MAX_TRIES; i++) {
            try {
                // Connect to the container
                clientSocket = new Socket(LOCALHOST, port);
                LOGGER.info("Connected to container port at {}", clientSocket.getRemoteSocketAddress());

                // Check the container is ready
                inputStream = getInputStream(clientSocket);
                LOGGER.info("Container ready status: {}", inputStream.readBoolean());

                // Send the data
                OutputStream outToContainer = clientSocket.getOutputStream();
                outputStream = new DataOutputStream(outToContainer);
                boolean firstObject = true;
                for (final Object current : data) {
                    if (firstObject) {
                        outputStream.writeUTF("[" + new String(JSONSerialiser.serialise(current)));
                        firstObject = false;
                    } else {
                        outputStream.writeUTF(", " + new String(JSONSerialiser.serialise(current)));
                    }
                }
                outputStream.writeUTF("]");
                LOGGER.info("Sending data to docker container from {}", clientSocket.getLocalSocketAddress() + "...");

                outputStream.flush();
                break;
            } catch (final IOException e) {
                LOGGER.error(e.getMessage());
                error = e;
                sleep(TIMEOUT_100);
            }
        }
        // Only print an error if it still fails after many tries
        if (error != null) {
            LOGGER.error(error.getMessage());
        }
    }

    /**
     * Retrieves the length of the data being received from the container, then retrieves the data itself as a StringBuilder
     *
     * @return StringBuilder dataReceived
     */
    @Override
    public StringBuilder receiveData() {
        // First get the length of the data coming from the container. Keep trying until the container is ready.
        LOGGER.info("Inputstream is: {}", inputStream);
        int incomingDataLength = 0;
<<<<<<< HEAD
        Exception error = null;
        if (clientSocket != null && inputStream != null) {
            int tries = 0;
            while (tries < MAX_TRIES) {
                try {
                    incomingDataLength = inputStream.readInt();
                    LOGGER.info("Length of container...{}", incomingDataLength);
                    error = null;
                    break;
                } catch (final IOException e) {
                    tries += 1;
                    error = e;
                    sleep(TIMEOUT_200);
                }
=======

        incomingDataLength = getIncomingDataLength();

        StringBuilder dataReceived = new StringBuilder();
        dataReceived = getDataReceived(incomingDataLength, dataReceived);

        try {
            if (clientSocket != null) {
                clientSocket.close();
>>>>>>> bb56c73f
            }
        } catch (final IOException e) {
            LOGGER.error(e.getMessage());
        }

        return dataReceived;
    }

    private StringBuilder getDataReceived(final int incomingDataLength, final StringBuilder dataReceived) {
        // If it failed to get the length of the incoming data then show the error, otherwise return the data.
        StringBuilder dataRecvd = dataReceived;

        if (incomingDataLength == 0) {
            LOGGER.info("Connection failed, stopping the container...");
        } else {
            try {
                // Get the data
                for (int i = 0; i < incomingDataLength / MAX_BYTES; i++) {
                    dataReceived.append(inputStream.readUTF());
                }
                dataReceived.append(inputStream.readUTF());
                dataRecvd = checkIfDataReceivedBeginsWithError(dataReceived);
            } catch (final IOException e) {
                LOGGER.error(e.getMessage());
            }
        }
<<<<<<< HEAD
        try {
            if (clientSocket != null) {
                clientSocket.close();
            }
        } catch (final IOException e) {
            LOGGER.error(e.getMessage());
=======
        return dataRecvd;
    }

    private StringBuilder checkIfDataReceivedBeginsWithError(final StringBuilder dataReceived) {
        // Show the error message if the script failed and return no data
        StringBuilder dataRecvd = dataReceived;

        if (dataReceived.subSequence(0, 5) == "Error") {
            LOGGER.info(dataReceived.subSequence(5, dataReceived.length()).toString());
            dataRecvd = null;
>>>>>>> bb56c73f
        }
        return dataRecvd;
    }

    private int getIncomingDataLength() {
        int incomingDataLength = 0;

        if (clientSocket != null && inputStream != null) {
            int tries = 0;
            while (tries < TIMEOUT_100) {
                try {
                    incomingDataLength = inputStream.readInt();
                    LOGGER.info("Length of container...{}", incomingDataLength);
                    break;
                } catch (final IOException e) {
                    tries += 1;
                    LOGGER.error(e.getMessage());
                    sleep(TIMEOUT_200);
                }
            }
        }
        return incomingDataLength;
    }

    @Override
    public String getContainerId() {
        return containerId;
    }

    @Override
    public int getPort() {
        return port;
    }

    private DataInputStream getInputStream(final Socket clientSocket) throws IOException {
        return new DataInputStream(clientSocket.getInputStream());
    }

    private void sleep(final Integer time) {
        try {
            Thread.sleep(time);
        } catch (final InterruptedException e) {
            LOGGER.error(e.getMessage());
        }
    }
}<|MERGE_RESOLUTION|>--- conflicted
+++ resolved
@@ -110,7 +110,6 @@
         // First get the length of the data coming from the container. Keep trying until the container is ready.
         LOGGER.info("Inputstream is: {}", inputStream);
         int incomingDataLength = 0;
-<<<<<<< HEAD
         Exception error = null;
         if (clientSocket != null && inputStream != null) {
             int tries = 0;
@@ -125,7 +124,6 @@
                     error = e;
                     sleep(TIMEOUT_200);
                 }
-=======
 
         incomingDataLength = getIncomingDataLength();
 
@@ -135,7 +133,6 @@
         try {
             if (clientSocket != null) {
                 clientSocket.close();
->>>>>>> bb56c73f
             }
         } catch (final IOException e) {
             LOGGER.error(e.getMessage());
@@ -162,14 +159,12 @@
                 LOGGER.error(e.getMessage());
             }
         }
-<<<<<<< HEAD
         try {
             if (clientSocket != null) {
                 clientSocket.close();
             }
         } catch (final IOException e) {
             LOGGER.error(e.getMessage());
-=======
         return dataRecvd;
     }
 
@@ -180,7 +175,6 @@
         if (dataReceived.subSequence(0, 5) == "Error") {
             LOGGER.info(dataReceived.subSequence(5, dataReceived.length()).toString());
             dataRecvd = null;
->>>>>>> bb56c73f
         }
         return dataRecvd;
     }
