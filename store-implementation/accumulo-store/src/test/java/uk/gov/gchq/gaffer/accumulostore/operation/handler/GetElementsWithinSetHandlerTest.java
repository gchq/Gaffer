--- conflicted
+++ resolved
@@ -20,19 +20,12 @@
 import com.google.common.collect.Sets;
 import org.apache.accumulo.core.client.TableExistsException;
 import org.hamcrest.core.IsCollectionContaining;
-<<<<<<< HEAD
+
 import org.junit.jupiter.api.AfterAll;
 import org.junit.jupiter.api.BeforeAll;
 import org.junit.jupiter.api.BeforeEach;
 import org.junit.jupiter.api.Test;
-=======
-import org.junit.AfterClass;
-import org.junit.Before;
-import org.junit.BeforeClass;
-import org.junit.ClassRule;
-import org.junit.Test;
-import org.junit.rules.TemporaryFolder;
->>>>>>> e8cede87
+import org.junit.jupiter.api.io.TempDir;
 
 import uk.gov.gchq.gaffer.accumulostore.AccumuloProperties;
 import uk.gov.gchq.gaffer.accumulostore.AccumuloStore;
@@ -41,7 +34,6 @@
 import uk.gov.gchq.gaffer.accumulostore.operation.impl.GetElementsWithinSet;
 import uk.gov.gchq.gaffer.accumulostore.utils.AccumuloPropertyNames;
 import uk.gov.gchq.gaffer.accumulostore.utils.TableUtils;
-import uk.gov.gchq.gaffer.commonutil.CommonTestConstants;
 import uk.gov.gchq.gaffer.commonutil.StreamUtil;
 import uk.gov.gchq.gaffer.commonutil.TestGroups;
 import uk.gov.gchq.gaffer.commonutil.iterable.CloseableIterable;
@@ -60,7 +52,7 @@
 import uk.gov.gchq.gaffer.store.schema.Schema;
 import uk.gov.gchq.gaffer.user.User;
 
-import java.io.IOException;
+import java.nio.file.Path;
 import java.util.ArrayList;
 import java.util.Arrays;
 import java.util.Collection;
@@ -80,12 +72,12 @@
             .storeProps(GetElementsWithinSetHandlerTest.class));
     private static final AccumuloProperties CLASSIC_PROPERTIES = AccumuloProperties
             .loadStoreProperties(StreamUtil.openStream(GetElementsWithinSetHandlerTest.class, "/accumuloStoreClassicKeys.properties"));
-    private static View defaultView;
-    private static AccumuloStore byteEntityStore;
-    private static AccumuloStore gaffer1KeyStore;
+    private static final AccumuloStore BYTE_ENTITY_STORE = new SingleUseAccumuloStore();
+    private static final AccumuloStore GAFFER_1_KEY_STORE = new SingleUseAccumuloStore();
 
     private static MiniAccumuloClusterManager miniAccumuloClusterManagerByteEntity;
     private static MiniAccumuloClusterManager miniAccumuloClusterManagerGaffer1Key;
+    private static View defaultView;
 
     private static Edge expectedEdge1 = new Edge.Builder()
             .group(TestGroups.EDGE)
@@ -123,19 +115,10 @@
 
     private User user = new User();
 
-<<<<<<< HEAD
     @BeforeAll
-=======
-    @ClassRule
-    public static TemporaryFolder storeBaseFolder = new TemporaryFolder(CommonTestConstants.TMP_DIRECTORY);
-
-    @BeforeClass
->>>>>>> e8cede87
-    public static void setup() throws StoreException, IOException {
-        miniAccumuloClusterManagerByteEntity = new MiniAccumuloClusterManager(PROPERTIES, storeBaseFolder.getRoot().getAbsolutePath());
-        miniAccumuloClusterManagerGaffer1Key = new MiniAccumuloClusterManager(CLASSIC_PROPERTIES, storeBaseFolder.getRoot().getAbsolutePath());
-        byteEntityStore = new SingleUseAccumuloStore();
-        gaffer1KeyStore = new SingleUseAccumuloStore();
+    public static void setup(@TempDir Path tempDir) {
+        miniAccumuloClusterManagerByteEntity = new MiniAccumuloClusterManager(PROPERTIES, tempDir.toAbsolutePath().toString());
+        miniAccumuloClusterManagerGaffer1Key = new MiniAccumuloClusterManager(CLASSIC_PROPERTIES, tempDir.toAbsolutePath().toString());
     }
 
     @BeforeEach
@@ -177,29 +160,26 @@
                 .entity(TestGroups.ENTITY)
                 .build();
 
-        byteEntityStore.initialise("byteEntityGraph", SCHEMA, PROPERTIES);
-        gaffer1KeyStore.initialise("gaffer1Graph", SCHEMA, CLASSIC_PROPERTIES);
-        setupGraph(byteEntityStore);
-        setupGraph(gaffer1KeyStore);
+        BYTE_ENTITY_STORE.initialise("byteEntityGraph", SCHEMA, PROPERTIES);
+        GAFFER_1_KEY_STORE.initialise("gaffer1Graph", SCHEMA, CLASSIC_PROPERTIES);
+        setupGraph(BYTE_ENTITY_STORE);
+        setupGraph(GAFFER_1_KEY_STORE);
     }
 
     @AfterAll
     public static void tearDown() {
         miniAccumuloClusterManagerByteEntity.close();
         miniAccumuloClusterManagerGaffer1Key.close();
-        byteEntityStore = null;
-        gaffer1KeyStore = null;
-        defaultView = null;
     }
 
     @Test
     public void shouldReturnElementsNoSummarisationByteEntityStore() throws OperationException {
-        shouldReturnElementsNoSummarisation(byteEntityStore);
+        shouldReturnElementsNoSummarisation(BYTE_ENTITY_STORE);
     }
 
     @Test
     public void shouldReturnElementsNoSummarisationGaffer1Store() throws OperationException {
-        shouldReturnElementsNoSummarisation(gaffer1KeyStore);
+        shouldReturnElementsNoSummarisation(GAFFER_1_KEY_STORE);
     }
 
     private void shouldReturnElementsNoSummarisation(final AccumuloStore store) throws OperationException {
@@ -220,12 +200,12 @@
 
     @Test
     public void shouldSummariseByteEntityStore() throws OperationException {
-        shouldSummarise(byteEntityStore);
+        shouldSummarise(BYTE_ENTITY_STORE);
     }
 
     @Test
     public void shouldSummariseGaffer1Store() throws OperationException {
-        shouldSummarise(gaffer1KeyStore);
+        shouldSummarise(GAFFER_1_KEY_STORE);
     }
 
     private void shouldSummarise(final AccumuloStore store) throws OperationException {
@@ -252,12 +232,12 @@
 
     @Test
     public void shouldReturnOnlyEdgesWhenViewContainsNoEntitiesByteEntityStore() throws OperationException {
-        shouldReturnOnlyEdgesWhenViewContainsNoEntities(byteEntityStore);
+        shouldReturnOnlyEdgesWhenViewContainsNoEntities(BYTE_ENTITY_STORE);
     }
 
     @Test
     public void shouldReturnOnlyEdgesWhenViewContainsNoEntitiesGaffer1Store() throws OperationException {
-        shouldReturnOnlyEdgesWhenViewContainsNoEntities(gaffer1KeyStore);
+        shouldReturnOnlyEdgesWhenViewContainsNoEntities(GAFFER_1_KEY_STORE);
     }
 
     private void shouldReturnOnlyEdgesWhenViewContainsNoEntities(final AccumuloStore store) throws OperationException {
@@ -284,12 +264,12 @@
 
     @Test
     public void shouldReturnOnlyEntitiesWhenViewContainsNoEdgesByteEntityStore() throws OperationException {
-        shouldReturnOnlyEntitiesWhenViewContainsNoEdges(byteEntityStore);
+        shouldReturnOnlyEntitiesWhenViewContainsNoEdges(BYTE_ENTITY_STORE);
     }
 
     @Test
     public void shouldReturnOnlyEntitiesWhenViewContainsNoEdgesGaffer1Store() throws OperationException {
-        shouldReturnOnlyEntitiesWhenViewContainsNoEdges(gaffer1KeyStore);
+        shouldReturnOnlyEntitiesWhenViewContainsNoEdges(GAFFER_1_KEY_STORE);
     }
 
     private void shouldReturnOnlyEntitiesWhenViewContainsNoEdges(final AccumuloStore store) throws OperationException {
