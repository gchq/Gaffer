/*
 * Copyright 2016-2020 Crown Copyright
 *
 * Licensed under the Apache License, Version 2.0 (the "License");
 * you may not use this file except in compliance with the License.
 * You may obtain a copy of the License at
 *
 *     http://www.apache.org/licenses/LICENSE-2.0
 *
 * Unless required by applicable law or agreed to in writing, software
 * distributed under the License is distributed on an "AS IS" BASIS,
 * WITHOUT WARRANTIES OR CONDITIONS OF ANY KIND, either express or implied.
 * See the License for the specific language governing permissions and
 * limitations under the License.
 */

package uk.gov.gchq.gaffer.accumulostore.retriever.impl;

import com.google.common.collect.Lists;
<<<<<<< HEAD
import org.junit.jupiter.api.AfterAll;
import org.junit.jupiter.api.BeforeAll;
import org.junit.jupiter.api.Test;
=======
import org.junit.AfterClass;
import org.junit.BeforeClass;
import org.junit.ClassRule;
import org.junit.Test;
import org.junit.rules.TemporaryFolder;
>>>>>>> e8cede87

import uk.gov.gchq.gaffer.accumulostore.AccumuloProperties;
import uk.gov.gchq.gaffer.accumulostore.AccumuloStore;
import uk.gov.gchq.gaffer.accumulostore.MiniAccumuloClusterManager;
import uk.gov.gchq.gaffer.accumulostore.SingleUseAccumuloStore;
import uk.gov.gchq.gaffer.accumulostore.operation.impl.GetElementsInRanges;
import uk.gov.gchq.gaffer.commonutil.CommonTestConstants;
import uk.gov.gchq.gaffer.commonutil.StreamUtil;
import uk.gov.gchq.gaffer.commonutil.TestGroups;
import uk.gov.gchq.gaffer.commonutil.pair.Pair;
import uk.gov.gchq.gaffer.data.element.Edge;
import uk.gov.gchq.gaffer.data.element.Element;
import uk.gov.gchq.gaffer.data.element.id.EdgeId;
import uk.gov.gchq.gaffer.data.element.id.ElementId;
import uk.gov.gchq.gaffer.data.elementdefinition.view.View;
import uk.gov.gchq.gaffer.operation.OperationException;
import uk.gov.gchq.gaffer.operation.data.EntitySeed;
import uk.gov.gchq.gaffer.operation.impl.add.AddElements;
import uk.gov.gchq.gaffer.store.Context;
import uk.gov.gchq.gaffer.store.StoreException;
import uk.gov.gchq.gaffer.store.schema.Schema;
import uk.gov.gchq.gaffer.user.User;

import java.util.ArrayList;
import java.util.HashSet;
import java.util.List;
import java.util.Set;

import static org.junit.jupiter.api.Assertions.assertEquals;
import static org.junit.jupiter.api.Assertions.fail;

public class AccumuloRangeIDRetrieverTest {

    private static final int NUM_ENTRIES = 1000;
    private static View defaultView;
    private static AccumuloStore byteEntityStore;
    private static AccumuloStore gaffer1KeyStore;
    private static final Schema SCHEMA = Schema.fromJson(StreamUtil.schemas(AccumuloRangeIDRetrieverTest.class));
    private static final AccumuloProperties PROPERTIES = AccumuloProperties.loadStoreProperties(StreamUtil.storeProps(AccumuloRangeIDRetrieverTest.class));
    private static final AccumuloProperties CLASSIC_PROPERTIES = AccumuloProperties.loadStoreProperties(StreamUtil.openStream(AccumuloRangeIDRetrieverTest.class, "/accumuloStoreClassicKeys.properties"));

<<<<<<< HEAD
    @BeforeAll
=======
    private static MiniAccumuloClusterManager miniAccumuloClusterManagerByteEntity;
    private static MiniAccumuloClusterManager miniAccumuloClusterManagerGaffer1Key;

    @ClassRule
    public static TemporaryFolder storeBaseFolder = new TemporaryFolder(CommonTestConstants.TMP_DIRECTORY);

    @BeforeClass
>>>>>>> e8cede87
    public static void setup() throws StoreException {
        miniAccumuloClusterManagerByteEntity = new MiniAccumuloClusterManager(PROPERTIES, storeBaseFolder.getRoot().getAbsolutePath());
        miniAccumuloClusterManagerGaffer1Key = new MiniAccumuloClusterManager(CLASSIC_PROPERTIES, storeBaseFolder.getRoot().getAbsolutePath());

        byteEntityStore = new SingleUseAccumuloStore();
        gaffer1KeyStore = new SingleUseAccumuloStore();
        byteEntityStore.initialise("byteEntityGraph", SCHEMA, PROPERTIES);
        gaffer1KeyStore.initialise("gaffer1Graph", SCHEMA, CLASSIC_PROPERTIES);
        defaultView = new View.Builder().edge(TestGroups.EDGE).entity(TestGroups.ENTITY).build();
        setupGraph(byteEntityStore, NUM_ENTRIES);
        setupGraph(gaffer1KeyStore, NUM_ENTRIES);
    }

    @AfterAll
    public static void tearDown() {
        miniAccumuloClusterManagerByteEntity.close();
        miniAccumuloClusterManagerGaffer1Key.close();
        byteEntityStore = null;
        gaffer1KeyStore = null;
        defaultView = null;
    }

    @Test
    public void shouldRetrieveElementsInRangeBetweenSeedsByteEntityStore() throws Exception {
        shouldRetrieveElementsInRangeBetweenSeeds(byteEntityStore);
    }

    @Test
    public void shouldRetrieveElementsInRangeBetweenSeedsGaffer1Store() throws Exception {
        shouldRetrieveElementsInRangeBetweenSeeds(gaffer1KeyStore);
    }

    private void shouldRetrieveElementsInRangeBetweenSeeds(final AccumuloStore store) throws Exception {
        // Create set to query for
        final Set<Pair<ElementId, ElementId>> simpleEntityRanges = new HashSet<>();
        simpleEntityRanges.add(new Pair<>(new EntitySeed("0000"), new EntitySeed("0999")));

        // Retrieve elements when less simple entities are provided than the max number of entries for the batch scanner
        final GetElementsInRanges operation = new GetElementsInRanges.Builder()
                .view(defaultView)
                .input(simpleEntityRanges)
                .build();
        final AccumuloRangeIDRetriever<?> retriever = new AccumuloRangeIDRetriever<>(store, operation, new User());
        final List<Element> elements = Lists.newArrayList(retriever);
        for (final Element element : elements) {
            if (element instanceof Edge) {
                assertEquals(EdgeId.MatchedVertex.SOURCE, ((Edge) element).getMatchedVertex());
            }
        }

        assertEquals(NUM_ENTRIES, elements.size());
    }

    private static void setupGraph(final AccumuloStore store, final int numEntries) {
        final List<Element> elements = new ArrayList<>();
        for (int i = 0; i < numEntries; i++) {
            String s = "" + i;
            while (s.length() < 4) {
                s = "0" + s;
            }

            elements.add(new Edge.Builder()
                    .group(TestGroups.EDGE)
                    .source(s)
                    .dest("B")
                    .directed(false)
                    .build());
        }
        try {
            final User user = new User();
            store.execute(new AddElements.Builder()
                    .input(elements)
                    .build(), new Context(user));
        } catch (final OperationException e) {
            fail("Couldn't add element: " + e);
        }
    }
}<|MERGE_RESOLUTION|>--- conflicted
+++ resolved
@@ -17,24 +17,17 @@
 package uk.gov.gchq.gaffer.accumulostore.retriever.impl;
 
 import com.google.common.collect.Lists;
-<<<<<<< HEAD
+
 import org.junit.jupiter.api.AfterAll;
 import org.junit.jupiter.api.BeforeAll;
 import org.junit.jupiter.api.Test;
-=======
-import org.junit.AfterClass;
-import org.junit.BeforeClass;
-import org.junit.ClassRule;
-import org.junit.Test;
-import org.junit.rules.TemporaryFolder;
->>>>>>> e8cede87
+import org.junit.jupiter.api.io.TempDir;
 
 import uk.gov.gchq.gaffer.accumulostore.AccumuloProperties;
 import uk.gov.gchq.gaffer.accumulostore.AccumuloStore;
 import uk.gov.gchq.gaffer.accumulostore.MiniAccumuloClusterManager;
 import uk.gov.gchq.gaffer.accumulostore.SingleUseAccumuloStore;
 import uk.gov.gchq.gaffer.accumulostore.operation.impl.GetElementsInRanges;
-import uk.gov.gchq.gaffer.commonutil.CommonTestConstants;
 import uk.gov.gchq.gaffer.commonutil.StreamUtil;
 import uk.gov.gchq.gaffer.commonutil.TestGroups;
 import uk.gov.gchq.gaffer.commonutil.pair.Pair;
@@ -51,6 +44,7 @@
 import uk.gov.gchq.gaffer.store.schema.Schema;
 import uk.gov.gchq.gaffer.user.User;
 
+import java.nio.file.Path;
 import java.util.ArrayList;
 import java.util.HashSet;
 import java.util.List;
@@ -62,54 +56,43 @@
 public class AccumuloRangeIDRetrieverTest {
 
     private static final int NUM_ENTRIES = 1000;
-    private static View defaultView;
-    private static AccumuloStore byteEntityStore;
-    private static AccumuloStore gaffer1KeyStore;
+    private static final AccumuloStore BYTE_ENTITY_STORE = new SingleUseAccumuloStore();
+    private static final AccumuloStore GAFFER_1_KEY_STORE = new SingleUseAccumuloStore();
     private static final Schema SCHEMA = Schema.fromJson(StreamUtil.schemas(AccumuloRangeIDRetrieverTest.class));
     private static final AccumuloProperties PROPERTIES = AccumuloProperties.loadStoreProperties(StreamUtil.storeProps(AccumuloRangeIDRetrieverTest.class));
     private static final AccumuloProperties CLASSIC_PROPERTIES = AccumuloProperties.loadStoreProperties(StreamUtil.openStream(AccumuloRangeIDRetrieverTest.class, "/accumuloStoreClassicKeys.properties"));
 
-<<<<<<< HEAD
-    @BeforeAll
-=======
+    private static View defaultView;
     private static MiniAccumuloClusterManager miniAccumuloClusterManagerByteEntity;
     private static MiniAccumuloClusterManager miniAccumuloClusterManagerGaffer1Key;
 
-    @ClassRule
-    public static TemporaryFolder storeBaseFolder = new TemporaryFolder(CommonTestConstants.TMP_DIRECTORY);
+    @BeforeAll
+    public static void setup(@TempDir Path tempDir) throws StoreException {
+        miniAccumuloClusterManagerByteEntity = new MiniAccumuloClusterManager(PROPERTIES, tempDir.toAbsolutePath().toString());
+        miniAccumuloClusterManagerGaffer1Key = new MiniAccumuloClusterManager(CLASSIC_PROPERTIES, tempDir.toAbsolutePath().toString());
 
-    @BeforeClass
->>>>>>> e8cede87
-    public static void setup() throws StoreException {
-        miniAccumuloClusterManagerByteEntity = new MiniAccumuloClusterManager(PROPERTIES, storeBaseFolder.getRoot().getAbsolutePath());
-        miniAccumuloClusterManagerGaffer1Key = new MiniAccumuloClusterManager(CLASSIC_PROPERTIES, storeBaseFolder.getRoot().getAbsolutePath());
+        BYTE_ENTITY_STORE.initialise("byteEntityGraph", SCHEMA, PROPERTIES);
+        GAFFER_1_KEY_STORE.initialise("gaffer1Graph", SCHEMA, CLASSIC_PROPERTIES);
+        defaultView = new View.Builder().edge(TestGroups.EDGE).entity(TestGroups.ENTITY).build();
 
-        byteEntityStore = new SingleUseAccumuloStore();
-        gaffer1KeyStore = new SingleUseAccumuloStore();
-        byteEntityStore.initialise("byteEntityGraph", SCHEMA, PROPERTIES);
-        gaffer1KeyStore.initialise("gaffer1Graph", SCHEMA, CLASSIC_PROPERTIES);
-        defaultView = new View.Builder().edge(TestGroups.EDGE).entity(TestGroups.ENTITY).build();
-        setupGraph(byteEntityStore, NUM_ENTRIES);
-        setupGraph(gaffer1KeyStore, NUM_ENTRIES);
+        setupGraph(BYTE_ENTITY_STORE, NUM_ENTRIES);
+        setupGraph(GAFFER_1_KEY_STORE, NUM_ENTRIES);
     }
 
     @AfterAll
     public static void tearDown() {
         miniAccumuloClusterManagerByteEntity.close();
         miniAccumuloClusterManagerGaffer1Key.close();
-        byteEntityStore = null;
-        gaffer1KeyStore = null;
-        defaultView = null;
     }
 
     @Test
     public void shouldRetrieveElementsInRangeBetweenSeedsByteEntityStore() throws Exception {
-        shouldRetrieveElementsInRangeBetweenSeeds(byteEntityStore);
+        shouldRetrieveElementsInRangeBetweenSeeds(BYTE_ENTITY_STORE);
     }
 
     @Test
     public void shouldRetrieveElementsInRangeBetweenSeedsGaffer1Store() throws Exception {
-        shouldRetrieveElementsInRangeBetweenSeeds(gaffer1KeyStore);
+        shouldRetrieveElementsInRangeBetweenSeeds(GAFFER_1_KEY_STORE);
     }
 
     private void shouldRetrieveElementsInRangeBetweenSeeds(final AccumuloStore store) throws Exception {
