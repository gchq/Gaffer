/*
 * Copyright 2016-2020 Crown Copyright
 *
 * Licensed under the Apache License, Version 2.0 (the "License");
 * you may not use this file except in compliance with the License.
 * You may obtain a copy of the License at
 *
 *     http://www.apache.org/licenses/LICENSE-2.0
 *
 * Unless required by applicable law or agreed to in writing, software
 * distributed under the License is distributed on an "AS IS" BASIS,
 * WITHOUT WARRANTIES OR CONDITIONS OF ANY KIND, either express or implied.
 * See the License for the specific language governing permissions and
 * limitations under the License.
 */

package uk.gov.gchq.gaffer.store.operation.handler.named;

import com.google.common.collect.Maps;
import org.junit.jupiter.api.AfterEach;
import org.junit.jupiter.api.BeforeEach;
import org.junit.jupiter.api.Test;
<<<<<<< HEAD
=======
import org.mockito.Mock;
>>>>>>> 6c60d867

import uk.gov.gchq.gaffer.commonutil.iterable.WrappedCloseableIterable;
import uk.gov.gchq.gaffer.exception.SerialisationException;
import uk.gov.gchq.gaffer.named.operation.AddNamedOperation;
import uk.gov.gchq.gaffer.named.operation.NamedOperation;
import uk.gov.gchq.gaffer.named.operation.NamedOperationDetail;
import uk.gov.gchq.gaffer.named.operation.ParameterDetail;
import uk.gov.gchq.gaffer.named.operation.cache.exception.CacheOperationFailedException;
import uk.gov.gchq.gaffer.operation.OperationChain;
import uk.gov.gchq.gaffer.operation.OperationException;
import uk.gov.gchq.gaffer.operation.impl.add.AddElements;
import uk.gov.gchq.gaffer.operation.impl.get.GetElements;
import uk.gov.gchq.gaffer.store.Context;
import uk.gov.gchq.gaffer.store.Store;
import uk.gov.gchq.gaffer.store.StoreProperties;
import uk.gov.gchq.gaffer.store.operation.handler.named.cache.NamedOperationCache;
import uk.gov.gchq.gaffer.user.User;

import java.util.Arrays;
import java.util.HashMap;
import java.util.Map;

<<<<<<< HEAD
import static org.junit.jupiter.api.Assertions.assertDoesNotThrow;
import static org.junit.jupiter.api.Assertions.assertEquals;
import static org.junit.jupiter.api.Assertions.assertThrows;
import static org.junit.jupiter.api.Assertions.assertTrue;
=======
import static org.junit.jupiter.api.Assertions.assertEquals;
import static org.junit.jupiter.api.Assertions.assertThrows;
import static org.junit.jupiter.api.Assertions.assertTrue;
import static org.junit.jupiter.api.Assertions.fail;
import static org.mockito.ArgumentMatchers.any;
import static org.mockito.ArgumentMatchers.anyBoolean;
import static org.mockito.ArgumentMatchers.anyString;
import static org.mockito.ArgumentMatchers.eq;
>>>>>>> 6c60d867
import static org.mockito.BDDMockito.given;
import static org.mockito.Mockito.doAnswer;
import static org.mockito.Mockito.mock;
import static uk.gov.gchq.gaffer.jsonserialisation.JSONSerialiser.deserialise;

public class AddNamedOperationHandlerTest {

    private static final String EMPTY_ADMIN_AUTH = "";

    @Mock
    private final NamedOperationCache mockCache = mock(NamedOperationCache.class);

    private final AddNamedOperationHandler handler = new AddNamedOperationHandler(mockCache);

    private Context context = new Context(new User.Builder()
            .userId("test user")
            .build());
    private Store store = mock(Store.class);

    private AddNamedOperation addNamedOperation = new AddNamedOperation.Builder()
            .overwrite(false)
            .build();

    private static final String OPERATION_NAME = "test";

    private HashMap<String, NamedOperationDetail> storedOperations = new HashMap<>();

    @BeforeEach
    public void before() throws CacheOperationFailedException {
        storedOperations.clear();
        addNamedOperation.setOperationName(OPERATION_NAME);

        doAnswer(invocationOnMock -> {
            Object[] args = invocationOnMock.getArguments();
            storedOperations.put(((NamedOperationDetail) args[0]).getOperationName(), (NamedOperationDetail) args[0]);
            return null;
        }).when(mockCache).addNamedOperation(any(NamedOperationDetail.class), anyBoolean(), any(User.class), eq(EMPTY_ADMIN_AUTH));

        doAnswer(invocationOnMock ->
                new WrappedCloseableIterable<>(storedOperations.values()))
                .when(mockCache).getAllNamedOperations(any(User.class), eq(EMPTY_ADMIN_AUTH));

        doAnswer(invocationOnMock -> {
            String name = (String) invocationOnMock.getArguments()[0];
            NamedOperationDetail result = storedOperations.get(name);
            if (result == null) {
                throw new CacheOperationFailedException();
            }
            return result;
        }).when(mockCache).getNamedOperation(anyString(), any(User.class), eq(EMPTY_ADMIN_AUTH));

        given(store.getProperties()).willReturn(new StoreProperties());
    }

    @AfterEach
    public void after() throws CacheOperationFailedException {
        addNamedOperation.setOperationName(null);
        addNamedOperation.setOperationChain((String) null);
        addNamedOperation.setDescription(null);
        addNamedOperation.setOverwriteFlag(false);
        mockCache.clear();
    }

    @Test
    public void shouldNotAllowForNonRecursiveNamedOperationsToBeNested() throws OperationException {
        // Given
        OperationChain child = new OperationChain.Builder().first(new AddElements()).build();
        addNamedOperation.setOperationChain(child);
        addNamedOperation.setOperationName("child");
        handler.doOperation(addNamedOperation, context, store);

        OperationChain parent = new OperationChain.Builder()
                .first(new NamedOperation.Builder().name("child").build())
                .then(new GetElements())
                .build();

        // When
        addNamedOperation.setOperationChain(parent);
        addNamedOperation.setOperationName("parent");

<<<<<<< HEAD
        // Then
=======
>>>>>>> 6c60d867
        assertThrows(OperationException.class, () -> handler.doOperation(addNamedOperation, context, store));
    }

    @Test
    public void shouldAllowForOperationChainJSONWithParameter() {
<<<<<<< HEAD
        // Given
        final String opChainJSON = "{ \"operations\": [ { \"class\":\"uk.gov.gchq.gaffer.operation.impl.get.GetAllElements\" }, { \"class\":\"uk.gov.gchq.gaffer.operation.impl.Limit\", \"resultLimit\": \"${param1}\" } ] }";
=======
        try {
            final String opChainJSON = "{ \"operations\": [ { \"class\":\"uk.gov.gchq.gaffer.operation.impl.get.GetAllElements\" }, { \"class\":\"uk.gov.gchq.gaffer.operation.impl.Limit\", \"resultLimit\": \"${param1}\" } ] }";

            addNamedOperation.setOperationChain(opChainJSON);
            addNamedOperation.setOperationName("namedop");
            ParameterDetail param = new ParameterDetail.Builder()
                    .defaultValue(1L)
                    .description("Limit param")
                    .valueClass(Long.class)
                    .build();
            Map<String, ParameterDetail> paramMap = Maps.newHashMap();
            paramMap.put("param1", param);
            addNamedOperation.setParameters(paramMap);
            handler.doOperation(addNamedOperation, context, store);
            assert cacheContains("namedop");
        } catch (final Exception e) {
            fail("Expected test to pass without error. Exception " + e.getMessage());
        }
>>>>>>> 6c60d867

        addNamedOperation.setOperationChain(opChainJSON);
        addNamedOperation.setOperationName("namedop");

        // When
        final ParameterDetail param = new ParameterDetail.Builder()
                .defaultValue(1L)
                .description("Limit param")
                .valueClass(Long.class)
                .build();
        Map<String, ParameterDetail> paramMap = Maps.newHashMap();
        paramMap.put("param1", param);
        addNamedOperation.setParameters(paramMap);

        // Then
        assertDoesNotThrow(() -> handler.doOperation(addNamedOperation, context, store));
        assert cacheContains("namedop");
    }

    @Test
    public void shouldNotAllowForOperationChainWithParameterNotInOperationString() {
        // Given
        final String opChainJSON = "{ \"operations\": [ { \"class\":\"uk.gov.gchq.gaffer.operation.impl.get.GetAllElements\" }, { \"class\":\"uk.gov.gchq.gaffer.operation.impl.export.set.ExportToSet\", \"key\": \"${param1}\" } ] }";

        addNamedOperation.setOperationChain(opChainJSON);
        addNamedOperation.setOperationName("namedop");

        // Note the param is String class to get past type checking which will also catch a param
        // with an unknown name if its not a string.
        final ParameterDetail param = new ParameterDetail.Builder()
                .defaultValue("setKey")
                .description("key param")
                .valueClass(String.class)
                .build();
        final Map<String, ParameterDetail> paramMap = Maps.newHashMap();
        paramMap.put("param2", param);

        // When
        addNamedOperation.setParameters(paramMap);

<<<<<<< HEAD
        // Then
=======
>>>>>>> 6c60d867
        assertThrows(OperationException.class, () -> handler.doOperation(addNamedOperation, context, store));
    }

    @Test
    public void shouldNotAllowForOperationChainJSONWithInvalidParameter() {
        // Given
        final String opChainJSON = "{" +
                "  \"operations\": [" +
                "      {" +
                "          \"class\": \"uk.gov.gchq.gaffer.named.operation.AddNamedOperation\"," +
                "          \"operationName\": \"testInputParam\"," +
                "          \"overwriteFlag\": true," +
                "          \"operationChain\": {" +
                "              \"operations\": [" +
                "                  {" +
                "                      \"class\": \"uk.gov.gchq.gaffer.operation.impl.get.GetAllElements\"" +
                "                  }," +
                "                  {" +
                "                     \"class\": \"uk.gov.gchq.gaffer.operation.impl.Limit\"," +
                "                     \"resultLimit\": \"${param1}\"" +
                "                  }" +
                "              ]" +
                "           }," +
                "           \"parameters\": {" +
                "               \"param1\" : { \"description\" : \"Test Long parameter\"," +
                "                              \"defaultValue\" : [ \"bad arg type\" ]," +
                "                              \"requiredArg\" : false," +
                "                              \"valueClass\": \"java.lang.Long\"" +
                "                          }" +
                "           }" +
                "       }" +
                "   ]" +
                "}";

<<<<<<< HEAD
        // When / Then
        assertThrows(SerialisationException.class, () -> deserialise(opChainJSON.getBytes("UTF-8"), OperationChain.class));
=======
        assertThrows(SerialisationException.class, () -> JSONSerialiser.deserialise(opChainJSON.getBytes("UTF-8"), OperationChain.class));
>>>>>>> 6c60d867
    }

    @Test
    public void shouldAddNamedOperationFieldsToNamedOperationDetailCorrectly() throws CacheOperationFailedException {
        // Given
        OperationChain opChain = new OperationChain.Builder().first(new AddElements()).build();

        // When
        addNamedOperation.setOperationChain(opChain);
        addNamedOperation.setScore(2);
        addNamedOperation.setOperationName("testOp");
        addNamedOperation.setLabels(Arrays.asList("test label"));

        // Then
        assertDoesNotThrow(() -> handler.doOperation(addNamedOperation, context, store));

        final NamedOperationDetail result = mockCache.getNamedOperation("testOp", new User(), EMPTY_ADMIN_AUTH);

        assertTrue(cacheContains("testOp"));
        assertTrue(result.getScore() == 2);
        assertEquals(Arrays.asList("test label"), result.getLabels());
    }

    private boolean cacheContains(final String operationName) {
        Iterable<NamedOperationDetail> ops = mockCache.getAllNamedOperations(context.getUser(), EMPTY_ADMIN_AUTH);
        for (final NamedOperationDetail op : ops) {
            if (op.getOperationName().equals(operationName)) {
                return true;
            }
        }
        return false;
    }
}<|MERGE_RESOLUTION|>--- conflicted
+++ resolved
@@ -20,13 +20,11 @@
 import org.junit.jupiter.api.AfterEach;
 import org.junit.jupiter.api.BeforeEach;
 import org.junit.jupiter.api.Test;
-<<<<<<< HEAD
-=======
 import org.mockito.Mock;
->>>>>>> 6c60d867
 
 import uk.gov.gchq.gaffer.commonutil.iterable.WrappedCloseableIterable;
 import uk.gov.gchq.gaffer.exception.SerialisationException;
+import uk.gov.gchq.gaffer.jsonserialisation.JSONSerialiser;
 import uk.gov.gchq.gaffer.named.operation.AddNamedOperation;
 import uk.gov.gchq.gaffer.named.operation.NamedOperation;
 import uk.gov.gchq.gaffer.named.operation.NamedOperationDetail;
@@ -42,16 +40,11 @@
 import uk.gov.gchq.gaffer.store.operation.handler.named.cache.NamedOperationCache;
 import uk.gov.gchq.gaffer.user.User;
 
+import java.io.UnsupportedEncodingException;
 import java.util.Arrays;
 import java.util.HashMap;
 import java.util.Map;
 
-<<<<<<< HEAD
-import static org.junit.jupiter.api.Assertions.assertDoesNotThrow;
-import static org.junit.jupiter.api.Assertions.assertEquals;
-import static org.junit.jupiter.api.Assertions.assertThrows;
-import static org.junit.jupiter.api.Assertions.assertTrue;
-=======
 import static org.junit.jupiter.api.Assertions.assertEquals;
 import static org.junit.jupiter.api.Assertions.assertThrows;
 import static org.junit.jupiter.api.Assertions.assertTrue;
@@ -60,11 +53,9 @@
 import static org.mockito.ArgumentMatchers.anyBoolean;
 import static org.mockito.ArgumentMatchers.anyString;
 import static org.mockito.ArgumentMatchers.eq;
->>>>>>> 6c60d867
 import static org.mockito.BDDMockito.given;
 import static org.mockito.Mockito.doAnswer;
 import static org.mockito.Mockito.mock;
-import static uk.gov.gchq.gaffer.jsonserialisation.JSONSerialiser.deserialise;
 
 public class AddNamedOperationHandlerTest {
 
@@ -124,9 +115,9 @@
         mockCache.clear();
     }
 
+
     @Test
     public void shouldNotAllowForNonRecursiveNamedOperationsToBeNested() throws OperationException {
-        // Given
         OperationChain child = new OperationChain.Builder().first(new AddElements()).build();
         addNamedOperation.setOperationChain(child);
         addNamedOperation.setOperationName("child");
@@ -137,23 +128,14 @@
                 .then(new GetElements())
                 .build();
 
-        // When
         addNamedOperation.setOperationChain(parent);
         addNamedOperation.setOperationName("parent");
 
-<<<<<<< HEAD
-        // Then
-=======
->>>>>>> 6c60d867
         assertThrows(OperationException.class, () -> handler.doOperation(addNamedOperation, context, store));
     }
 
     @Test
     public void shouldAllowForOperationChainJSONWithParameter() {
-<<<<<<< HEAD
-        // Given
-        final String opChainJSON = "{ \"operations\": [ { \"class\":\"uk.gov.gchq.gaffer.operation.impl.get.GetAllElements\" }, { \"class\":\"uk.gov.gchq.gaffer.operation.impl.Limit\", \"resultLimit\": \"${param1}\" } ] }";
-=======
         try {
             final String opChainJSON = "{ \"operations\": [ { \"class\":\"uk.gov.gchq.gaffer.operation.impl.get.GetAllElements\" }, { \"class\":\"uk.gov.gchq.gaffer.operation.impl.Limit\", \"resultLimit\": \"${param1}\" } ] }";
 
@@ -172,58 +154,33 @@
         } catch (final Exception e) {
             fail("Expected test to pass without error. Exception " + e.getMessage());
         }
->>>>>>> 6c60d867
+
+    }
+
+    @Test
+    public void shouldNotAllowForOperationChainWithParameterNotInOperationString() throws OperationException {
+        final String opChainJSON = "{ \"operations\": [ { \"class\":\"uk.gov.gchq.gaffer.operation.impl.get.GetAllElements\" }, { \"class\":\"uk.gov.gchq.gaffer.operation.impl.export.set.ExportToSet\", \"key\": \"${param1}\" } ] }";
 
         addNamedOperation.setOperationChain(opChainJSON);
         addNamedOperation.setOperationName("namedop");
 
-        // When
-        final ParameterDetail param = new ParameterDetail.Builder()
-                .defaultValue(1L)
-                .description("Limit param")
-                .valueClass(Long.class)
-                .build();
-        Map<String, ParameterDetail> paramMap = Maps.newHashMap();
-        paramMap.put("param1", param);
-        addNamedOperation.setParameters(paramMap);
-
-        // Then
-        assertDoesNotThrow(() -> handler.doOperation(addNamedOperation, context, store));
-        assert cacheContains("namedop");
-    }
-
-    @Test
-    public void shouldNotAllowForOperationChainWithParameterNotInOperationString() {
-        // Given
-        final String opChainJSON = "{ \"operations\": [ { \"class\":\"uk.gov.gchq.gaffer.operation.impl.get.GetAllElements\" }, { \"class\":\"uk.gov.gchq.gaffer.operation.impl.export.set.ExportToSet\", \"key\": \"${param1}\" } ] }";
-
-        addNamedOperation.setOperationChain(opChainJSON);
-        addNamedOperation.setOperationName("namedop");
-
         // Note the param is String class to get past type checking which will also catch a param
         // with an unknown name if its not a string.
-        final ParameterDetail param = new ParameterDetail.Builder()
+        ParameterDetail param = new ParameterDetail.Builder()
                 .defaultValue("setKey")
                 .description("key param")
                 .valueClass(String.class)
                 .build();
-        final Map<String, ParameterDetail> paramMap = Maps.newHashMap();
+        Map<String, ParameterDetail> paramMap = Maps.newHashMap();
         paramMap.put("param2", param);
-
-        // When
         addNamedOperation.setParameters(paramMap);
 
-<<<<<<< HEAD
-        // Then
-=======
->>>>>>> 6c60d867
         assertThrows(OperationException.class, () -> handler.doOperation(addNamedOperation, context, store));
     }
 
     @Test
-    public void shouldNotAllowForOperationChainJSONWithInvalidParameter() {
-        // Given
-        final String opChainJSON = "{" +
+    public void shouldNotAllowForOperationChainJSONWithInvalidParameter() throws UnsupportedEncodingException, SerialisationException {
+        String opChainJSON = "{" +
                 "  \"operations\": [" +
                 "      {" +
                 "          \"class\": \"uk.gov.gchq.gaffer.named.operation.AddNamedOperation\"," +
@@ -251,31 +208,22 @@
                 "   ]" +
                 "}";
 
-<<<<<<< HEAD
-        // When / Then
-        assertThrows(SerialisationException.class, () -> deserialise(opChainJSON.getBytes("UTF-8"), OperationChain.class));
-=======
         assertThrows(SerialisationException.class, () -> JSONSerialiser.deserialise(opChainJSON.getBytes("UTF-8"), OperationChain.class));
->>>>>>> 6c60d867
-    }
-
-    @Test
-    public void shouldAddNamedOperationFieldsToNamedOperationDetailCorrectly() throws CacheOperationFailedException {
-        // Given
+    }
+
+    @Test
+    public void shouldAddNamedOperationFieldsToNamedOperationDetailCorrectly() throws OperationException, CacheOperationFailedException {
         OperationChain opChain = new OperationChain.Builder().first(new AddElements()).build();
-
-        // When
         addNamedOperation.setOperationChain(opChain);
         addNamedOperation.setScore(2);
         addNamedOperation.setOperationName("testOp");
         addNamedOperation.setLabels(Arrays.asList("test label"));
 
-        // Then
-        assertDoesNotThrow(() -> handler.doOperation(addNamedOperation, context, store));
+        handler.doOperation(addNamedOperation, context, store);
 
         final NamedOperationDetail result = mockCache.getNamedOperation("testOp", new User(), EMPTY_ADMIN_AUTH);
 
-        assertTrue(cacheContains("testOp"));
+        assert cacheContains("testOp");
         assertTrue(result.getScore() == 2);
         assertEquals(Arrays.asList("test label"), result.getLabels());
     }
@@ -288,5 +236,6 @@
             }
         }
         return false;
+
     }
 }