/*
 * Copyright 2017-2020 Crown Copyright
 *
 * Licensed under the Apache License, Version 2.0 (the "License");
 * you may not use this file except in compliance with the License.
 * You may obtain a copy of the License at
 *
 *     http://www.apache.org/licenses/LICENSE-2.0
 *
 * Unless required by applicable law or agreed to in writing, software
 * distributed under the License is distributed on an "AS IS" BASIS,
 * WITHOUT WARRANTIES OR CONDITIONS OF ANY KIND, either express or implied.
 * See the License for the specific language governing permissions and
 * limitations under the License.
 */

package uk.gov.gchq.gaffer.store.library;

import org.junit.jupiter.api.Test;

import uk.gov.gchq.gaffer.store.StoreProperties;
import uk.gov.gchq.gaffer.store.schema.Schema;

<<<<<<< HEAD
import static org.junit.jupiter.api.Assertions.assertNull;
=======
import static org.junit.jupiter.api.Assertions.assertEquals;
>>>>>>> 6c60d867

public class HashMapGraphLibraryTest extends AbstractGraphLibraryTest {

    private static final String TEST_GRAPH_ID = "testGraphId";
    private static final String TEST_SCHEMA_ID = "testSchemaId";
    private static final String TEST_PROPERTIES_ID = "testPropertiesId";

    private Schema schema = new Schema.Builder().build();
    private StoreProperties storeProperties = new StoreProperties();

    public GraphLibrary createGraphLibraryInstance() {
        return new HashMapGraphLibrary();
    }

    @Test
    public void shouldClearGraphLibrary() {
        // When
        final HashMapGraphLibrary graphLibrary = new HashMapGraphLibrary();
        graphLibrary.add(TEST_GRAPH_ID, TEST_SCHEMA_ID, schema, TEST_PROPERTIES_ID, storeProperties);
        graphLibrary.clear();

        // Then
        assertNull(graphLibrary.getIds(TEST_GRAPH_ID));
        assertNull(graphLibrary.getSchema(TEST_SCHEMA_ID));
        assertNull(graphLibrary.getProperties(TEST_PROPERTIES_ID));
    }
}<|MERGE_RESOLUTION|>--- conflicted
+++ resolved
@@ -21,11 +21,7 @@
 import uk.gov.gchq.gaffer.store.StoreProperties;
 import uk.gov.gchq.gaffer.store.schema.Schema;
 
-<<<<<<< HEAD
-import static org.junit.jupiter.api.Assertions.assertNull;
-=======
 import static org.junit.jupiter.api.Assertions.assertEquals;
->>>>>>> 6c60d867
 
 public class HashMapGraphLibraryTest extends AbstractGraphLibraryTest {
 
@@ -48,8 +44,9 @@
         graphLibrary.clear();
 
         // Then
-        assertNull(graphLibrary.getIds(TEST_GRAPH_ID));
-        assertNull(graphLibrary.getSchema(TEST_SCHEMA_ID));
-        assertNull(graphLibrary.getProperties(TEST_PROPERTIES_ID));
+        assertEquals(null, graphLibrary.getIds(TEST_GRAPH_ID));
+        assertEquals(null, graphLibrary.getSchema(TEST_SCHEMA_ID));
+        assertEquals(null, graphLibrary.getProperties(TEST_PROPERTIES_ID));
+
     }
 }