--- conflicted
+++ resolved
@@ -54,11 +54,7 @@
 
         // Then
         assumeTrue(null != annotation && annotation.alphabetic(),
-<<<<<<< HEAD
-                "Missing JsonPropertyOrder annotation on class. It should de defined and set to alphabetical. " + op.getClass().getName());
-=======
                 "Missing JsonPropertyOrder annotation on class. It should de defined and set to alphabetical." + op.getClass().getName());
->>>>>>> 6c60d867
     }
 
     /**
