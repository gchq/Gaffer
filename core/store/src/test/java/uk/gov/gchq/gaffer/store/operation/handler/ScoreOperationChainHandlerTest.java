--- conflicted
+++ resolved
@@ -53,14 +53,6 @@
 import java.util.Map;
 import java.util.Set;
 
-<<<<<<< HEAD
-import static org.junit.jupiter.api.Assertions.assertDoesNotThrow;
-import static org.junit.jupiter.api.Assertions.assertEquals;
-import static org.junit.jupiter.api.Assertions.assertNotNull;
-import static org.junit.jupiter.api.Assertions.assertSame;
-import static org.junit.jupiter.api.Assertions.assertThrows;
-import static org.junit.jupiter.api.Assertions.assertTrue;
-=======
 import static org.junit.jupiter.api.Assertions.assertEquals;
 import static org.junit.jupiter.api.Assertions.assertNotNull;
 import static org.junit.jupiter.api.Assertions.assertSame;
@@ -68,7 +60,6 @@
 import static org.junit.jupiter.api.Assertions.fail;
 import static org.mockito.ArgumentMatchers.any;
 import static org.mockito.ArgumentMatchers.eq;
->>>>>>> 6c60d867
 import static org.mockito.BDDMockito.given;
 import static org.mockito.Mockito.mock;
 
@@ -76,13 +67,11 @@
 
     @Test
     public void shouldLoadFromScoreOperationChainDeclarationFile() throws SerialisationException {
-        // When
         final InputStream s = StreamUtil.openStream(getClass(), "TestScoreOperationChainDeclaration.json");
         final OperationDeclarations deserialised = JSONSerialiser.deserialise(s, OperationDeclarations.class);
 
-        // Then
         assertEquals(1, deserialised.getOperations().size());
-        assertTrue(deserialised.getOperations().get(0).getHandler() instanceof ScoreOperationChainHandler);
+        assert (deserialised.getOperations().get(0).getHandler() instanceof ScoreOperationChainHandler);
     }
 
     @Test
@@ -487,12 +476,14 @@
         opScores.put(GetElements.class.getName(), 2);
         opScores.put(GetAllElements.class.getName(), 3);
 
-        // When / Then
-        assertDoesNotThrow(() -> handler.setOpScoresFromStrings(opScores));
-    }
-
-    @Test
-    public void shouldFailValidationOfOperationScores() {
+        // When
+        handler.setOpScoresFromStrings(opScores);
+
+        // Then - no exceptions
+    }
+
+    @Test
+    public void shouldFailValidationOfOperationScores() throws ClassNotFoundException {
         // Given
         final ScoreOperationChainHandler handler = new ScoreOperationChainHandler();
         final LinkedHashMap<String, Integer> opScores = new LinkedHashMap<>();
@@ -501,10 +492,12 @@
         opScores.put(Operation.class.getName(), 1);
 
         // When / Then
-        final Exception exception = assertThrows(IllegalArgumentException.class, () -> handler.setOpScoresFromStrings(opScores));
-        final String expected = "Operation scores are configured incorrectly.  " +
-                "The operation Operation is a parent operation of GetElements so the score of GetElements can never be accessed.";
-        assertEquals(expected, exception.getMessage());
+        try {
+            handler.setOpScoresFromStrings(opScores);
+            fail("Exception expected");
+        } catch (final IllegalArgumentException e) {
+            assertTrue(e.getMessage().contains("Operation scores are configured incorrectly."));
+        }
     }
 
     @Test
@@ -516,6 +509,7 @@
         assertTrue(defaultResolvers.keySet().contains(NamedOperation.class));
         assertNotNull(defaultResolvers.get(NamedOperation.class));
         assertTrue(defaultResolvers.get(NamedOperation.class) instanceof NamedOperationScoreResolver);
+
     }
 
     @Test
