--- conflicted
+++ resolved
@@ -78,13 +78,6 @@
 import static org.assertj.core.api.Assertions.assertThatExceptionOfType;
 import static org.assertj.core.api.Assertions.assertThatIllegalArgumentException;
 import static org.junit.jupiter.api.Assertions.assertEquals;
-<<<<<<< HEAD
-import static org.junit.jupiter.api.Assertions.assertFalse;
-import static org.junit.jupiter.api.Assertions.assertNotEquals;
-import static org.junit.jupiter.api.Assertions.assertNotNull;
-import static org.junit.jupiter.api.Assertions.assertNull;
-=======
->>>>>>> c28d20fa
 import static org.junit.jupiter.api.Assertions.assertThrows;
 import static org.junit.jupiter.api.Assertions.assertTrue;
 import static org.junit.jupiter.api.Assertions.fail;
@@ -117,7 +110,6 @@
 import static uk.gov.gchq.gaffer.store.StoreTrait.TRANSFORMATION;
 import static uk.gov.gchq.gaffer.user.StoreUser.ALL_USERS;
 import static uk.gov.gchq.gaffer.user.StoreUser.TEST_USER_ID;
-import static uk.gov.gchq.gaffer.user.StoreUser.authUser;
 import static uk.gov.gchq.gaffer.user.StoreUser.blankUser;
 import static uk.gov.gchq.gaffer.user.StoreUser.testUser;
 
@@ -143,25 +135,13 @@
     private FederatedStore store;
     private FederatedStoreProperties federatedProperties;
     private HashMapGraphLibrary library;
-<<<<<<< HEAD
-    private Context blankContext;
-=======
     private Context blankUserContext;
->>>>>>> c28d20fa
     private User blankUser;
 
-<<<<<<< HEAD
-    private static final Class CURRENT_CLASS = new Object() {
-    }.getClass().getEnclosingClass();
-    private static final AccumuloProperties PROPERTIES_1 = AccumuloProperties.loadStoreProperties(StreamUtil.openStream(CURRENT_CLASS, PATH_ACC_STORE_PROPERTIES_1));
-    private static final AccumuloProperties PROPERTIES_2 = AccumuloProperties.loadStoreProperties(StreamUtil.openStream(CURRENT_CLASS, PATH_ACC_STORE_PROPERTIES_2));
-    private static final AccumuloProperties PROPERTIES_ALT = AccumuloProperties.loadStoreProperties(StreamUtil.openStream(CURRENT_CLASS, PATH_ACC_STORE_PROPERTIES_ALT));
-=======
     @AfterAll
     public static void cleanUp() {
         resetForFederatedTests();
     }
->>>>>>> c28d20fa
 
     @BeforeEach
     public void setUp() throws Exception {
@@ -183,17 +163,10 @@
 
 
         store = new FederatedStore();
-<<<<<<< HEAD
-        store.initialise(FEDERATED_STORE_ID, null, federatedProperties);
-        store.setGraphLibrary(library);
-
-        blankContext = new Context(blankUser());
-=======
         store.setGraphLibrary(library);
         store.initialise(GRAPH_ID_TEST_FEDERATED_STORE, null, federatedProperties);
 
         blankUserContext = contextBlankUser();
->>>>>>> c28d20fa
         blankUser = blankUser();
     }
 
@@ -217,14 +190,9 @@
         //given
         final Collection<Graph> before = store.getGraphs(blankUser, null, new GetAllGraphIds());
 
-<<<<<<< HEAD
-        addGraphWithIds(ACC_ID_2, ID_PROPS_ACC_2, blankContext, ID_SCHEMA_EDGE);
-        addGraphWithIds(ACC_ID_1, ID_PROPS_ACC_1, blankContext, ID_SCHEMA_ENTITY);
-=======
         //when
         addGraphWithIds(ACC_ID_2, ID_PROPS_ACC_2, ID_SCHEMA_EDGE);
         addGraphWithIds(ACC_ID_1, ID_PROPS_ACC_1, ID_SCHEMA_ENTITY);
->>>>>>> c28d20fa
 
         //then
         final Collection<Graph> graphs = store.getGraphs(blankUser, null, new GetAllGraphIds());
@@ -240,57 +208,24 @@
     @Test
     public void shouldThrowErrorForFailedSchemaID() throws Exception {
         // When / Then
-<<<<<<< HEAD
-        try {
-            addGraphWithIds(ACC_ID_2, ID_PROPS_ACC_2, blankContext, INVALID);
-            fail(EXCEPTION_NOT_THROWN);
-        } catch (final Exception e) {
-            assertContains(e.getCause(), SCHEMA_COULD_NOT_BE_FOUND_IN_THE_GRAPH_LIBRARY_WITH_ID_S, Arrays.toString(new String[]{INVALID}));
-        }
-=======
         final Exception actual = assertThrows(Exception.class,
                 () -> addGraphWithIds(ACC_ID_2, ID_PROPS_ACC_2, INVALID));
 
         assertContains(actual.getCause(), SCHEMA_COULD_NOT_BE_FOUND_IN_THE_GRAPH_LIBRARY_WITH_ID_S,
                 Arrays.toString(new String[]{INVALID}));
->>>>>>> c28d20fa
     }
 
     @Test
     public void shouldThrowErrorForFailedPropertyID() throws Exception {
-<<<<<<< HEAD
-        //When / Then
-        try {
-            addGraphWithIds(ACC_ID_2, INVALID, blankContext, ID_SCHEMA_EDGE);
-            fail(EXCEPTION_NOT_THROWN);
-        } catch (final Exception e) {
-            assertContains(e.getCause(), STORE_PROPERTIES_COULD_NOT_BE_FOUND_IN_THE_GRAPH_LIBRARY_WITH_ID_S, INVALID);
-        }
-=======
         // When / Then
         final Exception actual = assertThrows(Exception.class,
                 () -> addGraphWithIds(ACC_ID_2, INVALID, ID_SCHEMA_EDGE));
 
         assertContains(actual.getCause(), STORE_PROPERTIES_COULD_NOT_BE_FOUND_IN_THE_GRAPH_LIBRARY_WITH_ID_S, INVALID);
->>>>>>> c28d20fa
     }
 
     @Test
     public void shouldThrowErrorForMissingProperty() throws Exception {
-<<<<<<< HEAD
-        //When / Then
-        try {
-            ArrayList<String> schemas = Lists.newArrayList(ID_SCHEMA_EDGE);
-            store.execute(new AddGraph.Builder()
-                    .graphId(ACC_ID_2)
-                    .isPublic(true)
-                    .parentSchemaIds(schemas)
-                    .build(), blankContext);
-            fail("a graph was created without a defined properties");
-        } catch (final Exception e) {
-            assertContains(e.getCause(), GRAPH_ID_S_CANNOT_BE_CREATED_WITHOUT_DEFINED_KNOWN_S, ACC_ID_2, "StoreProperties");
-        }
-=======
         // When / Then
         final ArrayList<String> schemas = Lists.newArrayList(ID_SCHEMA_EDGE);
         final Exception actual = assertThrows(Exception.class,
@@ -301,24 +236,10 @@
                         .build(), blankUserContext));
 
         assertContains(actual.getCause(), GRAPH_ID_S_CANNOT_BE_CREATED_WITHOUT_DEFINED_KNOWN_S, ACC_ID_2, "StoreProperties");
->>>>>>> c28d20fa
     }
 
     @Test
     public void shouldThrowErrorForMissingSchema() throws Exception {
-<<<<<<< HEAD
-        //When / Then
-        try {
-            store.execute(new AddGraph.Builder()
-                    .graphId(ACC_ID_2)
-                    .isPublic(true)
-                    .parentPropertiesId(ID_PROPS_ACC_2)
-                    .build(), blankContext);
-            fail("a graph was created without a defined schema");
-        } catch (final Exception e) {
-            assertContains(e.getCause(), GRAPH_ID_S_CANNOT_BE_CREATED_WITHOUT_DEFINED_KNOWN_S, ACC_ID_2, "Schema");
-        }
-=======
         // When / Then
         final Exception actual = assertThrows(Exception.class,
                 () -> store.execute(new AddGraph.Builder()
@@ -328,33 +249,10 @@
                         .build(), blankUserContext));
 
         assertContains(actual.getCause(), GRAPH_ID_S_CANNOT_BE_CREATED_WITHOUT_DEFINED_KNOWN_S, ACC_ID_2, "Schema");
->>>>>>> c28d20fa
     }
 
     @Test
     public void shouldNotAllowOverwritingOfGraphWithinFederatedScope() throws Exception {
-<<<<<<< HEAD
-        //Given
-        addGraphWithIds(ACC_ID_2, ID_PROPS_ACC_2, blankContext, ID_SCHEMA_ENTITY);
-
-        // When / Then
-        try {
-            addGraphWithIds(ACC_ID_2, ID_PROPS_ACC_2, blankContext, ID_SCHEMA_EDGE);
-            fail(EXCEPTION_NOT_THROWN);
-        } catch (final Exception e) {
-            assertContains(e, "User is attempting to overwrite a graph");
-            assertContains(e, "GraphId: ", ACC_ID_2);
-        }
-
-        // When / Then
-        try {
-            addGraphWithIds(ACC_ID_2, ID_PROPS_ACC_ALT, blankContext, ID_SCHEMA_ENTITY);
-            fail(EXCEPTION_NOT_THROWN);
-        } catch (final Exception e) {
-            assertContains(e, "User is attempting to overwrite a graph");
-            assertContains(e, "GraphId: ", ACC_ID_2);
-        }
-=======
         // Given
         addGraphWithIds(ACC_ID_2, ID_PROPS_ACC_2, ID_SCHEMA_ENTITY);
 
@@ -369,7 +267,6 @@
                 () -> addGraphWithIds(ACC_ID_2, ID_PROPS_ACC_ALT, ID_SCHEMA_ENTITY));
         assertContains(actual, "User is attempting to overwrite a graph");
         assertContains(actual, "GraphId: ", ACC_ID_2);
->>>>>>> c28d20fa
     }
 
     @Test
@@ -387,26 +284,18 @@
     @Test
     public void shouldAlwaysReturnSupportedTraits() throws Exception {
         // Given
-        addGraphWithIds(ACC_ID_1, ID_PROPS_ACC_1, blankContext, ID_SCHEMA_ENTITY);
+        addGraphWithIds(ACC_ID_1, ID_PROPS_ACC_1, ID_SCHEMA_ENTITY);
 
         final Set<StoreTrait> before = store.execute(new GetTraits.Builder()
                 .currentTraits(false)
-<<<<<<< HEAD
-                .build(), blankContext);
-=======
                 .build(), blankUserContext);
->>>>>>> c28d20fa
 
         // When
         addGraphWithPaths(ACC_ID_2, propertiesAlt, SCHEMA_ENTITY_BASIC_JSON);
 
         final Set<StoreTrait> after = store.execute(new GetTraits.Builder()
                 .currentTraits(false)
-<<<<<<< HEAD
-                .build(), blankContext);
-=======
                 .build(), blankUserContext);
->>>>>>> c28d20fa
 
         // Then
         assertThat(AccumuloStore.TRAITS).hasSameSizeAs(before);
@@ -447,14 +336,9 @@
     @Test
     public void shouldFailWithIncompleteSchema() throws Exception {
         // When / Then
-<<<<<<< HEAD
-        Exception e = assertThrows(OperationException.class, () -> addGraphWithPaths(ACC_ID_1, PROPERTIES_ALT, PATH_INCOMPLETE_SCHEMA));
-        assertContains(e, FederatedAddGraphHandler.ERROR_ADDING_GRAPH_GRAPH_ID_S, ACC_ID_1);
-=======
         final Exception actual = assertThrows(Exception.class,
                 () -> addGraphWithPaths(ACC_ID_1, propertiesAlt, PATH_INCOMPLETE_SCHEMA));
         assertContains(actual, FederatedAddGraphHandler.ERROR_ADDING_GRAPH_GRAPH_ID_S, ACC_ID_1);
->>>>>>> c28d20fa
     }
 
     @Test
@@ -492,16 +376,11 @@
         //Given
         final FederatedOperation getTraits = getFederatedOperation(new GetTraits.Builder()
                 .currentTraits(true)
-<<<<<<< HEAD
-                .build(), blankContext);
-        store.initialise(FEDERATED_STORE_ID, null, federatedProperties);
-=======
                 .build());
 
         //When
         final Object before = store.execute(getTraits, blankUserContext);
         store.initialise(GRAPH_ID_TEST_FEDERATED_STORE, null, federatedProperties);
->>>>>>> c28d20fa
 
         store.execute(new AddGraph.Builder()
                 .schema(new Schema())
@@ -512,11 +391,7 @@
 
         final Set<StoreTrait> afterAcc = store.execute(new GetTraits.Builder()
                 .currentTraits(true)
-<<<<<<< HEAD
-                .build(), blankContext);
-=======
                 .build(), blankUserContext);
->>>>>>> c28d20fa
 
         final StoreProperties TestStoreImp = new StoreProperties();
         TestStoreImp.setStoreClass(FederatedGetTraitsHandlerTest.TestStoreImpl.class);
@@ -530,11 +405,7 @@
 
         final Set<StoreTrait> afterMap = store.execute(new GetTraits.Builder()
                 .currentTraits(true)
-<<<<<<< HEAD
-                .build(), blankContext);
-=======
                 .build(), blankUserContext);
->>>>>>> c28d20fa
 
         // Then
         assertThat(SingleUseAccumuloStore.TRAITS).isNotEqualTo(new HashSet<>(Arrays.asList(
@@ -585,11 +456,7 @@
                 .build();
 
         // When
-<<<<<<< HEAD
-        store.execute(op, blankContext);
-=======
         store.execute(op, blankUserContext);
->>>>>>> c28d20fa
 
         // Then
         assertThat(getElements()).hasSize(1);
@@ -625,13 +492,8 @@
                 .doesNotContain(ACC_ID_2);
 
         // When
-<<<<<<< HEAD
-        addGraphWithIds(ACC_ID_2, ID_PROPS_ACC_2, blankContext, ID_SCHEMA_ENTITY);
-        Collection<String> allGraphId2 = store.getAllGraphIds(blankUser);
-=======
         addGraphWithIds(ACC_ID_2, ID_PROPS_ACC_2, ID_SCHEMA_ENTITY);
         final Collection<String> allGraphId2 = store.getAllGraphIds(blankUser);
->>>>>>> c28d20fa
 
         // Then
         assertThat(allGraphId2).hasSize(2).contains(ACC_ID_1, ACC_ID_2);
@@ -698,14 +560,8 @@
                 .graphId(ACC_ID_2)
                 .parentPropertiesId(ID_PROPS_ACC_ALT)
                 .isPublic(true)
-<<<<<<< HEAD
-                .schema(getSchemaFromPath(PATH_BASIC_ENTITY_SCHEMA_JSON))
-                .build(), blankContext);
-
-=======
                 .schema(getSchemaFromPath(SCHEMA_ENTITY_BASIC_JSON))
                 .build(), blankUserContext);
->>>>>>> c28d20fa
 
         // Then
         assertThat(store.getGraphs(blankUser, null, new GetAllGraphIds())).hasSize(1);
@@ -720,12 +576,7 @@
                 .storeProperties(propertiesAlt)
                 .isPublic(true)
                 .parentSchemaIds(Lists.newArrayList(ID_SCHEMA_ENTITY))
-<<<<<<< HEAD
-                .build(), blankContext);
-
-=======
                 .build(), blankUserContext);
->>>>>>> c28d20fa
 
         // Then
         assertThat(store.getGraphs(blankUser, null, new GetAllGraphIds())).hasSize(1);
@@ -735,7 +586,7 @@
     @Test
     public void shouldAddGraphWithPropertiesAndSchemaFromGraphLibrary() throws Exception {
         // When
-        addGraphWithIds(ACC_ID_2, ID_PROPS_ACC_ALT, blankContext, ID_SCHEMA_ENTITY);
+        addGraphWithIds(ACC_ID_2, ID_PROPS_ACC_ALT, ID_SCHEMA_ENTITY);
 
         // Then
         assertThat(store.getGraphs(blankUser, null, new GetAllGraphIds())).hasSize(1);
@@ -761,11 +612,7 @@
                 .parentPropertiesId(ID_PROPS_ACC_2)
                 .isPublic(true)
                 .schema(schema.build())
-<<<<<<< HEAD
-                .build(), blankContext);
-=======
                 .build(), blankUserContext);
->>>>>>> c28d20fa
 
         // Then
         assertThat(store.getGraphs(blankUser, null, new GetAllGraphIds())).hasSize(1);
@@ -783,11 +630,7 @@
                 .schema(getSchemaFromPath(SCHEMA_EDGE_BASIC_JSON))
                 .parentSchemaIds(schemas)
                 .parentPropertiesId(ID_PROPS_ACC_2)
-<<<<<<< HEAD
-                .build(), blankContext);
-=======
                 .build(), blankUserContext);
->>>>>>> c28d20fa
 
         // Then
         assertThat(store.getGraphs(blankUser, null, new GetAllGraphIds())).hasSize(1);
@@ -812,11 +655,7 @@
                 .parentPropertiesId(ID_PROPS_ACC_2)
                 .schema(tempSchema.build())
                 .parentSchemaIds(Lists.newArrayList(ID_SCHEMA_ENTITY))
-<<<<<<< HEAD
-                .build(), blankContext);
-=======
                 .build(), blankUserContext);
->>>>>>> c28d20fa
 
         // Then
         assertThat(store.getGraphs(blankUser, null, new GetAllGraphIds())).hasSize(1);
@@ -832,30 +671,6 @@
         library.add(ACC_ID_2, getSchemaFromPath(SCHEMA_ENTITY_BASIC_JSON), propertiesAlt);
 
         // When / Then
-<<<<<<< HEAD
-        try {
-            store.execute(new AddGraph.Builder()
-                    .graphId(ACC_ID_2)
-                    .parentPropertiesId(ID_PROPS_ACC_1)
-                    .isPublic(true)
-                    .build(), blankContext);
-            fail(EXCEPTION_NOT_THROWN);
-        } catch (final Exception e) {
-            assertContains(e.getCause(), "Graph: " + ACC_ID_2 + " already exists so you cannot use a different StoreProperties");
-        }
-
-        // When / Then
-        try {
-            store.execute(new AddGraph.Builder()
-                    .graphId(ACC_ID_2)
-                    .parentSchemaIds(Lists.newArrayList(ID_SCHEMA_EDGE))
-                    .isPublic(true)
-                    .build(), blankContext);
-            fail(EXCEPTION_NOT_THROWN);
-        } catch (final Exception e) {
-            assertContains(e.getCause(), "Graph: " + ACC_ID_2 + " already exists so you cannot use a different Schema");
-        }
-=======
         Exception actual = assertThrows(Exception.class,
                 () -> store.execute(new AddGraph.Builder()
                         .graphId(ACC_ID_2)
@@ -873,7 +688,6 @@
                         .build(), blankUserContext));
 
         assertContains(actual.getCause(), "Graph: " + ACC_ID_2 + " already exists so you cannot use a different Schema");
->>>>>>> c28d20fa
     }
 
     @Test
@@ -988,16 +802,6 @@
     @Test
     public void shouldAddGraphIdWithAuths() throws Exception {
         // Given
-<<<<<<< HEAD
-        int start = Iterables.size(store.execute(new GetAllGraphIds(), new Context(authUser())));
-        ArrayList<String> schemas = Lists.newArrayList(ID_SCHEMA_ENTITY);
-        store.execute(new AddGraph.Builder()
-                .graphId(ACC_ID_2)
-                .parentPropertiesId(ID_PROPS_ACC_2)
-                .isPublic(false)
-                .parentSchemaIds(schemas)
-                .build(), blankContext);
-=======
         final Graph fedGraph = new Graph.Builder()
                 .config(new GraphConfig.Builder()
                         .graphId(GRAPH_ID_TEST_FEDERATED_STORE)
@@ -1007,27 +811,10 @@
                 .build();
 
         addGraphWithIds(ACC_ID_2, ID_PROPS_ACC_2, ID_SCHEMA_ENTITY);
->>>>>>> c28d20fa
 
         library.add(ACC_ID_2, getSchemaFromPath(SCHEMA_ENTITY_BASIC_JSON), propertiesAlt);
 
         // When
-<<<<<<< HEAD
-        int before = Iterables.size(store.execute(new GetAllGraphIds(), new Context(authUser())));
-
-        store.execute(new RemoveGraph.Builder()
-                .graphId(ACC_ID_2)
-                .build(), blankContext);
-
-        store.execute(new AddGraph.Builder()
-                .graphAuths("auth1")
-                .graphId(ACC_ID_2)
-                .build(), blankContext);
-
-        int after = Iterables.size(store.execute(new GetAllGraphIds(), new Context(authUser())));
-
-        store.execute(new AddElements.Builder()
-=======
         int before = 0;
         for (@SuppressWarnings("unused") final String ignore : fedGraph.execute(
                 new GetAllGraphIds(),
@@ -1050,36 +837,20 @@
         }
 
         fedGraph.execute(new AddElements.Builder()
->>>>>>> c28d20fa
                         .input(new Entity.Builder()
                                 .group("BasicEntity")
                                 .vertex("v1")
                                 .build())
                         .build(),
-                blankContext);
-
-<<<<<<< HEAD
-        final CloseableIterable<? extends Element> elements = store.execute(
-=======
+                blankUser);
+
         final Iterable<? extends Element> elements = fedGraph.execute(
->>>>>>> c28d20fa
                 new GetAllElements(),
-                new Context(authUser()));
-
-<<<<<<< HEAD
-        assertEquals(0, Iterables.size(store.execute(new GetAllElements(),
-                new Context(new User.Builder()
+                new User.Builder()
                         .userId(TEST_USER_ID + "Other")
-                        .opAuths("x")
-                        .build()))));
-
-        // Then
-        assertEquals(0, start);
-        assertEquals(0, before);
-        assertEquals(1, after);
-        assertNotNull(elements);
-        assertTrue(elements.iterator().hasNext());
-=======
+                        .opAuth("auth")
+                        .build());
+
         final Iterable<? extends Element> elements2 = fedGraph.execute(new GetAllElements(),
                 new User.Builder()
                         .userId(TEST_USER_ID + "Other")
@@ -1092,7 +863,6 @@
         assertThat(after).isEqualTo(1);
         assertThat(elements).isNotNull();
         assertThat(elements.iterator()).hasNext();
->>>>>>> c28d20fa
     }
 
     @Test
@@ -1105,25 +875,8 @@
         final String error = "test Something went wrong";
         Mockito.when(mockLibrary.getProperties(ID_PROPS_ACC_2)).thenThrow(new IllegalArgumentException(error));
         store.setGraphLibrary(mockLibrary);
-<<<<<<< HEAD
-        clearCache();
-        store.initialise(FEDERATED_STORE_ID, null, federatedProperties);
-        try {
-            store.execute(new AddGraph.Builder()
-                    .graphId(ACC_ID_2)
-                    .parentPropertiesId(ID_PROPS_ACC_2)
-                    .isPublic(true)
-                    .schema(schema.build())
-                    .build(), blankContext);
-
-            fail("exception not thrown");
-        } catch (Exception e) {
-            assertEquals(error, e.getCause().getMessage());
-        }
-=======
         CacheServiceLoader.shutdown();
         store.initialise(GRAPH_ID_TEST_FEDERATED_STORE, null, federatedProperties);
->>>>>>> c28d20fa
 
         // When / Then
         assertThatExceptionOfType(Exception.class)
@@ -1148,19 +901,6 @@
         store.initialise(GRAPH_ID_TEST_FEDERATED_STORE, null, federatedProperties);
 
         // When / Then
-<<<<<<< HEAD
-        try {
-            store.execute(new AddGraph.Builder()
-                    .graphId(ACC_ID_2)
-                    .storeProperties(PROPERTIES_ALT)
-                    .isPublic(true)
-                    .parentSchemaIds(Lists.newArrayList(ID_SCHEMA_ENTITY))
-                    .build(), blankContext);
-            fail(EXCEPTION_NOT_THROWN);
-        } catch (Exception e) {
-            assertEquals(error, e.getCause().getMessage());
-        }
-=======
         assertThatExceptionOfType(Exception.class)
                 .isThrownBy(() -> store.execute(new AddGraph.Builder()
                         .graphId(ACC_ID_2)
@@ -1169,7 +909,6 @@
                         .parentSchemaIds(Lists.newArrayList(ID_SCHEMA_ENTITY))
                         .build(), blankUserContext))
                 .withStackTraceContaining(error);
->>>>>>> c28d20fa
         Mockito.verify(mockLibrary).getSchema(ID_SCHEMA_ENTITY);
     }
 
@@ -1197,37 +936,19 @@
 
     @Test
     public void shouldThrowExceptionWithInvalidCacheClass() throws StoreException {
-<<<<<<< HEAD
-        federatedProperties.setCacheServiceClass(INVALID_CACHE_SERVICE_CLASS_STRING);
-        try {
-            clearCache();
-            store.initialise(FEDERATED_STORE_ID, null, federatedProperties);
-            fail(EXCEPTION_NOT_THROWN);
-        } catch (final IllegalArgumentException e) {
-            assertTrue(e.getMessage().contains("Failed to instantiate cache"));
-        }
-=======
         federatedProperties.setCacheProperties(INVALID_CACHE_SERVICE_CLASS_STRING);
 
         CacheServiceLoader.shutdown();
 
         assertThatIllegalArgumentException().isThrownBy(() -> store.initialise(GRAPH_ID_TEST_FEDERATED_STORE, null, federatedProperties))
                 .withMessageContaining("Failed to instantiate cache");
->>>>>>> c28d20fa
     }
 
     @Test
     public void shouldReuseGraphsAlreadyInCache() throws Exception {
-<<<<<<< HEAD
-        //Check cache is empty
-        CacheServiceLoader.shutdown();
-        federatedProperties.setCacheServiceClass(CACHE_SERVICE_CLASS_STRING);
-        assertNull(CacheServiceLoader.getService());
-=======
         // Check cache is empty
         federatedProperties.setCacheProperties(CACHE_SERVICE_CLASS_STRING);
         assertThat(CacheServiceLoader.getService()).isNull();
->>>>>>> c28d20fa
 
         // initialise FedStore
         store.initialise(GRAPH_ID_TEST_FEDERATED_STORE, null, federatedProperties);
@@ -1258,31 +979,17 @@
 
     @Test
     public void shouldInitialiseWithCache() throws StoreException {
-<<<<<<< HEAD
-        CacheServiceLoader.shutdown();
-        assertNull(CacheServiceLoader.getService());
-        federatedProperties.setCacheServiceClass(CACHE_SERVICE_CLASS_STRING);
-        assertNull(CacheServiceLoader.getService());
-        store.initialise(FEDERATED_STORE_ID, null, federatedProperties);
-        assertNotNull(CacheServiceLoader.getService());
-=======
         assertThat(CacheServiceLoader.getService()).isNull();
         federatedProperties.setCacheProperties(CACHE_SERVICE_CLASS_STRING);
         assertThat(CacheServiceLoader.getService()).isNull();
         store.initialise(GRAPH_ID_TEST_FEDERATED_STORE, null, federatedProperties);
         assertThat(CacheServiceLoader.getService()).isNotNull();
->>>>>>> c28d20fa
     }
 
     @Test
     public void shouldThrowExceptionWithoutInitialisation() throws StoreException {
-<<<<<<< HEAD
-        federatedProperties.setCacheServiceClass(CACHE_SERVICE_CLASS_STRING);
-        store.initialise(FEDERATED_STORE_ID, null, federatedProperties);
-=======
         federatedProperties.setCacheProperties(CACHE_SERVICE_CLASS_STRING);
         store.initialise(GRAPH_ID_TEST_FEDERATED_STORE, null, federatedProperties);
->>>>>>> c28d20fa
 
         // Given
         final GraphSerialisable graphToAdd = new GraphSerialisable.Builder()
@@ -1296,7 +1003,7 @@
         // When / Then
         assertThatExceptionOfType(Exception.class)
                 .isThrownBy(() -> store.addGraphs(null, TEST_USER_ID, false, graphToAdd))
-                .withMessageContaining("check Cache was Initialised");
+                .withMessageContaining("No cache has been set");
     }
 
     @Test
@@ -1314,13 +1021,8 @@
 
     @Test
     public void shouldAddGraphsToCache() throws Exception {
-<<<<<<< HEAD
-        federatedProperties.setCacheServiceClass(CACHE_SERVICE_CLASS_STRING);
-        store.initialise(FEDERATED_STORE_ID, null, federatedProperties);
-=======
         federatedProperties.setCacheProperties(CACHE_SERVICE_CLASS_STRING);
         store.initialise(GRAPH_ID_TEST_FEDERATED_STORE, null, federatedProperties);
->>>>>>> c28d20fa
 
         // Given
         final GraphSerialisable graphToAdd = new GraphSerialisable.Builder()
@@ -1351,13 +1053,8 @@
 
     @Test
     public void shouldAddMultipleGraphsToCache() throws Exception {
-<<<<<<< HEAD
-        federatedProperties.setCacheServiceClass(CACHE_SERVICE_CLASS_STRING);
-        store.initialise(FEDERATED_STORE_ID, null, federatedProperties);
-=======
         federatedProperties.setCacheProperties(CACHE_SERVICE_CLASS_STRING);
         store.initialise(GRAPH_ID_TEST_FEDERATED_STORE, null, federatedProperties);
->>>>>>> c28d20fa
         // Given
 
         final List<GraphSerialisable> graphsToAdd = new ArrayList<>();
@@ -1393,19 +1090,11 @@
         addGraphWithPaths(ACC_ID_2, propertiesAlt, SCHEMA_ENTITY_BASIC_JSON);
         store.execute(new RemoveGraph.Builder()
                 .graphId(ACC_ID_2)
-<<<<<<< HEAD
-                .build(), blankContext);
-        addGraphWithPaths(ACC_ID_2, PROPERTIES_ALT, PATH_BASIC_EDGE_SCHEMA_JSON);
-
-        // Then
-        final Collection<Graph> graphs = store.getGraphs(blankContext.getUser(), ACC_ID_2, ignore);
-=======
                 .build(), blankUserContext);
         addGraphWithPaths(ACC_ID_2, propertiesAlt, SCHEMA_EDGE_BASIC_JSON);
 
         // Then
         final Collection<Graph> graphs = store.getGraphs(blankUserContext.getUser(), ACC_ID_2, new GetAllGraphIds());
->>>>>>> c28d20fa
         assertThat(graphs).hasSize(1);
         JsonAssert.assertEquals(JSONSerialiser.serialise(Schema.fromJson(StreamUtil.openStream(getClass(), SCHEMA_EDGE_BASIC_JSON))),
                 JSONSerialiser.serialise(graphs.iterator().next().getSchema()));
@@ -1413,16 +1102,9 @@
 
     @Test
     public void shouldNotAddGraphToLibraryWhenReinitialisingFederatedStoreWithGraphFromCache() throws Exception {
-<<<<<<< HEAD
-        //Check cache is empty
-        federatedProperties.setCacheServiceClass(CACHE_SERVICE_CLASS_STRING);
-        CacheServiceLoader.shutdown();
-        assertNull(CacheServiceLoader.getService());
-=======
         // Check cache is empty
         federatedProperties.setCacheProperties(CACHE_SERVICE_CLASS_STRING);
         assertThat(CacheServiceLoader.getService()).isNull();
->>>>>>> c28d20fa
 
         // initialise FedStore
         store.initialise(GRAPH_ID_TEST_FEDERATED_STORE, null, federatedProperties);
@@ -1445,17 +1127,10 @@
 
         // restart the store
         store = new FederatedStore();
-<<<<<<< HEAD
-        //initialise the FedStore
-        store.initialise(FEDERATED_STORE_ID, null, federatedProperties);
-        // clear and set the GraphLibrary again
-        store.setGraphLibrary(library);
-=======
         // clear and set the GraphLibrary again
         store.setGraphLibrary(library);
         // initialise the FedStore
         store.initialise(GRAPH_ID_TEST_FEDERATED_STORE, null, federatedProperties);
->>>>>>> c28d20fa
 
         // check is in the cache still
         assertThat(CacheServiceLoader.getService().getAllKeysFromCache(CACHE_SERVICE_NAME))
@@ -1522,24 +1197,15 @@
                 .withFailMessage("\"" + e.getMessage() + "\" does not contain string \"" + expectedStr + "\"").contains(expectedStr);
     }
 
-<<<<<<< HEAD
-    private void addGraphWithIds(final String graphId, final String propertiesId, final Context blankContext, final String... schemaId) throws OperationException {
-        ArrayList<String> schemas = Lists.newArrayList(schemaId);
-=======
     private void addGraphWithIds(final String graphId, final String propertiesId, final String... schemaId)
             throws OperationException {
         final ArrayList<String> schemas = Lists.newArrayList(schemaId);
->>>>>>> c28d20fa
         store.execute(new AddGraph.Builder()
                 .graphId(graphId)
                 .parentPropertiesId(propertiesId)
                 .isPublic(true)
                 .parentSchemaIds(schemas)
-<<<<<<< HEAD
-                .build(), blankContext);
-=======
                 .build(), blankUserContext);
->>>>>>> c28d20fa
     }
 
     private void addGraphWithPaths(final String graphId, final StoreProperties properties, final String... schemaPath)
@@ -1554,15 +1220,7 @@
                 .storeProperties(properties)
                 .isPublic(true)
                 .schema(schema.build())
-<<<<<<< HEAD
-                .build(), blankContext);
-    }
-
-    private StoreProperties getPropertiesFromPath(final String pathMapStoreProperties) {
-        return StoreProperties.loadStoreProperties(pathMapStoreProperties);
-=======
                 .build(), blankUserContext);
->>>>>>> c28d20fa
     }
 
     private Schema getSchemaFromPath(final String path) {
@@ -1577,29 +1235,11 @@
 
         final ArrayList<Entity> expectedAB = Lists.newArrayList(A, B);
 
-<<<<<<< HEAD
-        addElementsToNewGraph(A, "graphA", PATH_ENTITY_A_SCHEMA_JSON);
-        addElementsToNewGraph(B, "graphB", PATH_ENTITY_B_SCHEMA_JSON);
-
-        try {
-            //when
-            store.execute(new GetSchema.Builder().build(), blankContext);
-            fail("exception expected");
-        } catch (final SchemaException e) {
-            //then
-            assertTrue(Pattern.compile("Unable to merge the schemas for all of your federated graphs: \\[graph., graph.\\]\\. You can limit which graphs to query for using the operation option: gaffer\\.federatedstore\\.operation\\.graphIds").matcher(e.getMessage()).matches(),
-                    e.getMessage());
-        }
-
-        //when
-        final CloseableIterable<? extends Element> responseGraphsWithNoView = store.execute(new GetAllElements.Builder().build(), blankContext);
-=======
         addElementsToNewGraph(A, "graphA", SCHEMA_ENTITY_A_JSON);
         addElementsToNewGraph(B, "graphB", SCHEMA_ENTITY_B_JSON);
 
         //when
         OperationException e = assertThrows(OperationException.class, () -> store.execute(new GetSchema.Builder().build(), blankUserContext));
->>>>>>> c28d20fa
         //then
         assertTrue(Pattern.compile(".*Unable to merge the schemas for all of your federated graphs\\. You can limit which graphs to query for using the FederatedOperation\\.graphIds\\..*").matcher(e.getMessage()).matches(),
                 e.getMessage());
@@ -1619,31 +1259,12 @@
         final ArrayList<Entity> expectedA = Lists.newArrayList(A);
         final ArrayList<Entity> expectedB = Lists.newArrayList(B);
 
-<<<<<<< HEAD
-        addElementsToNewGraph(A, "graphA", PATH_ENTITY_A_SCHEMA_JSON);
-        addElementsToNewGraph(B, "graphB", PATH_ENTITY_B_SCHEMA_JSON);
-
-        try {
-            //when
-            store.execute(new GetSchema.Builder().build(), blankContext);
-            fail("exception expected");
-        } catch (final SchemaException e) {
-            //then
-            assertTrue(Pattern.compile("Unable to merge the schemas for all of your federated graphs: \\[graph., graph.\\]\\. You can limit which graphs to query for using the operation option: gaffer\\.federatedstore\\.operation\\.graphIds").matcher(e.getMessage()).matches(),
-                    e.getMessage());
-        }
-
-        //when
-        final CloseableIterable<? extends Element> responseGraphA = store.execute(new GetAllElements.Builder().option(FederatedStoreConstants.KEY_OPERATION_OPTIONS_GRAPH_IDS, "graphA").build(), blankContext);
-        final CloseableIterable<? extends Element> responseGraphB = store.execute(new GetAllElements.Builder().option(FederatedStoreConstants.KEY_OPERATION_OPTIONS_GRAPH_IDS, "graphB").build(), blankContext);
-=======
         addElementsToNewGraph(A, "graphA", SCHEMA_ENTITY_A_JSON);
         addElementsToNewGraph(B, "graphB", SCHEMA_ENTITY_B_JSON);
 
         //when
         OperationException e = assertThrows(OperationException.class, () -> store.execute(new GetSchema.Builder().build(), blankUserContext));
 
->>>>>>> c28d20fa
         //then
         assertTrue(Pattern.compile(".*Unable to merge the schemas for all of your federated graphs\\. You can limit which graphs to query for using the FederatedOperation\\.graphIds\\..*").matcher(e.getMessage()).matches(),
                 e.getMessage());
@@ -1665,32 +1286,11 @@
         final ArrayList<Entity> expectedA = Lists.newArrayList(A);
         final ArrayList<Entity> expectedB = Lists.newArrayList(B);
 
-<<<<<<< HEAD
-        addElementsToNewGraph(A, "graphA", PATH_ENTITY_A_SCHEMA_JSON);
-        addElementsToNewGraph(B, "graphB", PATH_ENTITY_B_SCHEMA_JSON);
-
-        try {
-            //when
-            store.execute(new GetSchema.Builder().build(), blankContext);
-            fail("exception expected");
-        } catch (final SchemaException e) {
-            //then
-            assertTrue(Pattern.compile("Unable to merge the schemas for all of your federated graphs: \\[graph., graph.\\]\\. You can limit which graphs to query for using the operation option: gaffer\\.federatedstore\\.operation\\.graphIds").matcher(e.getMessage()).matches(),
-                    e.getMessage());
-        }
-
-        //when
-        final CloseableIterable<? extends Element> responseGraphAWithAView = store.execute(new GetAllElements.Builder().option(FederatedStoreConstants.KEY_OPERATION_OPTIONS_GRAPH_IDS, "graphA").view(new View.Builder().entity("entityA").build()).build(), blankContext);
-        final CloseableIterable<? extends Element> responseGraphBWithBView = store.execute(new GetAllElements.Builder().option(FederatedStoreConstants.KEY_OPERATION_OPTIONS_GRAPH_IDS, "graphB").view(new View.Builder().entity("entityB").build()).build(), blankContext);
-        final CloseableIterable<? extends Element> responseAllGraphsWithAView = store.execute(new GetAllElements.Builder().option(FederatedStoreConstants.KEY_OPERATION_OPTIONS_GRAPH_IDS, "graphA,graphB").view(new View.Builder().entity("entityA").build()).build(), blankContext);
-        final CloseableIterable<? extends Element> responseAllGraphsWithBView = store.execute(new GetAllElements.Builder().option(FederatedStoreConstants.KEY_OPERATION_OPTIONS_GRAPH_IDS, "graphA,graphB").view(new View.Builder().entity("entityB").build()).build(), blankContext);
-=======
         addElementsToNewGraph(A, "graphA", SCHEMA_ENTITY_A_JSON);
         addElementsToNewGraph(B, "graphB", SCHEMA_ENTITY_B_JSON);
 
         //when
         OperationException e = assertThrows(OperationException.class, () -> store.execute(new GetSchema.Builder().build(), blankUserContext));
->>>>>>> c28d20fa
         //then
         assertTrue(Pattern.compile(".*Unable to merge the schemas for all of your federated graphs\\. You can limit which graphs to query for using the FederatedOperation\\.graphIds\\..*").matcher(e.getMessage()).matches(),
                 e.getMessage());
@@ -1717,21 +1317,6 @@
         addElementsToNewGraph(A, "graphA", SCHEMA_ENTITY_A_JSON);
         addElementsToNewGraph(B, "graphB", SCHEMA_ENTITY_B_JSON);
 
-<<<<<<< HEAD
-        try {
-            //when
-            store.execute(new GetSchema.Builder().build(), blankContext);
-            fail("exception expected");
-        } catch (final SchemaException e) {
-            //then
-            assertTrue(Pattern.compile("Unable to merge the schemas for all of your federated graphs: \\[graph., graph.\\]\\. You can limit which graphs to query for using the operation option: gaffer\\.federatedstore\\.operation\\.graphIds").matcher(e.getMessage()).matches(),
-                    e.getMessage());
-        }
-
-        try {
-            //when
-            CloseableIterable<? extends Element> responseGraphAWithBView = store.execute(new GetAllElements.Builder().option(FederatedStoreConstants.KEY_OPERATION_OPTIONS_GRAPH_IDS, "graphA").view(new View.Builder().entity("entityB").build()).build(), blankContext);
-=======
         //when
         Exception e1 = assertThrows(Exception.class, () -> store.execute(new GetSchema.Builder().build(), blankUserContext));
         //then
@@ -1741,7 +1326,6 @@
         try {
             //when
             Iterable<? extends Element> responseGraphAWithBView = store.execute(getFederatedOperation(new GetAllElements.Builder().view(new View.Builder().entity("entityB").build()).build()).graphIdsCSV("graphA"), blankUserContext);
->>>>>>> c28d20fa
             fail("exception expected");
         } catch (Exception e) {
             //then
@@ -1753,11 +1337,7 @@
 
         try {
             //when
-<<<<<<< HEAD
-            final CloseableIterable<? extends Element> responseGraphBWithAView = store.execute(new GetAllElements.Builder().option(FederatedStoreConstants.KEY_OPERATION_OPTIONS_GRAPH_IDS, "graphB").view(new View.Builder().entity("entityA").build()).build(), blankContext);
-=======
             final Iterable<? extends Element> responseGraphBWithAView = store.execute(getFederatedOperation(new GetAllElements.Builder().view(new View.Builder().entity("entityA").build()).build()).graphIdsCSV("graphB"), blankUserContext);
->>>>>>> c28d20fa
             fail("exception expected");
         } catch (Exception e) {
             //then
@@ -1771,11 +1351,7 @@
 
         try {
             //when
-<<<<<<< HEAD
-            final CloseableIterable<? extends Element> responseGraphBWithAView = store.execute(new GetAllElements.Builder().option(FederatedStoreConstants.KEY_OPERATION_OPTIONS_GRAPH_IDS, "graphB,graphC").view(new View.Builder().entity("entityA").build()).build(), blankContext);
-=======
             final Iterable<? extends Element> responseGraphBWithAView = store.execute(getFederatedOperation(new GetAllElements.Builder().view(new View.Builder().entity("entityA").build()).build()).graphIdsCSV("graphB,graphC"), blankUserContext);
->>>>>>> c28d20fa
             fail("exception expected");
         } catch (Exception e) {
             //then
@@ -1788,14 +1364,6 @@
         }
     }
 
-<<<<<<< HEAD
-    protected void addElementsToNewGraph(final Entity input, final String graphName, final String pathSchemaJson) throws OperationException {
-        addGraphWithPaths(graphName, PROPERTIES_1, pathSchemaJson);
-        store.execute(new AddElements.Builder()
-                .input(input)
-                .option(FederatedStoreConstants.KEY_OPERATION_OPTIONS_GRAPH_IDS, graphName)
-                .build(), blankContext);
-=======
     protected void addElementsToNewGraph(final Entity input, final String graphName, final String pathSchemaJson)
             throws OperationException {
         addGraphWithPaths(graphName, properties1, pathSchemaJson);
@@ -1805,7 +1373,6 @@
                         .build())
                 .graphIdsCSV(graphName)
                 .mergeFunction(getHardCodedDefaultMergeFunction()), blankUserContext);
->>>>>>> c28d20fa
     }
 
     protected Entity getEntityB() {
