--- conflicted
+++ resolved
@@ -316,32 +316,6 @@
     }
 
     @Test
-<<<<<<< HEAD
-=======
-    public void shouldFullyLoadLazyElement() throws StoreException {
-        // Given
-        final StoreProperties properties = mock(StoreProperties.class);
-        final LazyEntity lazyElement = mock(LazyEntity.class);
-        final Entity entity = mock(Entity.class);
-        final Store store = new StoreImpl();
-        given(lazyElement.getGroup()).willReturn(TestGroups.ENTITY);
-        given(lazyElement.getElement()).willReturn(entity);
-        given(properties.getJobExecutorThreadCount()).willReturn(1);
-
-        store.initialise(schema, properties);
-
-        // When
-        final Element result = store.populateElement(lazyElement);
-
-        // Then
-        assertSame(entity, result);
-        verify(lazyElement).getGroup();
-        verify(lazyElement).getProperty(TestPropertyNames.PROP_1);
-        verify(lazyElement).getIdentifier(IdentifierType.VERTEX);
-    }
-
-    @Test
->>>>>>> 5ecf6b3f
     public void shouldHandleMultiStepOperations() throws Exception {
         // Given
         final Schema schema = createSchemaMock();
