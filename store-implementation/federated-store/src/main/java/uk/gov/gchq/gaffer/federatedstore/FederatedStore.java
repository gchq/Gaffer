--- conflicted
+++ resolved
@@ -265,7 +265,7 @@
 
     public Collection<String> getAllGraphIds(final User user, final boolean userRequestingAdminUsage) {
         return userRequestingAdminUsage
-                ? graphStorage.getAllIdsAsAdmin(user, this.getProperties().getAdminAuth())
+                ? graphStorage.getAllIds(user, this.getProperties().getAdminAuth())
                 : graphStorage.getAllIds(user);
     }
 
@@ -312,20 +312,6 @@
     }
 
     /**
-<<<<<<< HEAD
-     * @param federatedOperation GetTrait op with graph scope.
-     * @param context            context of the query
-     * @return the set of {@link StoreTrait} that are common for all visible graphs
-     * @deprecated use {@link uk.gov.gchq.gaffer.store.Store#execute(Operation, Context)} with GetTraits Operation.
-     */
-    @Deprecated
-    public Set<StoreTrait> getTraits(final FederatedOperation federatedOperation, final Context context) {
-        return graphStorage.getTraits(federatedOperation, context);
-    }
-
-    /**
-=======
->>>>>>> d598fcfe
      * <p>
      * Gets a collection of graph objects within FederatedStore scope from the
      * given csv of graphIds, with visibility of the given user.
@@ -457,12 +443,7 @@
         addOperationHandler(AddGraph.class, new FederatedAddGraphHandler());
         addOperationHandler(AddGraphWithHooks.class, new FederatedAddGraphWithHooksHandler());
         addOperationHandler(RemoveGraph.class, new FederatedRemoveGraphHandler());
-<<<<<<< HEAD
-        addOperationHandler(GetTraits.class, new FederatedGetTraitsHandler());
-=======
-
-        addOperationHandler(FederatedOperationChain.class, new FederatedOperationChainHandler());
->>>>>>> d598fcfe
+
         addOperationHandler(GetAllGraphInfo.class, new FederatedGetAllGraphInfoHandler());
         addOperationHandler(ChangeGraphAccess.class, new FederatedChangeGraphAccessHandler());
         addOperationHandler(ChangeGraphId.class, new FederatedChangeGraphIdHandler());
