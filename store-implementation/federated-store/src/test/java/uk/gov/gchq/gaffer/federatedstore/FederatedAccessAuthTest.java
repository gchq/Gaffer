--- conflicted
+++ resolved
@@ -40,11 +40,7 @@
                 .graphAuths(ALL_USERS)
                 .build();
 
-<<<<<<< HEAD
-        assertTrue(access.hasReadAccess(testUser));
-=======
-        assertTrue(access.isValidToExecute(TEST_USER));
->>>>>>> 6c60d867
+        assertTrue(access.hasReadAccess(TEST_USER));
     }
 
     @Test
@@ -53,11 +49,7 @@
                 .graphAuths(ALL_USERS, AUTH_X)
                 .build();
 
-<<<<<<< HEAD
-        assertTrue(access.hasReadAccess(testUser));
-=======
-        assertTrue(access.isValidToExecute(TEST_USER));
->>>>>>> 6c60d867
+        assertTrue(access.hasReadAccess(TEST_USER));
     }
 
     @Test
@@ -89,11 +81,7 @@
                 .graphAuths("X")
                 .build();
 
-<<<<<<< HEAD
-        assertFalse(access.hasReadAccess(testUser));
-=======
-        assertFalse(access.isValidToExecute(TEST_USER));
->>>>>>> 6c60d867
+        assertFalse(access.hasReadAccess(TEST_USER));
     }
 
     @Test
