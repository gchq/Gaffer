/*
 * Copyright 2016-2020 Crown Copyright
 *
 * Licensed under the Apache License, Version 2.0 (the "License");
 * you may not use this file except in compliance with the License.
 * You may obtain a copy of the License at
 *
 *     http://www.apache.org/licenses/LICENSE-2.0
 *
 * Unless required by applicable law or agreed to in writing, software
 * distributed under the License is distributed on an "AS IS" BASIS,
 * WITHOUT WARRANTIES OR CONDITIONS OF ANY KIND, either express or implied.
 * See the License for the specific language governing permissions and
 * limitations under the License.
 */

package uk.gov.gchq.gaffer.types.function;

import org.junit.jupiter.api.Test;

import uk.gov.gchq.gaffer.commonutil.JsonAssert;
import uk.gov.gchq.gaffer.exception.SerialisationException;
import uk.gov.gchq.gaffer.jsonserialisation.JSONSerialiser;
import uk.gov.gchq.gaffer.types.TypeValue;
import uk.gov.gchq.koryphe.function.FunctionTest;

import static org.junit.jupiter.api.Assertions.assertEquals;
import static org.junit.jupiter.api.Assertions.assertNotNull;

public class ToTypeValueTest extends FunctionTest {

    @Test
    public void shouldConvertStringToTypeValue() {
        // Given
<<<<<<< HEAD
        final ToTypeValue function = new ToTypeValue("type1");

        final Object value = "value1";
=======
        final ToTypeValue function = new ToTypeValue();
        final String value = "value1";
>>>>>>> 491522fe

        // When
        final TypeValue result = function.apply(value);

        // Then
<<<<<<< HEAD
        assertEquals(new TypeValue("type1", value.toString()), result);
=======
        assertEquals(new TypeValue(null, value), result);
>>>>>>> 491522fe
    }

    @Test
    public void shouldConvertObjectToTypeValue() {
        // Given
        final ToTypeValue function = new ToTypeValue();
        final Object value = 1L;

        // When
        final TypeValue result = function.apply(value);

        // Then
        assertEquals(new TypeValue(null, value.toString()), result);
    }

    @Test
    public void shouldConvertNullToTypeValue() {
        // Given
        final ToTypeValue function = new ToTypeValue();

        // When
        final TypeValue result = function.apply(null);

        // Then
        assertEquals(new TypeValue(null, null), result);
    }

    @Test
    @Override
    public void shouldJsonSerialiseAndDeserialise() throws SerialisationException {
        // Given
        final ToTypeValue function = new ToTypeValue();

        // When 1
        final String json = new String(JSONSerialiser.serialise(function, true));

        // Then 1
        JsonAssert.assertEquals(String.format("{%n" +
                "  \"class\" : \"uk.gov.gchq.gaffer.types.function.ToTypeValue\"%n" +
                "}"), json);

        // When 2
        final ToTypeValue deserialisedFunction = JSONSerialiser.deserialise(json.getBytes(), getFunctionClass());

        // Then 2
        assertNotNull(deserialisedFunction);
    }

    @Override
    protected ToTypeValue getInstance() {
        return new ToTypeValue();
    }

    @Override
    protected Iterable<ToTypeValue> getDifferentInstancesOrNull() {
        return null;
    }

    @Override
    protected Class<ToTypeValue> getFunctionClass() {
        return ToTypeValue.class;
    }

    @Override
    protected Class[] getExpectedSignatureInputClasses() {
        return new Class[]{Object.class};
    }

    @Override
    protected Class[] getExpectedSignatureOutputClasses() {
        return new Class[]{TypeValue.class};
    }
}<|MERGE_RESOLUTION|>--- conflicted
+++ resolved
@@ -32,24 +32,14 @@
     @Test
     public void shouldConvertStringToTypeValue() {
         // Given
-<<<<<<< HEAD
-        final ToTypeValue function = new ToTypeValue("type1");
-
-        final Object value = "value1";
-=======
         final ToTypeValue function = new ToTypeValue();
         final String value = "value1";
->>>>>>> 491522fe
 
         // When
         final TypeValue result = function.apply(value);
 
         // Then
-<<<<<<< HEAD
-        assertEquals(new TypeValue("type1", value.toString()), result);
-=======
         assertEquals(new TypeValue(null, value), result);
->>>>>>> 491522fe
     }
 
     @Test
