/*
 * Copyright 2019-2020 Crown Copyright
 *
 * Licensed under the Apache License, Version 2.0 (the "License");
 * you may not use this file except in compliance with the License.
 * You may obtain a copy of the License at
 *
 *     http://www.apache.org/licenses/LICENSE-2.0
 *
 * Unless required by applicable law or agreed to in writing, software
 * distributed under the License is distributed on an "AS IS" BASIS,
 * WITHOUT WARRANTIES OR CONDITIONS OF ANY KIND, either express or implied.
 * See the License for the specific language governing permissions and
 * limitations under the License.
 */

package uk.gov.gchq.gaffer.store.operation.handler.job;

import org.junit.jupiter.api.Test;

import uk.gov.gchq.gaffer.jobtracker.JobTracker;
import uk.gov.gchq.gaffer.operation.OperationException;
import uk.gov.gchq.gaffer.operation.impl.job.CancelScheduledJob;
import uk.gov.gchq.gaffer.store.Context;
import uk.gov.gchq.gaffer.store.Store;
import uk.gov.gchq.gaffer.user.User;

import static org.junit.jupiter.api.Assertions.assertEquals;
<<<<<<< HEAD
import static org.junit.jupiter.api.Assertions.assertThrows;
=======
import static org.junit.jupiter.api.Assertions.assertTrue;
import static org.junit.jupiter.api.Assertions.fail;
>>>>>>> 6c60d867
import static org.mockito.BDDMockito.given;
import static org.mockito.Mockito.mock;

public class CancelScheduledJobHandlerTest {

    @Test
    public void shouldThrowExceptionWithNoJobId() {
        // Given
        CancelScheduledJob operation = new CancelScheduledJob.Builder()
                .jobId(null)
                .build();
        CancelScheduledJobHandler handler = new CancelScheduledJobHandler();
        final Store store = mock(Store.class);
        final User user = mock(User.class);

        given(store.getJobTracker()).willReturn(new JobTracker());

        // When / Then
        final Exception exception = assertThrows(OperationException.class, () -> handler.doOperation(operation, new Context(user), store));
        assertEquals("job id must be specified", exception.getMessage());
    }

    @Test
    public void shouldThrowExceptionIfJobTrackerIsNotConfigured() {
        // Given
        final CancelScheduledJobHandler handler = new CancelScheduledJobHandler();
        final CancelScheduledJob operation = mock(CancelScheduledJob.class);
        final Store store = mock(Store.class);
        final User user = mock(User.class);

        given(store.getJobTracker()).willReturn(null);

        // When / Then
        final Exception exception = assertThrows(OperationException.class, () -> handler.doOperation(operation, new Context(user), store));
        assertEquals("JobTracker not enabled", exception.getMessage());
    }
}<|MERGE_RESOLUTION|>--- conflicted
+++ resolved
@@ -26,12 +26,8 @@
 import uk.gov.gchq.gaffer.user.User;
 
 import static org.junit.jupiter.api.Assertions.assertEquals;
-<<<<<<< HEAD
-import static org.junit.jupiter.api.Assertions.assertThrows;
-=======
 import static org.junit.jupiter.api.Assertions.assertTrue;
 import static org.junit.jupiter.api.Assertions.fail;
->>>>>>> 6c60d867
 import static org.mockito.BDDMockito.given;
 import static org.mockito.Mockito.mock;
 
@@ -50,8 +46,12 @@
         given(store.getJobTracker()).willReturn(new JobTracker());
 
         // When / Then
-        final Exception exception = assertThrows(OperationException.class, () -> handler.doOperation(operation, new Context(user), store));
-        assertEquals("job id must be specified", exception.getMessage());
+        try {
+            handler.doOperation(operation, new Context(user), store);
+            fail("Exception expected");
+        } catch (final OperationException e) {
+            assertTrue(e.getMessage().contains("job id must be specified"));
+        }
     }
 
     @Test
@@ -65,7 +65,11 @@
         given(store.getJobTracker()).willReturn(null);
 
         // When / Then
-        final Exception exception = assertThrows(OperationException.class, () -> handler.doOperation(operation, new Context(user), store));
-        assertEquals("JobTracker not enabled", exception.getMessage());
+        try {
+            handler.doOperation(operation, new Context(user), store);
+            fail("Exception expected");
+        } catch (final OperationException e) {
+            assertEquals("JobTracker not enabled", e.getMessage());
+        }
     }
 }