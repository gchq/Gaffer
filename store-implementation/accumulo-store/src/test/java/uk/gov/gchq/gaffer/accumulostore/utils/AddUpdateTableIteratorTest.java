--- conflicted
+++ resolved
@@ -17,17 +17,9 @@
 package uk.gov.gchq.gaffer.accumulostore.utils;
 
 import org.apache.commons.io.FileUtils;
-<<<<<<< HEAD
 import org.junit.jupiter.api.AfterEach;
 import org.junit.jupiter.api.BeforeEach;
 import org.junit.jupiter.api.Test;
-=======
-import org.junit.After;
-import org.junit.Before;
-import org.junit.Rule;
-import org.junit.Test;
-import org.junit.rules.ExpectedException;
->>>>>>> b07674e7
 
 import uk.gov.gchq.gaffer.accumulostore.AccumuloProperties;
 import uk.gov.gchq.gaffer.commonutil.JsonAssert;
@@ -51,21 +43,11 @@
     private static final String SCHEMA_2_DIR = "src/test/resources/schema2";
     private static final String STORE_PROPS_PATH = "src/test/resources/store.properties";
     private static final String STORE_PROPS_2_PATH = "src/test/resources/store2.properties";
-    private static final String EMPTY_STORE_PROPS_PATH = "src/test/resources/empty-store.properties";
     private static final String FILE_GRAPH_LIBRARY_TEST_PATH = "target/graphLibrary";
 
-<<<<<<< HEAD
     @BeforeEach
     @AfterEach
     public void cleanUp() throws IOException {
-=======
-    @Rule
-    public ExpectedException thrown = ExpectedException.none();
-
-    @Before
-    @After
-    public void setUpAndTearDown() throws IOException {
->>>>>>> b07674e7
         if (new File(FILE_GRAPH_LIBRARY_TEST_PATH).exists()) {
             FileUtils.forceDelete(new File(FILE_GRAPH_LIBRARY_TEST_PATH));
         }
@@ -118,43 +100,4 @@
         final Pair<Schema, StoreProperties> pair = new FileGraphLibrary(FILE_GRAPH_LIBRARY_TEST_PATH).get(GRAPH_ID);
         assertNull(pair, "Graph should not have been stored");
     }
-
-    @Test(expected = IllegalArgumentException.class)
-    public void shouldThrowKeyErrorWhenInvalidModifyKeyGiven() throws Exception {
-        // Given
-        final String[] args = {GRAPH_ID, SCHEMA_DIR, STORE_PROPS_PATH, "invalid key", FILE_GRAPH_LIBRARY_TEST_PATH};
-
-        // When
-        AddUpdateTableIterator.main(args);
-
-        // Then
-        final String expected = "Supplied add or update key (invalid key) was not valid, it must either be add,remove or update.";
-        thrown.expectMessage(expected);
-    }
-
-    @Test(expected = IllegalArgumentException.class)
-    public void shouldReturnStoreClassNameNotFoundWhenStorePropsIsEmpty() throws Exception {
-        // Given
-        final String[] args = {GRAPH_ID, SCHEMA_DIR, EMPTY_STORE_PROPS_PATH, "update", FILE_GRAPH_LIBRARY_TEST_PATH};
-
-        // When
-        AddUpdateTableIterator.main(args);
-
-        // Then
-        final String expected = "The Store class name was not found in the store properties for key: gaffer.store.class";
-        thrown.expectMessage(expected);
-    }
-
-    @Test(expected = RuntimeException.class)
-    public void shouldReturnInvalidFilePathErrorWhenPathDoesNotExist() throws Exception {
-        // Given
-        final String[] args = {GRAPH_ID, SCHEMA_DIR, "invalid/file/path", "update", FILE_GRAPH_LIBRARY_TEST_PATH};
-
-        // When
-        AddUpdateTableIterator.main(args);
-
-        // Then
-        final String expected = "Failed to load store properties file : invalid/file/path";
-        thrown.expectMessage(expected);
-    }
 }