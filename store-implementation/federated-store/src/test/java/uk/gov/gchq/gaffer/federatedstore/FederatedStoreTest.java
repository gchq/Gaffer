--- conflicted
+++ resolved
@@ -304,14 +304,14 @@
 
         Set<StoreTrait> before = store.execute(new GetTraits.Builder()
                 .currentTraits(false)
-                .build(), userContext);
+                .build(), blankContext);
 
         // When
         addGraphWithPaths(ACC_ID_2, PROPERTIES_ALT, PATH_BASIC_ENTITY_SCHEMA_JSON);
 
         Set<StoreTrait> after = store.execute(new GetTraits.Builder()
                 .currentTraits(false)
-                .build(), userContext);
+                .build(), blankContext);
 
         // Then
         assertEquals(AccumuloStore.TRAITS.size(), before.size());
@@ -387,13 +387,9 @@
     @Test
     public void shouldCombineTraitsToMin() throws Exception {
         //When
-<<<<<<< HEAD
-        final Set<StoreTrait> before = store.getTraits(getTraits, blankContext);
-=======
         final Set<StoreTrait> before = store.execute(new GetTraits.Builder()
                 .currentTraits(true)
-                .build(), userContext);
->>>>>>> d598fcfe
+                .build(), blankContext);
         store.initialise(FEDERATED_STORE_ID, null, federatedProperties);
 
         store.execute(new AddGraph.Builder()
@@ -403,13 +399,9 @@
                 .storeProperties(PROPERTIES_1)
                 .build(), new Context(testUser()));
 
-<<<<<<< HEAD
-        final Set<StoreTrait> afterAcc = store.getTraits(getTraits, blankContext);
-=======
         final Set<StoreTrait> afterAcc = store.execute(new GetTraits.Builder()
                 .currentTraits(true)
-                .build(), userContext);
->>>>>>> d598fcfe
+                .build(), blankContext);
 
         StoreProperties TestStoreImp = new StoreProperties();
         TestStoreImp.setStoreClass(FederatedGetTraitsHandlerTest.TestStoreImpl.class);
@@ -421,13 +413,9 @@
                 .storeProperties(TestStoreImp)
                 .build(), new Context(testUser()));
 
-<<<<<<< HEAD
-        final Set<StoreTrait> afterMap = store.getTraits(getTraits, blankContext);
-=======
         final Set<StoreTrait> afterMap = store.execute(new GetTraits.Builder()
                 .currentTraits(true)
-                .build(), userContext);
->>>>>>> d598fcfe
+                .build(), blankContext);
 
         //Then
         assertNotEquals(SingleUseAccumuloStore.TRAITS, new HashSet<>(Arrays.asList(
@@ -1036,16 +1024,10 @@
         clearCache();
 
         // When / Then
-<<<<<<< HEAD
-        Exception e = assertThrows(Exception.class, () -> store.addGraphs(null, TEST_USER_ID, false, graphToAdd));
-        assertTrue(e.getMessage().contains("check Cache was Initialised"), e.getMessage());
-=======
         assertThatExceptionOfType(Exception.class)
                 .isThrownBy(() -> store.addGraphs(null, TEST_USER_ID, false, graphToAdd))
-                .withMessageContaining("No cache has been set");
->>>>>>> d598fcfe
-    }
-
+                .withMessageContaining("check Cache was Initialised");
+    }
 
     @Test
     public void shouldNotThrowExceptionWhenInitialisedWithNoCacheClassInProperties() throws StoreException {
@@ -1137,13 +1119,8 @@
         addGraphWithPaths(ACC_ID_2, PROPERTIES_ALT, PATH_BASIC_EDGE_SCHEMA_JSON);
 
         // Then
-<<<<<<< HEAD
         final Collection<Graph> graphs = store.getGraphs(blankContext.getUser(), ACC_ID_2, ignore);
-        assertEquals(1, graphs.size());
-=======
-        final Collection<Graph> graphs = store.getGraphs(userContext.getUser(), ACC_ID_2, ignore);
         assertThat(graphs).hasSize(1);
->>>>>>> d598fcfe
         JsonAssert.assertEquals(
                 JSONSerialiser.serialise(Schema.fromJson(StreamUtil.openStream(getClass(), PATH_BASIC_EDGE_SCHEMA_JSON))),
                 JSONSerialiser.serialise(graphs.iterator().next().getSchema())
