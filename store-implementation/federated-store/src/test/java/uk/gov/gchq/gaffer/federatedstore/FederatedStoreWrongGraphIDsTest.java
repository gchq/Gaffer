--- conflicted
+++ resolved
@@ -25,11 +25,8 @@
 import uk.gov.gchq.gaffer.data.element.Entity;
 import uk.gov.gchq.gaffer.federatedstore.operation.AddGraph;
 import uk.gov.gchq.gaffer.federatedstore.operation.FederatedOperation;
-<<<<<<< HEAD
 import uk.gov.gchq.gaffer.federatedstore.operation.GetAllGraphIds;
-=======
 import uk.gov.gchq.gaffer.operation.OperationException;
->>>>>>> 4210b560
 import uk.gov.gchq.gaffer.operation.impl.add.AddElements;
 import uk.gov.gchq.gaffer.operation.impl.get.GetAllElements;
 import uk.gov.gchq.gaffer.store.schema.Schema;
@@ -124,10 +121,6 @@
         //then
         assertThat(graphs).asInstanceOf(InstanceOfAssertFactories.iterable(String.class)).containsExactly(GRAPH_ID_ACCUMULO);
 
-        assertThat(gettingElementsFromWrongGraph).message().isEqualTo(String.format(GRAPH_IDS_NOT_VISIBLE, singleton(WRONG_GRAPH_ID)));
-
-        assertThat(addingElementsToWrongGraph).message().isEqualTo(String.format(GRAPH_IDS_NOT_VISIBLE, singleton(WRONG_GRAPH_ID)));
-
         assertThat(getAllElements)
                 .asInstanceOf(InstanceOfAssertFactories.iterable(Element.class))
                 .withFailMessage(THERE_SHOULD_BE_ONE_ELEMENT)
@@ -137,6 +130,5 @@
                 .asInstanceOf(InstanceOfAssertFactories.iterable(Element.class))
                 .withFailMessage(THERE_SHOULD_BE_ONE_ELEMENT)
                 .containsExactly(EXPECTED_ENTITY);
-
     }
 }