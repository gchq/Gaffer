--- conflicted
+++ resolved
@@ -35,13 +35,8 @@
 
 
 @JsonPropertyOrder(value = {"class", "graphId", "newGraphId"}, alphabetic = true)
-<<<<<<< HEAD
 @Since("1.12.0")
-@Summary("Changes the protection used for accessing graphs")
-=======
-@Since("1.10.6")
 @Summary("Changes the Id of a graph")
->>>>>>> dda20285
 @JsonInclude(Include.NON_DEFAULT)
 public class ChangeGraphId implements Output<Boolean> {
     @Required
