--- conflicted
+++ resolved
@@ -140,11 +140,7 @@
     }
 
     @Test
-<<<<<<< HEAD
-    public void getDataFrameOfElementsTest() throws OperationException {
-=======
     public void shouldReturnCorrectResultsWhenGetDataFrameOfElementsCalledWithNoView() throws OperationException {
->>>>>>> c8a89afd
         // Given
         final Graph graph = createGraph();
         final List<Element> elements = getInputDataForGetAllElementsTestAsList();
@@ -157,53 +153,4 @@
         final List<Element> elementsFromRows = convertRowsToElements(results.collectAsList());
         ElementUtil.assertElementEquals(getResultsForGetAllElementsTest(), elementsFromRows);
     }
-<<<<<<< HEAD
-
-//    @Test
-//    public void getDataFrameOfElementsWithViewTest() throws IOException, OperationException, StoreException {
-//        final Graph graph = genData(false);
-//        final View view = new View.Builder()
-//                .entity(TestGroups.ENTITY,
-//                        new ViewElementDefinition.Builder().preAggregationFilter(
-//                                new ElementFilter.Builder().select("double").execute(new IsEqual(0.2)).build()
-//                        ).build())
-//                .build();
-//        try {
-//            graph.execute(new GetDataFrameOfElements.Builder()
-//                    .view(view).build(), user);
-//            fail();
-//        } catch (final OperationException e) {
-//            assertEquals("Views are not supported by this operation yet", e.getMessage());
-//        } catch (final Exception e) {
-//            fail();
-//        }
-//    }
-//
-//    @Test
-//    public void getDataFrameOfElementsWithVisibilitiesTest() throws OperationException, StoreException, IOException {
-//        final Graph graph = genData(true);
-//        final Dataset<Row> data = graph.execute(new GetDataFrameOfElements.Builder()
-//                .build(), user);
-//        checkGetDataFrameOfElements(data, true);
-//    }
-
-    //    @Test
-//    public void shouldReturnEmptyDataframeWithEmptyParquetStore() throws IOException, OperationException {
-//        final Schema gafferSchema = TestUtils.gafferSchema("schemaUsingStringVertexType");
-//        final ParquetStoreProperties parquetStoreProperties = TestUtils.getParquetStoreProperties(testFolder);
-//        parquetStoreProperties.setAddElementsOutputFilesPerGroup(1);
-//        final Graph graph = new Graph.Builder()
-//                .config(new GraphConfig.Builder()
-//                        .graphId("emptyStore2")
-//                        .build())
-//                .addSchemas(gafferSchema)
-//                .storeProperties(parquetStoreProperties)
-//                .build();
-//
-//        final Dataset<Row> data = graph.execute(new GetDataFrameOfElements.Builder().build(), user);
-//
-//        assertEquals(0, data.count());
-//    }
-=======
->>>>>>> c8a89afd
 }