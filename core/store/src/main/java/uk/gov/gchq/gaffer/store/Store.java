--- conflicted
+++ resolved
@@ -35,20 +35,12 @@
 import uk.gov.gchq.gaffer.jobtracker.JobStatus;
 import uk.gov.gchq.gaffer.jobtracker.JobTracker;
 import uk.gov.gchq.gaffer.jsonserialisation.JSONSerialiser;
-
 import uk.gov.gchq.gaffer.operation.Operation;
 import uk.gov.gchq.gaffer.operation.OperationException;
 import uk.gov.gchq.gaffer.operation.Operations;
 import uk.gov.gchq.gaffer.serialisation.Serialiser;
 import uk.gov.gchq.gaffer.store.library.GraphLibrary;
 import uk.gov.gchq.gaffer.store.library.NoGraphLibrary;
-<<<<<<< HEAD
-=======
-import uk.gov.gchq.gaffer.store.operation.GetSchema;
-import uk.gov.gchq.gaffer.store.operation.GetTraits;
-import uk.gov.gchq.gaffer.store.operation.HasTrait;
-import uk.gov.gchq.gaffer.store.operation.OperationChainValidator;
->>>>>>> d598fcfe
 import uk.gov.gchq.gaffer.store.operation.OperationUtil;
 import uk.gov.gchq.gaffer.store.operation.declaration.OperationDeclaration;
 import uk.gov.gchq.gaffer.store.operation.declaration.OperationDeclarations;
@@ -292,6 +284,7 @@
      * @deprecated use {@link uk.gov.gchq.gaffer.store.Store#execute(Operation, Context)} with GetTraits Operation.
      */
     @Deprecated
+    //TODO FS
     public abstract Set<StoreTrait> getTraits();
 
     public <O> O execute(final Operation operation, final Context context) throws OperationException {
@@ -373,6 +366,48 @@
         return addOrUpdateJobDetail(clonedOp, context, null,
                 JobStatus.SCHEDULED_PARENT);
     }
+
+    class ScheduledJobRunnable implements Runnable {
+
+        private final OperationChain<?> operationChain;
+        private final JobDetail jobDetail;
+        private final Context context;
+
+        ScheduledJobRunnable(final OperationChain<?> operationChain, final JobDetail jobDetail, final Context context) {
+
+            this.operationChain = operationChain;
+            this.jobDetail = jobDetail;
+            this.context = context;
+        }
+
+        OperationChain<?> getOperationChain() {
+            return operationChain;
+        }
+
+        JobDetail getJobDetail() {
+            return jobDetail;
+        }
+
+        Context getContext() {
+            return context;
+        }
+
+        @Override
+        public void run() {
+
+            if ((jobTracker.getJob(jobDetail.getJobId(), context.getUser()).getStatus().equals(JobStatus.CANCELLED))) {
+                Thread.currentThread().interrupt();
+                return;
+            }
+            final Context newContext = context.shallowClone();
+            try {
+                executeJob(operationChain, newContext, jobDetail.getJobId());
+            } catch (final OperationException e) {
+                throw new RuntimeException("Exception within scheduled job", e);
+            }
+        }
+    }
+
 
     private JobDetail runJob(final Operation operation,
                              final JobDetail jobDetail,
@@ -414,6 +449,19 @@
         return jobDetail;
     }
 
+    public void runAsync(final Runnable runnable) {
+        getExecutorService().execute(runnable);
+    }
+
+    protected ScheduledExecutorService getExecutorService() {
+        return (null != ExecutorService.getService() && ExecutorService.isEnabled()) ?
+                ExecutorService.getService() : null;
+    }
+
+    public JobTracker getJobTracker() {
+        return jobTracker;
+    }
+
     /**
      * @param operationId the operation class to check
      * @return true if the provided operation is supported.
@@ -422,27 +470,6 @@
         final OperationHandler operationHandler = operationHandlers.get(operationId);
         return null != operationHandler;
     }
-
-    public void runAsync(final Runnable runnable) {
-        getExecutorService().execute(runnable);
-    }
-
-    protected ScheduledExecutorService getExecutorService() {
-        return (null != ExecutorService.getService() && ExecutorService.isEnabled()) ?
-                ExecutorService.getService() : null;
-    }
-
-    public JobTracker getJobTracker() {
-        return jobTracker;
-    }
-
-    /**
-     * Get this Stores implementation of the handler for GetElements. All Stores must
-     * implement this.
-     *
-     * @return the implementation of the handler for GetElements
-     */
-    protected abstract OperationHandler< CloseableIterable<? extends Element>> getGetElementsHandler();
 
     /**
      * @return a collection of all the supported {@link Operation}s.
@@ -726,9 +753,6 @@
     protected abstract OperationHandler getAddElementsHandler();
 
     /**
-<<<<<<< HEAD
-     * Get this Store's implementation of the handler for OperationChain.
-=======
      * Get this Stores implementation of the handler for {@link
      * uk.gov.gchq.gaffer.store.operation.GetTraits}.
      * All Stores must implement this.
@@ -739,15 +763,35 @@
     protected abstract OutputOperationHandler<GetTraits, Set<StoreTrait>>  getGetTraitsHandler();
 
     /**
-     * Get this Store's implementation of the handler for {@link
-     * uk.gov.gchq.gaffer.operation.OperationChain}.
->>>>>>> d598fcfe
+     * Get this Store's implementation of the handler for OperationChain.
      * All Stores must implement this.
      *
      * @return the implementation of the handler for OperationChain
      */
     protected OperationHandler getOperationChainHandler() {
         return new OperationChainHandler<>(opChainValidator, opChainOptimisers);
+    }
+
+    protected HashMap<String, SchemaElementDefinition> getSchemaElements() {
+        final HashMap<String, SchemaElementDefinition> schemaElements = new HashMap<>();
+        schemaElements.putAll(getSchema().getEdges());
+        schemaElements.putAll(getSchema().getEntities());
+        return schemaElements;
+    }
+
+    protected abstract Class<? extends Serialiser> getRequiredParentSerialiserClass();
+
+    /**
+     * Should deal with any unhandled operations, simply throws an {@link
+     * UnsupportedOperationException}.
+     *
+     * @param operation the operation that does not have a registered handler.
+     * @param context   operation execution context
+     * @return the result of the operation.
+     */
+    protected Object doUnhandledOperation(final Operation operation, final Context context) {
+        throw new UnsupportedOperationException("Operation " + operation.getClass() + " is not supported by the " + getClass()
+                .getSimpleName() + '.');
     }
 
     public void addOperationHandler(final String opClass, final OperationHandler handler) {
@@ -758,29 +802,11 @@
         }
     }
 
-    protected HashMap<String, SchemaElementDefinition> getSchemaElements() {
-        final HashMap<String, SchemaElementDefinition> schemaElements = new HashMap<>();
-        schemaElements.putAll(getSchema().getEdges());
-        schemaElements.putAll(getSchema().getEntities());
-        return schemaElements;
-    }
-
-    protected abstract Class<? extends Serialiser> getRequiredParentSerialiserClass();
-
-    /**
-     * Should deal with any unhandled operations, simply throws an {@link
-     * UnsupportedOperationException}.
-     *
-     * @param operation the operation that does not have a registered handler.
-     * @param context   operation execution context
-     * @return the result of the operation.
-     */
-    protected Object doUnhandledOperation(final Operation operation, final Context context) {
-        throw new UnsupportedOperationException("Operation " + operation.getClass() + " is not supported by the " + getClass()
-                .getSimpleName() + '.');
-    }
-
-    private JobDetail addOrUpdateJobDetail(final Operation operationChain, final Context context, final String msg, final JobStatus jobStatus) {
+    public OperationHandler<Operation> getOperationHandler(final Class<? extends Operation> opClass) {
+        return operationHandlers.get(opClass);
+    }
+
+    private JobDetail addOrUpdateJobDetail(final OperationChain<?> operationChain, final Context context, final String msg, final JobStatus jobStatus) {
         final JobDetail newJobDetail = new JobDetail(context.getJobId(), context.getUser(), operationChain, jobStatus, msg);
         if (null != jobTracker) {
             final JobDetail oldJobDetail = jobTracker.getJob(newJobDetail.getJobId(), context
@@ -802,6 +828,40 @@
 
     public OperationHandler<Operation> getOperationHandler(final Class<? extends Operation> opClass) {
         return operationHandlers.get(opClass);
+    }
+
+    public Object handleOperation(final Operation operation, final Context context) throws
+            OperationException {
+        final OperationHandler<Operation> handler = getOperationHandler(operation.getClass());
+        Object result;
+        try {
+            if (null != handler) {
+                result = handler.doOperation(operation, context, this);
+            } else {
+                result = doUnhandledOperation(operation, context);
+            }
+        } catch (final Exception e) {
+            CloseableUtil.close(operation);
+            throw e;
+        }
+
+        if (null == result) {
+            CloseableUtil.close(operation);
+        }
+
+        return result;
+    }
+
+    private void addExecutorService(final StoreProperties properties) {
+        ExecutorService.initialise(properties.getJobExecutorThreadCount());
+    }
+
+    private void addOpHandlers() {
+        if (addCoreOpHandlers) {
+            addCoreOpHandlers();
+        }
+        addAdditionalOperationHandlers();
+        addConfiguredOperationHandlers();
     }
 
     private void addCoreOpHandlers() {
@@ -901,89 +961,9 @@
             addOperationHandler("AddStorePropertiesToLibrary", new AddStorePropertiesToLibraryHandler());
         }
 
-        addOperationHandler("GetTraits", new GetTraitsHandler());
-    }
-
-    public Object handleOperation(final Operation operation, final Context context) throws
-            OperationException {
-        final OperationHandler<Operation> handler = getOperationHandler(operation.getClass());
-        Object result;
-        try {
-            if (null != handler) {
-                result = handler.doOperation(operation, context, this);
-            } else {
-                result = doUnhandledOperation(operation, context);
-            }
-        } catch (final Exception e) {
-            CloseableUtil.close(operation);
-            throw e;
-        }
-
-        if (null == result) {
-            CloseableUtil.close(operation);
-        }
-
-        return result;
-    }
-
-    private void addExecutorService(final StoreProperties properties) {
-        ExecutorService.initialise(properties.getJobExecutorThreadCount());
-    }
-
-    private void addOpHandlers() {
-        if (addCoreOpHandlers) {
-            addCoreOpHandlers();
-        }
-        addAdditionalOperationHandlers();
-        addConfiguredOperationHandlers();
-    }
-
-    class ScheduledJobRunnable implements Runnable {
-
-        private final Operation operationChain;
-        private final JobDetail jobDetail;
-        private final Context context;
-
-        ScheduledJobRunnable(final Operation operationChain, final JobDetail jobDetail, final Context context) {
-
-            this.operationChain = operationChain;
-            this.jobDetail = jobDetail;
-            this.context = context;
-        }
-
-        Operation getOperationChain() {
-            return operationChain;
-        }
-
-        JobDetail getJobDetail() {
-            return jobDetail;
-        }
-
-        Context getContext() {
-            return context;
-        }
-
-        @Override
-        public void run() {
-
-            if ((jobTracker.getJob(jobDetail.getJobId(), context.getUser()).getStatus().equals(JobStatus.CANCELLED))) {
-                Thread.currentThread().interrupt();
-                return;
-            }
-            final Context newContext = context.shallowClone();
-            try {
-                executeJob(operationChain, newContext, jobDetail.getJobId());
-            } catch (final OperationException e) {
-                throw new RuntimeException("Exception within scheduled job", e);
-            }
-        }
-<<<<<<< HEAD
-=======
-
         // Traits
-        addOperationHandler(HasTrait.class, new HasTraitHandler());
-        addOperationHandler(GetTraits.class, getGetTraitsHandler());
->>>>>>> d598fcfe
+        addOperationHandler("HasTrait", new HasTraitHandler());
+        addOperationHandler("GetTraits", getGetTraitsHandler());
     }
 
     private void addConfiguredOperationHandlers() {
