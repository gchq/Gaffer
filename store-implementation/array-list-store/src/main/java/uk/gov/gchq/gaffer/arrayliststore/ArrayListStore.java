--- conflicted
+++ resolved
@@ -79,13 +79,8 @@
     }
 
     @Override
-<<<<<<< HEAD
-    protected OutputOperationHandler<GetAdjacentIds, CloseableIterable<EntityId>> getAdjacentIdsHandler() {
+    protected OutputOperationHandler<? extends GetAdjacentIds, CloseableIterable<? extends EntityId>> getAdjacentIdsHandler() {
         return new GetAdjacentIdsHandler();
-=======
-    protected OutputOperationHandler<? extends GetAdjacentEntitySeeds, CloseableIterable<? extends EntitySeed>> getAdjacentEntitySeedsHandler() {
-        return new GetAdjacentEntitySeedsHandler();
->>>>>>> 24359f4d
     }
 
     @Override
