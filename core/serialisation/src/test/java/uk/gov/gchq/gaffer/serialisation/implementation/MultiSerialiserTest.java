/*
 * Copyright 2018-2020 Crown Copyright
 *
 * Licensed under the Apache License, Version 2.0 (the "License");
 * you may not use this file except in compliance with the License.
 * You may obtain a copy of the License at
 *
 *     http://www.apache.org/licenses/LICENSE-2.0
 *
 * Unless required by applicable law or agreed to in writing, software
 * distributed under the License is distributed on an "AS IS" BASIS,
 * WITHOUT WARRANTIES OR CONDITIONS OF ANY KIND, either express or implied.
 * See the License for the specific language governing permissions and
 * limitations under the License.
 */
package uk.gov.gchq.gaffer.serialisation.implementation;

import org.apache.commons.io.IOUtils;
import org.junit.jupiter.api.Test;

import uk.gov.gchq.gaffer.commonutil.StreamUtil;
import uk.gov.gchq.gaffer.commonutil.pair.Pair;
import uk.gov.gchq.gaffer.core.exception.GafferCheckedException;
import uk.gov.gchq.gaffer.exception.SerialisationException;
import uk.gov.gchq.gaffer.jsonserialisation.JSONSerialiser;
import uk.gov.gchq.gaffer.serialisation.Serialiser;
import uk.gov.gchq.gaffer.serialisation.ToBytesSerialisationTest;
import uk.gov.gchq.gaffer.serialisation.implementation.raw.CompactRawIntegerSerialiser;
import uk.gov.gchq.gaffer.serialisation.implementation.raw.CompactRawLongSerialiser;

import java.io.IOException;

import static org.junit.jupiter.api.Assertions.assertEquals;
<<<<<<< HEAD
import static org.junit.jupiter.api.Assertions.assertThrows;
=======
import static org.junit.jupiter.api.Assertions.fail;
>>>>>>> 6c60d867

public class MultiSerialiserTest extends ToBytesSerialisationTest<Object> {

    private static final String PATH = "multiSerialiser.json";

    @Test
    public void shouldAcceptSupportedSerialisers() throws Exception {
        MultiSerialiser multiSerialiser = new MultiSerialiser();
        multiSerialiser.setSerialisers(null);
    }

    @Test
    public void shouldMatchHistoricalFileSerialisation() throws IOException, GafferCheckedException {
        // Given
        final String fromDisk = String.join("\n", IOUtils.readLines(StreamUtil.openStream(getClass(), PATH)));

        final MultiSerialiser multiSerialiser = new MultiSerialiser()
                .addSerialiser((byte) 0, new StringSerialiser(), String.class)
                .addSerialiser((byte) 1, new CompactRawLongSerialiser(), Long.class)
                .addSerialiser((byte) 2, new CompactRawIntegerSerialiser(), Integer.class);

        // When
        final String fromCode = new String(JSONSerialiser.serialise(multiSerialiser, true));

        // Then
        assertEquals(fromDisk, fromCode);
    }

    @Test
    public void shouldNotAddMultiSerialiser() {
        // Given When
        final Exception exception = assertThrows(GafferCheckedException.class, () -> new MultiSerialiser().addSerialiser((byte) 0, new MultiSerialiser(), Object.class));

        // Then
        assertEquals(MultiSerialiserStorage.ERROR_ADDING_MULTI_SERIALISER, exception.getMessage());
    }

    @Override
    public Pair<Object, byte[]>[] getHistoricSerialisationPairs() {
        return new Pair[] {
                new Pair<>("hello world", new byte[] {0, 104, 101, 108, 108, 111, 32, 119, 111, 114, 108, 100}),
                new Pair<>(420L, new byte[] {1, -114, 1, -92}),
        };
    }

    @Override
    public Serialiser<Object, byte[]> getSerialisation() {
        MultiSerialiser multiSerialiser;
        try {
            multiSerialiser = JSONSerialiser.deserialise(StreamUtil.openStream(getClass(), PATH), MultiSerialiser.class);
        } catch (SerialisationException e) {
            throw new RuntimeException(e);
        }
        return multiSerialiser;
    }

}<|MERGE_RESOLUTION|>--- conflicted
+++ resolved
@@ -29,57 +29,13 @@
 import uk.gov.gchq.gaffer.serialisation.implementation.raw.CompactRawLongSerialiser;
 
 import java.io.IOException;
+import java.util.stream.Collectors;
 
 import static org.junit.jupiter.api.Assertions.assertEquals;
-<<<<<<< HEAD
-import static org.junit.jupiter.api.Assertions.assertThrows;
-=======
 import static org.junit.jupiter.api.Assertions.fail;
->>>>>>> 6c60d867
 
 public class MultiSerialiserTest extends ToBytesSerialisationTest<Object> {
-
     private static final String PATH = "multiSerialiser.json";
-
-    @Test
-    public void shouldAcceptSupportedSerialisers() throws Exception {
-        MultiSerialiser multiSerialiser = new MultiSerialiser();
-        multiSerialiser.setSerialisers(null);
-    }
-
-    @Test
-    public void shouldMatchHistoricalFileSerialisation() throws IOException, GafferCheckedException {
-        // Given
-        final String fromDisk = String.join("\n", IOUtils.readLines(StreamUtil.openStream(getClass(), PATH)));
-
-        final MultiSerialiser multiSerialiser = new MultiSerialiser()
-                .addSerialiser((byte) 0, new StringSerialiser(), String.class)
-                .addSerialiser((byte) 1, new CompactRawLongSerialiser(), Long.class)
-                .addSerialiser((byte) 2, new CompactRawIntegerSerialiser(), Integer.class);
-
-        // When
-        final String fromCode = new String(JSONSerialiser.serialise(multiSerialiser, true));
-
-        // Then
-        assertEquals(fromDisk, fromCode);
-    }
-
-    @Test
-    public void shouldNotAddMultiSerialiser() {
-        // Given When
-        final Exception exception = assertThrows(GafferCheckedException.class, () -> new MultiSerialiser().addSerialiser((byte) 0, new MultiSerialiser(), Object.class));
-
-        // Then
-        assertEquals(MultiSerialiserStorage.ERROR_ADDING_MULTI_SERIALISER, exception.getMessage());
-    }
-
-    @Override
-    public Pair<Object, byte[]>[] getHistoricSerialisationPairs() {
-        return new Pair[] {
-                new Pair<>("hello world", new byte[] {0, 104, 101, 108, 108, 111, 32, 119, 111, 114, 108, 100}),
-                new Pair<>(420L, new byte[] {1, -114, 1, -92}),
-        };
-    }
 
     @Override
     public Serialiser<Object, byte[]> getSerialisation() {
@@ -92,4 +48,45 @@
         return multiSerialiser;
     }
 
+    @Override
+    public Pair<Object, byte[]>[] getHistoricSerialisationPairs() {
+        Pair[] pairs = new Pair[]{
+                new Pair("hello world", new byte[]{0, 104, 101, 108, 108, 111, 32, 119, 111, 114, 108, 100}),
+                new Pair(420L, new byte[]{1, -114, 1, -92}),
+        };
+
+        return pairs;
+    }
+
+    @Test
+    public void shouldAcceptSupportedSerialisers() throws Exception {
+        MultiSerialiser multiSerialiser = new MultiSerialiser();
+        multiSerialiser.setSerialisers(null);
+    }
+
+    @Test
+    public void shouldMatchHistoricalFileSerialisation() throws IOException, GafferCheckedException {
+        final String fromDisk = IOUtils.readLines(StreamUtil.openStream(getClass(), PATH))
+                .stream()
+                .collect(Collectors.joining("\n"));
+
+        final MultiSerialiser multiSerialiser = new MultiSerialiser()
+                .addSerialiser((byte) 0, new StringSerialiser(), String.class)
+                .addSerialiser((byte) 1, new CompactRawLongSerialiser(), Long.class)
+                .addSerialiser((byte) 2, new CompactRawIntegerSerialiser(), Integer.class);
+
+        final String fromCode = new String(JSONSerialiser.serialise(multiSerialiser, true));
+
+        assertEquals(fromDisk, fromCode);
+    }
+
+    @Test
+    public void shouldNotAddMultiSerialiser() {
+        try {
+            new MultiSerialiser().addSerialiser((byte) 0, new MultiSerialiser(), Object.class);
+            fail("exception not thrown");
+        } catch (GafferCheckedException e) {
+            assertEquals(MultiSerialiserStorage.ERROR_ADDING_MULTI_SERIALISER, e.getMessage());
+        }
+    }
 }