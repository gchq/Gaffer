/*
 * Copyright 2017 Crown Copyright
 *
 * Licensed under the Apache License, Version 2.0 (the "License");
 * you may not use this file except in compliance with the License.
 * You may obtain a copy of the License at
 *
 *     http://www.apache.org/licenses/LICENSE-2.0
 *
 * Unless required by applicable law or agreed to in writing, software
 * distributed under the License is distributed on an "AS IS" BASIS,
 * WITHOUT WARRANTIES OR CONDITIONS OF ANY KIND, either express or implied.
 * See the License for the specific language governing permissions and
 * limitations under the License.
 */

package uk.gov.gchq.gaffer.federatedstore.operation.handler.impl;

import uk.gov.gchq.gaffer.federatedstore.FederatedAccessHook;
import uk.gov.gchq.gaffer.federatedstore.FederatedStore;
import uk.gov.gchq.gaffer.federatedstore.operation.AddGraph;
import uk.gov.gchq.gaffer.graph.Graph;
import uk.gov.gchq.gaffer.operation.OperationException;
import uk.gov.gchq.gaffer.operation.export.graph.handler.GraphDelegate;
import uk.gov.gchq.gaffer.store.Context;
import uk.gov.gchq.gaffer.store.Store;
import uk.gov.gchq.gaffer.store.operation.handler.OperationHandler;
import uk.gov.gchq.gaffer.user.User;

import java.util.Set;

/**
 * A handler for {@link AddGraph} operation for the FederatedStore.
 *
 * @see OperationHandler
 * @see FederatedStore
<<<<<<< HEAD
 * @see AddGraph
 * @see GraphDelegate
=======
 * @see CreateGraphDelegate
>>>>>>> 444a6dc7
 */
public class FederatedAddGraphHandler implements OperationHandler<AddGraph> {
    @Override
    public Void doOperation(final AddGraph operation, final Context context, final Store store) throws OperationException {
        final User user = context.getUser();
        boolean isLimitedToLibraryProperties = ((FederatedStore) store).isLimitedToLibraryProperties(user);

        if (isLimitedToLibraryProperties && operation.getStoreProperties() != null) {
            throw new OperationException("User is limited to only using parentPropertiesId from the graphLibrary, but found storeProperties:" + operation.getProperties().toString());
        }

        final Set<String> graphAuths = operation.getGraphAuths();
        FederatedAccessHook hook = new FederatedAccessHook();
        hook.setGraphAuths(graphAuths);
        if (null == graphAuths) {
            hook.setAddingUserId(user.getUserId());
        }

        final Graph graph = GraphDelegate.createGraph(store, operation.getGraphId(),
                operation.getSchema(), operation.getStoreProperties(),
                operation.getParentSchemaIds(), operation.getParentPropertiesId(), hook);

        ((FederatedStore) store).addGraphs(graph);
        return null;
    }
}<|MERGE_RESOLUTION|>--- conflicted
+++ resolved
@@ -34,12 +34,7 @@
  *
  * @see OperationHandler
  * @see FederatedStore
-<<<<<<< HEAD
- * @see AddGraph
  * @see GraphDelegate
-=======
- * @see CreateGraphDelegate
->>>>>>> 444a6dc7
  */
 public class FederatedAddGraphHandler implements OperationHandler<AddGraph> {
     @Override
