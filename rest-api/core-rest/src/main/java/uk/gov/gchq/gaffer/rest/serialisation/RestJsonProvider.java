/*
 * Copyright 2016-2017 Crown Copyright
 *
 * Licensed under the Apache License, Version 2.0 (the "License");
 * you may not use this file except in compliance with the License.
 * You may obtain a copy of the License at
 *
 *     http://www.apache.org/licenses/LICENSE-2.0
 *
 * Unless required by applicable law or agreed to in writing, software
 * distributed under the License is distributed on an "AS IS" BASIS,
 * WITHOUT WARRANTIES OR CONDITIONS OF ANY KIND, either express or implied.
 * See the License for the specific language governing permissions and
 * limitations under the License.
 */

package uk.gov.gchq.gaffer.rest.serialisation;

import com.fasterxml.jackson.databind.ObjectMapper;
import uk.gov.gchq.gaffer.jsonserialisation.JSONSerialiser;
import uk.gov.gchq.gaffer.rest.SystemProperty;
import javax.ws.rs.ext.ContextResolver;
import javax.ws.rs.ext.Provider;

/**
 * A {@link javax.ws.rs.ext.ContextResolver} implementation to provide the
 * {@link ObjectMapper} from {@link JSONSerialiser}. The JSONSerialiser and
 * ObjectMapper can be configured by System Properties, see {@link JSONSerialiser}
 */
@Provider
public class RestJsonProvider implements ContextResolver<ObjectMapper> {
    public RestJsonProvider() {
        JSONSerialiser.update();
    }

    @Override
    public ObjectMapper getContext(final Class<?> aClass) {
<<<<<<< HEAD
        return mapper;
    }

    protected ObjectMapper createMapper() {
        return createJsonSerialiser().getMapper();
=======
        return JSONSerialiser.getMapper();
>>>>>>> cb51492b
    }

    public static JSONSerialiser createJsonSerialiser() {
        final String jsonSerialiserClass = System.getProperty(SystemProperty.JSON_SERIALISER_CLASS,
                SystemProperty.JSON_SERIALISER_CLASS_DEFAULT);

        try {
            return Class.forName(jsonSerialiserClass)
                        .asSubclass(JSONSerialiser.class)
                        .newInstance();
        } catch (final InstantiationException | IllegalAccessException | ClassNotFoundException e) {
            throw new IllegalArgumentException("Unable to create JSON serialiser from class: " + jsonSerialiserClass, e);
        }
    }


}<|MERGE_RESOLUTION|>--- conflicted
+++ resolved
@@ -18,7 +18,6 @@
 
 import com.fasterxml.jackson.databind.ObjectMapper;
 import uk.gov.gchq.gaffer.jsonserialisation.JSONSerialiser;
-import uk.gov.gchq.gaffer.rest.SystemProperty;
 import javax.ws.rs.ext.ContextResolver;
 import javax.ws.rs.ext.Provider;
 
@@ -35,29 +34,6 @@
 
     @Override
     public ObjectMapper getContext(final Class<?> aClass) {
-<<<<<<< HEAD
-        return mapper;
+        return JSONSerialiser.getMapper();
     }
-
-    protected ObjectMapper createMapper() {
-        return createJsonSerialiser().getMapper();
-=======
-        return JSONSerialiser.getMapper();
->>>>>>> cb51492b
-    }
-
-    public static JSONSerialiser createJsonSerialiser() {
-        final String jsonSerialiserClass = System.getProperty(SystemProperty.JSON_SERIALISER_CLASS,
-                SystemProperty.JSON_SERIALISER_CLASS_DEFAULT);
-
-        try {
-            return Class.forName(jsonSerialiserClass)
-                        .asSubclass(JSONSerialiser.class)
-                        .newInstance();
-        } catch (final InstantiationException | IllegalAccessException | ClassNotFoundException e) {
-            throw new IllegalArgumentException("Unable to create JSON serialiser from class: " + jsonSerialiserClass, e);
-        }
-    }
-
-
 }