/*
 * Copyright 2020-2022 Crown Copyright
 *
 * Licensed under the Apache License, Version 2.0 (the "License");
 * you may not use this file except in compliance with the License.
 * You may obtain a copy of the License at
 *
 *     http://www.apache.org/licenses/LICENSE-2.0
 *
 * Unless required by applicable law or agreed to in writing, software
 * distributed under the License is distributed on an "AS IS" BASIS,
 * WITHOUT WARRANTIES OR CONDITIONS OF ANY KIND, either express or implied.
 * See the License for the specific language governing permissions and
 * limitations under the License.
 */

package uk.gov.gchq.gaffer.federatedstore.integration;

import com.google.common.collect.Sets;
import org.apache.accumulo.core.client.Connector;
import org.apache.accumulo.core.client.admin.TableOperations;
import org.assertj.core.api.Assertions;
import org.junit.jupiter.api.Test;

import uk.gov.gchq.gaffer.accumulostore.AccumuloProperties;
import uk.gov.gchq.gaffer.accumulostore.utils.TableUtils;
import uk.gov.gchq.gaffer.federatedstore.FederatedAccess;
import uk.gov.gchq.gaffer.federatedstore.FederatedStoreCache;
import uk.gov.gchq.gaffer.federatedstore.operation.AddGraph;
import uk.gov.gchq.gaffer.federatedstore.operation.ChangeGraphAccess;
import uk.gov.gchq.gaffer.federatedstore.operation.ChangeGraphId;
import uk.gov.gchq.gaffer.federatedstore.operation.GetAllGraphIds;
import uk.gov.gchq.gaffer.federatedstore.operation.GetAllGraphInfo;
import uk.gov.gchq.gaffer.federatedstore.operation.RemoveGraph;
import uk.gov.gchq.gaffer.graph.GraphSerialisable;
import uk.gov.gchq.gaffer.integration.AbstractStoreIT;
import uk.gov.gchq.gaffer.jsonserialisation.JSONSerialiser;
import uk.gov.gchq.gaffer.store.schema.Schema;
import uk.gov.gchq.gaffer.user.User;

import java.util.Collections;
import java.util.Map;
import java.util.Set;

import static org.assertj.core.api.Assertions.assertThat;
import static uk.gov.gchq.gaffer.federatedstore.FederatedStoreTestUtil.ACCUMULO_STORE_SINGLE_USE_PROPERTIES;
import static uk.gov.gchq.gaffer.federatedstore.FederatedStoreTestUtil.GRAPH_ID_A;
import static uk.gov.gchq.gaffer.federatedstore.FederatedStoreTestUtil.GRAPH_ID_ACCUMULO_WITH_EDGES;
import static uk.gov.gchq.gaffer.federatedstore.FederatedStoreTestUtil.GRAPH_ID_ACCUMULO_WITH_ENTITIES;
import static uk.gov.gchq.gaffer.federatedstore.FederatedStoreTestUtil.GRAPH_ID_B;
import static uk.gov.gchq.gaffer.federatedstore.FederatedStoreTestUtil.loadAccumuloStoreProperties;

public class FederatedAdminIT extends AbstractStandaloneFederatedStoreIT {

    public static final User ADMIN_USER = new User("admin", Collections.EMPTY_SET, Sets.newHashSet("AdminAuth"));
    public static final User NOT_ADMIN_USER = new User("admin", Collections.EMPTY_SET, Sets.newHashSet("NotAdminAuth"));
    public static final String GRAPH_A = "graphA";
    public static final String GRAPH_B = "graphB";
    public static final String NEW_NAME = "newName";


<<<<<<< HEAD
    private static final AccumuloProperties ACCUMULO_PROPERTIES = AccumuloProperties.loadStoreProperties(
            StreamUtil.openStream(FederatedAdminIT.class, "properties/singleUseAccumuloStore.properties"));
=======
    private static final AccumuloProperties ACCUMULO_PROPERTIES =  loadAccumuloStoreProperties(ACCUMULO_STORE_SINGLE_USE_PROPERTIES);
>>>>>>> c28d20fa

    @Override
    protected Schema createSchema() {
        final Schema.Builder schemaBuilder = new Schema.Builder(AbstractStoreIT.createDefaultSchema());
        schemaBuilder.edges(Collections.EMPTY_MAP);
        schemaBuilder.entities(Collections.EMPTY_MAP);
        return schemaBuilder.build();
    }

    @Override
    public void _setUp() throws Exception {
        graph.execute(new RemoveGraph.Builder()
                .graphId(GRAPH_ID_ACCUMULO_WITH_EDGES)
                .build(), user);
        graph.execute(new RemoveGraph.Builder()
                .graphId(GRAPH_ID_ACCUMULO_WITH_ENTITIES)
                .build(), user);

        //Delete the SingleUseAccumulo Graphs manually.
        TableOperations tableOperations = TableUtils.getConnector(ACCUMULO_PROPERTIES.getInstance(), ACCUMULO_PROPERTIES.getZookeepers(),
                ACCUMULO_PROPERTIES.getUser(), ACCUMULO_PROPERTIES.getPassword()).tableOperations();

        if (tableOperations.exists(GRAPH_A)) {
            tableOperations.delete(GRAPH_A);
        }
        if (tableOperations.exists(GRAPH_B)) {
            tableOperations.delete(GRAPH_B);
        }
        if (tableOperations.exists(NEW_NAME)) {
            tableOperations.delete(NEW_NAME);
        }
    }

    @Test
    public void shouldRemoveGraphFromStorage() throws Exception {
        //given
        graph.execute(new AddGraph.Builder()
<<<<<<< HEAD
                .graphId(GRAPH_A)
                .schema(new Schema())
                .storeProperties(ACCUMULO_PROPERTIES)
                .build(), user);
        assertThat(Lists.newArrayList(graph.execute(new GetAllGraphIds(), user))).contains(GRAPH_A);

        //when
        final Boolean removed = graph.execute(new RemoveGraph.Builder()
                .graphId(GRAPH_A)
=======
                .graphId(GRAPH_ID_A)
                .schema(new Schema())
                .storeProperties(ACCUMULO_PROPERTIES)
                .build(), user);
        assertThat((Iterable<String>) graph.execute(new GetAllGraphIds(), user)).contains(GRAPH_ID_A);

        //when
        final Boolean removed = graph.execute(new RemoveGraph.Builder()
                .graphId(GRAPH_ID_A)
>>>>>>> c28d20fa
                .build(), user);

        //then
        assertThat(removed).isTrue();
        assertThat(graph.execute(new GetAllGraphIds(), user)).isEmpty();

    }

    @Test
    public void shouldRemoveGraphFromCache() throws Exception {
        //given
        FederatedStoreCache federatedStoreCache = new FederatedStoreCache();
        graph.execute(new AddGraph.Builder()
<<<<<<< HEAD
                .graphId(GRAPH_A)
                .schema(new Schema())
                .storeProperties(ACCUMULO_PROPERTIES)
                .build(), user);
        assertThat(Lists.newArrayList(graph.execute(new GetAllGraphIds(), user))).contains(GRAPH_A);

        //when
        assertThat(federatedStoreCache.getGraphSerialisableFromCache(GRAPH_A)).isNotNull();
        final Boolean removed = graph.execute(new RemoveGraph.Builder()
                .graphId(GRAPH_A)
=======
                .graphId(GRAPH_ID_A)
                .schema(new Schema())
                .storeProperties(ACCUMULO_PROPERTIES)
                .build(), user);
        assertThat(graph.execute(new GetAllGraphIds(), user)).contains(GRAPH_ID_A);

        //when
        assertThat(federatedStoreCache.getGraphSerialisableFromCache(GRAPH_ID_A)).isNotNull();
        final Boolean removed = graph.execute(new RemoveGraph.Builder()
                .graphId(GRAPH_ID_A)
>>>>>>> c28d20fa
                .build(), user);

        //then
        assertThat(removed).isTrue();
<<<<<<< HEAD
        GraphSerialisable graphSerialisableFromCache = federatedStoreCache.getGraphSerialisableFromCache(GRAPH_A);
=======
        GraphSerialisable graphSerialisableFromCache = federatedStoreCache.getGraphSerialisableFromCache(GRAPH_ID_A);
>>>>>>> c28d20fa
        assertThat(graphSerialisableFromCache)
                .as(new String(JSONSerialiser.serialise(graphSerialisableFromCache, true)))
                .isNull();
        assertThat(federatedStoreCache.getAllGraphIds()).isEmpty();
    }

    @Test
    public void shouldRemoveGraphForAdmin() throws Exception {
        //given
        graph.execute(new AddGraph.Builder()
<<<<<<< HEAD
                .graphId(GRAPH_A)
                .schema(new Schema())
                .storeProperties(ACCUMULO_PROPERTIES)
                .build(), user);
        assertThat(Lists.newArrayList(graph.execute(new GetAllGraphIds(), user))).contains(GRAPH_A);

        //when
        final Boolean removed = graph.execute(new RemoveGraph.Builder()
                .graphId(GRAPH_A)
                .option(FederatedStoreConstants.KEY_FEDERATION_ADMIN, "true")
=======
                .graphId(GRAPH_ID_A)
                .schema(new Schema())
                .storeProperties(ACCUMULO_PROPERTIES)
                .build(), user);
        assertThat(graph.execute(new GetAllGraphIds(), user)).contains(GRAPH_ID_A);

        //when
        final Boolean removed = graph.execute(new RemoveGraph.Builder()
                .graphId(GRAPH_ID_A)
                .userRequestingAdminUsage(true)
>>>>>>> c28d20fa
                .build(), ADMIN_USER);

        //then
        assertThat(removed).isTrue();
        assertThat(graph.execute(new GetAllGraphIds(), user)).isEmpty();

    }

    @Test
    public void shouldNotRemoveGraphForNonAdmin() throws Exception {
        //given
        graph.execute(new AddGraph.Builder()
<<<<<<< HEAD
                .graphId(GRAPH_A)
                .schema(new Schema())
                .storeProperties(ACCUMULO_PROPERTIES)
                .build(), user);
        assertThat(Lists.newArrayList(graph.execute(new GetAllGraphIds(), user))).contains(GRAPH_A);

        //when
        final Boolean removed = graph.execute(new RemoveGraph.Builder()
                .graphId(GRAPH_A)
                .option(FederatedStoreConstants.KEY_FEDERATION_ADMIN, "true")
=======
                .graphId(GRAPH_ID_A)
                .schema(new Schema())
                .storeProperties(ACCUMULO_PROPERTIES)
                .build(), user);
        assertThat(graph.execute(new GetAllGraphIds(), user)).contains(GRAPH_ID_A);

        //when
        final Boolean removed = graph.execute(new RemoveGraph.Builder()
                .graphId(GRAPH_ID_A)
                .userRequestingAdminUsage(true)
>>>>>>> c28d20fa
                .build(), NOT_ADMIN_USER);

        //then
        assertThat(removed).isFalse();
        assertThat(graph.execute(new GetAllGraphIds(), user)).hasSize(1);

    }

    @Test
    public void shouldGetAllGraphIdsForAdmin() throws Exception {
        //given
        graph.execute(new AddGraph.Builder()
<<<<<<< HEAD
                .graphId(GRAPH_A)
                .schema(new Schema())
                .storeProperties(ACCUMULO_PROPERTIES)
                .build(), user);
        assertThat(Lists.newArrayList(graph.execute(new GetAllGraphIds(), user))).contains(GRAPH_A);
=======
                .graphId(GRAPH_ID_A)
                .schema(new Schema())
                .storeProperties(ACCUMULO_PROPERTIES)
                .build(), user);
        assertThat(graph.execute(new GetAllGraphIds(), user)).contains(GRAPH_ID_A);
>>>>>>> c28d20fa

        //when
        final Iterable<? extends String> adminGraphIds = graph.execute(new GetAllGraphIds.Builder()
                .userRequestingAdminUsage(true)
                .build(), ADMIN_USER);

        //then
<<<<<<< HEAD
        Assertions.<String>assertThat(adminGraphIds).contains(GRAPH_A);
=======
        Assertions.<String>assertThat(adminGraphIds).contains(GRAPH_ID_A);
>>>>>>> c28d20fa
    }

    @Test
    public void shouldNotGetAllGraphIdsForNonAdmin() throws Exception {
        //given
        graph.execute(new AddGraph.Builder()
<<<<<<< HEAD
                .graphId(GRAPH_A)
                .schema(new Schema())
                .storeProperties(ACCUMULO_PROPERTIES)
                .build(), user);
        assertThat(Lists.newArrayList(graph.execute(new GetAllGraphIds(), user))).contains(GRAPH_A);
=======
                .graphId(GRAPH_ID_A)
                .schema(new Schema())
                .storeProperties(ACCUMULO_PROPERTIES)
                .build(), user);
        assertThat(graph.execute(new GetAllGraphIds(), user)).contains(GRAPH_ID_A);
>>>>>>> c28d20fa

        //when
        final Iterable<? extends String> adminGraphIds = graph.execute(new GetAllGraphIds.Builder()
                .userRequestingAdminUsage(true)
                .build(), NOT_ADMIN_USER);

        //then
<<<<<<< HEAD
        Assertions.<String>assertThat(adminGraphIds).doesNotContain(GRAPH_A);
=======
        Assertions.<String>assertThat(adminGraphIds).doesNotContain(GRAPH_ID_A);
>>>>>>> c28d20fa
    }

    @Test
    public void shouldGetAllGraphInfoForAdmin() throws Exception {
        //given
        graph.execute(new AddGraph.Builder()
<<<<<<< HEAD
                .graphId(GRAPH_A)
=======
                .graphId(GRAPH_ID_A)
>>>>>>> c28d20fa
                .schema(new Schema())
                .storeProperties(ACCUMULO_PROPERTIES)
                .graphAuths("authsValueA")
                .build(), user);
<<<<<<< HEAD
        assertThat(Lists.newArrayList(graph.execute(new GetAllGraphIds(), user))).contains(GRAPH_A);
=======
        assertThat(graph.execute(new GetAllGraphIds(), user)).contains(GRAPH_ID_A);
>>>>>>> c28d20fa
        final FederatedAccess expectedFedAccess = new FederatedAccess.Builder().addingUserId(user.getUserId()).graphAuths("authsValueA").makePrivate().build();

        //when
        final Map<String, Object> allGraphsAndAuths = graph.execute(new GetAllGraphInfo.Builder()
                .userRequestingAdminUsage(true)
                .build(), ADMIN_USER);

        //then
        assertThat(allGraphsAndAuths)
                .hasSize(1);
<<<<<<< HEAD
        assertThat(allGraphsAndAuths.keySet().toArray(new String[]{})[0]).isEqualTo(GRAPH_A);
=======
        assertThat(allGraphsAndAuths.keySet().toArray(new String[]{})[0]).isEqualTo(GRAPH_ID_A);
>>>>>>> c28d20fa
        assertThat(allGraphsAndAuths.values().toArray(new Object[]{})[0]).isEqualTo(expectedFedAccess);

    }

    @Test
    public void shouldNotGetAllGraphInfoForNonAdmin() throws Exception {
        //given
        graph.execute(new AddGraph.Builder()
<<<<<<< HEAD
                .graphId(GRAPH_A)
                .schema(new Schema())
                .storeProperties(ACCUMULO_PROPERTIES)
                .build(), user);
        assertThat(Lists.newArrayList(graph.execute(new GetAllGraphIds(), user))).contains(GRAPH_A);
=======
                .graphId(GRAPH_ID_A)
                .schema(new Schema())
                .storeProperties(ACCUMULO_PROPERTIES)
                .build(), user);
        assertThat(graph.execute(new GetAllGraphIds(), user)).contains(GRAPH_ID_A);
>>>>>>> c28d20fa

        //when
        final Map<String, Object> allGraphsAndAuths = graph.execute(new GetAllGraphInfo.Builder().build(), NOT_ADMIN_USER);

        assertThat(allGraphsAndAuths)
                .isEmpty();
    }

    @Test
    public void shouldNotGetAllGraphInfoForNonAdminWithAdminDeclarationsInOption() throws Exception {
        //given
        graph.execute(new AddGraph.Builder()
<<<<<<< HEAD
                .graphId(GRAPH_A)
                .schema(new Schema())
                .storeProperties(ACCUMULO_PROPERTIES)
                .build(), user);
        assertThat(Lists.newArrayList(graph.execute(new GetAllGraphIds(), user))).contains(GRAPH_A);
=======
                .graphId(GRAPH_ID_A)
                .schema(new Schema())
                .storeProperties(ACCUMULO_PROPERTIES)
                .build(), user);
        assertThat(graph.execute(new GetAllGraphIds(), user)).contains(GRAPH_ID_A);
>>>>>>> c28d20fa

        //when
        final Map<String, Object> allGraphsAndAuths = graph.execute(new GetAllGraphInfo.Builder()
                .userRequestingAdminUsage(true)
                .build(), NOT_ADMIN_USER);

        assertThat(allGraphsAndAuths)
                .isEmpty();
    }

    @Test
    public void shouldNotGetAllGraphInfoForAdminWithoutAdminDeclartionInOptions() throws Exception {
        //given
        graph.execute(new AddGraph.Builder()
<<<<<<< HEAD
                .graphId(GRAPH_A)
                .schema(new Schema())
                .storeProperties(ACCUMULO_PROPERTIES)
                .build(), user);
        assertThat(Lists.newArrayList(graph.execute(new GetAllGraphIds(), user))).contains(GRAPH_A);
=======
                .graphId(GRAPH_ID_A)
                .schema(new Schema())
                .storeProperties(ACCUMULO_PROPERTIES)
                .build(), user);
        assertThat(graph.execute(new GetAllGraphIds(), user)).contains(GRAPH_ID_A);
>>>>>>> c28d20fa

        //when
        final Map<String, Object> allGraphsAndAuths = graph.execute(new GetAllGraphInfo.Builder().build(), ADMIN_USER);

        assertThat(allGraphsAndAuths)
                .isEmpty();
    }

    @Test
    public void shouldGetGraphInfoForSelectedGraphsOnly() throws Exception {
        //given
        graph.execute(new AddGraph.Builder()
<<<<<<< HEAD
                .graphId(GRAPH_A)
=======
                .graphId(GRAPH_ID_A)
>>>>>>> c28d20fa
                .schema(new Schema())
                .storeProperties(ACCUMULO_PROPERTIES)
                .graphAuths("authsValueA")
                .build(), user);
        graph.execute(new AddGraph.Builder()
                .graphId(GRAPH_B)
                .schema(new Schema())
                .storeProperties(ACCUMULO_PROPERTIES)
                .graphAuths("authsValueB")
                .build(), user);
<<<<<<< HEAD
        assertThat(Lists.newArrayList(graph.execute(new GetAllGraphIds(), user))).contains(GRAPH_A, GRAPH_B);
        final FederatedAccess expectedFedAccess = new FederatedAccess.Builder().addingUserId(user.getUserId()).graphAuths("authsValueB").makePrivate().build();

        //when
        final Map<String, Object> allGraphsAndAuths = graph.execute(new GetAllGraphInfo.Builder().option(KEY_OPERATION_OPTIONS_GRAPH_IDS, GRAPH_B).build(), user);
=======
        assertThat(graph.execute(new GetAllGraphIds(), user)).contains(GRAPH_ID_A, graphB);
        final FederatedAccess expectedFedAccess = new FederatedAccess.Builder().addingUserId(user.getUserId()).graphAuths("authsValueB").makePrivate().build();

        //when

        final Map<String, Object> allGraphsAndAuths =
                (Map<String, Object>) graph.execute(new GetAllGraphInfo()
                        .graphIdsCSV(graphB), user);
>>>>>>> c28d20fa

        //then
        assertThat(allGraphsAndAuths)
                .hasSize(1)
                .hasSize(1);
        assertThat(allGraphsAndAuths.keySet().toArray(new String[]{})[0]).isEqualTo(GRAPH_B);
        assertThat(allGraphsAndAuths.values().toArray(new Object[]{})[0]).isEqualTo(expectedFedAccess);
    }

    @Test
    public void shouldChangeGraphUserFromOwnGraphToReplacementUser() throws Exception {
        //given
        final User replacementUser = new User("replacement");
        graph.execute(new AddGraph.Builder()
<<<<<<< HEAD
                .graphId(GRAPH_A)
=======
                .graphId(GRAPH_ID_A)
>>>>>>> c28d20fa
                .schema(new Schema())
                .storeProperties(ACCUMULO_PROPERTIES)
                .graphAuths("Auths1")
                .build(), user);
<<<<<<< HEAD
        assertThat(Lists.newArrayList(graph.execute(new GetAllGraphIds(), user))).contains(GRAPH_A);
        assertThat(Lists.newArrayList(graph.execute(new GetAllGraphIds(), replacementUser))).doesNotContain(GRAPH_A);

        //when
        final Boolean changed = graph.execute(new ChangeGraphAccess.Builder()
                .graphId(GRAPH_A)
=======
        assertThat(graph.execute(new GetAllGraphIds(), user)).contains(GRAPH_ID_A);
        assertThat(graph.execute(new GetAllGraphIds(), replacementUser)).doesNotContain(GRAPH_ID_A);

        //when
        final Boolean changed = graph.execute(new ChangeGraphAccess.Builder()
                .graphId(GRAPH_ID_A)
>>>>>>> c28d20fa
                .ownerUserId(replacementUser.getUserId())
                .build(), user);

        //then
        assertThat(changed).isTrue();
<<<<<<< HEAD
        assertThat(Lists.newArrayList(graph.execute(new GetAllGraphIds(), user))).doesNotContain(GRAPH_A);
        assertThat(Lists.newArrayList(graph.execute(new GetAllGraphIds(), replacementUser))).contains(GRAPH_A);
=======
        assertThat(graph.execute(new GetAllGraphIds(), user)).doesNotContain(GRAPH_ID_A);
        assertThat(graph.execute(new GetAllGraphIds(), replacementUser)).contains(GRAPH_ID_A);
>>>>>>> c28d20fa

    }

    @Test
    public void shouldChangeGraphUserFromSomeoneElseToReplacementUserAsAdminWhenRequestingAdminAccess() throws Exception {
        //given
        final User replacementUser = new User("replacement");
        graph.execute(new AddGraph.Builder()
<<<<<<< HEAD
                .graphId(GRAPH_A)
=======
                .graphId(GRAPH_ID_A)
>>>>>>> c28d20fa
                .schema(new Schema())
                .storeProperties(ACCUMULO_PROPERTIES)
                .graphAuths("Auths1")
                .build(), user);
<<<<<<< HEAD
        assertThat(Lists.newArrayList(graph.execute(new GetAllGraphIds(), user))).contains(GRAPH_A);
        assertThat(Lists.newArrayList(graph.execute(new GetAllGraphIds(), replacementUser))).doesNotContain(GRAPH_A);

        //when
        final Boolean changed = graph.execute(new ChangeGraphAccess.Builder()
                .graphId(GRAPH_A)
=======
        assertThat(graph.execute(new GetAllGraphIds(), user)).contains(GRAPH_ID_A);
        assertThat(graph.execute(new GetAllGraphIds(), replacementUser)).doesNotContain(GRAPH_ID_A);

        //when
        final Boolean changed = graph.execute(new ChangeGraphAccess.Builder()
                .graphId(GRAPH_ID_A)
>>>>>>> c28d20fa
                .ownerUserId(replacementUser.getUserId())
                .userRequestingAdminUsage(true)
                .build(), ADMIN_USER);

        //then
        assertThat(changed).isTrue();
<<<<<<< HEAD
        assertThat(Lists.newArrayList(graph.execute(new GetAllGraphIds(), user))).doesNotContain(GRAPH_A);
        assertThat(Lists.newArrayList(graph.execute(new GetAllGraphIds(), replacementUser))).contains(GRAPH_A);
=======
        assertThat(graph.execute(new GetAllGraphIds(), user)).doesNotContain(GRAPH_ID_A);
        assertThat(graph.execute(new GetAllGraphIds(), replacementUser)).contains(GRAPH_ID_A);
>>>>>>> c28d20fa

    }

    @Test
    public void shouldNotChangeGraphUserFromSomeoneElseToReplacementUserAsAdminWhenNotRequestingAdminAccess() throws Exception {
        //given
        final User replacementUser = new User("replacement");
        graph.execute(new AddGraph.Builder()
<<<<<<< HEAD
                .graphId(GRAPH_A)
=======
                .graphId(GRAPH_ID_A)
>>>>>>> c28d20fa
                .schema(new Schema())
                .storeProperties(ACCUMULO_PROPERTIES)
                .graphAuths("Auths1")
                .build(), user);
<<<<<<< HEAD
        assertThat(Lists.newArrayList(graph.execute(new GetAllGraphIds(), user))).contains(GRAPH_A);
        assertThat(Lists.newArrayList(graph.execute(new GetAllGraphIds(), replacementUser))).doesNotContain(GRAPH_A);

        //when
        final Boolean changed = graph.execute(new ChangeGraphAccess.Builder()
                .graphId(GRAPH_A)
=======
        assertThat(graph.execute(new GetAllGraphIds(), user)).contains(GRAPH_ID_A);
        assertThat(graph.execute(new GetAllGraphIds(), replacementUser)).doesNotContain(GRAPH_ID_A);

        //when
        final Boolean changed = graph.execute(new ChangeGraphAccess.Builder()
                .graphId(GRAPH_ID_A)
>>>>>>> c28d20fa
                .ownerUserId(replacementUser.getUserId())
                .build(), ADMIN_USER);

        //then
        assertThat(changed).isFalse();
<<<<<<< HEAD
        assertThat(Lists.newArrayList(graph.execute(new GetAllGraphIds(), user))).contains(GRAPH_A);
        assertThat(Lists.newArrayList(graph.execute(new GetAllGraphIds(), replacementUser))).doesNotContain(GRAPH_A);
=======
        assertThat(graph.execute(new GetAllGraphIds(), user)).contains(GRAPH_ID_A);
        assertThat(graph.execute(new GetAllGraphIds(), replacementUser)).doesNotContain(GRAPH_ID_A);
>>>>>>> c28d20fa
    }

    @Test
    public void shouldNotChangeGraphUserFromSomeoneElseToReplacementUserAsNonAdminWhenRequestingAdminAccess() throws Exception {
        //given
        final User replacementUser = new User("replacement");
        graph.execute(new AddGraph.Builder()
<<<<<<< HEAD
                .graphId(GRAPH_A)
=======
                .graphId(GRAPH_ID_A)
>>>>>>> c28d20fa
                .schema(new Schema())
                .storeProperties(ACCUMULO_PROPERTIES)
                .graphAuths("Auths1")
                .build(), user);
<<<<<<< HEAD
        assertThat(Lists.newArrayList(graph.execute(new GetAllGraphIds(), user))).contains(GRAPH_A);
        assertThat(Lists.newArrayList(graph.execute(new GetAllGraphIds(), replacementUser))).doesNotContain(GRAPH_A);

        //when
        final Boolean changed = graph.execute(new ChangeGraphAccess.Builder()
                .graphId(GRAPH_A)
=======
        assertThat(graph.execute(new GetAllGraphIds(), user)).contains(GRAPH_ID_A);
        assertThat(graph.execute(new GetAllGraphIds(), replacementUser)).doesNotContain(GRAPH_ID_A);

        //when
        final Boolean changed = graph.execute(new ChangeGraphAccess.Builder()
                .graphId(GRAPH_ID_A)
>>>>>>> c28d20fa
                .ownerUserId(replacementUser.getUserId())
                .userRequestingAdminUsage(true)
                .build(), replacementUser);

        //then
        assertThat(changed).isFalse();
<<<<<<< HEAD
        assertThat(Lists.newArrayList(graph.execute(new GetAllGraphIds(), user))).contains(GRAPH_A);
        assertThat(Lists.newArrayList(graph.execute(new GetAllGraphIds(), replacementUser))).doesNotContain(GRAPH_A);
=======
        assertThat(graph.execute(new GetAllGraphIds(), user)).contains(GRAPH_ID_A);
        assertThat(graph.execute(new GetAllGraphIds(), replacementUser)).doesNotContain(GRAPH_ID_A);
>>>>>>> c28d20fa
    }

    @Test
    public void shouldChangeGraphIdForOwnGraph() throws Exception {
        //given
        Connector connector = TableUtils.getConnector(ACCUMULO_PROPERTIES.getInstance(),
                ACCUMULO_PROPERTIES.getZookeepers(),
                ACCUMULO_PROPERTIES.getUser(),
                ACCUMULO_PROPERTIES.getPassword());

        graph.execute(new AddGraph.Builder()
                .graphId(GRAPH_A)
                .schema(new Schema())
                .storeProperties(ACCUMULO_PROPERTIES)
                .graphAuths("Auths1")
                .build(), user);
<<<<<<< HEAD
        assertThat(Lists.newArrayList(graph.execute(new GetAllGraphIds(), user))).contains(GRAPH_A);
=======
        assertThat(graph.execute(new GetAllGraphIds(), user)).contains(graphA);

>>>>>>> c28d20fa
        //when
        boolean tableGraphABefore = connector.tableOperations().exists(GRAPH_A);
        boolean tableGraphBBefore = connector.tableOperations().exists(GRAPH_B);

        final Boolean changed = graph.execute(new ChangeGraphId.Builder()
                .graphId(GRAPH_A)
                .newGraphId(GRAPH_B)
                .build(), user);

        boolean tableGraphAfter = connector.tableOperations().exists(GRAPH_A);
        boolean tableGraphBAfter = connector.tableOperations().exists(GRAPH_B);

        //then
        assertThat(changed).isTrue();
<<<<<<< HEAD
        assertThat(Lists.newArrayList(graph.execute(new GetAllGraphIds(), user))).doesNotContain(GRAPH_A)
                .contains(GRAPH_B);
=======
        assertThat(graph.execute(new GetAllGraphIds(), user)).doesNotContain(graphA)
                .contains(graphB);
>>>>>>> c28d20fa
        assertThat(tableGraphABefore).isTrue();
        assertThat(tableGraphBBefore).isFalse();
        assertThat(tableGraphAfter).isFalse();
        assertThat(tableGraphBAfter).isTrue();
    }

    @Test
    public void shouldChangeGraphIdForNonOwnedGraphAsAdminWhenRequestingAdminAccess() throws Exception {
        //given
        graph.execute(new AddGraph.Builder()
<<<<<<< HEAD
                .graphId(GRAPH_A)
=======
                .graphId(GRAPH_ID_A)
>>>>>>> c28d20fa
                .schema(new Schema())
                .storeProperties(ACCUMULO_PROPERTIES)
                .graphAuths("Auths1")
                .build(), user);
<<<<<<< HEAD
        assertThat(Lists.newArrayList(graph.execute(new GetAllGraphIds(), user))).contains(GRAPH_A);

        //when
        final Boolean changed = graph.execute(new ChangeGraphId.Builder()
                .graphId(GRAPH_A)
                .newGraphId(GRAPH_B)
                .option(FederatedStoreConstants.KEY_FEDERATION_ADMIN, "true")
=======
        assertThat(graph.execute(new GetAllGraphIds(), user)).contains(GRAPH_ID_A);

        //when
        final Boolean changed = graph.execute(new ChangeGraphId.Builder()
                .graphId(GRAPH_ID_A)
                .newGraphId(GRAPH_ID_B)
                .userRequestingAdminUsage(true)
>>>>>>> c28d20fa
                .build(), ADMIN_USER);

        //then
        assertThat(changed).isTrue();
<<<<<<< HEAD
        assertThat(Lists.newArrayList(graph.execute(new GetAllGraphIds(), user))).doesNotContain(GRAPH_A)
                .contains(GRAPH_B);
=======
        assertThat(graph.execute(new GetAllGraphIds(), user)).doesNotContain(GRAPH_ID_A)
                .contains(GRAPH_ID_B);
>>>>>>> c28d20fa

    }

    @Test
    public void shouldNotChangeGraphIdForNonOwnedGraphAsAdminWhenNotRequestingAdminAccess() throws Exception {
        //given
        graph.execute(new AddGraph.Builder()
<<<<<<< HEAD
                .graphId(GRAPH_A)
=======
                .graphId(GRAPH_ID_A)
>>>>>>> c28d20fa
                .schema(new Schema())
                .storeProperties(ACCUMULO_PROPERTIES)
                .graphAuths("Auths1")
                .build(), user);
<<<<<<< HEAD
        assertThat(Lists.newArrayList(graph.execute(new GetAllGraphIds(), user))).contains(GRAPH_A);

        //when
        final Boolean changed = graph.execute(new ChangeGraphId.Builder()
                .graphId(GRAPH_A)
                .newGraphId(GRAPH_B)
=======
        assertThat(graph.execute(new GetAllGraphIds(), user)).contains(GRAPH_ID_A);

        //when
        final Boolean changed = graph.execute(new ChangeGraphId.Builder()
                .graphId(GRAPH_ID_A)
                .newGraphId(GRAPH_ID_B)
>>>>>>> c28d20fa
                .build(), ADMIN_USER);

        //then
        assertThat(changed).isFalse();
<<<<<<< HEAD
        assertThat(Lists.newArrayList(graph.execute(new GetAllGraphIds(), user))).contains(GRAPH_A)
                .doesNotContain(GRAPH_B);
=======
        assertThat(graph.execute(new GetAllGraphIds(), user)).contains(GRAPH_ID_A)
                .doesNotContain(GRAPH_ID_B);
>>>>>>> c28d20fa

    }

    @Test
    public void shouldNotChangeGraphIdForNonOwnedGraphAsNonAdminWhenRequestingAdminAccess() throws Exception {
        //given
        final User otherUser = new User("other");
        graph.execute(new AddGraph.Builder()
<<<<<<< HEAD
                .graphId(GRAPH_A)
=======
                .graphId(GRAPH_ID_A)
>>>>>>> c28d20fa
                .schema(new Schema())
                .storeProperties(ACCUMULO_PROPERTIES)
                .graphAuths("Auths1")
                .build(), user);
<<<<<<< HEAD
        assertThat(Lists.newArrayList(graph.execute(new GetAllGraphIds(), user))).contains(GRAPH_A);
        assertThat(Lists.newArrayList(graph.execute(new GetAllGraphIds(), otherUser))).doesNotContain(GRAPH_A);

        //when
        final Boolean changed = graph.execute(new ChangeGraphId.Builder()
                .graphId(GRAPH_A)
                .newGraphId(GRAPH_B)
                .option(FederatedStoreConstants.KEY_FEDERATION_ADMIN, "true")
=======
        assertThat(graph.execute(new GetAllGraphIds(), user)).contains(GRAPH_ID_A);
        assertThat(graph.execute(new GetAllGraphIds(), otherUser)).doesNotContain(GRAPH_ID_A);

        //when
        final Boolean changed = graph.execute(new ChangeGraphId.Builder()
                .graphId(GRAPH_ID_A)
                .newGraphId(GRAPH_ID_B)
                .userRequestingAdminUsage(true)
>>>>>>> c28d20fa
                .build(), otherUser);

        //then
        assertThat(changed).isFalse();
<<<<<<< HEAD
        assertThat(Lists.newArrayList(graph.execute(new GetAllGraphIds(), user))).contains(GRAPH_A)
                .doesNotContain(GRAPH_B);
        assertThat(Lists.newArrayList(graph.execute(new GetAllGraphIds(), otherUser))).doesNotContain(GRAPH_A, GRAPH_B);
=======
        assertThat(graph.execute(new GetAllGraphIds(), user)).contains(GRAPH_ID_A)
                .doesNotContain(GRAPH_ID_B);
        assertThat(graph.execute(new GetAllGraphIds(), otherUser)).doesNotContain(GRAPH_ID_A, GRAPH_ID_B);
>>>>>>> c28d20fa
    }

    @Test
    public void shouldStartWithEmptyCache() throws Exception {
        //given
        FederatedStoreCache federatedStoreCache = new FederatedStoreCache();

        //then
        assertThat(federatedStoreCache.getAllGraphIds()).isEmpty();
    }

    @Test
    public void shouldChangeGraphIdInStorage() throws Exception {
        //given
<<<<<<< HEAD
        graph.execute(new AddGraph.Builder()
                .graphId(GRAPH_A)
                .schema(new Schema())
                .storeProperties(ACCUMULO_PROPERTIES)
                .build(), user);
        assertThat(Lists.newArrayList(graph.execute(new GetAllGraphIds(), user))).contains(GRAPH_A);

        //when
        final Boolean changed = graph.execute(new ChangeGraphId.Builder()
                .graphId(GRAPH_A)
                .newGraphId(NEW_NAME)
=======
        String newName = "newName";
        graph.execute(new AddGraph.Builder()
                .graphId(GRAPH_ID_A)
                .schema(new Schema())
                .storeProperties(ACCUMULO_PROPERTIES)
                .build(), user);
        assertThat(graph.execute(new GetAllGraphIds(), user)).contains(GRAPH_ID_A);

        //when
        final Boolean changed = graph.execute(new ChangeGraphId.Builder()
                .graphId(GRAPH_ID_A)
                .newGraphId(newName)
>>>>>>> c28d20fa
                .build(), user);

        //then
        Iterable<String> graphIds = (Iterable<String>) graph.execute(new GetAllGraphIds(), user);

        assertThat(changed).isTrue();
        assertThat(graphIds).hasSize(1);
<<<<<<< HEAD
        assertThat(graphIds.toArray()).containsExactly(new String[]{NEW_NAME});
=======
        assertThat(graphIds).containsExactly(new String[]{newName});
>>>>>>> c28d20fa
    }

    @Test
    public void shouldChangeGraphIdInCache() throws Exception {
        //given
        String newName = NEW_NAME;
        FederatedStoreCache federatedStoreCache = new FederatedStoreCache();
<<<<<<< HEAD
=======
        final String graphA = GRAPH_ID_A;
>>>>>>> c28d20fa
        graph.execute(new AddGraph.Builder()
                .graphId(GRAPH_A)
                .schema(new Schema())
                .storeProperties(ACCUMULO_PROPERTIES)
                .build(), user);
<<<<<<< HEAD
        assertThat(Lists.newArrayList(graph.execute(new GetAllGraphIds(), user))).contains(GRAPH_A);
=======
        assertThat(graph.execute(new GetAllGraphIds(), user)).contains(graphA);
>>>>>>> c28d20fa

        //when
        final Boolean changed = graph.execute(new ChangeGraphId.Builder()
                .graphId(GRAPH_A)
                .newGraphId(newName)
                .build(), user);

        //then
        Set<String> graphIds = federatedStoreCache.getAllGraphIds();

        assertThat(changed).isTrue();
        assertThat(graphIds.toArray())
                .as(graphIds.toString())
                .containsExactly(new String[]{newName});
    }

    @Test
    public void shouldChangeGraphAccessIdInStorage() throws Exception {
        //given
        graph.execute(new AddGraph.Builder()
<<<<<<< HEAD
                .graphId(GRAPH_A)
                .schema(new Schema())
                .storeProperties(ACCUMULO_PROPERTIES)
                .build(), user);
        assertThat(Lists.newArrayList(graph.execute(new GetAllGraphIds(), user))).contains(GRAPH_A);

        //when
        final Boolean changed = graph.execute(new ChangeGraphAccess.Builder()
                .graphId(GRAPH_A)
=======
                .graphId(GRAPH_ID_A)
                .schema(new Schema())
                .storeProperties(ACCUMULO_PROPERTIES)
                .build(), user);
        assertThat(graph.execute(new GetAllGraphIds(), user)).contains(GRAPH_ID_A);

        //when
        final Boolean changed = graph.execute(new ChangeGraphAccess.Builder()
                .graphId(GRAPH_ID_A)
>>>>>>> c28d20fa
                .ownerUserId(NOT_ADMIN_USER.getUserId())
                .build(), user);

        //then
        Iterable<String> userGraphIds = (Iterable<String>) graph.execute(new GetAllGraphIds(), user);
        Iterable<String> otherUserGraphIds = (Iterable<String>) graph.execute(new GetAllGraphIds(), NOT_ADMIN_USER);

        assertThat(changed).isTrue();
        assertThat(userGraphIds).isEmpty();
        assertThat(otherUserGraphIds).hasSize(1);
<<<<<<< HEAD
        assertThat(otherUserGraphIds.toArray()).containsExactly(new String[]{GRAPH_A});
=======
        assertThat(otherUserGraphIds).containsExactly(new String[]{GRAPH_ID_A});
>>>>>>> c28d20fa
    }

    @Test
    public void shouldChangeGraphAccessIdInCache() throws Exception {
        //given
        FederatedStoreCache federatedStoreCache = new FederatedStoreCache();
        graph.execute(new AddGraph.Builder()
<<<<<<< HEAD
                .graphId(GRAPH_A)
                .schema(new Schema())
                .storeProperties(ACCUMULO_PROPERTIES)
                .build(), user);
        assertThat(Lists.newArrayList(graph.execute(new GetAllGraphIds(), user))).contains(GRAPH_A);

        //when
        FederatedAccess before = federatedStoreCache.getAccessFromCache(GRAPH_A);
        final Boolean changed = graph.execute(new ChangeGraphAccess.Builder()
                .graphId(GRAPH_A)
                .ownerUserId(ADMIN_USER.getUserId())
                .build(), user);
        FederatedAccess after = federatedStoreCache.getAccessFromCache(GRAPH_A);
=======
                .graphId(GRAPH_ID_A)
                .schema(new Schema())
                .storeProperties(ACCUMULO_PROPERTIES)
                .build(), user);
        assertThat(graph.execute(new GetAllGraphIds(), user)).contains(GRAPH_ID_A);

        //when
        FederatedAccess before = federatedStoreCache.getAccessFromCache(GRAPH_ID_A);
        final Boolean changed = graph.execute(new ChangeGraphAccess.Builder()
                .graphId(GRAPH_ID_A)
                .ownerUserId(ADMIN_USER.getUserId())
                .build(), user);
        FederatedAccess after = federatedStoreCache.getAccessFromCache(GRAPH_ID_A);
>>>>>>> c28d20fa

        //then
        assertThat(changed).isTrue();
        assertThat(after).isNotEqualTo(before);
        assertThat(before.getAddingUserId()).isEqualTo(user.getUserId());
        assertThat(after.getAddingUserId()).isEqualTo(ADMIN_USER.getUserId());
    }

}<|MERGE_RESOLUTION|>--- conflicted
+++ resolved
@@ -18,7 +18,6 @@
 
 import com.google.common.collect.Sets;
 import org.apache.accumulo.core.client.Connector;
-import org.apache.accumulo.core.client.admin.TableOperations;
 import org.assertj.core.api.Assertions;
 import org.junit.jupiter.api.Test;
 
@@ -54,17 +53,8 @@
 
     public static final User ADMIN_USER = new User("admin", Collections.EMPTY_SET, Sets.newHashSet("AdminAuth"));
     public static final User NOT_ADMIN_USER = new User("admin", Collections.EMPTY_SET, Sets.newHashSet("NotAdminAuth"));
-    public static final String GRAPH_A = "graphA";
-    public static final String GRAPH_B = "graphB";
-    public static final String NEW_NAME = "newName";
-
-
-<<<<<<< HEAD
-    private static final AccumuloProperties ACCUMULO_PROPERTIES = AccumuloProperties.loadStoreProperties(
-            StreamUtil.openStream(FederatedAdminIT.class, "properties/singleUseAccumuloStore.properties"));
-=======
+
     private static final AccumuloProperties ACCUMULO_PROPERTIES =  loadAccumuloStoreProperties(ACCUMULO_STORE_SINGLE_USE_PROPERTIES);
->>>>>>> c28d20fa
 
     @Override
     protected Schema createSchema() {
@@ -82,47 +72,21 @@
         graph.execute(new RemoveGraph.Builder()
                 .graphId(GRAPH_ID_ACCUMULO_WITH_ENTITIES)
                 .build(), user);
-
-        //Delete the SingleUseAccumulo Graphs manually.
-        TableOperations tableOperations = TableUtils.getConnector(ACCUMULO_PROPERTIES.getInstance(), ACCUMULO_PROPERTIES.getZookeepers(),
-                ACCUMULO_PROPERTIES.getUser(), ACCUMULO_PROPERTIES.getPassword()).tableOperations();
-
-        if (tableOperations.exists(GRAPH_A)) {
-            tableOperations.delete(GRAPH_A);
-        }
-        if (tableOperations.exists(GRAPH_B)) {
-            tableOperations.delete(GRAPH_B);
-        }
-        if (tableOperations.exists(NEW_NAME)) {
-            tableOperations.delete(NEW_NAME);
-        }
     }
 
     @Test
     public void shouldRemoveGraphFromStorage() throws Exception {
         //given
         graph.execute(new AddGraph.Builder()
-<<<<<<< HEAD
-                .graphId(GRAPH_A)
-                .schema(new Schema())
-                .storeProperties(ACCUMULO_PROPERTIES)
-                .build(), user);
-        assertThat(Lists.newArrayList(graph.execute(new GetAllGraphIds(), user))).contains(GRAPH_A);
+                .graphId(GRAPH_ID_A)
+                .schema(new Schema())
+                .storeProperties(ACCUMULO_PROPERTIES)
+                .build(), user);
+        assertThat((Iterable<String>) graph.execute(new GetAllGraphIds(), user)).contains(GRAPH_ID_A);
 
         //when
         final Boolean removed = graph.execute(new RemoveGraph.Builder()
-                .graphId(GRAPH_A)
-=======
-                .graphId(GRAPH_ID_A)
-                .schema(new Schema())
-                .storeProperties(ACCUMULO_PROPERTIES)
-                .build(), user);
-        assertThat((Iterable<String>) graph.execute(new GetAllGraphIds(), user)).contains(GRAPH_ID_A);
-
-        //when
-        final Boolean removed = graph.execute(new RemoveGraph.Builder()
-                .graphId(GRAPH_ID_A)
->>>>>>> c28d20fa
+                .graphId(GRAPH_ID_A)
                 .build(), user);
 
         //then
@@ -136,18 +100,6 @@
         //given
         FederatedStoreCache federatedStoreCache = new FederatedStoreCache();
         graph.execute(new AddGraph.Builder()
-<<<<<<< HEAD
-                .graphId(GRAPH_A)
-                .schema(new Schema())
-                .storeProperties(ACCUMULO_PROPERTIES)
-                .build(), user);
-        assertThat(Lists.newArrayList(graph.execute(new GetAllGraphIds(), user))).contains(GRAPH_A);
-
-        //when
-        assertThat(federatedStoreCache.getGraphSerialisableFromCache(GRAPH_A)).isNotNull();
-        final Boolean removed = graph.execute(new RemoveGraph.Builder()
-                .graphId(GRAPH_A)
-=======
                 .graphId(GRAPH_ID_A)
                 .schema(new Schema())
                 .storeProperties(ACCUMULO_PROPERTIES)
@@ -158,16 +110,11 @@
         assertThat(federatedStoreCache.getGraphSerialisableFromCache(GRAPH_ID_A)).isNotNull();
         final Boolean removed = graph.execute(new RemoveGraph.Builder()
                 .graphId(GRAPH_ID_A)
->>>>>>> c28d20fa
                 .build(), user);
 
         //then
         assertThat(removed).isTrue();
-<<<<<<< HEAD
-        GraphSerialisable graphSerialisableFromCache = federatedStoreCache.getGraphSerialisableFromCache(GRAPH_A);
-=======
         GraphSerialisable graphSerialisableFromCache = federatedStoreCache.getGraphSerialisableFromCache(GRAPH_ID_A);
->>>>>>> c28d20fa
         assertThat(graphSerialisableFromCache)
                 .as(new String(JSONSerialiser.serialise(graphSerialisableFromCache, true)))
                 .isNull();
@@ -178,29 +125,16 @@
     public void shouldRemoveGraphForAdmin() throws Exception {
         //given
         graph.execute(new AddGraph.Builder()
-<<<<<<< HEAD
-                .graphId(GRAPH_A)
-                .schema(new Schema())
-                .storeProperties(ACCUMULO_PROPERTIES)
-                .build(), user);
-        assertThat(Lists.newArrayList(graph.execute(new GetAllGraphIds(), user))).contains(GRAPH_A);
+                .graphId(GRAPH_ID_A)
+                .schema(new Schema())
+                .storeProperties(ACCUMULO_PROPERTIES)
+                .build(), user);
+        assertThat(graph.execute(new GetAllGraphIds(), user)).contains(GRAPH_ID_A);
 
         //when
         final Boolean removed = graph.execute(new RemoveGraph.Builder()
-                .graphId(GRAPH_A)
-                .option(FederatedStoreConstants.KEY_FEDERATION_ADMIN, "true")
-=======
-                .graphId(GRAPH_ID_A)
-                .schema(new Schema())
-                .storeProperties(ACCUMULO_PROPERTIES)
-                .build(), user);
-        assertThat(graph.execute(new GetAllGraphIds(), user)).contains(GRAPH_ID_A);
-
-        //when
-        final Boolean removed = graph.execute(new RemoveGraph.Builder()
-                .graphId(GRAPH_ID_A)
-                .userRequestingAdminUsage(true)
->>>>>>> c28d20fa
+                .graphId(GRAPH_ID_A)
+                .userRequestingAdminUsage(true)
                 .build(), ADMIN_USER);
 
         //then
@@ -213,29 +147,16 @@
     public void shouldNotRemoveGraphForNonAdmin() throws Exception {
         //given
         graph.execute(new AddGraph.Builder()
-<<<<<<< HEAD
-                .graphId(GRAPH_A)
-                .schema(new Schema())
-                .storeProperties(ACCUMULO_PROPERTIES)
-                .build(), user);
-        assertThat(Lists.newArrayList(graph.execute(new GetAllGraphIds(), user))).contains(GRAPH_A);
+                .graphId(GRAPH_ID_A)
+                .schema(new Schema())
+                .storeProperties(ACCUMULO_PROPERTIES)
+                .build(), user);
+        assertThat(graph.execute(new GetAllGraphIds(), user)).contains(GRAPH_ID_A);
 
         //when
         final Boolean removed = graph.execute(new RemoveGraph.Builder()
-                .graphId(GRAPH_A)
-                .option(FederatedStoreConstants.KEY_FEDERATION_ADMIN, "true")
-=======
-                .graphId(GRAPH_ID_A)
-                .schema(new Schema())
-                .storeProperties(ACCUMULO_PROPERTIES)
-                .build(), user);
-        assertThat(graph.execute(new GetAllGraphIds(), user)).contains(GRAPH_ID_A);
-
-        //when
-        final Boolean removed = graph.execute(new RemoveGraph.Builder()
-                .graphId(GRAPH_ID_A)
-                .userRequestingAdminUsage(true)
->>>>>>> c28d20fa
+                .graphId(GRAPH_ID_A)
+                .userRequestingAdminUsage(true)
                 .build(), NOT_ADMIN_USER);
 
         //then
@@ -248,19 +169,11 @@
     public void shouldGetAllGraphIdsForAdmin() throws Exception {
         //given
         graph.execute(new AddGraph.Builder()
-<<<<<<< HEAD
-                .graphId(GRAPH_A)
-                .schema(new Schema())
-                .storeProperties(ACCUMULO_PROPERTIES)
-                .build(), user);
-        assertThat(Lists.newArrayList(graph.execute(new GetAllGraphIds(), user))).contains(GRAPH_A);
-=======
-                .graphId(GRAPH_ID_A)
-                .schema(new Schema())
-                .storeProperties(ACCUMULO_PROPERTIES)
-                .build(), user);
-        assertThat(graph.execute(new GetAllGraphIds(), user)).contains(GRAPH_ID_A);
->>>>>>> c28d20fa
+                .graphId(GRAPH_ID_A)
+                .schema(new Schema())
+                .storeProperties(ACCUMULO_PROPERTIES)
+                .build(), user);
+        assertThat(graph.execute(new GetAllGraphIds(), user)).contains(GRAPH_ID_A);
 
         //when
         final Iterable<? extends String> adminGraphIds = graph.execute(new GetAllGraphIds.Builder()
@@ -268,30 +181,18 @@
                 .build(), ADMIN_USER);
 
         //then
-<<<<<<< HEAD
-        Assertions.<String>assertThat(adminGraphIds).contains(GRAPH_A);
-=======
         Assertions.<String>assertThat(adminGraphIds).contains(GRAPH_ID_A);
->>>>>>> c28d20fa
     }
 
     @Test
     public void shouldNotGetAllGraphIdsForNonAdmin() throws Exception {
         //given
         graph.execute(new AddGraph.Builder()
-<<<<<<< HEAD
-                .graphId(GRAPH_A)
-                .schema(new Schema())
-                .storeProperties(ACCUMULO_PROPERTIES)
-                .build(), user);
-        assertThat(Lists.newArrayList(graph.execute(new GetAllGraphIds(), user))).contains(GRAPH_A);
-=======
-                .graphId(GRAPH_ID_A)
-                .schema(new Schema())
-                .storeProperties(ACCUMULO_PROPERTIES)
-                .build(), user);
-        assertThat(graph.execute(new GetAllGraphIds(), user)).contains(GRAPH_ID_A);
->>>>>>> c28d20fa
+                .graphId(GRAPH_ID_A)
+                .schema(new Schema())
+                .storeProperties(ACCUMULO_PROPERTIES)
+                .build(), user);
+        assertThat(graph.execute(new GetAllGraphIds(), user)).contains(GRAPH_ID_A);
 
         //when
         final Iterable<? extends String> adminGraphIds = graph.execute(new GetAllGraphIds.Builder()
@@ -299,31 +200,19 @@
                 .build(), NOT_ADMIN_USER);
 
         //then
-<<<<<<< HEAD
-        Assertions.<String>assertThat(adminGraphIds).doesNotContain(GRAPH_A);
-=======
         Assertions.<String>assertThat(adminGraphIds).doesNotContain(GRAPH_ID_A);
->>>>>>> c28d20fa
     }
 
     @Test
     public void shouldGetAllGraphInfoForAdmin() throws Exception {
         //given
         graph.execute(new AddGraph.Builder()
-<<<<<<< HEAD
-                .graphId(GRAPH_A)
-=======
-                .graphId(GRAPH_ID_A)
->>>>>>> c28d20fa
+                .graphId(GRAPH_ID_A)
                 .schema(new Schema())
                 .storeProperties(ACCUMULO_PROPERTIES)
                 .graphAuths("authsValueA")
                 .build(), user);
-<<<<<<< HEAD
-        assertThat(Lists.newArrayList(graph.execute(new GetAllGraphIds(), user))).contains(GRAPH_A);
-=======
-        assertThat(graph.execute(new GetAllGraphIds(), user)).contains(GRAPH_ID_A);
->>>>>>> c28d20fa
+        assertThat(graph.execute(new GetAllGraphIds(), user)).contains(GRAPH_ID_A);
         final FederatedAccess expectedFedAccess = new FederatedAccess.Builder().addingUserId(user.getUserId()).graphAuths("authsValueA").makePrivate().build();
 
         //when
@@ -334,11 +223,7 @@
         //then
         assertThat(allGraphsAndAuths)
                 .hasSize(1);
-<<<<<<< HEAD
-        assertThat(allGraphsAndAuths.keySet().toArray(new String[]{})[0]).isEqualTo(GRAPH_A);
-=======
         assertThat(allGraphsAndAuths.keySet().toArray(new String[]{})[0]).isEqualTo(GRAPH_ID_A);
->>>>>>> c28d20fa
         assertThat(allGraphsAndAuths.values().toArray(new Object[]{})[0]).isEqualTo(expectedFedAccess);
 
     }
@@ -347,19 +232,11 @@
     public void shouldNotGetAllGraphInfoForNonAdmin() throws Exception {
         //given
         graph.execute(new AddGraph.Builder()
-<<<<<<< HEAD
-                .graphId(GRAPH_A)
-                .schema(new Schema())
-                .storeProperties(ACCUMULO_PROPERTIES)
-                .build(), user);
-        assertThat(Lists.newArrayList(graph.execute(new GetAllGraphIds(), user))).contains(GRAPH_A);
-=======
-                .graphId(GRAPH_ID_A)
-                .schema(new Schema())
-                .storeProperties(ACCUMULO_PROPERTIES)
-                .build(), user);
-        assertThat(graph.execute(new GetAllGraphIds(), user)).contains(GRAPH_ID_A);
->>>>>>> c28d20fa
+                .graphId(GRAPH_ID_A)
+                .schema(new Schema())
+                .storeProperties(ACCUMULO_PROPERTIES)
+                .build(), user);
+        assertThat(graph.execute(new GetAllGraphIds(), user)).contains(GRAPH_ID_A);
 
         //when
         final Map<String, Object> allGraphsAndAuths = graph.execute(new GetAllGraphInfo.Builder().build(), NOT_ADMIN_USER);
@@ -372,19 +249,11 @@
     public void shouldNotGetAllGraphInfoForNonAdminWithAdminDeclarationsInOption() throws Exception {
         //given
         graph.execute(new AddGraph.Builder()
-<<<<<<< HEAD
-                .graphId(GRAPH_A)
-                .schema(new Schema())
-                .storeProperties(ACCUMULO_PROPERTIES)
-                .build(), user);
-        assertThat(Lists.newArrayList(graph.execute(new GetAllGraphIds(), user))).contains(GRAPH_A);
-=======
-                .graphId(GRAPH_ID_A)
-                .schema(new Schema())
-                .storeProperties(ACCUMULO_PROPERTIES)
-                .build(), user);
-        assertThat(graph.execute(new GetAllGraphIds(), user)).contains(GRAPH_ID_A);
->>>>>>> c28d20fa
+                .graphId(GRAPH_ID_A)
+                .schema(new Schema())
+                .storeProperties(ACCUMULO_PROPERTIES)
+                .build(), user);
+        assertThat(graph.execute(new GetAllGraphIds(), user)).contains(GRAPH_ID_A);
 
         //when
         final Map<String, Object> allGraphsAndAuths = graph.execute(new GetAllGraphInfo.Builder()
@@ -399,19 +268,11 @@
     public void shouldNotGetAllGraphInfoForAdminWithoutAdminDeclartionInOptions() throws Exception {
         //given
         graph.execute(new AddGraph.Builder()
-<<<<<<< HEAD
-                .graphId(GRAPH_A)
-                .schema(new Schema())
-                .storeProperties(ACCUMULO_PROPERTIES)
-                .build(), user);
-        assertThat(Lists.newArrayList(graph.execute(new GetAllGraphIds(), user))).contains(GRAPH_A);
-=======
-                .graphId(GRAPH_ID_A)
-                .schema(new Schema())
-                .storeProperties(ACCUMULO_PROPERTIES)
-                .build(), user);
-        assertThat(graph.execute(new GetAllGraphIds(), user)).contains(GRAPH_ID_A);
->>>>>>> c28d20fa
+                .graphId(GRAPH_ID_A)
+                .schema(new Schema())
+                .storeProperties(ACCUMULO_PROPERTIES)
+                .build(), user);
+        assertThat(graph.execute(new GetAllGraphIds(), user)).contains(GRAPH_ID_A);
 
         //when
         final Map<String, Object> allGraphsAndAuths = graph.execute(new GetAllGraphInfo.Builder().build(), ADMIN_USER);
@@ -424,28 +285,18 @@
     public void shouldGetGraphInfoForSelectedGraphsOnly() throws Exception {
         //given
         graph.execute(new AddGraph.Builder()
-<<<<<<< HEAD
-                .graphId(GRAPH_A)
-=======
-                .graphId(GRAPH_ID_A)
->>>>>>> c28d20fa
+                .graphId(GRAPH_ID_A)
                 .schema(new Schema())
                 .storeProperties(ACCUMULO_PROPERTIES)
                 .graphAuths("authsValueA")
                 .build(), user);
-        graph.execute(new AddGraph.Builder()
-                .graphId(GRAPH_B)
+        final String graphB = "graphB";
+        graph.execute(new AddGraph.Builder()
+                .graphId(graphB)
                 .schema(new Schema())
                 .storeProperties(ACCUMULO_PROPERTIES)
                 .graphAuths("authsValueB")
                 .build(), user);
-<<<<<<< HEAD
-        assertThat(Lists.newArrayList(graph.execute(new GetAllGraphIds(), user))).contains(GRAPH_A, GRAPH_B);
-        final FederatedAccess expectedFedAccess = new FederatedAccess.Builder().addingUserId(user.getUserId()).graphAuths("authsValueB").makePrivate().build();
-
-        //when
-        final Map<String, Object> allGraphsAndAuths = graph.execute(new GetAllGraphInfo.Builder().option(KEY_OPERATION_OPTIONS_GRAPH_IDS, GRAPH_B).build(), user);
-=======
         assertThat(graph.execute(new GetAllGraphIds(), user)).contains(GRAPH_ID_A, graphB);
         final FederatedAccess expectedFedAccess = new FederatedAccess.Builder().addingUserId(user.getUserId()).graphAuths("authsValueB").makePrivate().build();
 
@@ -454,13 +305,12 @@
         final Map<String, Object> allGraphsAndAuths =
                 (Map<String, Object>) graph.execute(new GetAllGraphInfo()
                         .graphIdsCSV(graphB), user);
->>>>>>> c28d20fa
 
         //then
         assertThat(allGraphsAndAuths)
                 .hasSize(1)
                 .hasSize(1);
-        assertThat(allGraphsAndAuths.keySet().toArray(new String[]{})[0]).isEqualTo(GRAPH_B);
+        assertThat(allGraphsAndAuths.keySet().toArray(new String[]{})[0]).isEqualTo(graphB);
         assertThat(allGraphsAndAuths.values().toArray(new Object[]{})[0]).isEqualTo(expectedFedAccess);
     }
 
@@ -469,42 +319,24 @@
         //given
         final User replacementUser = new User("replacement");
         graph.execute(new AddGraph.Builder()
-<<<<<<< HEAD
-                .graphId(GRAPH_A)
-=======
-                .graphId(GRAPH_ID_A)
->>>>>>> c28d20fa
-                .schema(new Schema())
-                .storeProperties(ACCUMULO_PROPERTIES)
-                .graphAuths("Auths1")
-                .build(), user);
-<<<<<<< HEAD
-        assertThat(Lists.newArrayList(graph.execute(new GetAllGraphIds(), user))).contains(GRAPH_A);
-        assertThat(Lists.newArrayList(graph.execute(new GetAllGraphIds(), replacementUser))).doesNotContain(GRAPH_A);
+                .graphId(GRAPH_ID_A)
+                .schema(new Schema())
+                .storeProperties(ACCUMULO_PROPERTIES)
+                .graphAuths("Auths1")
+                .build(), user);
+        assertThat(graph.execute(new GetAllGraphIds(), user)).contains(GRAPH_ID_A);
+        assertThat(graph.execute(new GetAllGraphIds(), replacementUser)).doesNotContain(GRAPH_ID_A);
 
         //when
         final Boolean changed = graph.execute(new ChangeGraphAccess.Builder()
-                .graphId(GRAPH_A)
-=======
-        assertThat(graph.execute(new GetAllGraphIds(), user)).contains(GRAPH_ID_A);
-        assertThat(graph.execute(new GetAllGraphIds(), replacementUser)).doesNotContain(GRAPH_ID_A);
-
-        //when
-        final Boolean changed = graph.execute(new ChangeGraphAccess.Builder()
-                .graphId(GRAPH_ID_A)
->>>>>>> c28d20fa
+                .graphId(GRAPH_ID_A)
                 .ownerUserId(replacementUser.getUserId())
                 .build(), user);
 
         //then
         assertThat(changed).isTrue();
-<<<<<<< HEAD
-        assertThat(Lists.newArrayList(graph.execute(new GetAllGraphIds(), user))).doesNotContain(GRAPH_A);
-        assertThat(Lists.newArrayList(graph.execute(new GetAllGraphIds(), replacementUser))).contains(GRAPH_A);
-=======
         assertThat(graph.execute(new GetAllGraphIds(), user)).doesNotContain(GRAPH_ID_A);
         assertThat(graph.execute(new GetAllGraphIds(), replacementUser)).contains(GRAPH_ID_A);
->>>>>>> c28d20fa
 
     }
 
@@ -513,43 +345,25 @@
         //given
         final User replacementUser = new User("replacement");
         graph.execute(new AddGraph.Builder()
-<<<<<<< HEAD
-                .graphId(GRAPH_A)
-=======
-                .graphId(GRAPH_ID_A)
->>>>>>> c28d20fa
-                .schema(new Schema())
-                .storeProperties(ACCUMULO_PROPERTIES)
-                .graphAuths("Auths1")
-                .build(), user);
-<<<<<<< HEAD
-        assertThat(Lists.newArrayList(graph.execute(new GetAllGraphIds(), user))).contains(GRAPH_A);
-        assertThat(Lists.newArrayList(graph.execute(new GetAllGraphIds(), replacementUser))).doesNotContain(GRAPH_A);
+                .graphId(GRAPH_ID_A)
+                .schema(new Schema())
+                .storeProperties(ACCUMULO_PROPERTIES)
+                .graphAuths("Auths1")
+                .build(), user);
+        assertThat(graph.execute(new GetAllGraphIds(), user)).contains(GRAPH_ID_A);
+        assertThat(graph.execute(new GetAllGraphIds(), replacementUser)).doesNotContain(GRAPH_ID_A);
 
         //when
         final Boolean changed = graph.execute(new ChangeGraphAccess.Builder()
-                .graphId(GRAPH_A)
-=======
-        assertThat(graph.execute(new GetAllGraphIds(), user)).contains(GRAPH_ID_A);
-        assertThat(graph.execute(new GetAllGraphIds(), replacementUser)).doesNotContain(GRAPH_ID_A);
-
-        //when
-        final Boolean changed = graph.execute(new ChangeGraphAccess.Builder()
-                .graphId(GRAPH_ID_A)
->>>>>>> c28d20fa
+                .graphId(GRAPH_ID_A)
                 .ownerUserId(replacementUser.getUserId())
                 .userRequestingAdminUsage(true)
                 .build(), ADMIN_USER);
 
         //then
         assertThat(changed).isTrue();
-<<<<<<< HEAD
-        assertThat(Lists.newArrayList(graph.execute(new GetAllGraphIds(), user))).doesNotContain(GRAPH_A);
-        assertThat(Lists.newArrayList(graph.execute(new GetAllGraphIds(), replacementUser))).contains(GRAPH_A);
-=======
         assertThat(graph.execute(new GetAllGraphIds(), user)).doesNotContain(GRAPH_ID_A);
         assertThat(graph.execute(new GetAllGraphIds(), replacementUser)).contains(GRAPH_ID_A);
->>>>>>> c28d20fa
 
     }
 
@@ -558,42 +372,24 @@
         //given
         final User replacementUser = new User("replacement");
         graph.execute(new AddGraph.Builder()
-<<<<<<< HEAD
-                .graphId(GRAPH_A)
-=======
-                .graphId(GRAPH_ID_A)
->>>>>>> c28d20fa
-                .schema(new Schema())
-                .storeProperties(ACCUMULO_PROPERTIES)
-                .graphAuths("Auths1")
-                .build(), user);
-<<<<<<< HEAD
-        assertThat(Lists.newArrayList(graph.execute(new GetAllGraphIds(), user))).contains(GRAPH_A);
-        assertThat(Lists.newArrayList(graph.execute(new GetAllGraphIds(), replacementUser))).doesNotContain(GRAPH_A);
+                .graphId(GRAPH_ID_A)
+                .schema(new Schema())
+                .storeProperties(ACCUMULO_PROPERTIES)
+                .graphAuths("Auths1")
+                .build(), user);
+        assertThat(graph.execute(new GetAllGraphIds(), user)).contains(GRAPH_ID_A);
+        assertThat(graph.execute(new GetAllGraphIds(), replacementUser)).doesNotContain(GRAPH_ID_A);
 
         //when
         final Boolean changed = graph.execute(new ChangeGraphAccess.Builder()
-                .graphId(GRAPH_A)
-=======
-        assertThat(graph.execute(new GetAllGraphIds(), user)).contains(GRAPH_ID_A);
-        assertThat(graph.execute(new GetAllGraphIds(), replacementUser)).doesNotContain(GRAPH_ID_A);
-
-        //when
-        final Boolean changed = graph.execute(new ChangeGraphAccess.Builder()
-                .graphId(GRAPH_ID_A)
->>>>>>> c28d20fa
+                .graphId(GRAPH_ID_A)
                 .ownerUserId(replacementUser.getUserId())
                 .build(), ADMIN_USER);
 
         //then
         assertThat(changed).isFalse();
-<<<<<<< HEAD
-        assertThat(Lists.newArrayList(graph.execute(new GetAllGraphIds(), user))).contains(GRAPH_A);
-        assertThat(Lists.newArrayList(graph.execute(new GetAllGraphIds(), replacementUser))).doesNotContain(GRAPH_A);
-=======
         assertThat(graph.execute(new GetAllGraphIds(), user)).contains(GRAPH_ID_A);
         assertThat(graph.execute(new GetAllGraphIds(), replacementUser)).doesNotContain(GRAPH_ID_A);
->>>>>>> c28d20fa
     }
 
     @Test
@@ -601,86 +397,61 @@
         //given
         final User replacementUser = new User("replacement");
         graph.execute(new AddGraph.Builder()
-<<<<<<< HEAD
-                .graphId(GRAPH_A)
-=======
-                .graphId(GRAPH_ID_A)
->>>>>>> c28d20fa
-                .schema(new Schema())
-                .storeProperties(ACCUMULO_PROPERTIES)
-                .graphAuths("Auths1")
-                .build(), user);
-<<<<<<< HEAD
-        assertThat(Lists.newArrayList(graph.execute(new GetAllGraphIds(), user))).contains(GRAPH_A);
-        assertThat(Lists.newArrayList(graph.execute(new GetAllGraphIds(), replacementUser))).doesNotContain(GRAPH_A);
+                .graphId(GRAPH_ID_A)
+                .schema(new Schema())
+                .storeProperties(ACCUMULO_PROPERTIES)
+                .graphAuths("Auths1")
+                .build(), user);
+        assertThat(graph.execute(new GetAllGraphIds(), user)).contains(GRAPH_ID_A);
+        assertThat(graph.execute(new GetAllGraphIds(), replacementUser)).doesNotContain(GRAPH_ID_A);
 
         //when
         final Boolean changed = graph.execute(new ChangeGraphAccess.Builder()
-                .graphId(GRAPH_A)
-=======
+                .graphId(GRAPH_ID_A)
+                .ownerUserId(replacementUser.getUserId())
+                .userRequestingAdminUsage(true)
+                .build(), replacementUser);
+
+        //then
+        assertThat(changed).isFalse();
         assertThat(graph.execute(new GetAllGraphIds(), user)).contains(GRAPH_ID_A);
         assertThat(graph.execute(new GetAllGraphIds(), replacementUser)).doesNotContain(GRAPH_ID_A);
-
-        //when
-        final Boolean changed = graph.execute(new ChangeGraphAccess.Builder()
-                .graphId(GRAPH_ID_A)
->>>>>>> c28d20fa
-                .ownerUserId(replacementUser.getUserId())
-                .userRequestingAdminUsage(true)
-                .build(), replacementUser);
-
-        //then
-        assertThat(changed).isFalse();
-<<<<<<< HEAD
-        assertThat(Lists.newArrayList(graph.execute(new GetAllGraphIds(), user))).contains(GRAPH_A);
-        assertThat(Lists.newArrayList(graph.execute(new GetAllGraphIds(), replacementUser))).doesNotContain(GRAPH_A);
-=======
-        assertThat(graph.execute(new GetAllGraphIds(), user)).contains(GRAPH_ID_A);
-        assertThat(graph.execute(new GetAllGraphIds(), replacementUser)).doesNotContain(GRAPH_ID_A);
->>>>>>> c28d20fa
     }
 
     @Test
     public void shouldChangeGraphIdForOwnGraph() throws Exception {
         //given
+        final String graphA = "graphTableA";
+        final String graphB = "graphTableB";
         Connector connector = TableUtils.getConnector(ACCUMULO_PROPERTIES.getInstance(),
                 ACCUMULO_PROPERTIES.getZookeepers(),
                 ACCUMULO_PROPERTIES.getUser(),
                 ACCUMULO_PROPERTIES.getPassword());
 
         graph.execute(new AddGraph.Builder()
-                .graphId(GRAPH_A)
-                .schema(new Schema())
-                .storeProperties(ACCUMULO_PROPERTIES)
-                .graphAuths("Auths1")
-                .build(), user);
-<<<<<<< HEAD
-        assertThat(Lists.newArrayList(graph.execute(new GetAllGraphIds(), user))).contains(GRAPH_A);
-=======
+                .graphId(graphA)
+                .schema(new Schema())
+                .storeProperties(ACCUMULO_PROPERTIES)
+                .graphAuths("Auths1")
+                .build(), user);
         assertThat(graph.execute(new GetAllGraphIds(), user)).contains(graphA);
 
->>>>>>> c28d20fa
-        //when
-        boolean tableGraphABefore = connector.tableOperations().exists(GRAPH_A);
-        boolean tableGraphBBefore = connector.tableOperations().exists(GRAPH_B);
+        //when
+        boolean tableGraphABefore = connector.tableOperations().exists(graphA);
+        boolean tableGraphBBefore = connector.tableOperations().exists(graphB);
 
         final Boolean changed = graph.execute(new ChangeGraphId.Builder()
-                .graphId(GRAPH_A)
-                .newGraphId(GRAPH_B)
-                .build(), user);
-
-        boolean tableGraphAfter = connector.tableOperations().exists(GRAPH_A);
-        boolean tableGraphBAfter = connector.tableOperations().exists(GRAPH_B);
-
-        //then
-        assertThat(changed).isTrue();
-<<<<<<< HEAD
-        assertThat(Lists.newArrayList(graph.execute(new GetAllGraphIds(), user))).doesNotContain(GRAPH_A)
-                .contains(GRAPH_B);
-=======
+                .graphId(graphA)
+                .newGraphId(graphB)
+                .build(), user);
+
+        boolean tableGraphAfter = connector.tableOperations().exists(graphA);
+        boolean tableGraphBAfter = connector.tableOperations().exists(graphB);
+
+        //then
+        assertThat(changed).isTrue();
         assertThat(graph.execute(new GetAllGraphIds(), user)).doesNotContain(graphA)
                 .contains(graphB);
->>>>>>> c28d20fa
         assertThat(tableGraphABefore).isTrue();
         assertThat(tableGraphBBefore).isFalse();
         assertThat(tableGraphAfter).isFalse();
@@ -691,43 +462,24 @@
     public void shouldChangeGraphIdForNonOwnedGraphAsAdminWhenRequestingAdminAccess() throws Exception {
         //given
         graph.execute(new AddGraph.Builder()
-<<<<<<< HEAD
-                .graphId(GRAPH_A)
-=======
-                .graphId(GRAPH_ID_A)
->>>>>>> c28d20fa
-                .schema(new Schema())
-                .storeProperties(ACCUMULO_PROPERTIES)
-                .graphAuths("Auths1")
-                .build(), user);
-<<<<<<< HEAD
-        assertThat(Lists.newArrayList(graph.execute(new GetAllGraphIds(), user))).contains(GRAPH_A);
+                .graphId(GRAPH_ID_A)
+                .schema(new Schema())
+                .storeProperties(ACCUMULO_PROPERTIES)
+                .graphAuths("Auths1")
+                .build(), user);
+        assertThat(graph.execute(new GetAllGraphIds(), user)).contains(GRAPH_ID_A);
 
         //when
         final Boolean changed = graph.execute(new ChangeGraphId.Builder()
-                .graphId(GRAPH_A)
-                .newGraphId(GRAPH_B)
-                .option(FederatedStoreConstants.KEY_FEDERATION_ADMIN, "true")
-=======
-        assertThat(graph.execute(new GetAllGraphIds(), user)).contains(GRAPH_ID_A);
-
-        //when
-        final Boolean changed = graph.execute(new ChangeGraphId.Builder()
                 .graphId(GRAPH_ID_A)
                 .newGraphId(GRAPH_ID_B)
                 .userRequestingAdminUsage(true)
->>>>>>> c28d20fa
                 .build(), ADMIN_USER);
 
         //then
         assertThat(changed).isTrue();
-<<<<<<< HEAD
-        assertThat(Lists.newArrayList(graph.execute(new GetAllGraphIds(), user))).doesNotContain(GRAPH_A)
-                .contains(GRAPH_B);
-=======
         assertThat(graph.execute(new GetAllGraphIds(), user)).doesNotContain(GRAPH_ID_A)
                 .contains(GRAPH_ID_B);
->>>>>>> c28d20fa
 
     }
 
@@ -735,41 +487,23 @@
     public void shouldNotChangeGraphIdForNonOwnedGraphAsAdminWhenNotRequestingAdminAccess() throws Exception {
         //given
         graph.execute(new AddGraph.Builder()
-<<<<<<< HEAD
-                .graphId(GRAPH_A)
-=======
-                .graphId(GRAPH_ID_A)
->>>>>>> c28d20fa
-                .schema(new Schema())
-                .storeProperties(ACCUMULO_PROPERTIES)
-                .graphAuths("Auths1")
-                .build(), user);
-<<<<<<< HEAD
-        assertThat(Lists.newArrayList(graph.execute(new GetAllGraphIds(), user))).contains(GRAPH_A);
+                .graphId(GRAPH_ID_A)
+                .schema(new Schema())
+                .storeProperties(ACCUMULO_PROPERTIES)
+                .graphAuths("Auths1")
+                .build(), user);
+        assertThat(graph.execute(new GetAllGraphIds(), user)).contains(GRAPH_ID_A);
 
         //when
         final Boolean changed = graph.execute(new ChangeGraphId.Builder()
-                .graphId(GRAPH_A)
-                .newGraphId(GRAPH_B)
-=======
-        assertThat(graph.execute(new GetAllGraphIds(), user)).contains(GRAPH_ID_A);
-
-        //when
-        final Boolean changed = graph.execute(new ChangeGraphId.Builder()
                 .graphId(GRAPH_ID_A)
                 .newGraphId(GRAPH_ID_B)
->>>>>>> c28d20fa
                 .build(), ADMIN_USER);
 
         //then
         assertThat(changed).isFalse();
-<<<<<<< HEAD
-        assertThat(Lists.newArrayList(graph.execute(new GetAllGraphIds(), user))).contains(GRAPH_A)
-                .doesNotContain(GRAPH_B);
-=======
         assertThat(graph.execute(new GetAllGraphIds(), user)).contains(GRAPH_ID_A)
                 .doesNotContain(GRAPH_ID_B);
->>>>>>> c28d20fa
 
     }
 
@@ -778,47 +512,26 @@
         //given
         final User otherUser = new User("other");
         graph.execute(new AddGraph.Builder()
-<<<<<<< HEAD
-                .graphId(GRAPH_A)
-=======
-                .graphId(GRAPH_ID_A)
->>>>>>> c28d20fa
-                .schema(new Schema())
-                .storeProperties(ACCUMULO_PROPERTIES)
-                .graphAuths("Auths1")
-                .build(), user);
-<<<<<<< HEAD
-        assertThat(Lists.newArrayList(graph.execute(new GetAllGraphIds(), user))).contains(GRAPH_A);
-        assertThat(Lists.newArrayList(graph.execute(new GetAllGraphIds(), otherUser))).doesNotContain(GRAPH_A);
+                .graphId(GRAPH_ID_A)
+                .schema(new Schema())
+                .storeProperties(ACCUMULO_PROPERTIES)
+                .graphAuths("Auths1")
+                .build(), user);
+        assertThat(graph.execute(new GetAllGraphIds(), user)).contains(GRAPH_ID_A);
+        assertThat(graph.execute(new GetAllGraphIds(), otherUser)).doesNotContain(GRAPH_ID_A);
 
         //when
         final Boolean changed = graph.execute(new ChangeGraphId.Builder()
-                .graphId(GRAPH_A)
-                .newGraphId(GRAPH_B)
-                .option(FederatedStoreConstants.KEY_FEDERATION_ADMIN, "true")
-=======
-        assertThat(graph.execute(new GetAllGraphIds(), user)).contains(GRAPH_ID_A);
-        assertThat(graph.execute(new GetAllGraphIds(), otherUser)).doesNotContain(GRAPH_ID_A);
-
-        //when
-        final Boolean changed = graph.execute(new ChangeGraphId.Builder()
                 .graphId(GRAPH_ID_A)
                 .newGraphId(GRAPH_ID_B)
                 .userRequestingAdminUsage(true)
->>>>>>> c28d20fa
                 .build(), otherUser);
 
         //then
         assertThat(changed).isFalse();
-<<<<<<< HEAD
-        assertThat(Lists.newArrayList(graph.execute(new GetAllGraphIds(), user))).contains(GRAPH_A)
-                .doesNotContain(GRAPH_B);
-        assertThat(Lists.newArrayList(graph.execute(new GetAllGraphIds(), otherUser))).doesNotContain(GRAPH_A, GRAPH_B);
-=======
         assertThat(graph.execute(new GetAllGraphIds(), user)).contains(GRAPH_ID_A)
                 .doesNotContain(GRAPH_ID_B);
         assertThat(graph.execute(new GetAllGraphIds(), otherUser)).doesNotContain(GRAPH_ID_A, GRAPH_ID_B);
->>>>>>> c28d20fa
     }
 
     @Test
@@ -833,69 +546,44 @@
     @Test
     public void shouldChangeGraphIdInStorage() throws Exception {
         //given
-<<<<<<< HEAD
-        graph.execute(new AddGraph.Builder()
-                .graphId(GRAPH_A)
-                .schema(new Schema())
-                .storeProperties(ACCUMULO_PROPERTIES)
-                .build(), user);
-        assertThat(Lists.newArrayList(graph.execute(new GetAllGraphIds(), user))).contains(GRAPH_A);
+        String newName = "newName";
+        graph.execute(new AddGraph.Builder()
+                .graphId(GRAPH_ID_A)
+                .schema(new Schema())
+                .storeProperties(ACCUMULO_PROPERTIES)
+                .build(), user);
+        assertThat(graph.execute(new GetAllGraphIds(), user)).contains(GRAPH_ID_A);
 
         //when
         final Boolean changed = graph.execute(new ChangeGraphId.Builder()
-                .graphId(GRAPH_A)
-                .newGraphId(NEW_NAME)
-=======
+                .graphId(GRAPH_ID_A)
+                .newGraphId(newName)
+                .build(), user);
+
+        //then
+        Iterable<String> graphIds = (Iterable<String>) graph.execute(new GetAllGraphIds(), user);
+
+        assertThat(changed).isTrue();
+        assertThat(graphIds).hasSize(1);
+        assertThat(graphIds).containsExactly(new String[]{newName});
+    }
+
+    @Test
+    public void shouldChangeGraphIdInCache() throws Exception {
+        //given
         String newName = "newName";
-        graph.execute(new AddGraph.Builder()
-                .graphId(GRAPH_ID_A)
-                .schema(new Schema())
-                .storeProperties(ACCUMULO_PROPERTIES)
-                .build(), user);
-        assertThat(graph.execute(new GetAllGraphIds(), user)).contains(GRAPH_ID_A);
+        FederatedStoreCache federatedStoreCache = new FederatedStoreCache();
+        final String graphA = GRAPH_ID_A;
+        graph.execute(new AddGraph.Builder()
+                .graphId(graphA)
+                .schema(new Schema())
+                .storeProperties(ACCUMULO_PROPERTIES)
+                .build(), user);
+        assertThat(graph.execute(new GetAllGraphIds(), user)).contains(graphA);
 
         //when
         final Boolean changed = graph.execute(new ChangeGraphId.Builder()
-                .graphId(GRAPH_ID_A)
-                .newGraphId(newName)
->>>>>>> c28d20fa
-                .build(), user);
-
-        //then
-        Iterable<String> graphIds = (Iterable<String>) graph.execute(new GetAllGraphIds(), user);
-
-        assertThat(changed).isTrue();
-        assertThat(graphIds).hasSize(1);
-<<<<<<< HEAD
-        assertThat(graphIds.toArray()).containsExactly(new String[]{NEW_NAME});
-=======
-        assertThat(graphIds).containsExactly(new String[]{newName});
->>>>>>> c28d20fa
-    }
-
-    @Test
-    public void shouldChangeGraphIdInCache() throws Exception {
-        //given
-        String newName = NEW_NAME;
-        FederatedStoreCache federatedStoreCache = new FederatedStoreCache();
-<<<<<<< HEAD
-=======
-        final String graphA = GRAPH_ID_A;
->>>>>>> c28d20fa
-        graph.execute(new AddGraph.Builder()
-                .graphId(GRAPH_A)
-                .schema(new Schema())
-                .storeProperties(ACCUMULO_PROPERTIES)
-                .build(), user);
-<<<<<<< HEAD
-        assertThat(Lists.newArrayList(graph.execute(new GetAllGraphIds(), user))).contains(GRAPH_A);
-=======
-        assertThat(graph.execute(new GetAllGraphIds(), user)).contains(graphA);
->>>>>>> c28d20fa
-
-        //when
-        final Boolean changed = graph.execute(new ChangeGraphId.Builder()
-                .graphId(GRAPH_A)
+                .graphId(graphA)
                 .newGraphId(newName)
                 .build(), user);
 
@@ -912,27 +600,15 @@
     public void shouldChangeGraphAccessIdInStorage() throws Exception {
         //given
         graph.execute(new AddGraph.Builder()
-<<<<<<< HEAD
-                .graphId(GRAPH_A)
-                .schema(new Schema())
-                .storeProperties(ACCUMULO_PROPERTIES)
-                .build(), user);
-        assertThat(Lists.newArrayList(graph.execute(new GetAllGraphIds(), user))).contains(GRAPH_A);
+                .graphId(GRAPH_ID_A)
+                .schema(new Schema())
+                .storeProperties(ACCUMULO_PROPERTIES)
+                .build(), user);
+        assertThat(graph.execute(new GetAllGraphIds(), user)).contains(GRAPH_ID_A);
 
         //when
         final Boolean changed = graph.execute(new ChangeGraphAccess.Builder()
-                .graphId(GRAPH_A)
-=======
-                .graphId(GRAPH_ID_A)
-                .schema(new Schema())
-                .storeProperties(ACCUMULO_PROPERTIES)
-                .build(), user);
-        assertThat(graph.execute(new GetAllGraphIds(), user)).contains(GRAPH_ID_A);
-
-        //when
-        final Boolean changed = graph.execute(new ChangeGraphAccess.Builder()
-                .graphId(GRAPH_ID_A)
->>>>>>> c28d20fa
+                .graphId(GRAPH_ID_A)
                 .ownerUserId(NOT_ADMIN_USER.getUserId())
                 .build(), user);
 
@@ -943,11 +619,7 @@
         assertThat(changed).isTrue();
         assertThat(userGraphIds).isEmpty();
         assertThat(otherUserGraphIds).hasSize(1);
-<<<<<<< HEAD
-        assertThat(otherUserGraphIds.toArray()).containsExactly(new String[]{GRAPH_A});
-=======
         assertThat(otherUserGraphIds).containsExactly(new String[]{GRAPH_ID_A});
->>>>>>> c28d20fa
     }
 
     @Test
@@ -955,21 +627,6 @@
         //given
         FederatedStoreCache federatedStoreCache = new FederatedStoreCache();
         graph.execute(new AddGraph.Builder()
-<<<<<<< HEAD
-                .graphId(GRAPH_A)
-                .schema(new Schema())
-                .storeProperties(ACCUMULO_PROPERTIES)
-                .build(), user);
-        assertThat(Lists.newArrayList(graph.execute(new GetAllGraphIds(), user))).contains(GRAPH_A);
-
-        //when
-        FederatedAccess before = federatedStoreCache.getAccessFromCache(GRAPH_A);
-        final Boolean changed = graph.execute(new ChangeGraphAccess.Builder()
-                .graphId(GRAPH_A)
-                .ownerUserId(ADMIN_USER.getUserId())
-                .build(), user);
-        FederatedAccess after = federatedStoreCache.getAccessFromCache(GRAPH_A);
-=======
                 .graphId(GRAPH_ID_A)
                 .schema(new Schema())
                 .storeProperties(ACCUMULO_PROPERTIES)
@@ -983,7 +640,6 @@
                 .ownerUserId(ADMIN_USER.getUserId())
                 .build(), user);
         FederatedAccess after = federatedStoreCache.getAccessFromCache(GRAPH_ID_A);
->>>>>>> c28d20fa
 
         //then
         assertThat(changed).isTrue();
