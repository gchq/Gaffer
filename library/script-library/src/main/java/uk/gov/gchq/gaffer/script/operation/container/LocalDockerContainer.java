/*
 * Copyright 2019 Crown Copyright
 *
 * Licensed under the Apache License, Version 2.0 (the "License");
 * you may not use this file except in compliance with the License.
 * You may obtain a copy of the License at
 *
 *     http://www.apache.org/licenses/LICENSE-2.0
 *
 * Unless required by applicable law or agreed to in writing, software
 * distributed under the License is distributed on an "AS IS" BASIS,
 * WITHOUT WARRANTIES OR CONDITIONS OF ANY KIND, either express or implied.
 * See the License for the specific language governing permissions and
 * limitations under the License.
 */

package uk.gov.gchq.gaffer.script.operation.container;

import org.slf4j.Logger;
import org.slf4j.LoggerFactory;

import uk.gov.gchq.gaffer.jsonserialisation.JSONSerialiser;

import java.io.DataInputStream;
import java.io.DataOutputStream;
import java.io.IOException;
import java.io.OutputStream;
import java.net.Socket;

public class LocalDockerContainer implements Container {
    private static final Logger LOGGER = LoggerFactory.getLogger(LocalDockerContainer.class);

    private static final String LOCALHOST = "127.0.0.1";
    private static final Integer ONE_SECOND = 1000;
    private static final Integer TIMEOUT_100 = 100;
    private static final Integer MAX_TRIES = 100;

    private Socket clientSocket = null;
    private String containerId;
    private DataInputStream inputStream;
    private DataOutputStream outputStream;
    private int port;

    public LocalDockerContainer(final String containerId, final int port) {
        this.containerId = containerId;
        this.port = port;
    }

    /**
     * Sends data to the docker container
     *
     * @param data             the data being sent
     */
    @Override
    public void sendData(final Iterable data) {
        LOGGER.info("Attempting to connect with the container...");

        // The container will need some time to start up, so keep trying to connect and check
        // that its ready to receive data.
        Exception error = null;
        for (int i = 0; i < MAX_TRIES; i++) {
            try {
                // Connect to the container
                clientSocket = new Socket(LOCALHOST, port);
                LOGGER.info("Connected to container port at {}", clientSocket.getRemoteSocketAddress());

                // Check the container is ready
                inputStream = getInputStream(clientSocket);
                LOGGER.info("Container ready status: {}", inputStream.readBoolean());

                // Send the data
                OutputStream outToContainer = clientSocket.getOutputStream();
                outputStream = new DataOutputStream(outToContainer);
                boolean firstObject = true;
                for (final Object current : data) {
                    if (firstObject) {
                        outputStream.writeUTF("[" + new String(JSONSerialiser.serialise(current)));
                        firstObject = false;
                    } else {
                        outputStream.writeUTF(", " + new String(JSONSerialiser.serialise(current)));
                    }
                }
                outputStream.writeUTF("]");
                LOGGER.info("Sending data to docker container from {}", clientSocket.getLocalSocketAddress() + "...");

                outputStream.flush();
                break;
            } catch (final IOException e) {
                LOGGER.error(e.getMessage());
                error = e;
                sleep(TIMEOUT_100);
            }
        }
        // Only print an error if it still fails after many tries
        if (error != null) {
            LOGGER.error(error.getMessage());
        }
    }

    /**
     * Retrieves the length of the data being received from the container, then retrieves the data itself as a StringBuilder
     *
     * @return StringBuilder dataReceived
     */
    @Override
<<<<<<< HEAD
    public StringBuilder receiveData() {
        // First get the length of the data coming from the container. Keep trying until the container is ready.
        LOGGER.info("Inputstream is: {}", inputStream);
        int incomingDataLength = getIncomingDataLength();

        StringBuilder dataReceived = new StringBuilder();
        dataReceived = getDataReceived(incomingDataLength, dataReceived);

        try {
            if (clientSocket != null) {
                clientSocket.close();
            }
        } catch (final IOException e) {
            LOGGER.error(e.getMessage());
        }

        return dataReceived;
    }

    private StringBuilder getDataReceived(final int incomingDataLength, final StringBuilder dataReceived) {
        // If it failed to get the length of the incoming data then show the error, otherwise return the data.
        StringBuilder dataRecvd = dataReceived;

        if (incomingDataLength == 0) {
            LOGGER.info("Connection failed, stopping the container...");
        } else {
            try {
                // Get the data
                for (int i = 0; i < incomingDataLength / MAX_BYTES; i++) {
                    dataReceived.append(inputStream.readUTF());
                }
                dataReceived.append(inputStream.readUTF());
                dataRecvd = checkIfDataReceivedBeginsWithError(dataReceived);
            } catch (final IOException e) {
                LOGGER.error(e.getMessage());
            }
        }
        try {
            if (clientSocket != null) {
                clientSocket.close();
            }
        } catch (final IOException e) {
            LOGGER.error(e.getMessage());
    }
        return dataRecvd;
    }

    private StringBuilder checkIfDataReceivedBeginsWithError(final StringBuilder dataReceived) {
        // Show the error message if the script failed and return no data
        StringBuilder dataRecvd = dataReceived;

        if (dataReceived.subSequence(0, 5) == "Error") {
            LOGGER.info(dataReceived.subSequence(5, dataReceived.length()).toString());
            dataRecvd = null;
        }
        return dataRecvd;
    }

    private int getIncomingDataLength() {
        int incomingDataLength = 0;

        if (clientSocket != null && inputStream != null) {
            int tries = 0;
            while (tries < MAX_TRIES) {
                try {
                    incomingDataLength = inputStream.readInt();
                    LOGGER.info("Length of container...{}", incomingDataLength);
                    break;
                } catch (final IOException e) {
                    tries += 1;
                    LOGGER.error(e.getMessage());
                    sleep(TIMEOUT_200);
                }
            }
        }
        return incomingDataLength;
=======
    public DataInputStream receiveData() {
        return inputStream;
>>>>>>> 781d2972
    }

    @Override
    public String getContainerId() {
        return containerId;
    }

    @Override
    public int getPort() {
        return port;
    }

    private DataInputStream getInputStream(final Socket clientSocket) throws IOException {
        return new DataInputStream(clientSocket.getInputStream());
    }

    private void sleep(final Integer time) {
        try {
            Thread.sleep(time);
        } catch (final InterruptedException e) {
            LOGGER.error(e.getMessage());
        }
    }
}<|MERGE_RESOLUTION|>--- conflicted
+++ resolved
@@ -31,14 +31,11 @@
     private static final Logger LOGGER = LoggerFactory.getLogger(LocalDockerContainer.class);
 
     private static final String LOCALHOST = "127.0.0.1";
-    private static final Integer ONE_SECOND = 1000;
     private static final Integer TIMEOUT_100 = 100;
     private static final Integer MAX_TRIES = 100;
 
-    private Socket clientSocket = null;
     private String containerId;
     private DataInputStream inputStream;
-    private DataOutputStream outputStream;
     private int port;
 
     public LocalDockerContainer(final String containerId, final int port) {
@@ -61,7 +58,7 @@
         for (int i = 0; i < MAX_TRIES; i++) {
             try {
                 // Connect to the container
-                clientSocket = new Socket(LOCALHOST, port);
+                final Socket clientSocket = new Socket(LOCALHOST, port);
                 LOGGER.info("Connected to container port at {}", clientSocket.getRemoteSocketAddress());
 
                 // Check the container is ready
@@ -70,7 +67,7 @@
 
                 // Send the data
                 OutputStream outToContainer = clientSocket.getOutputStream();
-                outputStream = new DataOutputStream(outToContainer);
+                final DataOutputStream outputStream = new DataOutputStream(outToContainer);
                 boolean firstObject = true;
                 for (final Object current : data) {
                     if (firstObject) {
@@ -88,7 +85,7 @@
             } catch (final IOException e) {
                 LOGGER.error(e.getMessage());
                 error = e;
-                sleep(TIMEOUT_100);
+                sleep();
             }
         }
         // Only print an error if it still fails after many tries
@@ -103,87 +100,8 @@
      * @return StringBuilder dataReceived
      */
     @Override
-<<<<<<< HEAD
-    public StringBuilder receiveData() {
-        // First get the length of the data coming from the container. Keep trying until the container is ready.
-        LOGGER.info("Inputstream is: {}", inputStream);
-        int incomingDataLength = getIncomingDataLength();
-
-        StringBuilder dataReceived = new StringBuilder();
-        dataReceived = getDataReceived(incomingDataLength, dataReceived);
-
-        try {
-            if (clientSocket != null) {
-                clientSocket.close();
-            }
-        } catch (final IOException e) {
-            LOGGER.error(e.getMessage());
-        }
-
-        return dataReceived;
-    }
-
-    private StringBuilder getDataReceived(final int incomingDataLength, final StringBuilder dataReceived) {
-        // If it failed to get the length of the incoming data then show the error, otherwise return the data.
-        StringBuilder dataRecvd = dataReceived;
-
-        if (incomingDataLength == 0) {
-            LOGGER.info("Connection failed, stopping the container...");
-        } else {
-            try {
-                // Get the data
-                for (int i = 0; i < incomingDataLength / MAX_BYTES; i++) {
-                    dataReceived.append(inputStream.readUTF());
-                }
-                dataReceived.append(inputStream.readUTF());
-                dataRecvd = checkIfDataReceivedBeginsWithError(dataReceived);
-            } catch (final IOException e) {
-                LOGGER.error(e.getMessage());
-            }
-        }
-        try {
-            if (clientSocket != null) {
-                clientSocket.close();
-            }
-        } catch (final IOException e) {
-            LOGGER.error(e.getMessage());
-    }
-        return dataRecvd;
-    }
-
-    private StringBuilder checkIfDataReceivedBeginsWithError(final StringBuilder dataReceived) {
-        // Show the error message if the script failed and return no data
-        StringBuilder dataRecvd = dataReceived;
-
-        if (dataReceived.subSequence(0, 5) == "Error") {
-            LOGGER.info(dataReceived.subSequence(5, dataReceived.length()).toString());
-            dataRecvd = null;
-        }
-        return dataRecvd;
-    }
-
-    private int getIncomingDataLength() {
-        int incomingDataLength = 0;
-
-        if (clientSocket != null && inputStream != null) {
-            int tries = 0;
-            while (tries < MAX_TRIES) {
-                try {
-                    incomingDataLength = inputStream.readInt();
-                    LOGGER.info("Length of container...{}", incomingDataLength);
-                    break;
-                } catch (final IOException e) {
-                    tries += 1;
-                    LOGGER.error(e.getMessage());
-                    sleep(TIMEOUT_200);
-                }
-            }
-        }
-        return incomingDataLength;
-=======
     public DataInputStream receiveData() {
         return inputStream;
->>>>>>> 781d2972
     }
 
     @Override
@@ -200,9 +118,9 @@
         return new DataInputStream(clientSocket.getInputStream());
     }
 
-    private void sleep(final Integer time) {
+    private void sleep() {
         try {
-            Thread.sleep(time);
+            Thread.sleep(LocalDockerContainer.TIMEOUT_100);
         } catch (final InterruptedException e) {
             LOGGER.error(e.getMessage());
         }
