/*
 * Copyright 2017-2022 Crown Copyright
 *
 * Licensed under the Apache License, Version 2.0 (the "License");
 * you may not use this file except in compliance with the License.
 * You may obtain a copy of the License at
 *
 *     http://www.apache.org/licenses/LICENSE-2.0
 *
 * Unless required by applicable law or agreed to in writing, software
 * distributed under the License is distributed on an "AS IS" BASIS,
 * WITHOUT WARRANTIES OR CONDITIONS OF ANY KIND, either express or implied.
 * See the License for the specific language governing permissions and
 * limitations under the License.
 */

package uk.gov.gchq.gaffer.federatedstore;

import com.fasterxml.jackson.annotation.JsonCreator;
import com.fasterxml.jackson.annotation.JsonProperty;
import com.fasterxml.jackson.annotation.JsonTypeInfo;
import org.slf4j.Logger;
import org.slf4j.LoggerFactory;

import uk.gov.gchq.gaffer.access.predicate.AccessPredicate;
import uk.gov.gchq.gaffer.access.predicate.user.NoAccessUserPredicate;
import uk.gov.gchq.gaffer.core.exception.GafferRuntimeException;
import uk.gov.gchq.gaffer.data.element.Element;
import uk.gov.gchq.gaffer.data.element.id.EntityId;
import uk.gov.gchq.gaffer.federatedstore.exception.StorageException;
import uk.gov.gchq.gaffer.federatedstore.operation.AddGraph;
import uk.gov.gchq.gaffer.federatedstore.operation.AddGraphWithHooks;
import uk.gov.gchq.gaffer.federatedstore.operation.ChangeGraphAccess;
import uk.gov.gchq.gaffer.federatedstore.operation.ChangeGraphId;
import uk.gov.gchq.gaffer.federatedstore.operation.FederatedOperation;
import uk.gov.gchq.gaffer.federatedstore.operation.FederatedOperationChainValidator;
import uk.gov.gchq.gaffer.federatedstore.operation.GetAllGraphIds;
import uk.gov.gchq.gaffer.federatedstore.operation.GetAllGraphInfo;
import uk.gov.gchq.gaffer.federatedstore.operation.IFederationOperation;
import uk.gov.gchq.gaffer.federatedstore.operation.RemoveGraph;
import uk.gov.gchq.gaffer.federatedstore.operation.RemoveGraphAndDeleteAllData;
import uk.gov.gchq.gaffer.federatedstore.operation.handler.FederatedAggregateHandler;
import uk.gov.gchq.gaffer.federatedstore.operation.handler.FederatedFilterHandler;
import uk.gov.gchq.gaffer.federatedstore.operation.handler.FederatedTransformHandler;
import uk.gov.gchq.gaffer.federatedstore.operation.handler.FederatedValidateHandler;
import uk.gov.gchq.gaffer.federatedstore.operation.handler.impl.FederatedAddGraphHandler;
import uk.gov.gchq.gaffer.federatedstore.operation.handler.impl.FederatedAddGraphWithHooksHandler;
import uk.gov.gchq.gaffer.federatedstore.operation.handler.impl.FederatedChangeGraphAccessHandler;
import uk.gov.gchq.gaffer.federatedstore.operation.handler.impl.FederatedChangeGraphIdHandler;
import uk.gov.gchq.gaffer.federatedstore.operation.handler.impl.FederatedGetAllGraphIDHandler;
import uk.gov.gchq.gaffer.federatedstore.operation.handler.impl.FederatedGetAllGraphInfoHandler;
import uk.gov.gchq.gaffer.federatedstore.operation.handler.impl.FederatedNoOutputHandler;
import uk.gov.gchq.gaffer.federatedstore.operation.handler.impl.FederatedOperationHandler;
import uk.gov.gchq.gaffer.federatedstore.operation.handler.impl.FederatedOutputHandler;
import uk.gov.gchq.gaffer.federatedstore.operation.handler.impl.FederatedOutputIterableHandler;
import uk.gov.gchq.gaffer.federatedstore.operation.handler.impl.FederatedRemoveGraphAndDeleteAllDataHandler;
import uk.gov.gchq.gaffer.federatedstore.operation.handler.impl.FederatedRemoveGraphHandler;
import uk.gov.gchq.gaffer.federatedstore.schema.FederatedViewValidator;
import uk.gov.gchq.gaffer.federatedstore.util.ApplyViewToElementsFunction;
import uk.gov.gchq.gaffer.federatedstore.util.MergeSchema;
import uk.gov.gchq.gaffer.graph.GraphSerialisable;
import uk.gov.gchq.gaffer.named.operation.AddNamedOperation;
import uk.gov.gchq.gaffer.named.view.AddNamedView;
import uk.gov.gchq.gaffer.operation.Operation;
import uk.gov.gchq.gaffer.operation.impl.Validate;
import uk.gov.gchq.gaffer.operation.impl.add.AddElements;
import uk.gov.gchq.gaffer.operation.impl.function.Aggregate;
import uk.gov.gchq.gaffer.operation.impl.function.Filter;
import uk.gov.gchq.gaffer.operation.impl.function.Transform;
import uk.gov.gchq.gaffer.operation.impl.get.GetAdjacentIds;
import uk.gov.gchq.gaffer.operation.impl.get.GetAllElements;
import uk.gov.gchq.gaffer.operation.impl.get.GetElements;
import uk.gov.gchq.gaffer.operation.io.Output;
import uk.gov.gchq.gaffer.serialisation.Serialiser;
import uk.gov.gchq.gaffer.store.Context;
import uk.gov.gchq.gaffer.store.Store;
import uk.gov.gchq.gaffer.store.StoreException;
import uk.gov.gchq.gaffer.store.StoreProperties;
import uk.gov.gchq.gaffer.store.StoreTrait;
import uk.gov.gchq.gaffer.store.library.GraphLibrary;
import uk.gov.gchq.gaffer.store.operation.GetSchema;
import uk.gov.gchq.gaffer.store.operation.GetTraits;
import uk.gov.gchq.gaffer.store.operation.OperationChainValidator;
import uk.gov.gchq.gaffer.store.operation.handler.OperationHandler;
import uk.gov.gchq.gaffer.store.operation.handler.OutputOperationHandler;
import uk.gov.gchq.gaffer.store.schema.Schema;
import uk.gov.gchq.gaffer.user.User;
import uk.gov.gchq.koryphe.impl.binaryoperator.CollectionIntersect;

import java.io.IOException;
import java.util.ArrayList;
import java.util.Collection;
import java.util.Collections;
import java.util.HashMap;
import java.util.HashSet;
import java.util.List;
import java.util.Map;
import java.util.Random;
import java.util.Set;
import java.util.function.BiFunction;
import java.util.stream.Collectors;

import static com.google.common.base.Strings.isNullOrEmpty;
import static java.util.Objects.isNull;
import static java.util.Objects.nonNull;
import static uk.gov.gchq.gaffer.federatedstore.FederatedStoreProperties.IS_PUBLIC_ACCESS_ALLOWED_DEFAULT;
<<<<<<< HEAD
import static uk.gov.gchq.gaffer.federatedstore.FederatedStoreProperties.STORE_CONFIGURED_GRAPHIDS;
import static uk.gov.gchq.gaffer.federatedstore.FederatedStoreProperties.STORE_CONFIGURED_MERGE_FUNCTIONS;
import static uk.gov.gchq.gaffer.federatedstore.util.FederatedStoreUtil.getCleanStrings;
import static uk.gov.gchq.gaffer.federatedstore.util.FederatedStoreUtil.getFederatedWrappedSchema;
import static uk.gov.gchq.gaffer.federatedstore.util.FederatedStoreUtil.loadStoreConfiguredGraphIdsListFrom;
import static uk.gov.gchq.gaffer.federatedstore.util.FederatedStoreUtil.loadStoreConfiguredMergeFunctionMapFrom;
=======
import static uk.gov.gchq.gaffer.federatedstore.FederatedStoreProperties.STORE_CONFIGURED_DEFAULT_GRAPHIDS;
import static uk.gov.gchq.gaffer.federatedstore.FederatedStoreProperties.STORE_CONFIGURED_DEFAULT_MERGE_FUNCTIONS;
import static uk.gov.gchq.gaffer.federatedstore.util.FederatedStoreUtil.getCleanStrings;
import static uk.gov.gchq.gaffer.federatedstore.util.FederatedStoreUtil.getFederatedWrappedSchema;
import static uk.gov.gchq.gaffer.federatedstore.util.FederatedStoreUtil.loadStoreConfiguredDefaultGraphIdsListFrom;
import static uk.gov.gchq.gaffer.federatedstore.util.FederatedStoreUtil.loadStoreConfiguredDefaultMergeFunctionMapFrom;
>>>>>>> 9544b161

/**
 * <p>
 * A Store that encapsulates a collection of sub-graphs and executes operations
 * against them and returns results as though it was a single graph.
 * <p>
 * To create a FederatedStore you need to initialise the store with a
 * graphId and (if graphId is not known by the {@link uk.gov.gchq.gaffer.store.library.GraphLibrary})
 * the {@link Schema} and {@link StoreProperties}.
 *
 * @see #initialise(String, Schema, StoreProperties)
 * @see Store
 * @see uk.gov.gchq.gaffer.graph.Graph
 */
public class FederatedStore extends Store {
    public static final String FEDERATED_STORE_PROCESSED = "FederatedStore.processed.";
    public static final String FED_STORE_GRAPH_ID_VALUE_NULL_OR_EMPTY = "FedStoreGraphId_value_null_or_empty";
    private static final Logger LOGGER = LoggerFactory.getLogger(Store.class);
    private static final List<Integer> ALL_IDS = new ArrayList<>();
    private FederatedGraphStorage graphStorage;
    private final int id;
    private Set<String> customPropertiesAuths;
    private Boolean isPublicAccessAllowed;
<<<<<<< HEAD
    private List<String> storeConfiguredGraphIds;
    @JsonTypeInfo(use = JsonTypeInfo.Id.CLASS, property = "class")
    private Map<String, BiFunction> storeConfiguredMergeFunctions;
=======
    private List<String> storeConfiguredDefaultGraphIds;
    @JsonTypeInfo(use = JsonTypeInfo.Id.CLASS, property = "class")
    private Map<String, BiFunction> storeConfiguredDefaultMergeFunctions;
>>>>>>> 9544b161

    @JsonCreator
    public FederatedStore(@JsonProperty("customPropertiesAuths") final Set<String> customPropertiesAuths,
                          @JsonProperty("isPublicAccessAllowed") final Boolean isPublicAccessAllowed,
<<<<<<< HEAD
                          @JsonProperty("storeConfiguredDefaultGraphIds") final List<String> storeConfiguredGraphIds,
                          @JsonProperty("storeConfiguredDefaultMergeFunctions") final Map<String, BiFunction> storeConfiguredMergeFunctions) {
=======
                          @JsonProperty("storeConfiguredDefaultGraphIds") final List<String> storeConfiguredDefaultGraphIds,
                          @JsonProperty("storeConfiguredDefaultMergeFunctions") final Map<String, BiFunction> storeConfiguredDefaultMergeFunctions) {
>>>>>>> 9544b161
        Integer i = null;
        while (isNull(i) || ALL_IDS.contains(i)) {
            i = new Random().nextInt();
        }
        ALL_IDS.add(id = i);

        //TODO FS examine ?
        this.customPropertiesAuths = customPropertiesAuths;
        this.isPublicAccessAllowed = (null == isPublicAccessAllowed) ? Boolean.valueOf(IS_PUBLIC_ACCESS_ALLOWED_DEFAULT) : isPublicAccessAllowed;
<<<<<<< HEAD
        this.storeConfiguredGraphIds = storeConfiguredGraphIds;
        this.storeConfiguredMergeFunctions = (null == storeConfiguredMergeFunctions) ? new HashMap<>() : new HashMap<>(storeConfiguredMergeFunctions);

        this.storeConfiguredMergeFunctions.putIfAbsent(GetTraits.class.getCanonicalName(), new CollectionIntersect<>());
        this.storeConfiguredMergeFunctions.putIfAbsent(GetAllElements.class.getCanonicalName(), new ApplyViewToElementsFunction());
        this.storeConfiguredMergeFunctions.putIfAbsent(GetElements.class.getCanonicalName(), new ApplyViewToElementsFunction());
        this.storeConfiguredMergeFunctions.putIfAbsent(GetSchema.class.getCanonicalName(), new MergeSchema());
=======
        this.storeConfiguredDefaultGraphIds = storeConfiguredDefaultGraphIds;
        this.storeConfiguredDefaultMergeFunctions = (null == storeConfiguredDefaultMergeFunctions) ? new HashMap<>() : new HashMap<>(storeConfiguredDefaultMergeFunctions);

        this.storeConfiguredDefaultMergeFunctions.putIfAbsent(GetTraits.class.getCanonicalName(), new CollectionIntersect<>());
        this.storeConfiguredDefaultMergeFunctions.putIfAbsent(GetAllElements.class.getCanonicalName(), new ApplyViewToElementsFunction());
        this.storeConfiguredDefaultMergeFunctions.putIfAbsent(GetElements.class.getCanonicalName(), new ApplyViewToElementsFunction());
        this.storeConfiguredDefaultMergeFunctions.putIfAbsent(GetSchema.class.getCanonicalName(), new MergeSchema());
>>>>>>> 9544b161
    }

    public FederatedStore() {
        this(null, null, null, null);
    }

    /**
     * Initialise this FederatedStore with any sub-graphs defined within the
     * properties.
     *
     * @param graphId    the graphId to label this FederatedStore.
     * @param unused     unused
     * @param properties properties to initialise this FederatedStore with, can
     *                   contain details on graphs to add to scope.
     * @throws StoreException if no cache has been set
     */
    @Override
    public void initialise(final String graphId, final Schema unused, final StoreProperties properties) throws StoreException {
        graphStorage = new FederatedGraphStorage(properties.getCacheServiceNameSuffix());
        super.initialise(graphId, new Schema(), properties);
        customPropertiesAuths = getCustomPropertiesAuths();
        isPublicAccessAllowed = Boolean.valueOf(getProperties().getIsPublicAccessAllowed());

<<<<<<< HEAD
        loadStoreConfiguredMergeFunctions(properties);

        loadStoreConfiguredGraphIds(properties);
    }

    private void loadStoreConfiguredGraphIds(final StoreProperties properties) throws StoreException {
        try {
            final List<String> configuredGraphIds = loadStoreConfiguredGraphIdsListFrom(properties.get(STORE_CONFIGURED_GRAPHIDS));
            if (nonNull(configuredGraphIds)) {
                //Overwrite with configured values
                this.storeConfiguredGraphIds = new ArrayList<>(configuredGraphIds);
=======
        loadStoreConfiguredDefaultMergeFunctions(properties);

        loadStoreConfiguredDefaultGraphIds(properties);
    }

    private void loadStoreConfiguredDefaultGraphIds(final StoreProperties properties) throws StoreException {
        try {
            final List<String> defaultGraphIds = loadStoreConfiguredDefaultGraphIdsListFrom(properties.get(STORE_CONFIGURED_DEFAULT_GRAPHIDS));
            if (nonNull(defaultGraphIds)) {
                //Overwrite the defaults with configured values
                this.storeConfiguredDefaultGraphIds = new ArrayList<>(defaultGraphIds);
>>>>>>> 9544b161
            }
        } catch (final IOException e) {
            throw new StoreException("Error loading Merge Functions from StoreProperties.", e);
        }
    }

<<<<<<< HEAD
    private void loadStoreConfiguredMergeFunctions(final StoreProperties properties) throws StoreException {
        try {
            final Map<String, BiFunction> configuredMergeFunctions = loadStoreConfiguredMergeFunctionMapFrom(properties.get(STORE_CONFIGURED_MERGE_FUNCTIONS));
            //Overwrite with configured values
            this.storeConfiguredMergeFunctions.putAll(configuredMergeFunctions);
=======
    private void loadStoreConfiguredDefaultMergeFunctions(final StoreProperties properties) throws StoreException {
        try {
            final Map<String, BiFunction> defaultMergeFunctions = loadStoreConfiguredDefaultMergeFunctionMapFrom(properties.get(STORE_CONFIGURED_DEFAULT_MERGE_FUNCTIONS));
            //Overwrite the defaults with configured values
            this.storeConfiguredDefaultMergeFunctions.putAll(defaultMergeFunctions);
>>>>>>> 9544b161
        } catch (final IOException e) {
            throw new StoreException("Error loading Merge Functions from StoreProperties.", e);
        }
    }

    @Override
    public void setGraphLibrary(final GraphLibrary library) {
        super.setGraphLibrary(library);
        if (nonNull(graphStorage)) {
            graphStorage.setGraphLibrary(library);
        } else {
            throw new GafferRuntimeException("Error adding GraphLibrary, Initialise the FederatedStore first.");
        }
    }

    /**
     * Get this Store's {@link uk.gov.gchq.gaffer.federatedstore.FederatedStoreProperties}.
     *
     * @return the instance of {@link uk.gov.gchq.gaffer.federatedstore.FederatedStoreProperties},
     * this may contain details such as database connection details.
     */
    @Override
    public FederatedStoreProperties getProperties() {
        return (FederatedStoreProperties) super.getProperties();
    }

    /**
     * Adds graphs to the scope of FederatedStore.
     * <p>
     * To be used by the FederatedStore and Handlers only. Users should add
     * graphs via the {@link AddGraph} operation.
     * public access will be ignored if the FederatedStore denies this action
     * at initialisation, will default to usual access with addingUserId and
     * graphAuths
     * </p>
     *
     * @param addingUserId the adding userId
     * @param graphs       the graph to add
     * @param isPublic     if this class should have public access.
     * @param graphAuths   the access auths for the graph being added
     * @throws StorageException if unable to put graph into storage
     */
    public void addGraphs(final Set<String> graphAuths,
                          final String addingUserId,
                          final boolean isPublic,
                          final GraphSerialisable... graphs) throws StorageException {
        addGraphs(graphAuths, addingUserId, isPublic, FederatedGraphStorage.DEFAULT_DISABLED_BY_DEFAULT, graphs);
    }

    /**
     * Adds graphs to the scope of FederatedStore.
     * <p>
     * To be used by the FederatedStore and Handlers only. Users should add
     * graphs via the {@link AddGraph} operation.
     * public access will be ignored if the FederatedStore denies this action
     * at initialisation, will default to usual access with addingUserId and
     * graphAuths
     * </p>
     *
     * @param addingUserId      the adding userId
     * @param graphs            the graph to add
     * @param isPublic          if this class should have public access.
     * @param disabledByDefault true if the graph should be disabled by default - requiring the graphId to be provided in queries
     * @param graphAuths        the access auths for the graph being added
     * @throws StorageException if unable to put graph into storage
     */
    public void addGraphs(final Set<String> graphAuths,
                          final String addingUserId,
                          final boolean isPublic,
                          final boolean disabledByDefault,
                          final GraphSerialisable... graphs) throws StorageException {
        addGraphs(graphAuths, addingUserId, isPublic, disabledByDefault, null, null, graphs);
    }

    public void addGraphs(final Set<String> graphAuths,
                          final String addingUserId,
                          final boolean isPublic,
                          final boolean disabledByDefault,
                          final AccessPredicate readAccessPredicate,
                          final AccessPredicate writeAccessPredicate,
                          final GraphSerialisable... graphs) throws StorageException {
        final FederatedAccess access = new FederatedAccess(graphAuths, addingUserId, isPublicAccessAllowed && isPublic, disabledByDefault, readAccessPredicate, writeAccessPredicate);
        addGraphs(access, graphs);
    }

    public void addGraphs(final FederatedAccess access, final GraphSerialisable... graphs) throws StorageException {
        for (final GraphSerialisable graph : graphs) {
            _add(graph, access);
        }
    }

    /**
     * <p>
     * Removes graphs from the scope of FederatedStore.
     * </p>
     * <p>
     * To be used by the FederatedStore and Handlers only. Users should remove
     * graphs via the {@link RemoveGraph} operation.
     * </p>
     *
     * @param graphId to be removed from scope
     * @param user    to match visibility against
     * @return success of removal
     */
    public boolean remove(final String graphId, final User user) {
        return remove(graphId, user, false);
    }

    public boolean remove(final String graphId, final User user, final boolean asAdmin) {
        return asAdmin
                ? graphStorage.remove(graphId, user, this.getProperties().getAdminAuth())
                : graphStorage.remove(graphId, user);
    }

    /**
     * @param user the visibility to use for getting graphIds
     * @return All the graphId(s) within scope of this FederatedStore and within
     * visibility for the given user.
     */
    public Collection<String> getAllGraphIds(final User user) {
        return getAllGraphIds(user, false);
    }

    public List<String> getAllGraphIds(final User user, final boolean userRequestingAdminUsage) {
        return userRequestingAdminUsage
                ? graphStorage.getAllIds(user, this.getProperties().getAdminAuth())
                : graphStorage.getAllIds(user);
    }

    /**
     * @return schema
     * @deprecated use {@link uk.gov.gchq.gaffer.store.Store#execute(Operation, Context)} with GetSchema Operation.
     */
    @Override
    @Deprecated
    public Schema getSchema() {
        return getSchema((Context) null);
    }

    /**
     * @param context context with User.
     * @return schema
     * @deprecated use {@link uk.gov.gchq.gaffer.store.Store#execute(Operation, Context)} with GetSchema Operation.
     */
    @Deprecated
    public Schema getSchema(final Context context) {
        return getSchema(getFederatedWrappedSchema(), context);
    }

    /**
     * @param operation operation with graphIds.
     * @param context   context with User.
     * @return schema
     * @deprecated use {@link uk.gov.gchq.gaffer.store.Store#execute(Operation, Context)} with GetSchema Operation.
     */
    @Deprecated
    public Schema getSchema(final FederatedOperation operation, final Context context) {
        return graphStorage.getSchema(operation, context);
    }

    /**
     * @return the {@link uk.gov.gchq.gaffer.store.StoreTrait}s for this store.
     * @see Store#getTraits()
     * @deprecated use {@link uk.gov.gchq.gaffer.store.Store#execute(Operation, Context)} with GetTraits Operation.
     */
    @Deprecated
    @Override
    public Set<StoreTrait> getTraits() {
        return StoreTrait.ALL_TRAITS;
    }

    /**
     * <p>
     * Gets a collection of graph objects within FederatedStore scope from the
     * given csv of graphIds, with visibility of the given user.
     * </p>
     * <p>
     * Graphs are returned once per operation, this does not allow an infinite loop of FederatedStores to occur.
     * </p>
     * <p>
     * if graphIdsCSV is null then all graph objects within FederatedStore
     * scope are returned.
     * </p>
     *
     * @param user      the users scope to get graphs for.
     * @param graphIds  the list of graphIds to get. null will return all graphs.
     * @param operation the requesting operation, graphs are returned only once per operation.
     * @return the graph collection.
     */
    public List<GraphSerialisable> getGraphs(final User user, final List<String> graphIds, final IFederationOperation operation) {
        List<GraphSerialisable> rtn = new ArrayList<>();
        if (nonNull(operation)) {
            boolean isFedStoreIdPreexisting = addFedStoreIdToOperation(operation);
            if (isFedStoreIdPreexisting) {
                List<String> federatedStoreIds = operation.getOptions()
                        .entrySet()
                        .stream()
                        .filter(e -> e.getKey().startsWith(FEDERATED_STORE_PROCESSED))
                        .map(Map.Entry::getValue)
                        .collect(Collectors.toList());
                String ln = System.lineSeparator();
                LOGGER.error("This operation has already been processed by this FederatedStore. " +
                        "This is a symptom of an infinite loop of FederatedStores and Proxies.{}" +
                        "This FederatedStore: {}{}" +
                        "All FederatedStore in this loop: {}", ln, this.getGraphId(), ln, federatedStoreIds.toString());
            } else if (isNull(graphIds)) {
                LOGGER.debug("Getting default graphs because requested graphIds is null");
                rtn = getDefaultGraphs(user, operation);
            } else {
                if (graphIds.isEmpty()) {
                    LOGGER.info("A get graphs request was made with empty graphIds");
                }
                String adminAuth = operation.isUserRequestingAdminUsage() ? this.getProperties().getAdminAuth() : null;
                rtn.addAll(new ArrayList<>(graphStorage.get(user, graphIds, adminAuth)));
            }
        } else {
            LOGGER.warn("getGraphs was requested with null Operation, this will return no graphs.");
        }
        return rtn;
    }

    private String getKeyForProcessedFedStoreId() {
        return FEDERATED_STORE_PROCESSED + id;
    }

    private boolean addFedStoreIdToOperation(final Operation operation) {
        final String keyForFedStoreId = getKeyForProcessedFedStoreId();
        boolean isFedStoreIdPreexisting = false;
        if (nonNull(operation) && !isNullOrEmpty(keyForFedStoreId)) {
            // KEEP THIS NUMBERED ORDER!
            // 1) Check operation for ID
            final boolean doesOperationHavePreexistingFedStoreId = !isValueForFedStoreIdNullOrEmpty(operation, keyForFedStoreId);

            // 2) Check and Add ID any payload for ID (recursion)
            final boolean doesPayloadHavePreexistingFedStoreId = (operation instanceof FederatedOperation)
                    && addFedStoreIdToOperation(((FederatedOperation<?, ?>) operation).getUnClonedPayload());

            // 3) Add the ID
            operation.addOption(keyForFedStoreId, getValueForProcessedFedStoreId());

            // 4) return if the ID was found.
            isFedStoreIdPreexisting = doesOperationHavePreexistingFedStoreId || doesPayloadHavePreexistingFedStoreId;
        }
        return isFedStoreIdPreexisting;
    }

    private static boolean isValueForFedStoreIdNullOrEmpty(final Operation operation, final String fedStoreId) {
        final boolean isValueForFedStoreIdNullOrEmpty = isNullOrEmpty(operation.getOption(fedStoreId, null));
        if (operation.getOptions() != null && operation.getOptions().containsKey(fedStoreId) && isValueForFedStoreIdNullOrEmpty) {
            //There is a slight difference between value null and key not found
            LOGGER.debug(String.format("The FederatedStoreId Key has a null Value, this means the Key has been intentionally cleared for reprocessing by this FederatedStore. Key:%s", fedStoreId));
        }
        return isValueForFedStoreIdNullOrEmpty;
    }

    public Map<String, Object> getAllGraphsAndAuths(final User user, final List<String> graphIds, final boolean userRequestingAdminUsage) {
        return userRequestingAdminUsage
                ? graphStorage.getAllGraphsAndAccess(user, graphIds, this.getProperties().getAdminAuth())
                : graphStorage.getAllGraphsAndAccess(user, graphIds);
    }

    /**
     * The FederatedStore at time of initialisation, can set the auths required
     * to allow users to use custom {@link StoreProperties} outside the
     * scope of the {@link uk.gov.gchq.gaffer.store.library.GraphLibrary}.
     *
     * @param user the user needing validation for custom property usage.
     * @return boolean permission
     */
    public boolean isLimitedToLibraryProperties(final User user) {
        return isLimitedToLibraryProperties(user, false);
    }

    public boolean isLimitedToLibraryProperties(final User user, final boolean userRequestingAdminUsage) {

        boolean isAdmin = userRequestingAdminUsage && new AccessPredicate(new NoAccessUserPredicate()).test(user, this.getProperties().getAdminAuth());

        return !isAdmin
                && nonNull(this.customPropertiesAuths)
                && Collections.disjoint(user.getOpAuths(), this.customPropertiesAuths);
    }

    @Override
    protected Class<FederatedStoreProperties> getPropertiesClass() {
        return FederatedStoreProperties.class;
    }

    @SuppressWarnings("rawtypes")
    @Override
    protected void addAdditionalOperationHandlers() {
        // Override the Operations that don't have an output
        getSupportedOperations()
                .stream()
                .filter(op -> !Output.class.isAssignableFrom(op)
                        && !AddElements.class.equals(op)
                        && !AddNamedOperation.class.equals(op)
                        && !AddNamedView.class.equals(op))
                //TODO FS [ op1 op2[graphA], op3 ] if op3 is one these it will break compared to old way?
                .forEach(op -> addOperationHandler(op, new FederatedNoOutputHandler()));

        addOperationHandler(GetSchema.class, new FederatedOutputHandler<>(new Schema())); //TODO FS will to be deleted after Default Merge Mapping

        addOperationHandler(Filter.class, new FederatedFilterHandler());
        addOperationHandler(Aggregate.class, new FederatedAggregateHandler());
        addOperationHandler(Transform.class, new FederatedTransformHandler());
        addOperationHandler(Validate.class, new FederatedValidateHandler());

        //FederationOperations
        addOperationHandler(GetAllGraphIds.class, new FederatedGetAllGraphIDHandler());
        addOperationHandler(AddGraph.class, new FederatedAddGraphHandler());
        addOperationHandler(AddGraphWithHooks.class, new FederatedAddGraphWithHooksHandler());
        addOperationHandler(RemoveGraph.class, new FederatedRemoveGraphHandler());
        addOperationHandler(RemoveGraphAndDeleteAllData.class, new FederatedRemoveGraphAndDeleteAllDataHandler());

        addOperationHandler(GetAllGraphInfo.class, new FederatedGetAllGraphInfoHandler());
        addOperationHandler(ChangeGraphAccess.class, new FederatedChangeGraphAccessHandler());
        addOperationHandler(ChangeGraphId.class, new FederatedChangeGraphIdHandler());
        addOperationHandler(FederatedOperation.class, new FederatedOperationHandler());
    }

    @Override
    protected OperationChainValidator createOperationChainValidator() {
        return new FederatedOperationChainValidator(new FederatedViewValidator());
    }

    @Override
    protected OutputOperationHandler<GetElements, Iterable<? extends Element>> getGetElementsHandler() {
        return new FederatedOutputIterableHandler<>();
    }

    @Override
    protected OutputOperationHandler<GetAllElements, Iterable<? extends Element>> getGetAllElementsHandler() {
        return new FederatedOutputIterableHandler<>();
    }

    @Override
    protected OutputOperationHandler<? extends GetAdjacentIds, Iterable<? extends EntityId>> getAdjacentIdsHandler() {
        return new FederatedOutputIterableHandler<>();
    }

    @SuppressWarnings({"rawtypes", "unchecked"})
    @Override
    protected OperationHandler<? extends AddElements> getAddElementsHandler() {
        return new FederatedNoOutputHandler<>();
    }

    @Override
    protected OutputOperationHandler<GetTraits, Set<StoreTrait>> getGetTraitsHandler() {
        return new FederatedOutputHandler<>(/*default null value*/);
    }

    @SuppressWarnings("rawtypes")
    @Override
    protected Class<? extends Serialiser> getRequiredParentSerialiserClass() {
        return Serialiser.class;
    }

    @Override
    protected void startCacheServiceLoader(final StoreProperties properties) {
        //this line sets the property map with the default value if required.
        properties.setCacheServiceClass(properties.getCacheServiceClass(FederatedStoreProperties.CACHE_SERVICE_CLASS_DEFAULT));
        super.startCacheServiceLoader(properties);
        try {
            graphStorage.startCacheServiceLoader();
        } catch (final Exception e) {
            throw new RuntimeException("Error occurred while starting cache. " + e.getMessage(), e);
        }
    }

    private Set<String> getCustomPropertiesAuths() {
        final String value = getProperties().getCustomPropsValue();
        return (isNullOrEmpty(value)) ? null : new HashSet<>(getCleanStrings(value));
    }

    private void _add(final GraphSerialisable newGraph, final FederatedAccess access) throws StorageException {
        graphStorage.put(newGraph, access);
    }

    public boolean changeGraphAccess(final User requestingUser, final String graphId, final FederatedAccess federatedAccess, final boolean isAdmin) throws StorageException {
        return isAdmin
                ? graphStorage.changeGraphAccess(graphId, federatedAccess, requestingUser, this.getProperties().getAdminAuth())
                : graphStorage.changeGraphAccess(graphId, federatedAccess, requestingUser);
    }

    public boolean changeGraphId(final User requestingUser, final String graphId, final String newGraphId, final boolean isAdmin) throws StorageException {
        return isAdmin
                ? graphStorage.changeGraphId(graphId, newGraphId, requestingUser, this.getProperties().getAdminAuth())
                : graphStorage.changeGraphId(graphId, newGraphId, requestingUser);
    }

<<<<<<< HEAD
    public List<String> getStoreConfiguredGraphIds() {
        return storeConfiguredGraphIds;
=======
    public List<String> getStoreConfiguredDefaultGraphIds() {
        return storeConfiguredDefaultGraphIds;
>>>>>>> 9544b161
    }

    private List<GraphSerialisable> getDefaultGraphs(final User user, final IFederationOperation operation) {

        boolean isAdminRequestingOverridingDefaultGraphs =
                operation.isUserRequestingAdminUsage()
                        && (operation instanceof FederatedOperation)
                        && ((FederatedOperation) operation).isUserRequestingDefaultGraphsOverride();

<<<<<<< HEAD
        if (isNull(storeConfiguredGraphIds) || isAdminRequestingOverridingDefaultGraphs) {
=======
        if (isNull(storeConfiguredDefaultGraphIds) || isAdminRequestingOverridingDefaultGraphs) {
>>>>>>> 9544b161
            return graphStorage.get(user, null, (/*TODO FS examine isAdminRequestingOverridingDefaultGraphs vs ->*/operation.isUserRequestingAdminUsage() ? getProperties().getAdminAuth() : null));
        } else {
            //This operation has already been processes once, by this store.
            String keyForProcessedFedStoreId = getKeyForProcessedFedStoreId();
            operation.addOption(keyForProcessedFedStoreId, null); // value is null, but key is still found.
<<<<<<< HEAD
            List<GraphSerialisable> graphs = getGraphs(user, storeConfiguredGraphIds, operation);
=======
            List<GraphSerialisable> graphs = getGraphs(user, storeConfiguredDefaultGraphIds, operation);
>>>>>>> 9544b161
            //put it back
            operation.addOption(keyForProcessedFedStoreId, getValueForProcessedFedStoreId());
            return graphs;
        }
    }

    private String getValueForProcessedFedStoreId() {
        return isNullOrEmpty(getGraphId()) ? FED_STORE_GRAPH_ID_VALUE_NULL_OR_EMPTY : getGraphId();
    }

<<<<<<< HEAD
    public Map<String, BiFunction> getStoreConfiguredMergeFunctions() {
        return Collections.unmodifiableMap(storeConfiguredMergeFunctions);
=======
    public Map<String, BiFunction> getStoreConfiguredDefaultMergeFunctions() {
        return Collections.unmodifiableMap(storeConfiguredDefaultMergeFunctions);
>>>>>>> 9544b161
    }

}<|MERGE_RESOLUTION|>--- conflicted
+++ resolved
@@ -104,21 +104,12 @@
 import static java.util.Objects.isNull;
 import static java.util.Objects.nonNull;
 import static uk.gov.gchq.gaffer.federatedstore.FederatedStoreProperties.IS_PUBLIC_ACCESS_ALLOWED_DEFAULT;
-<<<<<<< HEAD
 import static uk.gov.gchq.gaffer.federatedstore.FederatedStoreProperties.STORE_CONFIGURED_GRAPHIDS;
 import static uk.gov.gchq.gaffer.federatedstore.FederatedStoreProperties.STORE_CONFIGURED_MERGE_FUNCTIONS;
 import static uk.gov.gchq.gaffer.federatedstore.util.FederatedStoreUtil.getCleanStrings;
 import static uk.gov.gchq.gaffer.federatedstore.util.FederatedStoreUtil.getFederatedWrappedSchema;
 import static uk.gov.gchq.gaffer.federatedstore.util.FederatedStoreUtil.loadStoreConfiguredGraphIdsListFrom;
 import static uk.gov.gchq.gaffer.federatedstore.util.FederatedStoreUtil.loadStoreConfiguredMergeFunctionMapFrom;
-=======
-import static uk.gov.gchq.gaffer.federatedstore.FederatedStoreProperties.STORE_CONFIGURED_DEFAULT_GRAPHIDS;
-import static uk.gov.gchq.gaffer.federatedstore.FederatedStoreProperties.STORE_CONFIGURED_DEFAULT_MERGE_FUNCTIONS;
-import static uk.gov.gchq.gaffer.federatedstore.util.FederatedStoreUtil.getCleanStrings;
-import static uk.gov.gchq.gaffer.federatedstore.util.FederatedStoreUtil.getFederatedWrappedSchema;
-import static uk.gov.gchq.gaffer.federatedstore.util.FederatedStoreUtil.loadStoreConfiguredDefaultGraphIdsListFrom;
-import static uk.gov.gchq.gaffer.federatedstore.util.FederatedStoreUtil.loadStoreConfiguredDefaultMergeFunctionMapFrom;
->>>>>>> 9544b161
 
 /**
  * <p>
@@ -142,26 +133,15 @@
     private final int id;
     private Set<String> customPropertiesAuths;
     private Boolean isPublicAccessAllowed;
-<<<<<<< HEAD
     private List<String> storeConfiguredGraphIds;
     @JsonTypeInfo(use = JsonTypeInfo.Id.CLASS, property = "class")
     private Map<String, BiFunction> storeConfiguredMergeFunctions;
-=======
-    private List<String> storeConfiguredDefaultGraphIds;
-    @JsonTypeInfo(use = JsonTypeInfo.Id.CLASS, property = "class")
-    private Map<String, BiFunction> storeConfiguredDefaultMergeFunctions;
->>>>>>> 9544b161
 
     @JsonCreator
     public FederatedStore(@JsonProperty("customPropertiesAuths") final Set<String> customPropertiesAuths,
                           @JsonProperty("isPublicAccessAllowed") final Boolean isPublicAccessAllowed,
-<<<<<<< HEAD
-                          @JsonProperty("storeConfiguredDefaultGraphIds") final List<String> storeConfiguredGraphIds,
-                          @JsonProperty("storeConfiguredDefaultMergeFunctions") final Map<String, BiFunction> storeConfiguredMergeFunctions) {
-=======
-                          @JsonProperty("storeConfiguredDefaultGraphIds") final List<String> storeConfiguredDefaultGraphIds,
-                          @JsonProperty("storeConfiguredDefaultMergeFunctions") final Map<String, BiFunction> storeConfiguredDefaultMergeFunctions) {
->>>>>>> 9544b161
+                          @JsonProperty("storeConfiguredGraphIds") final List<String> storeConfiguredGraphIds,
+                          @JsonProperty("storeConfiguredMergeFunctions") final Map<String, BiFunction> storeConfiguredMergeFunctions) {
         Integer i = null;
         while (isNull(i) || ALL_IDS.contains(i)) {
             i = new Random().nextInt();
@@ -171,7 +151,6 @@
         //TODO FS examine ?
         this.customPropertiesAuths = customPropertiesAuths;
         this.isPublicAccessAllowed = (null == isPublicAccessAllowed) ? Boolean.valueOf(IS_PUBLIC_ACCESS_ALLOWED_DEFAULT) : isPublicAccessAllowed;
-<<<<<<< HEAD
         this.storeConfiguredGraphIds = storeConfiguredGraphIds;
         this.storeConfiguredMergeFunctions = (null == storeConfiguredMergeFunctions) ? new HashMap<>() : new HashMap<>(storeConfiguredMergeFunctions);
 
@@ -179,15 +158,6 @@
         this.storeConfiguredMergeFunctions.putIfAbsent(GetAllElements.class.getCanonicalName(), new ApplyViewToElementsFunction());
         this.storeConfiguredMergeFunctions.putIfAbsent(GetElements.class.getCanonicalName(), new ApplyViewToElementsFunction());
         this.storeConfiguredMergeFunctions.putIfAbsent(GetSchema.class.getCanonicalName(), new MergeSchema());
-=======
-        this.storeConfiguredDefaultGraphIds = storeConfiguredDefaultGraphIds;
-        this.storeConfiguredDefaultMergeFunctions = (null == storeConfiguredDefaultMergeFunctions) ? new HashMap<>() : new HashMap<>(storeConfiguredDefaultMergeFunctions);
-
-        this.storeConfiguredDefaultMergeFunctions.putIfAbsent(GetTraits.class.getCanonicalName(), new CollectionIntersect<>());
-        this.storeConfiguredDefaultMergeFunctions.putIfAbsent(GetAllElements.class.getCanonicalName(), new ApplyViewToElementsFunction());
-        this.storeConfiguredDefaultMergeFunctions.putIfAbsent(GetElements.class.getCanonicalName(), new ApplyViewToElementsFunction());
-        this.storeConfiguredDefaultMergeFunctions.putIfAbsent(GetSchema.class.getCanonicalName(), new MergeSchema());
->>>>>>> 9544b161
     }
 
     public FederatedStore() {
@@ -211,7 +181,6 @@
         customPropertiesAuths = getCustomPropertiesAuths();
         isPublicAccessAllowed = Boolean.valueOf(getProperties().getIsPublicAccessAllowed());
 
-<<<<<<< HEAD
         loadStoreConfiguredMergeFunctions(properties);
 
         loadStoreConfiguredGraphIds(properties);
@@ -223,38 +192,17 @@
             if (nonNull(configuredGraphIds)) {
                 //Overwrite with configured values
                 this.storeConfiguredGraphIds = new ArrayList<>(configuredGraphIds);
-=======
-        loadStoreConfiguredDefaultMergeFunctions(properties);
-
-        loadStoreConfiguredDefaultGraphIds(properties);
-    }
-
-    private void loadStoreConfiguredDefaultGraphIds(final StoreProperties properties) throws StoreException {
-        try {
-            final List<String> defaultGraphIds = loadStoreConfiguredDefaultGraphIdsListFrom(properties.get(STORE_CONFIGURED_DEFAULT_GRAPHIDS));
-            if (nonNull(defaultGraphIds)) {
-                //Overwrite the defaults with configured values
-                this.storeConfiguredDefaultGraphIds = new ArrayList<>(defaultGraphIds);
->>>>>>> 9544b161
             }
         } catch (final IOException e) {
             throw new StoreException("Error loading Merge Functions from StoreProperties.", e);
         }
     }
 
-<<<<<<< HEAD
     private void loadStoreConfiguredMergeFunctions(final StoreProperties properties) throws StoreException {
         try {
             final Map<String, BiFunction> configuredMergeFunctions = loadStoreConfiguredMergeFunctionMapFrom(properties.get(STORE_CONFIGURED_MERGE_FUNCTIONS));
             //Overwrite with configured values
             this.storeConfiguredMergeFunctions.putAll(configuredMergeFunctions);
-=======
-    private void loadStoreConfiguredDefaultMergeFunctions(final StoreProperties properties) throws StoreException {
-        try {
-            final Map<String, BiFunction> defaultMergeFunctions = loadStoreConfiguredDefaultMergeFunctionMapFrom(properties.get(STORE_CONFIGURED_DEFAULT_MERGE_FUNCTIONS));
-            //Overwrite the defaults with configured values
-            this.storeConfiguredDefaultMergeFunctions.putAll(defaultMergeFunctions);
->>>>>>> 9544b161
         } catch (final IOException e) {
             throw new StoreException("Error loading Merge Functions from StoreProperties.", e);
         }
@@ -645,13 +593,8 @@
                 : graphStorage.changeGraphId(graphId, newGraphId, requestingUser);
     }
 
-<<<<<<< HEAD
     public List<String> getStoreConfiguredGraphIds() {
         return storeConfiguredGraphIds;
-=======
-    public List<String> getStoreConfiguredDefaultGraphIds() {
-        return storeConfiguredDefaultGraphIds;
->>>>>>> 9544b161
     }
 
     private List<GraphSerialisable> getDefaultGraphs(final User user, final IFederationOperation operation) {
@@ -661,21 +604,13 @@
                         && (operation instanceof FederatedOperation)
                         && ((FederatedOperation) operation).isUserRequestingDefaultGraphsOverride();
 
-<<<<<<< HEAD
         if (isNull(storeConfiguredGraphIds) || isAdminRequestingOverridingDefaultGraphs) {
-=======
-        if (isNull(storeConfiguredDefaultGraphIds) || isAdminRequestingOverridingDefaultGraphs) {
->>>>>>> 9544b161
             return graphStorage.get(user, null, (/*TODO FS examine isAdminRequestingOverridingDefaultGraphs vs ->*/operation.isUserRequestingAdminUsage() ? getProperties().getAdminAuth() : null));
         } else {
             //This operation has already been processes once, by this store.
             String keyForProcessedFedStoreId = getKeyForProcessedFedStoreId();
             operation.addOption(keyForProcessedFedStoreId, null); // value is null, but key is still found.
-<<<<<<< HEAD
             List<GraphSerialisable> graphs = getGraphs(user, storeConfiguredGraphIds, operation);
-=======
-            List<GraphSerialisable> graphs = getGraphs(user, storeConfiguredDefaultGraphIds, operation);
->>>>>>> 9544b161
             //put it back
             operation.addOption(keyForProcessedFedStoreId, getValueForProcessedFedStoreId());
             return graphs;
@@ -686,13 +621,8 @@
         return isNullOrEmpty(getGraphId()) ? FED_STORE_GRAPH_ID_VALUE_NULL_OR_EMPTY : getGraphId();
     }
 
-<<<<<<< HEAD
     public Map<String, BiFunction> getStoreConfiguredMergeFunctions() {
         return Collections.unmodifiableMap(storeConfiguredMergeFunctions);
-=======
-    public Map<String, BiFunction> getStoreConfiguredDefaultMergeFunctions() {
-        return Collections.unmodifiableMap(storeConfiguredDefaultMergeFunctions);
->>>>>>> 9544b161
     }
 
 }