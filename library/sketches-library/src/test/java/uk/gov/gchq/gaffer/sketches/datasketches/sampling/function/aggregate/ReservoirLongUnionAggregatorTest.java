<<<<<<< HEAD
///*
// * Copyright 2017 Crown Copyright
// *
// * Licensed under the Apache License, Version 2.0 (the "License");
// * you may not use this file except in compliance with the License.
// * You may obtain a copy of the License at
// *
// *     http://www.apache.org/licenses/LICENSE-2.0
// *
// * Unless required by applicable law or agreed to in writing, software
// * distributed under the License is distributed on an "AS IS" BASIS,
// * WITHOUT WARRANTIES OR CONDITIONS OF ANY KIND, either express or implied.
// * See the License for the specific language governing permissions and
// * limitations under the License.
// */
//package uk.gov.gchq.gaffer.sketches.datasketches.sampling.function.aggregate;
//
//import com.yahoo.sketches.sampling.ReservoirLongsSketch;
//import com.yahoo.sketches.sampling.ReservoirLongsUnion;
//import org.apache.commons.lang.ArrayUtils;
//import org.junit.Before;
//import org.junit.Test;
//import uk.gov.gchq.gaffer.commonutil.JsonUtil;
//import uk.gov.gchq.gaffer.exception.SerialisationException;
//import java.util.function.BinaryOperatorTest;
//import uk.gov.gchq.gaffer.function.Function;
//import uk.gov.gchq.gaffer.jsonserialisation.JSONSerialiser;
//import java.util.Arrays;
//import java.util.HashSet;
//import java.util.Random;
//import java.util.Set;
//
//import static org.junit.Assert.assertEquals;
//import static org.junit.Assert.assertNotEquals;
//import static org.junit.Assert.assertNotNull;
//import static org.junit.Assert.assertNotSame;
//import static org.junit.Assert.assertTrue;
//// TODO: add tests
///**
// *
// */
//public class ReservoirLongUnionAggregatorTest extends AggregateFunctionTest {
//    private static final Random RANDOM = new Random();
//    private ReservoirLongsUnion union1;
//    private ReservoirLongsUnion union2;
//
//    @Before
//    public void setup() {
//        union1 = ReservoirLongsUnion.getInstance(20);
//        union1.update(1L);
//        union1.update(2L);
//        union1.update(3L);
//
//        union2 = ReservoirLongsUnion.getInstance(20);
//        for (long l = 4L; l < 100; l++) {
//            union2.update(l);
//        }
//    }
//
//    @Test
//    public void testAggregate() {
//        final ReservoirLongsUnionAggregator unionAggregator = new ReservoirLongsUnionAggregator();
//        unionAggregator.init();
//
//        unionAggregator._aggregate(union1);
//        ReservoirLongsSketch currentState = unionAggregator._state().getResult();
//        assertEquals(3L, currentState.getN());
//        assertEquals(3, currentState.getNumSamples());
//        // As less items have been added than the capacity, the sample should exactly match what was added.
//        Set<Long> samples = new HashSet<>(Arrays.asList(ArrayUtils.toObject(currentState.getSamples())));
//        Set<Long> expectedSamples = new HashSet<>();
//        expectedSamples.add(1L);
//        expectedSamples.add(2L);
//        expectedSamples.add(3L);
//        assertEquals(expectedSamples, samples);
//
//        unionAggregator._aggregate(union2);
//        currentState = unionAggregator._state().getResult();
//        assertEquals(99L, currentState.getN());
//        assertEquals(20L, currentState.getNumSamples());
//        // As more items have been added than the capacity, we can't know exactly what items will be present
//        // in the sample but we can check that they are all from the set of things we added.
//        samples = new HashSet<>(Arrays.asList(ArrayUtils.toObject(currentState.getSamples())));
//        for (long l = 4L; l < 100; l++) {
//            expectedSamples.add(l);
//        }
//        assertTrue(expectedSamples.containsAll(samples));
//    }
//
//    @Test
//    public void testFailedExecuteDueToNullInput() {
//        final ReservoirLongsUnionAggregator unionAggregator = new ReservoirLongsUnionAggregator();
//        unionAggregator.init();
//        unionAggregator._aggregate(union1);
//        try {
//            unionAggregator.aggregate(null);
//        } catch (final IllegalArgumentException exception) {
//            assertEquals("Expected an input array of length 1", exception.getMessage());
//        }
//    }
//
//    @Test
//    public void testFailedExecuteDueToEmptyInput() {
//        final ReservoirLongsUnionAggregator unionAggregator = new ReservoirLongsUnionAggregator();
//        unionAggregator.init();
//        unionAggregator._aggregate(union1);
//        try {
//            unionAggregator.aggregate(new Object[0]);
//        } catch (final IllegalArgumentException exception) {
//            assertEquals("Expected an input array of length 1", exception.getMessage());
//        }
//    }
//
//    @Test
//    public void testClone() {
//        final ReservoirLongsUnionAggregator unionAggregator = new ReservoirLongsUnionAggregator();
//        unionAggregator.init();
//        unionAggregator._aggregate(union1);
//        final ReservoirLongsUnionAggregator clone = unionAggregator.statelessClone();
//        assertNotSame(unionAggregator, clone);
//        clone._aggregate(union2);
//        assertEquals(union2.getResult().getN(), ((ReservoirLongsUnion) clone.state()[0]).getResult().getN());
//    }
//
//    @Test
//    public void testCloneWhenEmpty() {
//        final ReservoirLongsUnionAggregator unionAggregator = new ReservoirLongsUnionAggregator();
//        unionAggregator.init();
//        final ReservoirLongsUnionAggregator clone = unionAggregator.statelessClone();
//        assertNotSame(unionAggregator, clone);
//        clone._aggregate(union1);
//        assertEquals(union1.getResult().getN(), ((ReservoirLongsUnion) clone.state()[0]).getResult().getN());
//    }
//
//    @Test
//    public void testCloneOfBusySketch() {
//        final ReservoirLongsUnionAggregator unionAggregator = new ReservoirLongsUnionAggregator();
//        unionAggregator.init();
//        for (int i = 0; i < 100; i++) {
//            final ReservoirLongsUnion union = ReservoirLongsUnion.getInstance(20);
//            for (int j = 0; j < 100; j++) {
//                union.update(RANDOM.nextLong());
//            }
//            unionAggregator._aggregate(union);
//        }
//        final ReservoirLongsUnionAggregator clone = unionAggregator.statelessClone();
//        assertNotSame(unionAggregator, clone);
//        clone._aggregate(union1);
//        assertEquals(union1.getResult().getN(), ((ReservoirLongsUnion) clone.state()[0]).getResult().getN());
//    }
//
//    @Test
//    public void testEquals() {
//        final ReservoirLongsUnion sketch1 = ReservoirLongsUnion.getInstance(20);
//        sketch1.update(1L);
//        final ReservoirLongsUnionAggregator sketchAggregator1 = new ReservoirLongsUnionAggregator();
//        sketchAggregator1.aggregate(new ReservoirLongsUnion[]{sketch1});
//
//        final ReservoirLongsUnion sketch2 = ReservoirLongsUnion.getInstance(20);
//        sketch2.update(1L);
//        final ReservoirLongsUnionAggregator sketchAggregator2 = new ReservoirLongsUnionAggregator();
//        sketchAggregator2.aggregate(new ReservoirLongsUnion[]{sketch2});
//
//        assertEquals(sketchAggregator1, sketchAggregator2);
//
//        sketch2.update(2L);
//        sketchAggregator2.aggregate(new ReservoirLongsUnion[]{sketch2});
//        assertNotEquals(sketchAggregator1, sketchAggregator2);
//    }
//
//    @Test
//    public void testEqualsWhenEmpty() {
//        assertEquals(new ReservoirLongsUnionAggregator(), new ReservoirLongsUnionAggregator());
//    }
//
//    @Test
//    public void shouldJsonSerialiseAndDeserialise() throws SerialisationException {
//        // Given
//        final ReservoirLongsUnionAggregator aggregator = new ReservoirLongsUnionAggregator();
//
//        // When 1
//        final String json = new String(new JSONSerialiser().serialise(aggregator, true));
//        // Then 1
//        JsonUtil.assertEquals(String.format("{%n" +
//                "  \"class\" : \"uk.gov.gchq.gaffer.sketches.datasketches.sampling.function.aggregate.ReservoirLongsUnionAggregator\"%n" +
//                "}"), json);
//
//        // When 2
//        final ReservoirLongsUnionAggregator deserialisedAggregator = new JSONSerialiser()
//                .deserialise(json.getBytes(), ReservoirLongsUnionAggregator.class);
//        // Then 2
//        assertNotNull(deserialisedAggregator);
//    }
//
//    @Override
//    protected Class<? extends Function> getFunctionClass() {
//        return ReservoirLongsUnionAggregator.class;
//    }
//
//    @Override
//    protected ReservoirLongsUnionAggregator getInstance() {
//        return new ReservoirLongsUnionAggregator();
//    }
//}
=======
/*
 * Copyright 2017 Crown Copyright
 *
 * Licensed under the Apache License, Version 2.0 (the "License");
 * you may not use this file except in compliance with the License.
 * You may obtain a copy of the License at
 *
 *     http://www.apache.org/licenses/LICENSE-2.0
 *
 * Unless required by applicable law or agreed to in writing, software
 * distributed under the License is distributed on an "AS IS" BASIS,
 * WITHOUT WARRANTIES OR CONDITIONS OF ANY KIND, either express or implied.
 * See the License for the specific language governing permissions and
 * limitations under the License.
 */
package uk.gov.gchq.gaffer.sketches.datasketches.sampling.function.aggregate;

import com.yahoo.sketches.sampling.ReservoirLongsUnion;
import org.apache.commons.lang.ArrayUtils;
import org.junit.Before;
import org.junit.Test;
import uk.gov.gchq.gaffer.commonutil.JsonUtil;
import uk.gov.gchq.gaffer.exception.SerialisationException;
import uk.gov.gchq.gaffer.jsonserialisation.JSONSerialiser;
import uk.gov.gchq.koryphe.binaryoperator.BinaryOperatorTest;
import java.util.Arrays;
import java.util.HashSet;
import java.util.Set;
import java.util.function.BinaryOperator;

import static org.junit.Assert.assertEquals;
import static org.junit.Assert.assertNotNull;
import static org.junit.Assert.assertTrue;

public class ReservoirLongUnionAggregatorTest extends BinaryOperatorTest {
    private ReservoirLongsUnion union1;
    private ReservoirLongsUnion union2;

    @Before
    public void setup() {
        union1 = ReservoirLongsUnion.getInstance(20);
        union1.update(1L);
        union1.update(2L);
        union1.update(3L);

        union2 = ReservoirLongsUnion.getInstance(20);
        for (long l = 4L; l < 100; l++) {
            union2.update(l);
        }
    }

    @Test
    public void testAggregate() {
        final ReservoirLongsUnionAggregator unionAggregator = new ReservoirLongsUnionAggregator();

        ReservoirLongsUnion currentState = union1;
        assertEquals(3L, currentState.getResult().getN());
        assertEquals(3, currentState.getResult().getNumSamples());
        // As less items have been added than the capacity, the sample should exactly match what was added.
        Set<Long> samples = new HashSet<>(Arrays.asList(ArrayUtils.toObject(currentState.getResult().getSamples())));
        Set<Long> expectedSamples = new HashSet<>();
        expectedSamples.add(1L);
        expectedSamples.add(2L);
        expectedSamples.add(3L);
        assertEquals(expectedSamples, samples);

        currentState = unionAggregator.apply(union2, currentState);
        assertEquals(99L, currentState.getResult().getN());
        assertEquals(20L, currentState.getResult().getNumSamples());
        // As more items have been added than the capacity, we can't know exactly what items will be present
        // in the sample but we can check that they are all from the set of things we added.
        samples = new HashSet<>(Arrays.asList(ArrayUtils.toObject(currentState.getResult().getSamples())));
        for (long l = 4L; l < 100; l++) {
            expectedSamples.add(l);
        }
        assertTrue(expectedSamples.containsAll(samples));
    }

    @Test
    public void testEquals() {
        assertEquals(new ReservoirLongsUnionAggregator(), new ReservoirLongsUnionAggregator());
    }

    @Test
    public void shouldJsonSerialiseAndDeserialise() throws SerialisationException {
        // Given
        final ReservoirLongsUnionAggregator aggregator = new ReservoirLongsUnionAggregator();

        // When 1
        final String json = new String(new JSONSerialiser().serialise(aggregator, true));
        // Then 1
        JsonUtil.assertEquals(String.format("{%n" +
                "  \"class\" : \"uk.gov.gchq.gaffer.sketches.datasketches.sampling.function.aggregate.ReservoirLongsUnionAggregator\"%n" +
                "}"), json);

        // When 2
        final ReservoirLongsUnionAggregator deserialisedAggregator = new JSONSerialiser()
                .deserialise(json.getBytes(), ReservoirLongsUnionAggregator.class);
        // Then 2
        assertNotNull(deserialisedAggregator);
    }

    @Override
    protected Class<? extends BinaryOperator> getFunctionClass() {
        return ReservoirLongsUnionAggregator.class;
    }

    @Override
    protected ReservoirLongsUnionAggregator getInstance() {
        return new ReservoirLongsUnionAggregator();
    }
}
>>>>>>> b89930a3
<|MERGE_RESOLUTION|>--- conflicted
+++ resolved
@@ -1,209 +1,3 @@
-<<<<<<< HEAD
-///*
-// * Copyright 2017 Crown Copyright
-// *
-// * Licensed under the Apache License, Version 2.0 (the "License");
-// * you may not use this file except in compliance with the License.
-// * You may obtain a copy of the License at
-// *
-// *     http://www.apache.org/licenses/LICENSE-2.0
-// *
-// * Unless required by applicable law or agreed to in writing, software
-// * distributed under the License is distributed on an "AS IS" BASIS,
-// * WITHOUT WARRANTIES OR CONDITIONS OF ANY KIND, either express or implied.
-// * See the License for the specific language governing permissions and
-// * limitations under the License.
-// */
-//package uk.gov.gchq.gaffer.sketches.datasketches.sampling.function.aggregate;
-//
-//import com.yahoo.sketches.sampling.ReservoirLongsSketch;
-//import com.yahoo.sketches.sampling.ReservoirLongsUnion;
-//import org.apache.commons.lang.ArrayUtils;
-//import org.junit.Before;
-//import org.junit.Test;
-//import uk.gov.gchq.gaffer.commonutil.JsonUtil;
-//import uk.gov.gchq.gaffer.exception.SerialisationException;
-//import java.util.function.BinaryOperatorTest;
-//import uk.gov.gchq.gaffer.function.Function;
-//import uk.gov.gchq.gaffer.jsonserialisation.JSONSerialiser;
-//import java.util.Arrays;
-//import java.util.HashSet;
-//import java.util.Random;
-//import java.util.Set;
-//
-//import static org.junit.Assert.assertEquals;
-//import static org.junit.Assert.assertNotEquals;
-//import static org.junit.Assert.assertNotNull;
-//import static org.junit.Assert.assertNotSame;
-//import static org.junit.Assert.assertTrue;
-//// TODO: add tests
-///**
-// *
-// */
-//public class ReservoirLongUnionAggregatorTest extends AggregateFunctionTest {
-//    private static final Random RANDOM = new Random();
-//    private ReservoirLongsUnion union1;
-//    private ReservoirLongsUnion union2;
-//
-//    @Before
-//    public void setup() {
-//        union1 = ReservoirLongsUnion.getInstance(20);
-//        union1.update(1L);
-//        union1.update(2L);
-//        union1.update(3L);
-//
-//        union2 = ReservoirLongsUnion.getInstance(20);
-//        for (long l = 4L; l < 100; l++) {
-//            union2.update(l);
-//        }
-//    }
-//
-//    @Test
-//    public void testAggregate() {
-//        final ReservoirLongsUnionAggregator unionAggregator = new ReservoirLongsUnionAggregator();
-//        unionAggregator.init();
-//
-//        unionAggregator._aggregate(union1);
-//        ReservoirLongsSketch currentState = unionAggregator._state().getResult();
-//        assertEquals(3L, currentState.getN());
-//        assertEquals(3, currentState.getNumSamples());
-//        // As less items have been added than the capacity, the sample should exactly match what was added.
-//        Set<Long> samples = new HashSet<>(Arrays.asList(ArrayUtils.toObject(currentState.getSamples())));
-//        Set<Long> expectedSamples = new HashSet<>();
-//        expectedSamples.add(1L);
-//        expectedSamples.add(2L);
-//        expectedSamples.add(3L);
-//        assertEquals(expectedSamples, samples);
-//
-//        unionAggregator._aggregate(union2);
-//        currentState = unionAggregator._state().getResult();
-//        assertEquals(99L, currentState.getN());
-//        assertEquals(20L, currentState.getNumSamples());
-//        // As more items have been added than the capacity, we can't know exactly what items will be present
-//        // in the sample but we can check that they are all from the set of things we added.
-//        samples = new HashSet<>(Arrays.asList(ArrayUtils.toObject(currentState.getSamples())));
-//        for (long l = 4L; l < 100; l++) {
-//            expectedSamples.add(l);
-//        }
-//        assertTrue(expectedSamples.containsAll(samples));
-//    }
-//
-//    @Test
-//    public void testFailedExecuteDueToNullInput() {
-//        final ReservoirLongsUnionAggregator unionAggregator = new ReservoirLongsUnionAggregator();
-//        unionAggregator.init();
-//        unionAggregator._aggregate(union1);
-//        try {
-//            unionAggregator.aggregate(null);
-//        } catch (final IllegalArgumentException exception) {
-//            assertEquals("Expected an input array of length 1", exception.getMessage());
-//        }
-//    }
-//
-//    @Test
-//    public void testFailedExecuteDueToEmptyInput() {
-//        final ReservoirLongsUnionAggregator unionAggregator = new ReservoirLongsUnionAggregator();
-//        unionAggregator.init();
-//        unionAggregator._aggregate(union1);
-//        try {
-//            unionAggregator.aggregate(new Object[0]);
-//        } catch (final IllegalArgumentException exception) {
-//            assertEquals("Expected an input array of length 1", exception.getMessage());
-//        }
-//    }
-//
-//    @Test
-//    public void testClone() {
-//        final ReservoirLongsUnionAggregator unionAggregator = new ReservoirLongsUnionAggregator();
-//        unionAggregator.init();
-//        unionAggregator._aggregate(union1);
-//        final ReservoirLongsUnionAggregator clone = unionAggregator.statelessClone();
-//        assertNotSame(unionAggregator, clone);
-//        clone._aggregate(union2);
-//        assertEquals(union2.getResult().getN(), ((ReservoirLongsUnion) clone.state()[0]).getResult().getN());
-//    }
-//
-//    @Test
-//    public void testCloneWhenEmpty() {
-//        final ReservoirLongsUnionAggregator unionAggregator = new ReservoirLongsUnionAggregator();
-//        unionAggregator.init();
-//        final ReservoirLongsUnionAggregator clone = unionAggregator.statelessClone();
-//        assertNotSame(unionAggregator, clone);
-//        clone._aggregate(union1);
-//        assertEquals(union1.getResult().getN(), ((ReservoirLongsUnion) clone.state()[0]).getResult().getN());
-//    }
-//
-//    @Test
-//    public void testCloneOfBusySketch() {
-//        final ReservoirLongsUnionAggregator unionAggregator = new ReservoirLongsUnionAggregator();
-//        unionAggregator.init();
-//        for (int i = 0; i < 100; i++) {
-//            final ReservoirLongsUnion union = ReservoirLongsUnion.getInstance(20);
-//            for (int j = 0; j < 100; j++) {
-//                union.update(RANDOM.nextLong());
-//            }
-//            unionAggregator._aggregate(union);
-//        }
-//        final ReservoirLongsUnionAggregator clone = unionAggregator.statelessClone();
-//        assertNotSame(unionAggregator, clone);
-//        clone._aggregate(union1);
-//        assertEquals(union1.getResult().getN(), ((ReservoirLongsUnion) clone.state()[0]).getResult().getN());
-//    }
-//
-//    @Test
-//    public void testEquals() {
-//        final ReservoirLongsUnion sketch1 = ReservoirLongsUnion.getInstance(20);
-//        sketch1.update(1L);
-//        final ReservoirLongsUnionAggregator sketchAggregator1 = new ReservoirLongsUnionAggregator();
-//        sketchAggregator1.aggregate(new ReservoirLongsUnion[]{sketch1});
-//
-//        final ReservoirLongsUnion sketch2 = ReservoirLongsUnion.getInstance(20);
-//        sketch2.update(1L);
-//        final ReservoirLongsUnionAggregator sketchAggregator2 = new ReservoirLongsUnionAggregator();
-//        sketchAggregator2.aggregate(new ReservoirLongsUnion[]{sketch2});
-//
-//        assertEquals(sketchAggregator1, sketchAggregator2);
-//
-//        sketch2.update(2L);
-//        sketchAggregator2.aggregate(new ReservoirLongsUnion[]{sketch2});
-//        assertNotEquals(sketchAggregator1, sketchAggregator2);
-//    }
-//
-//    @Test
-//    public void testEqualsWhenEmpty() {
-//        assertEquals(new ReservoirLongsUnionAggregator(), new ReservoirLongsUnionAggregator());
-//    }
-//
-//    @Test
-//    public void shouldJsonSerialiseAndDeserialise() throws SerialisationException {
-//        // Given
-//        final ReservoirLongsUnionAggregator aggregator = new ReservoirLongsUnionAggregator();
-//
-//        // When 1
-//        final String json = new String(new JSONSerialiser().serialise(aggregator, true));
-//        // Then 1
-//        JsonUtil.assertEquals(String.format("{%n" +
-//                "  \"class\" : \"uk.gov.gchq.gaffer.sketches.datasketches.sampling.function.aggregate.ReservoirLongsUnionAggregator\"%n" +
-//                "}"), json);
-//
-//        // When 2
-//        final ReservoirLongsUnionAggregator deserialisedAggregator = new JSONSerialiser()
-//                .deserialise(json.getBytes(), ReservoirLongsUnionAggregator.class);
-//        // Then 2
-//        assertNotNull(deserialisedAggregator);
-//    }
-//
-//    @Override
-//    protected Class<? extends Function> getFunctionClass() {
-//        return ReservoirLongsUnionAggregator.class;
-//    }
-//
-//    @Override
-//    protected ReservoirLongsUnionAggregator getInstance() {
-//        return new ReservoirLongsUnionAggregator();
-//    }
-//}
-=======
 /*
  * Copyright 2017 Crown Copyright
  *
@@ -315,5 +109,4 @@
     protected ReservoirLongsUnionAggregator getInstance() {
         return new ReservoirLongsUnionAggregator();
     }
-}
->>>>>>> b89930a3
+}