--- conflicted
+++ resolved
@@ -174,12 +174,7 @@
 
         ChainedIterable<Entry<String, ViewElementDefinition>> chainedIterable = null;
         try {
-<<<<<<< HEAD
             chainedIterable = new ChainedIterable<Map.Entry<String, ViewElementDefinition>>(Arrays.asList(view.getEntities().entrySet(), view.getEdges().entrySet()));
-=======
-            chainedIterable = new ChainedIterable<>(Arrays.asList(view.getEntities().entrySet(),
-                    view.getEdges().entrySet()));
->>>>>>> a9aab792
             for (final Map.Entry<String, ViewElementDefinition> entry : chainedIterable) {
                 if (isNull(entry.getValue()) || !hasFilters.apply(entry.getValue())) {
                     groupsWithoutFilters.add(entry.getKey());
