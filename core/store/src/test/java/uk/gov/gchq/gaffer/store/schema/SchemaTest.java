--- conflicted
+++ resolved
@@ -72,8 +72,7 @@
     public static final String DATE_TYPE_DESCRIPTION = "Date type description";
     public static final String MAP_TYPE_DESCRIPTION = "Map type description";
 
-    private Schema schema = new Schema.Builder().json(StreamUtil.schemas(getClass()))
-                                                .build();
+    private Schema schema = new Schema.Builder().json(StreamUtil.schemas(getClass())).build();
 
     @Test
     public void shouldCloneSchema() throws SerialisationException {
@@ -217,8 +216,7 @@
 
 
         final ElementAggregator aggregator = edgeDefinition.getFullAggregator();
-        final List<TupleAdaptedBinaryOperator<String, ?>> aggContexts = aggregator
-                .getComponents();
+        final List<TupleAdaptedBinaryOperator<String, ?>> aggContexts = aggregator.getComponents();
         assertEquals(3, aggContexts.size());
 
         TupleAdaptedBinaryOperator<String, ?> aggContext = aggContexts.get(0);
@@ -237,10 +235,8 @@
         Serialiser serialiser = mapTypeDef.getSerialiser();
         assertEquals(MapSerialiser.class, serialiser.getClass());
         MapSerialiser mapSerialiser = (MapSerialiser) serialiser;
-        assertEquals(StringSerialiser.class, mapSerialiser.getKeySerialiser()
-                                                          .getClass());
-        assertEquals(RawLongSerialiser.class, mapSerialiser.getValueSerialiser()
-                                                           .getClass());
+        assertEquals(StringSerialiser.class, mapSerialiser.getKeySerialiser().getClass());
+        assertEquals(RawLongSerialiser.class, mapSerialiser.getValueSerialiser().getClass());
         assertNull(mapSerialiser.getMapClass());
     }
 
@@ -442,15 +438,9 @@
 
     @Test
     public void testSchemaConstructedFromInputStream() throws IOException {
-<<<<<<< HEAD
-        final InputStream resourceAsStream = this.getClass()
-                                                 .getResourceAsStream(StreamUtil.DATA_SCHEMA);
-=======
         final InputStream resourceAsStream = this.getClass().getResourceAsStream(StreamUtil.ELEMENTS_SCHEMA);
->>>>>>> a60396ac
         assertNotNull(resourceAsStream);
-        final Schema deserialisedSchema = new Schema.Builder().json(resourceAsStream)
-                                                              .build();
+        final Schema deserialisedSchema = new Schema.Builder().json(resourceAsStream).build();
         assertNotNull(deserialisedSchema);
 
         final Map<String, SchemaEdgeDefinition> edges = deserialisedSchema.getEdges();
@@ -494,8 +484,7 @@
         assertNotNull(schema.getEntity(TestGroups.ENTITY));
         assertNotNull(schema.getEntity(TestGroups.ENTITY_2));
 
-        assertEquals(String.class, schema.getType(TestTypes.PROP_STRING)
-                                         .getClazz());
+        assertEquals(String.class, schema.getType(TestTypes.PROP_STRING).getClazz());
         assertSame(vertexSerialiser, schema.getVertexSerialiser());
 
         assertEquals(TestPropertyNames.VISIBILITY, schema.getVisibilityProperty());
@@ -509,10 +498,6 @@
         final String type2 = "type2";
         final Serialiser vertexSerialiser = mock(Serialiser.class);
         final Schema schema1 = new Schema.Builder()
-<<<<<<< HEAD
-                .edge(TestGroups.EDGE, new SchemaEdgeDefinition())
-                .entity(TestGroups.ENTITY, new SchemaEntityDefinition())
-=======
                 .id("1")
                 .edge(TestGroups.EDGE, new SchemaEdgeDefinition.Builder()
                         .property(TestPropertyNames.PROP_1, type1)
@@ -520,7 +505,6 @@
                 .entity(TestGroups.ENTITY, new SchemaEntityDefinition.Builder()
                         .property(TestPropertyNames.COUNT, typeShared)
                         .build())
->>>>>>> a60396ac
                 .vertexSerialiser(vertexSerialiser)
                 .type(typeShared, Long.class)
                 .type(type1, Integer.class)
@@ -528,10 +512,6 @@
                 .build();
 
         final Schema schema2 = new Schema.Builder()
-<<<<<<< HEAD
-                .entity(TestGroups.ENTITY_2, new SchemaEntityDefinition())
-                .edge(TestGroups.EDGE_2, new SchemaEdgeDefinition())
-=======
                 .id("2")
                 .entity(TestGroups.ENTITY_2, new SchemaEntityDefinition.Builder()
                         .property(TestPropertyNames.COUNT, typeShared)
@@ -539,7 +519,6 @@
                 .edge(TestGroups.EDGE_2, new SchemaEdgeDefinition.Builder()
                         .property(TestPropertyNames.PROP_2, type2)
                         .build())
->>>>>>> a60396ac
                 .type(type2, String.class)
                 .type(typeShared, Long.class)
                 .build();
@@ -581,10 +560,6 @@
         final String type2 = "type2";
         final Serialiser vertexSerialiser = mock(Serialiser.class);
         final Schema schema1 = new Schema.Builder()
-<<<<<<< HEAD
-                .edge(TestGroups.EDGE, new SchemaEdgeDefinition())
-                .entity(TestGroups.ENTITY, new SchemaEntityDefinition())
-=======
                 .id("1")
                 .edge(TestGroups.EDGE, new SchemaEdgeDefinition.Builder()
                         .property(TestPropertyNames.PROP_1, type1)
@@ -592,7 +567,6 @@
                 .entity(TestGroups.ENTITY, new SchemaEntityDefinition.Builder()
                         .property(TestPropertyNames.COUNT, typeShared)
                         .build())
->>>>>>> a60396ac
                 .vertexSerialiser(vertexSerialiser)
                 .type(typeShared, Long.class)
                 .type(type1, Integer.class)
@@ -600,10 +574,6 @@
                 .build();
 
         final Schema schema2 = new Schema.Builder()
-<<<<<<< HEAD
-                .entity(TestGroups.ENTITY_2, new SchemaEntityDefinition())
-                .edge(TestGroups.EDGE_2, new SchemaEdgeDefinition())
-=======
                 .id("2")
                 .entity(TestGroups.ENTITY_2, new SchemaEntityDefinition.Builder()
                         .property(TestPropertyNames.COUNT, typeShared)
@@ -611,7 +581,6 @@
                 .edge(TestGroups.EDGE_2, new SchemaEdgeDefinition.Builder()
                         .property(TestPropertyNames.PROP_2, type2)
                         .build())
->>>>>>> a60396ac
                 .type(type2, String.class)
                 .type(typeShared, Long.class)
                 .build();
@@ -648,21 +617,14 @@
     public void shouldThrowExceptionWhenMergeSchemasWithASharedEdgeGroup() {
         // Given
         final Schema schema1 = new Schema.Builder()
-<<<<<<< HEAD
-                .edge(TestGroups.EDGE, new SchemaEdgeDefinition())
+                .edge(TestGroups.EDGE, new SchemaEdgeDefinition.Builder()
+                        .property(TestPropertyNames.PROP_1, "string")
+                        .build())
                 .build();
         final Schema schema2 = new Schema.Builder()
-                .edge(TestGroups.EDGE, new SchemaEdgeDefinition())
-=======
-                .edge(TestGroups.EDGE, new SchemaEdgeDefinition.Builder()
-                        .property(TestPropertyNames.PROP_1, "string")
-                        .build())
-                .build();
-        final Schema schema2 = new Schema.Builder()
                 .edge(TestGroups.EDGE, new SchemaEdgeDefinition.Builder()
                         .property(TestPropertyNames.PROP_2, "string")
                         .build())
->>>>>>> a60396ac
                 .build();
 
         // When / Then
@@ -672,12 +634,7 @@
                     .merge(schema2);
             fail("Exception expected");
         } catch (final SchemaException e) {
-<<<<<<< HEAD
-            assertTrue(e.getMessage()
-                        .contains("Element groups cannot be shared"));
-=======
             assertTrue("Actual message was: " + e.getMessage(), e.getMessage().contains("Element group properties cannot be defined in different schema parts"));
->>>>>>> a60396ac
         }
     }
 
@@ -685,12 +642,6 @@
     public void shouldThrowExceptionWhenMergeSchemasWithASharedEntityGroup() {
         // Given
         final Schema schema1 = new Schema.Builder()
-<<<<<<< HEAD
-                .entity(TestGroups.ENTITY, new SchemaEntityDefinition())
-                .build();
-        final Schema schema2 = new Schema.Builder()
-                .entity(TestGroups.ENTITY, new SchemaEntityDefinition())
-=======
                 .entity(TestGroups.ENTITY, new SchemaEntityDefinition.Builder()
                         .property(TestPropertyNames.PROP_1, "string")
                         .build())
@@ -699,7 +650,6 @@
                 .entity(TestGroups.ENTITY, new SchemaEntityDefinition.Builder()
                         .property(TestPropertyNames.PROP_2, "string")
                         .build())
->>>>>>> a60396ac
                 .build();
 
         // When / Then
@@ -709,12 +659,7 @@
                     .merge(schema2);
             fail("Exception expected");
         } catch (final SchemaException e) {
-<<<<<<< HEAD
-            assertTrue(e.getMessage()
-                        .contains("Element groups cannot be shared"));
-=======
             assertTrue("Actual message was: " + e.getMessage(), e.getMessage().contains("Element group properties cannot be defined in different schema parts"));
->>>>>>> a60396ac
         }
     }
 
@@ -842,17 +787,10 @@
                         TestPropertyNames.PROP_5},
                 schema.getEdge(TestGroups.EDGE_5).getProperties().toArray());
 
-        assertEquals("A parent edge with a single property", schema.getEdge(TestGroups.EDGE)
-                                                                   .getDescription());
-        assertEquals("An edge that should have properties: 1, 2, 3, 4 and 5", schema
-                .getEdge(TestGroups.EDGE_5)
-                .getDescription());
-        assertArrayEquals(new String[]{TestPropertyNames.PROP_1}, schema.getEdge(TestGroups.EDGE)
-                                                                        .getGroupBy()
-                                                                        .toArray());
-        assertArrayEquals(new String[]{TestPropertyNames.PROP_4}, schema.getEdge(TestGroups.EDGE_5)
-                                                                        .getGroupBy()
-                                                                        .toArray());
+        assertEquals("A parent edge with a single property", schema.getEdge(TestGroups.EDGE).getDescription());
+        assertEquals("An edge that should have properties: 1, 2, 3, 4 and 5", schema.getEdge(TestGroups.EDGE_5).getDescription());
+        assertArrayEquals(new String[]{TestPropertyNames.PROP_1}, schema.getEdge(TestGroups.EDGE).getGroupBy().toArray());
+        assertArrayEquals(new String[]{TestPropertyNames.PROP_4}, schema.getEdge(TestGroups.EDGE_5).getGroupBy().toArray());
 
         // Check entities
         assertArrayEquals(new String[]{
@@ -875,17 +813,10 @@
                       .getProperties()
                       .toArray());
 
-        assertEquals("A parent entity with a single property", schema.getEntity(TestGroups.ENTITY)
-                                                                     .getDescription());
-        assertEquals("An entity that should have properties: 1, 2, 3, 4 and 5", schema
-                .getEntity(TestGroups.ENTITY_5)
-                .getDescription());
-        assertArrayEquals(new String[]{TestPropertyNames.PROP_1}, schema.getEntity(TestGroups.ENTITY)
-                                                                        .getGroupBy()
-                                                                        .toArray());
-        assertArrayEquals(new String[]{TestPropertyNames.PROP_4}, schema.getEntity(TestGroups.ENTITY_5)
-                                                                        .getGroupBy()
-                                                                        .toArray());
+        assertEquals("A parent entity with a single property", schema.getEntity(TestGroups.ENTITY).getDescription());
+        assertEquals("An entity that should have properties: 1, 2, 3, 4 and 5", schema.getEntity(TestGroups.ENTITY_5).getDescription());
+        assertArrayEquals(new String[]{TestPropertyNames.PROP_1}, schema.getEntity(TestGroups.ENTITY).getGroupBy().toArray());
+        assertArrayEquals(new String[]{TestPropertyNames.PROP_4}, schema.getEntity(TestGroups.ENTITY_5).getGroupBy().toArray());
     }
 
     @Test
