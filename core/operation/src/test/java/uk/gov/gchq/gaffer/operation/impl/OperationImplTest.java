--- conflicted
+++ resolved
@@ -17,10 +17,7 @@
 package uk.gov.gchq.gaffer.operation.impl;
 
 import com.google.common.collect.Sets;
-<<<<<<< HEAD
-=======
 
->>>>>>> 6c60d867
 import org.junit.jupiter.api.Test;
 
 import uk.gov.gchq.gaffer.exception.SerialisationException;
@@ -30,14 +27,12 @@
 import uk.gov.gchq.koryphe.ValidationResult;
 
 import java.util.Date;
-import java.util.HashSet;
 import java.util.Set;
 
 import static org.junit.jupiter.api.Assertions.assertEquals;
 import static org.junit.jupiter.api.Assertions.assertNotSame;
 
 public class OperationImplTest extends OperationTest<OperationImpl> {
-
     @Test
     public void shouldJSONSerialiseAndDeserialise() throws SerialisationException {
         // Given
@@ -85,7 +80,6 @@
         assertEquals(optionalField2, op.getOptionalField2());
     }
 
-    @Test
     @Override
     public void shouldShallowCloneOperation() {
         // Given
@@ -112,7 +106,7 @@
     }
 
     @Test
-    public void shouldValidateASingleMissingRequiredField() {
+    public void shouldValidateASingleMissingRequiredField() throws SerialisationException {
         // Given
         final String requiredField1 = "value1";
         final Date optionalField1 = new Date(1L);
@@ -127,8 +121,10 @@
         final ValidationResult validationResult = op.validate();
 
         // Then
-        final HashSet<String> expected = Sets.newHashSet("requiredField2 is required for: " + op.getClass().getSimpleName());
-        assertEquals(expected, validationResult.getErrors());
+        assertEquals(
+                Sets.newHashSet("requiredField2 is required for: " + op.getClass().getSimpleName()),
+                validationResult.getErrors()
+        );
     }
 
     @Override
