/*
 * Copyright 2017-2020 Crown Copyright
 *
 * Licensed under the Apache License, Version 2.0 (the "License");
 * you may not use this file except in compliance with the License.
 * You may obtain a copy of the License at
 *
 *     http://www.apache.org/licenses/LICENSE-2.0
 *
 * Unless required by applicable law or agreed to in writing, software
 * distributed under the License is distributed on an "AS IS" BASIS,
 * WITHOUT WARRANTIES OR CONDITIONS OF ANY KIND, either express or implied.
 * See the License for the specific language governing permissions and
 * limitations under the License.
 */

package uk.gov.gchq.gaffer.operation.impl;

import org.junit.jupiter.api.Test;

import uk.gov.gchq.gaffer.commonutil.TestGroups;
import uk.gov.gchq.gaffer.data.element.Entity;
import uk.gov.gchq.gaffer.exception.SerialisationException;
import uk.gov.gchq.gaffer.jsonserialisation.JSONSerialiser;
import uk.gov.gchq.gaffer.operation.OperationTest;
import uk.gov.gchq.koryphe.ValidationResult;

import java.util.Collections;

import static org.junit.jupiter.api.Assertions.assertEquals;
import static org.junit.jupiter.api.Assertions.assertFalse;
import static org.junit.jupiter.api.Assertions.assertTrue;

public class SampleElementsForSplitPointsTest extends OperationTest<SampleElementsForSplitPoints> {

    @Test
    public void shouldFailValidationIfNumSplitsIsLessThan1() {
        // Given
        final SampleElementsForSplitPoints op = new SampleElementsForSplitPoints.Builder<>().numSplits(0).build();

        // When
        final ValidationResult result = op.validate();

        // Then
        assertFalse(result.isValid());
<<<<<<< HEAD
        assertTrue(result.getErrorString().contains("numSplits must be null or greater than 0"), result.getErrorString());
=======
        assertTrue(result.getErrorString().contains("numSplits must be null or greater than 0"),
                result.getErrorString());
>>>>>>> 6c60d867
    }

    @Test
    public void shouldFailValidationIfProportionToSampleIsNotIn0_1Range() {
        // Given
        final SampleElementsForSplitPoints op = new SampleElementsForSplitPoints.Builder<>().proportionToSample(1.1f)
                .build();

        // When
        final ValidationResult result = op.validate();

        // Then
        assertFalse(result.isValid());
<<<<<<< HEAD
        assertTrue(result.getErrorString().contains("proportionToSample must within range: [0, 1]"), result.getErrorString());
=======
        assertTrue(result.getErrorString().contains("proportionToSample must within range: [0, 1]"),
                result.getErrorString());
>>>>>>> 6c60d867
    }

    @Test
    public void shouldJSONSerialiseAndDeserialise() throws SerialisationException {
        // Given
<<<<<<< HEAD
        final SampleElementsForSplitPoints op = makeSampleElementsForSplitPoints();
=======
        final SampleElementsForSplitPoints op = new SampleElementsForSplitPoints.Builder<>().numSplits(10)
                .proportionToSample(0.5f).input(new Entity(TestGroups.ENTITY, "vertex")).build();
>>>>>>> 6c60d867

        // When
        byte[] json = JSONSerialiser.serialise(op, true);

        final SampleElementsForSplitPoints deserialisedOp = JSONSerialiser.deserialise(json,
                SampleElementsForSplitPoints.class);

        // Then
        assertEquals(10, (int) deserialisedOp.getNumSplits());
        assertEquals(0.5f, deserialisedOp.getProportionToSample(), 0.1);
        assertEquals(Collections.singletonList(new Entity(TestGroups.ENTITY, "vertex")), deserialisedOp.getInput());
    }

    @Test
    @Override
    public void builderShouldCreatePopulatedOperation() {
        // When
<<<<<<< HEAD
        final SampleElementsForSplitPoints op = makeSampleElementsForSplitPoints();
=======
        final SampleElementsForSplitPoints op = new SampleElementsForSplitPoints.Builder<>().numSplits(10)
                .proportionToSample(0.5f).input(new Entity(TestGroups.ENTITY, "vertex")).build();
>>>>>>> 6c60d867

        // Then
        assertEquals(10, (int) op.getNumSplits());
        assertEquals(0.5f, op.getProportionToSample(), 0.1);
        assertEquals(Collections.singletonList(new Entity(TestGroups.ENTITY, "vertex")), op.getInput());
    }

    @Test
    @Override
    public void shouldShallowCloneOperation() {
        // Given
<<<<<<< HEAD
        final SampleElementsForSplitPoints op = makeSampleElementsForSplitPoints();
=======
        final SampleElementsForSplitPoints op = new SampleElementsForSplitPoints.Builder<>().numSplits(10)
                .proportionToSample(0.5f).input(new Entity(TestGroups.ENTITY, "vertex")).build();
>>>>>>> 6c60d867

        // When
        final SampleElementsForSplitPoints clone = op.shallowClone();

        // Then
        assertEquals(10, (int) clone.getNumSplits());
        assertEquals(0.5f, clone.getProportionToSample(), 0.1);
        assertEquals(Collections.singletonList(new Entity(TestGroups.ENTITY, "vertex")), clone.getInput());
    }

    private SampleElementsForSplitPoints makeSampleElementsForSplitPoints() {
        return new SampleElementsForSplitPoints.Builder<>()
                .numSplits(10)
                .proportionToSample(0.5f)
                .input(new Entity(TestGroups.ENTITY, "vertex"))
                .build();
    }

    @Override
    protected SampleElementsForSplitPoints getTestObject() {
        return new SampleElementsForSplitPoints();
    }
}<|MERGE_RESOLUTION|>--- conflicted
+++ resolved
@@ -32,7 +32,6 @@
 import static org.junit.jupiter.api.Assertions.assertTrue;
 
 public class SampleElementsForSplitPointsTest extends OperationTest<SampleElementsForSplitPoints> {
-
     @Test
     public void shouldFailValidationIfNumSplitsIsLessThan1() {
         // Given
@@ -43,12 +42,8 @@
 
         // Then
         assertFalse(result.isValid());
-<<<<<<< HEAD
-        assertTrue(result.getErrorString().contains("numSplits must be null or greater than 0"), result.getErrorString());
-=======
         assertTrue(result.getErrorString().contains("numSplits must be null or greater than 0"),
                 result.getErrorString());
->>>>>>> 6c60d867
     }
 
     @Test
@@ -62,23 +57,15 @@
 
         // Then
         assertFalse(result.isValid());
-<<<<<<< HEAD
-        assertTrue(result.getErrorString().contains("proportionToSample must within range: [0, 1]"), result.getErrorString());
-=======
         assertTrue(result.getErrorString().contains("proportionToSample must within range: [0, 1]"),
                 result.getErrorString());
->>>>>>> 6c60d867
     }
 
     @Test
     public void shouldJSONSerialiseAndDeserialise() throws SerialisationException {
         // Given
-<<<<<<< HEAD
-        final SampleElementsForSplitPoints op = makeSampleElementsForSplitPoints();
-=======
         final SampleElementsForSplitPoints op = new SampleElementsForSplitPoints.Builder<>().numSplits(10)
                 .proportionToSample(0.5f).input(new Entity(TestGroups.ENTITY, "vertex")).build();
->>>>>>> 6c60d867
 
         // When
         byte[] json = JSONSerialiser.serialise(op, true);
@@ -96,12 +83,8 @@
     @Override
     public void builderShouldCreatePopulatedOperation() {
         // When
-<<<<<<< HEAD
-        final SampleElementsForSplitPoints op = makeSampleElementsForSplitPoints();
-=======
         final SampleElementsForSplitPoints op = new SampleElementsForSplitPoints.Builder<>().numSplits(10)
                 .proportionToSample(0.5f).input(new Entity(TestGroups.ENTITY, "vertex")).build();
->>>>>>> 6c60d867
 
         // Then
         assertEquals(10, (int) op.getNumSplits());
@@ -109,16 +92,11 @@
         assertEquals(Collections.singletonList(new Entity(TestGroups.ENTITY, "vertex")), op.getInput());
     }
 
-    @Test
     @Override
     public void shouldShallowCloneOperation() {
         // Given
-<<<<<<< HEAD
-        final SampleElementsForSplitPoints op = makeSampleElementsForSplitPoints();
-=======
         final SampleElementsForSplitPoints op = new SampleElementsForSplitPoints.Builder<>().numSplits(10)
                 .proportionToSample(0.5f).input(new Entity(TestGroups.ENTITY, "vertex")).build();
->>>>>>> 6c60d867
 
         // When
         final SampleElementsForSplitPoints clone = op.shallowClone();
@@ -129,14 +107,6 @@
         assertEquals(Collections.singletonList(new Entity(TestGroups.ENTITY, "vertex")), clone.getInput());
     }
 
-    private SampleElementsForSplitPoints makeSampleElementsForSplitPoints() {
-        return new SampleElementsForSplitPoints.Builder<>()
-                .numSplits(10)
-                .proportionToSample(0.5f)
-                .input(new Entity(TestGroups.ENTITY, "vertex"))
-                .build();
-    }
-
     @Override
     protected SampleElementsForSplitPoints getTestObject() {
         return new SampleElementsForSplitPoints();
