--- conflicted
+++ resolved
@@ -18,26 +18,16 @@
 import org.apache.hadoop.conf.Configuration;
 import org.apache.hadoop.fs.FileSystem;
 import org.apache.hadoop.fs.Path;
-<<<<<<< HEAD
+
+import org.junit.jupiter.api.AfterAll;
+import org.junit.jupiter.api.BeforeAll;
 import org.junit.jupiter.api.BeforeEach;
 import org.junit.jupiter.api.io.TempDir;
-
-import uk.gov.gchq.gaffer.accumulostore.AccumuloProperties;
-import uk.gov.gchq.gaffer.accumulostore.SingleUseMockAccumuloStore;
-=======
-import org.junit.AfterClass;
-import org.junit.Before;
-import org.junit.BeforeClass;
-import org.junit.ClassRule;
-import org.junit.Rule;
-import org.junit.rules.TemporaryFolder;
 
 import uk.gov.gchq.gaffer.accumulostore.AccumuloProperties;
 import uk.gov.gchq.gaffer.accumulostore.AccumuloStore;
 import uk.gov.gchq.gaffer.accumulostore.MiniAccumuloClusterManager;
 import uk.gov.gchq.gaffer.accumulostore.SingleUseAccumuloStore;
-import uk.gov.gchq.gaffer.commonutil.CommonTestConstants;
->>>>>>> e8cede87
 import uk.gov.gchq.gaffer.commonutil.StreamUtil;
 import uk.gov.gchq.gaffer.hdfs.operation.MapReduce;
 import uk.gov.gchq.gaffer.hdfs.operation.SampleDataForSplitPoints;
@@ -53,49 +43,31 @@
 import java.io.IOException;
 
 public class AccumuloSampleDataForSplitPointsJobFactoryTest extends AbstractJobFactoryTest {
-<<<<<<< HEAD
-=======
 
-    @Rule
-    public final TemporaryFolder testFolder = new TemporaryFolder(CommonTestConstants.TMP_DIRECTORY);
->>>>>>> e8cede87
+    private static final AccumuloProperties PROPERTIES = AccumuloProperties.loadStoreProperties(StreamUtil.storeProps(AccumuloSampleDataForSplitPointsJobFactoryTest.class));
+    private static MiniAccumuloClusterManager miniAccumuloClusterManager;
 
     public String inputDir;
     public String outputDir;
     public String splitsDir;
     public String splitsFile;
 
-<<<<<<< HEAD
     @BeforeEach
     public void setup(@TempDir java.nio.file.Path tempDir) {
         inputDir = new File(tempDir.toString(), "inputDir").getAbsolutePath();
-        outputDir = new File(tempDir.toString(), "/outputDir").getAbsolutePath();
-        splitsDir = new File(tempDir.toString(), "/splitsDir").getAbsolutePath();
-        splitsFile = new File(splitsDir, "/splits").getAbsolutePath();
-=======
-    private static final AccumuloProperties PROPERTIES = AccumuloProperties.loadStoreProperties(StreamUtil.storeProps(AccumuloSampleDataForSplitPointsJobFactoryTest.class));
-    private static MiniAccumuloClusterManager miniAccumuloClusterManager;
-
-    @ClassRule
-    public static TemporaryFolder storeBaseFolder = new TemporaryFolder(CommonTestConstants.TMP_DIRECTORY);
-
-    @BeforeClass
-    public static void setupStore() {
-        miniAccumuloClusterManager = new MiniAccumuloClusterManager(PROPERTIES, storeBaseFolder.getRoot().getAbsolutePath());
+        outputDir = new File(tempDir.toString(), "outputDir").getAbsolutePath();
+        splitsDir = new File(tempDir.toString(), "splitsDir").getAbsolutePath();
+        splitsFile = new File(splitsDir, "splits").getAbsolutePath();
     }
 
-    @AfterClass
+    @BeforeAll
+    public static void setUpStore(@TempDir java.nio.file.Path tempDir) {
+        miniAccumuloClusterManager = new MiniAccumuloClusterManager(PROPERTIES, tempDir.toAbsolutePath().toString());
+    }
+
+    @AfterAll
     public static void tearDownStore() {
         miniAccumuloClusterManager.close();
-    }
-
-    @Before
-    public void setup() {
-        inputDir = testFolder.getRoot().getAbsolutePath() + "inputDir";
-        outputDir = testFolder.getRoot().getAbsolutePath() + "/outputDir";
-        splitsDir = testFolder.getRoot().getAbsolutePath() + "/splitsDir";
-        splitsFile = splitsDir + "/splits";
->>>>>>> e8cede87
     }
 
     @Override
