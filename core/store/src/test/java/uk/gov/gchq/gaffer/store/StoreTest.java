--- conflicted
+++ resolved
@@ -539,11 +539,8 @@
                 GetTraits.class,
                 While.class,
                 ToSingletonList.class,
-<<<<<<< HEAD
                 ForEach.class,
-=======
                 Reduce.class,
->>>>>>> 8b2cc7ec
 
                 // Function
                 Filter.class,
@@ -644,11 +641,8 @@
                 If.class,
                 While.class,
                 ToSingletonList.class,
-<<<<<<< HEAD
                 ForEach.class,
-=======
                 Reduce.class,
->>>>>>> 8b2cc7ec
 
                 // Function
                 Filter.class,
