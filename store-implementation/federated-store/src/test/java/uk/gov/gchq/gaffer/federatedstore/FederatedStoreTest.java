/*
 * Copyright 2017-2020 Crown Copyright
 *
 * Licensed under the Apache License, Version 2.0 (the "License");
 * you may not use this file except in compliance with the License.
 * You may obtain a copy of the License at
 *
 *     http://www.apache.org/licenses/LICENSE-2.0
 *
 * Unless required by applicable law or agreed to in writing, software
 * distributed under the License is distributed on an "AS IS" BASIS,
 * WITHOUT WARRANTIES OR CONDITIONS OF ANY KIND, either express or implied.
 * See the License for the specific language governing permissions and
 * limitations under the License.
 */

package uk.gov.gchq.gaffer.federatedstore;

import com.google.common.collect.Iterables;
import com.google.common.collect.Lists;
import com.google.common.collect.Sets;
import org.junit.jupiter.api.AfterAll;
import org.junit.jupiter.api.AfterEach;
import org.junit.jupiter.api.BeforeAll;
import org.junit.jupiter.api.BeforeEach;
import org.junit.jupiter.api.Test;
import org.mockito.Mockito;

import uk.gov.gchq.gaffer.accumulostore.AccumuloProperties;
import uk.gov.gchq.gaffer.accumulostore.SingleUseAccumuloStore;
import uk.gov.gchq.gaffer.accumulostore.SingleUseMiniAccumuloStore;
import uk.gov.gchq.gaffer.cache.CacheServiceLoader;
import uk.gov.gchq.gaffer.cache.impl.HashMapCacheService;
import uk.gov.gchq.gaffer.commonutil.CommonConstants;
import uk.gov.gchq.gaffer.commonutil.JsonAssert;
import uk.gov.gchq.gaffer.commonutil.StreamUtil;
import uk.gov.gchq.gaffer.commonutil.iterable.CloseableIterable;
import uk.gov.gchq.gaffer.data.element.Edge;
import uk.gov.gchq.gaffer.data.element.Element;
import uk.gov.gchq.gaffer.data.element.Entity;
import uk.gov.gchq.gaffer.data.elementdefinition.exception.SchemaException;
import uk.gov.gchq.gaffer.data.elementdefinition.view.View;
import uk.gov.gchq.gaffer.data.util.ElementUtil;
import uk.gov.gchq.gaffer.federatedstore.operation.AddGraph;
import uk.gov.gchq.gaffer.federatedstore.operation.GetAllGraphIds;
import uk.gov.gchq.gaffer.federatedstore.operation.RemoveGraph;
import uk.gov.gchq.gaffer.federatedstore.operation.handler.impl.FederatedAddGraphHandler;
import uk.gov.gchq.gaffer.federatedstore.operation.handler.impl.FederatedGetTraitsHandlerTest;
import uk.gov.gchq.gaffer.graph.Graph;
import uk.gov.gchq.gaffer.graph.GraphConfig;
import uk.gov.gchq.gaffer.graph.GraphSerialisable;
import uk.gov.gchq.gaffer.jsonserialisation.JSONSerialiser;
import uk.gov.gchq.gaffer.operation.Operation;
import uk.gov.gchq.gaffer.operation.OperationException;
import uk.gov.gchq.gaffer.operation.impl.OperationImpl;
import uk.gov.gchq.gaffer.operation.impl.add.AddElements;
import uk.gov.gchq.gaffer.operation.impl.get.GetAllElements;
import uk.gov.gchq.gaffer.store.Context;
import uk.gov.gchq.gaffer.store.StoreException;
import uk.gov.gchq.gaffer.store.StoreProperties;
import uk.gov.gchq.gaffer.store.StoreTrait;
import uk.gov.gchq.gaffer.store.library.GraphLibrary;
import uk.gov.gchq.gaffer.store.library.HashMapGraphLibrary;
import uk.gov.gchq.gaffer.store.operation.GetSchema;
import uk.gov.gchq.gaffer.store.operation.GetTraits;
import uk.gov.gchq.gaffer.store.schema.Schema;
import uk.gov.gchq.gaffer.store.schema.Schema.Builder;
import uk.gov.gchq.gaffer.user.StoreUser;
import uk.gov.gchq.gaffer.user.User;

import java.util.ArrayList;
import java.util.Arrays;
import java.util.Collection;
import java.util.HashSet;
import java.util.List;
import java.util.Map;
import java.util.Set;
import java.util.regex.Pattern;
import java.util.stream.Collectors;

import static org.junit.jupiter.api.Assertions.assertEquals;
import static org.junit.jupiter.api.Assertions.assertFalse;
import static org.junit.jupiter.api.Assertions.assertNotEquals;
import static org.junit.jupiter.api.Assertions.assertNotNull;
import static org.junit.jupiter.api.Assertions.assertNull;
import static org.junit.jupiter.api.Assertions.assertTrue;
import static org.junit.jupiter.api.Assertions.fail;
import static uk.gov.gchq.gaffer.operation.export.graph.handler.GraphDelegate.GRAPH_ID_S_CANNOT_BE_CREATED_WITHOUT_DEFINED_KNOWN_S;
import static uk.gov.gchq.gaffer.operation.export.graph.handler.GraphDelegate.SCHEMA_COULD_NOT_BE_FOUND_IN_THE_GRAPH_LIBRARY_WITH_ID_S;
import static uk.gov.gchq.gaffer.operation.export.graph.handler.GraphDelegate.STORE_PROPERTIES_COULD_NOT_BE_FOUND_IN_THE_GRAPH_LIBRARY_WITH_ID_S;
import static uk.gov.gchq.gaffer.store.StoreTrait.MATCHED_VERTEX;
import static uk.gov.gchq.gaffer.store.StoreTrait.ORDERED;
import static uk.gov.gchq.gaffer.store.StoreTrait.POST_AGGREGATION_FILTERING;
import static uk.gov.gchq.gaffer.store.StoreTrait.POST_TRANSFORMATION_FILTERING;
import static uk.gov.gchq.gaffer.store.StoreTrait.PRE_AGGREGATION_FILTERING;
import static uk.gov.gchq.gaffer.store.StoreTrait.TRANSFORMATION;
import static uk.gov.gchq.gaffer.store.StoreTrait.values;
import static uk.gov.gchq.gaffer.user.StoreUser.TEST_USER;
import static uk.gov.gchq.gaffer.user.StoreUser.blankUser;
import static uk.gov.gchq.gaffer.user.StoreUser.testUser;

public class FederatedStoreTest {
    public static final String ID_SCHEMA_ENTITY = "basicEntitySchema";
    public static final String ID_SCHEMA_EDGE = "basicEdgeSchema";
    public static final String ID_PROPS_ACC_1 = "miniAccProps1";
    public static final String ID_PROPS_ACC_2 = "miniAccProps2";
    public static final String ID_PROPS_ACC_ALT = "miniAccProps3";
    public static final String INVALID = "invalid";
    private static final String FEDERATED_STORE_ID = "testFederatedStoreId";
    private static final String ACC_ID_1 = "miniAccGraphId1";
    private static final String ACC_ID_2 = "miniAccGraphId2";
    private static final String MAP_ID_1 = "miniMapGraphId1";
    private static final String PATH_ACC_STORE_PROPERTIES_1 = "properties/singleUseMiniAccStore.properties";
    private static final String PATH_ACC_STORE_PROPERTIES_2 = "properties/singleUseMiniAccStore.properties";
    private static final String PATH_ACC_STORE_PROPERTIES_ALT = "properties/singleUseMiniAccStoreAlt.properties";
    private static final String PATH_BASIC_ENTITY_SCHEMA_JSON = "schema/basicEntitySchema.json";
    private static final String PATH_ENTITY_A_SCHEMA_JSON = "schema/entityASchema.json";
    private static final String PATH_ENTITY_B_SCHEMA_JSON = "schema/entityBSchema.json";
    private static final String PATH_BASIC_EDGE_SCHEMA_JSON = "schema/basicEdgeSchema.json";
    private static final String EXCEPTION_NOT_THROWN = "exception not thrown";
    public static final String UNUSUAL_KEY = "unusualKey";
    public static final String KEY_DOES_NOT_BELONG = UNUSUAL_KEY + " was added to " + ID_PROPS_ACC_2 + " it should not be there";
    private static final String ALL_USERS = StoreUser.ALL_USERS;
    private static final HashSet<String> GRAPH_AUTHS = Sets.newHashSet(ALL_USERS);
    private static final String CACHE_SERVICE_CLASS_STRING = "uk.gov.gchq.gaffer.cache.impl.HashMapCacheService";
    private static final String INVALID_CACHE_SERVICE_CLASS_STRING = "uk.gov.gchq.invalid";
    private static final String CACHE_SERVICE_NAME = "federatedStoreGraphs";
    public static final String PATH_INCOMPLETE_SCHEMA = "/schema/edgeX2NoTypesSchema.json";
    public static final String PATH_INCOMPLETE_SCHEMA_PART_2 = "/schema/edgeTypeSchema.json";
    private FederatedStore store;
    private FederatedStoreProperties federatedProperties;
    private HashMapGraphLibrary library;
    private Context userContext;
    private User blankUser;
    private IgnoreOptions ignore;

    private static SingleUseMiniAccumuloStore miniAccStore1;
    private static AccumuloProperties miniAccStoreProperties1;
    private static SingleUseMiniAccumuloStore miniAccStore2;
    private static AccumuloProperties miniAccStoreProperties2;
    private static SingleUseMiniAccumuloStore miniAccStoreAlt;
    private static AccumuloProperties miniAccStorePropertiesAlt;

    @BeforeAll
    public static void setUpDatabases() throws StoreException {
        AccumuloProperties accProperties1 = (AccumuloProperties) StoreProperties.loadStoreProperties(PATH_ACC_STORE_PROPERTIES_1);
        miniAccStore1 = new SingleUseMiniAccumuloStore();
        miniAccStoreProperties1 = (AccumuloProperties) miniAccStore1.setUpTestDB(accProperties1);

        AccumuloProperties accProperties2 = (AccumuloProperties) StoreProperties.loadStoreProperties(PATH_ACC_STORE_PROPERTIES_2);
        miniAccStore2 = new SingleUseMiniAccumuloStore();
        miniAccStoreProperties2 = (AccumuloProperties) miniAccStore2.setUpTestDB(accProperties2);

        AccumuloProperties altProperties = (AccumuloProperties) StoreProperties.loadStoreProperties(PATH_ACC_STORE_PROPERTIES_ALT);
        miniAccStoreAlt = new SingleUseMiniAccumuloStore();
        miniAccStorePropertiesAlt = (AccumuloProperties) miniAccStoreAlt.setUpTestDB(altProperties);
    }

    @AfterAll
    public static void tearDownDatabase() {
        miniAccStore1.tearDownTestDB();
        miniAccStore2.tearDownTestDB();
        miniAccStoreAlt.tearDownTestDB();
    }

    @BeforeEach
    public void setUp() throws Exception {
        clearCache();
        federatedProperties = new FederatedStoreProperties();
        federatedProperties.set(HashMapCacheService.STATIC_CACHE, String.valueOf(true));

        clearLibrary();
        library = new HashMapGraphLibrary();
        library.addProperties(ID_PROPS_ACC_1, miniAccStoreProperties1);
        library.addProperties(ID_PROPS_ACC_2, miniAccStoreProperties2);
        library.addProperties(ID_PROPS_ACC_ALT, miniAccStorePropertiesAlt);
        library.addSchema(ID_SCHEMA_EDGE, getSchemaFromPath(PATH_BASIC_EDGE_SCHEMA_JSON));
        library.addSchema(ID_SCHEMA_ENTITY, getSchemaFromPath(PATH_BASIC_ENTITY_SCHEMA_JSON));

        store = new FederatedStore();
        store.setGraphLibrary(library);
        store.initialise(FEDERATED_STORE_ID, null, federatedProperties);

        userContext = new Context(blankUser());
        blankUser = blankUser();


        ignore = new IgnoreOptions();
    }

    @AfterEach
    public void tearDown() throws Exception {
        assertEquals(library.getProperties(ID_PROPS_ACC_1), miniAccStoreProperties1, "Library has changed: " + ID_PROPS_ACC_1);
        assertEquals(library.getProperties(ID_PROPS_ACC_2), miniAccStoreProperties2, "Library has changed: " + ID_PROPS_ACC_2);
        assertEquals(library.getProperties(ID_PROPS_ACC_ALT), miniAccStorePropertiesAlt, "Library has changed: " + ID_PROPS_ACC_ALT);
        assertEquals(new String(library.getSchema(ID_SCHEMA_EDGE).toJson(false), CommonConstants.UTF_8), new String(getSchemaFromPath(PATH_BASIC_EDGE_SCHEMA_JSON).toJson(false), CommonConstants.UTF_8), "Library has changed: " + ID_SCHEMA_EDGE);
        assertEquals(new String(library.getSchema(ID_SCHEMA_ENTITY).toJson(false), CommonConstants.UTF_8), new String(getSchemaFromPath(PATH_BASIC_ENTITY_SCHEMA_JSON).toJson(false), CommonConstants.UTF_8), "Library has changed: " + ID_SCHEMA_ENTITY);
        clearLibrary();
        clearCache();
    }

    @Test
    public void shouldLoadGraphsWithIds() throws Exception {
        // When
        int before = store.getGraphs(blankUser, null, ignore).size();

        addGraphWithIds(ACC_ID_2, ID_PROPS_ACC_2, ID_SCHEMA_EDGE);
        addGraphWithIds(ACC_ID_1, ID_PROPS_ACC_1, ID_SCHEMA_ENTITY);

        // Then
        Collection<Graph> graphs = store.getGraphs(blankUser, null, ignore);
        int after = graphs.size();
        assertEquals(0, before);
        assertEquals(2, after);
        ArrayList<String> graphNames = Lists.newArrayList(ACC_ID_1, ACC_ID_2);
        for (Graph graph : graphs) {
            assertTrue(graphNames.contains(graph.getGraphId()));
        }
    }

    @Test
    public void shouldThrowErrorForFailedSchemaID() throws Exception {
        // When / Then
        try {
            addGraphWithIds(ACC_ID_2, ID_PROPS_ACC_2, INVALID);
            fail(EXCEPTION_NOT_THROWN);
        } catch (final Exception e) {
            assertContains(e.getCause(), SCHEMA_COULD_NOT_BE_FOUND_IN_THE_GRAPH_LIBRARY_WITH_ID_S, Arrays.toString(new String[]{INVALID}));
        }
    }

    @Test
    public void shouldThrowErrorForFailedPropertyID() throws Exception {
        //When / Then
        try {
            addGraphWithIds(ACC_ID_2, INVALID, ID_SCHEMA_EDGE);
            fail(EXCEPTION_NOT_THROWN);
        } catch (final Exception e) {
            assertContains(e.getCause(), STORE_PROPERTIES_COULD_NOT_BE_FOUND_IN_THE_GRAPH_LIBRARY_WITH_ID_S, INVALID);
        }
    }

    @Test
    public void shouldThrowErrorForMissingProperty() throws Exception {
        //When / Then
        try {
            ArrayList<String> schemas = Lists.newArrayList(ID_SCHEMA_EDGE);
            store.execute(new AddGraph.Builder()
                    .graphId(ACC_ID_2)
                    .isPublic(true)
                    .parentSchemaIds(schemas)
                    .build(), userContext);
            fail("a graph was created without a defined properties");
        } catch (final Exception e) {
            assertContains(e.getCause(), GRAPH_ID_S_CANNOT_BE_CREATED_WITHOUT_DEFINED_KNOWN_S, ACC_ID_2, "StoreProperties");
        }
    }

    @Test
    public void shouldThrowErrorForMissingSchema() throws Exception {
        //When / Then
        try {
            store.execute(new AddGraph.Builder()
                    .graphId(ACC_ID_2)
                    .isPublic(true)
                    .parentPropertiesId(ID_PROPS_ACC_2)
                    .build(), userContext);
            fail("a graph was created without a defined schema");
        } catch (final Exception e) {
            assertContains(e.getCause(), GRAPH_ID_S_CANNOT_BE_CREATED_WITHOUT_DEFINED_KNOWN_S, ACC_ID_2, "Schema");
        }
    }

    @Test
    public void shouldNotAllowOverwritingOfGraphWithinFederatedScope() throws Exception {
        //Given
        addGraphWithIds(ACC_ID_2, ID_PROPS_ACC_2, ID_SCHEMA_ENTITY);

        // When / Then
        try {
            addGraphWithIds(ACC_ID_2, ID_PROPS_ACC_2, ID_SCHEMA_EDGE);
            fail(EXCEPTION_NOT_THROWN);
        } catch (final Exception e) {
            assertContains(e, "User is attempting to overwrite a graph");
            assertContains(e, "GraphId: ", ACC_ID_2);
        }

        // When / Then
        try {
            addGraphWithIds(ACC_ID_2, ID_PROPS_ACC_ALT, ID_SCHEMA_ENTITY);
            fail(EXCEPTION_NOT_THROWN);
        } catch (final Exception e) {
            assertContains(e, "User is attempting to overwrite a graph");
            assertContains(e, "GraphId: ", ACC_ID_2);
        }
    }

    @Test
    public void shouldThrowAppropriateExceptionWhenHandlingAnUnsupportedOperation() {
        // Given
        Operation op = new OperationImpl();
        // When
        try {
            store.handleOperation(op, new Context());
            fail("Exception expected");
        } catch (final OperationException e) {
            fail("Expected an UnsupportedOperationException rather than an OperationException");
        } catch (final UnsupportedOperationException e) {
            // Then
            assertEquals("Operation class uk.gov.gchq.gaffer.operation.impl.OperationImpl is not supported by the FederatedStore.", e.getMessage());
        }
    }

    @Test
    public void shouldAlwaysReturnSupportedTraits() throws Exception {
        // Given
        addGraphWithIds(ACC_ID_1, ID_PROPS_ACC_1, ID_SCHEMA_ENTITY);

        Set<StoreTrait> before = store.getTraits();

        // When
        addGraphWithPaths(ACC_ID_2, miniAccStorePropertiesAlt, PATH_BASIC_ENTITY_SCHEMA_JSON);

        Set<StoreTrait> after = store.getTraits();
        assertEquals(values().length, before.size());
        assertEquals(values().length, after.size());
        assertEquals(before, after);
    }

    @Test
    public void shouldUpdateSchemaWhenNewGraphIsAdded() throws Exception {
        // Given
        addGraphWithPaths(ACC_ID_1, miniAccStorePropertiesAlt, PATH_BASIC_ENTITY_SCHEMA_JSON);
        Schema before = store.getSchema((Operation) null, blankUser);
        addGraphWithPaths(ACC_ID_2, miniAccStorePropertiesAlt, PATH_BASIC_EDGE_SCHEMA_JSON);
        Schema after = store.getSchema((Operation) null, blankUser);
        // Then
        assertNotEquals(before, after);
    }

    @Test
    public void shouldUpdateSchemaWhenNewGraphIsRemoved() throws Exception {
        // Given
        addGraphWithPaths(ACC_ID_1, miniAccStorePropertiesAlt, PATH_BASIC_ENTITY_SCHEMA_JSON);
        Schema was = store.getSchema((Operation) null, blankUser);
        addGraphWithPaths(ACC_ID_2, miniAccStorePropertiesAlt, PATH_BASIC_EDGE_SCHEMA_JSON);

        Schema before = store.getSchema((Operation) null, blankUser);

        // When
        store.remove(ACC_ID_2, blankUser);

        Schema after = store.getSchema((Operation) null, blankUser);
        assertNotEquals(before.toString(), after.toString());
        assertEquals(was.toString(), after.toString());
    }

    @Test
    public void shouldFailWithIncompleteSchema() throws Exception {
        // When / Then
        try {
            addGraphWithPaths(ACC_ID_1, miniAccStorePropertiesAlt, PATH_INCOMPLETE_SCHEMA);
            fail(EXCEPTION_NOT_THROWN);
        } catch (final Exception e) {
            assertContains(e, FederatedAddGraphHandler.ERROR_ADDING_GRAPH_GRAPH_ID_S, ACC_ID_1);
        }
    }

    @Test
    public void shouldTakeCompleteSchemaFromTwoFiles() throws Exception {
        // Given
<<<<<<< HEAD
        int before = store.getGraphs(blankUser, null).size();
        addGraphWithPaths(ACC_ID_1, miniAccStorePropertiesAlt, PATH_INCOMPLETE_SCHEMA, PATH_INCOMPLETE_SCHEMA_PART_2);
=======
        int before = store.getGraphs(blankUser, null, ignore).size();
        addGraphWithPaths(ACC_ID_1, PATH_ACC_STORE_PROPERTIES_ALT, PATH_INCOMPLETE_SCHEMA, PATH_INCOMPLETE_SCHEMA_PART_2);
>>>>>>> b07674e7

        // When
        int after = store.getGraphs(blankUser, null, ignore).size();

        // Then
        assertEquals(0, before);
        assertEquals(1, after);
    }

    @Test
    public void shouldAddTwoGraphs() throws Exception {
        // Given
        int sizeBefore = store.getGraphs(blankUser, null, ignore).size();

        // When
        addGraphWithPaths(ACC_ID_2, miniAccStorePropertiesAlt, PATH_BASIC_ENTITY_SCHEMA_JSON);
        addGraphWithPaths(ACC_ID_1, miniAccStorePropertiesAlt, PATH_BASIC_EDGE_SCHEMA_JSON);

        int sizeAfter = store.getGraphs(blankUser, null, ignore).size();

        // Then
        assertEquals(0, sizeBefore);
        assertEquals(2, sizeAfter);
    }

    @Test
    public void shouldCombineTraitsToMin() throws Exception {
        //Given
        final GetTraits getTraits = new GetTraits.Builder()
                .currentTraits(true)
                .build();

        //When
        final Set<StoreTrait> before = store.getTraits(getTraits, userContext);
        store.initialise(FEDERATED_STORE_ID, null, federatedProperties);

        store.execute(new AddGraph.Builder()
                .schema(new Schema())
                .isPublic(true)
                .graphId(ACC_ID_1)
                .storeProperties(miniAccStoreProperties1)
                .build(), new Context(testUser()));

        final Set<StoreTrait> afterAcc = store.getTraits(getTraits, userContext);

        store.execute(new AddGraph.Builder()
                .schema(new Schema())
                .isPublic(true)
                .graphId(MAP_ID_1)
                .storeProperties(new FederatedGetTraitsHandlerTest.TestStorePropertiesImpl())
                .build(), new Context(testUser()));

        final Set<StoreTrait> afterMap = store.getTraits(getTraits, userContext);

        //Then
        assertNotEquals(SingleUseAccumuloStore.TRAITS, new HashSet<>(Arrays.asList(
                StoreTrait.INGEST_AGGREGATION,
                StoreTrait.PRE_AGGREGATION_FILTERING,
                StoreTrait.POST_AGGREGATION_FILTERING,
                StoreTrait.TRANSFORMATION,
                StoreTrait.POST_TRANSFORMATION_FILTERING,
                StoreTrait.MATCHED_VERTEX)));
        assertEquals(StoreTrait.ALL_TRAITS, before);
        assertEquals(Sets.newHashSet(
                TRANSFORMATION,
                PRE_AGGREGATION_FILTERING,
                POST_AGGREGATION_FILTERING,
                POST_TRANSFORMATION_FILTERING,
                ORDERED,
                MATCHED_VERTEX
        ), afterAcc);
        assertEquals(Sets.newHashSet(
                TRANSFORMATION,
                PRE_AGGREGATION_FILTERING,
                POST_AGGREGATION_FILTERING,
                POST_TRANSFORMATION_FILTERING,
                MATCHED_VERTEX
        ), afterMap);
    }

    @Test
    public void shouldContainNoElements() throws Exception {
        // When
        addGraphWithPaths(ACC_ID_2, miniAccStorePropertiesAlt, PATH_BASIC_ENTITY_SCHEMA_JSON);
        Set<Element> after = getElements();

        // Then
        assertEquals(0, after.size());
    }

    @Test
    public void shouldAddEdgesToOneGraph() throws Exception {
        // Given
        addGraphWithPaths(ACC_ID_2, miniAccStorePropertiesAlt, PATH_BASIC_EDGE_SCHEMA_JSON);

        AddElements op = new AddElements.Builder()
                .input(new Edge.Builder()
                        .group("BasicEdge")
                        .source("testSource")
                        .dest("testDest")
                        .property("property1", 12)
                        .build())
                .build();

        // When
        store.execute(op, userContext);

        // Then
        assertEquals(1, getElements().size());
    }

    @Test
    public void shouldReturnGraphIds() throws Exception {
        // Given
        addGraphWithPaths(ACC_ID_1, miniAccStorePropertiesAlt, PATH_BASIC_ENTITY_SCHEMA_JSON);
        addGraphWithPaths(ACC_ID_2, miniAccStorePropertiesAlt, PATH_BASIC_EDGE_SCHEMA_JSON);

        // When
        Collection<String> allGraphIds = store.getAllGraphIds(blankUser);

        // Then
        assertEquals(2, allGraphIds.size());
        assertTrue(allGraphIds.contains(ACC_ID_1));
        assertTrue(allGraphIds.contains(ACC_ID_2));

    }

    @Test
    public void shouldUpdateGraphIds() throws Exception {
        // Given
        addGraphWithPaths(ACC_ID_1, miniAccStorePropertiesAlt, PATH_BASIC_ENTITY_SCHEMA_JSON);


        // When
        Collection<String> allGraphId = store.getAllGraphIds(blankUser);

        // Then
        assertEquals(1, allGraphId.size());
        assertTrue(allGraphId.contains(ACC_ID_1));
        assertFalse(allGraphId.contains(ACC_ID_2));

        // When
        addGraphWithIds(ACC_ID_2, ID_PROPS_ACC_2, ID_SCHEMA_ENTITY);
        Collection<String> allGraphId2 = store.getAllGraphIds(blankUser);

        // Then
        assertEquals(2, allGraphId2.size());
        assertTrue(allGraphId2.contains(ACC_ID_1));
        assertTrue(allGraphId2.contains(ACC_ID_2));

        // When
        store.remove(ACC_ID_1, blankUser);
        Collection<String> allGraphId3 = store.getAllGraphIds(blankUser);

        // Then
        assertEquals(1, allGraphId3.size());
        assertFalse(allGraphId3.contains(ACC_ID_1));
        assertTrue(allGraphId3.contains(ACC_ID_2));

    }

    @Test
    public void shouldGetAllGraphIdsInUnmodifiableSet() throws Exception {
        // Given
        addGraphWithPaths(ACC_ID_2, miniAccStorePropertiesAlt, PATH_BASIC_ENTITY_SCHEMA_JSON);

        // When / Then
        Collection<String> allGraphIds = store.getAllGraphIds(blankUser);
        try {
            allGraphIds.add("newId");
            fail(EXCEPTION_NOT_THROWN);
        } catch (UnsupportedOperationException e) {
            assertNotNull(e);
        }

        try {
            allGraphIds.remove("newId");
            fail(EXCEPTION_NOT_THROWN);
        } catch (UnsupportedOperationException e) {
            assertNotNull(e);
        }
    }

    @Test
    public void shouldNotUseSchema() throws Exception {
        // Given
        final Schema unusedMock = Mockito.mock(Schema.class);
        // When
        store.initialise(FEDERATED_STORE_ID, unusedMock, federatedProperties);
        addGraphWithPaths(ACC_ID_2, miniAccStorePropertiesAlt, PATH_BASIC_EDGE_SCHEMA_JSON);
        // Then
        Mockito.verifyNoMoreInteractions(unusedMock);
    }

    @Test
    public void shouldAddGraphFromLibrary() throws Exception {
        // Given
        library.add(ACC_ID_2, library.getSchema(ID_SCHEMA_ENTITY), library.getProperties(ID_PROPS_ACC_2));

        // When
        final int before = store.getGraphs(blankUser, null, ignore).size();
        store.execute(new AddGraph.Builder()
                .graphId(ACC_ID_2)
                .build(), new Context(blankUser));

        final int after = store.getGraphs(blankUser, null, ignore).size();

        // Then
        assertEquals(0, before);
        assertEquals(1, after);
    }

    @Test
    public void shouldAddGraphWithPropertiesFromGraphLibrary() throws Exception {
        // When
        store.execute(new AddGraph.Builder()
                .graphId(ACC_ID_2)
                .parentPropertiesId(ID_PROPS_ACC_ALT)
                .isPublic(true)
                .schema(getSchemaFromPath(PATH_BASIC_ENTITY_SCHEMA_JSON))
                .build(), userContext);


        // Then
<<<<<<< HEAD
        assertEquals(1, store.getGraphs(blankUser, null).size());
        assertTrue(library.getProperties(ID_PROPS_ACC_ALT).equals(miniAccStorePropertiesAlt));
=======
        assertEquals(1, store.getGraphs(blankUser, null, ignore).size());
        assertTrue(library.getProperties(ID_PROPS_ACC_ALT).equals(getPropertiesFromPath(PATH_ACC_STORE_PROPERTIES_ALT)));
>>>>>>> b07674e7
    }

    @Test
    public void shouldAddGraphWithSchemaFromGraphLibrary() throws Exception {
        // When
        store.execute(new AddGraph.Builder()
                .graphId(ACC_ID_2)
                .storeProperties(miniAccStorePropertiesAlt)
                .isPublic(true)
                .parentSchemaIds(Lists.newArrayList(ID_SCHEMA_ENTITY))
                .build(), userContext);


        // Then
        assertEquals(1, store.getGraphs(blankUser, null, ignore).size());
        assertTrue(library.getSchema(ID_SCHEMA_ENTITY).toString().equals(getSchemaFromPath(PATH_BASIC_ENTITY_SCHEMA_JSON).toString()));
    }

    @Test
    public void shouldAddGraphWithPropertiesAndSchemaFromGraphLibrary() throws Exception {
        // When
        addGraphWithIds(ACC_ID_2, ID_PROPS_ACC_ALT, ID_SCHEMA_ENTITY);

        // Then
        assertEquals(1, store.getGraphs(blankUser, null, ignore).size());
        Graph graph = store.getGraphs(blankUser, ACC_ID_2, ignore).iterator().next();
        assertEquals(getSchemaFromPath(PATH_BASIC_ENTITY_SCHEMA_JSON).toString(), graph.getSchema().toString());
        assertEquals(miniAccStorePropertiesAlt, graph.getStoreProperties());

    }

    @Test
    public void shouldAddGraphWithPropertiesFromGraphLibraryOverridden() throws Exception {
        // Given
        assertFalse(library.getProperties(ID_PROPS_ACC_2).containsKey(UNUSUAL_KEY), KEY_DOES_NOT_BELONG);

        // When
        Builder schema = new Builder();
        for (String path : new String[]{PATH_BASIC_ENTITY_SCHEMA_JSON}) {
            schema.merge(getSchemaFromPath(path));
        }

        store.execute(new AddGraph.Builder()
                .graphId(ACC_ID_2)
                .storeProperties(miniAccStorePropertiesAlt)
                .parentPropertiesId(ID_PROPS_ACC_2)
                .isPublic(true)
                .schema(schema.build())
                .build(), userContext);

        // Then
<<<<<<< HEAD
        assertEquals(1, store.getGraphs(blankUser, null).size());
        assertTrue(store.getGraphs(blankUser, null).iterator().next().getStoreProperties().containsKey(UNUSUAL_KEY));
        assertFalse(library.getProperties(ID_PROPS_ACC_2).containsKey(UNUSUAL_KEY), KEY_DOES_NOT_BELONG);
        assertTrue(store.getGraphs(blankUser, null).iterator().next().getStoreProperties().getProperties().getProperty(UNUSUAL_KEY) != null);
=======
        assertEquals(1, store.getGraphs(blankUser, null, ignore).size());
        assertTrue(store.getGraphs(blankUser, null, ignore).iterator().next().getStoreProperties().containsKey(UNUSUAL_KEY));
        assertFalse(KEY_DOES_NOT_BELONG, library.getProperties(ID_PROPS_ACC_2).containsKey(UNUSUAL_KEY));
        assertTrue(store.getGraphs(blankUser, null, ignore).iterator().next().getStoreProperties().getProperties().getProperty(UNUSUAL_KEY) != null);
>>>>>>> b07674e7

    }

    @Test
    public void shouldAddGraphWithSchemaFromGraphLibraryOverridden() throws Exception {
        ArrayList<String> schemas = Lists.newArrayList(ID_SCHEMA_ENTITY);
        store.execute(new AddGraph.Builder()
                .graphId(ACC_ID_2)
                .isPublic(true)
                .schema(getSchemaFromPath(PATH_BASIC_EDGE_SCHEMA_JSON))
                .parentSchemaIds(schemas)
                .parentPropertiesId(ID_PROPS_ACC_2)
                .build(), userContext);

        // Then
        assertEquals(1, store.getGraphs(blankUser, null, ignore).size());
        assertTrue(store.getGraphs(blankUser, null, ignore).iterator().next().getSchema().getEntityGroups().contains("BasicEntity"));
    }

    @Test
    public void shouldAddGraphWithPropertiesAndSchemaFromGraphLibraryOverridden() throws Exception {
        // Given
        assertFalse(library.getProperties(ID_PROPS_ACC_2).containsKey(UNUSUAL_KEY), KEY_DOES_NOT_BELONG);

        // When
        Builder tempSchema = new Builder();
        for (String path : new String[]{PATH_BASIC_EDGE_SCHEMA_JSON}) {
            tempSchema.merge(getSchemaFromPath(path));
        }

        store.execute(new AddGraph.Builder()
                .graphId(ACC_ID_2)
                .isPublic(true)
                .storeProperties(miniAccStorePropertiesAlt)
                .parentPropertiesId(ID_PROPS_ACC_2)
                .schema(tempSchema.build())
                .parentSchemaIds(Lists.newArrayList(ID_SCHEMA_ENTITY))
                .build(), userContext);

        // Then
<<<<<<< HEAD
        assertEquals(1, store.getGraphs(blankUser, null).size());
        assertTrue(store.getGraphs(blankUser, null).iterator().next().getStoreProperties().containsKey(UNUSUAL_KEY));
        assertFalse(library.getProperties(ID_PROPS_ACC_2).containsKey(UNUSUAL_KEY), KEY_DOES_NOT_BELONG);
        assertTrue(store.getGraphs(blankUser, null).iterator().next().getStoreProperties().getProperties().getProperty(UNUSUAL_KEY) != null);
        assertTrue(store.getGraphs(blankUser, null).iterator().next().getSchema().getEntityGroups().contains("BasicEntity"));
=======
        assertEquals(1, store.getGraphs(blankUser, null, ignore).size());
        assertTrue(store.getGraphs(blankUser, null, ignore).iterator().next().getStoreProperties().containsKey(UNUSUAL_KEY));
        assertFalse(KEY_DOES_NOT_BELONG, library.getProperties(ID_PROPS_ACC_2).containsKey(UNUSUAL_KEY));
        assertTrue(store.getGraphs(blankUser, null, ignore).iterator().next().getStoreProperties().getProperties().getProperty(UNUSUAL_KEY) != null);
        assertTrue(store.getGraphs(blankUser, null, ignore).iterator().next().getSchema().getEntityGroups().contains("BasicEntity"));
>>>>>>> b07674e7
    }

    @Test
    public void shouldNotAllowOverridingOfKnownGraphInLibrary() throws Exception {
        // Given
        library.add(ACC_ID_2, getSchemaFromPath(PATH_BASIC_ENTITY_SCHEMA_JSON), miniAccStorePropertiesAlt);

        // When / Then
        try {
            store.execute(new AddGraph.Builder()
                    .graphId(ACC_ID_2)
                    .parentPropertiesId(ID_PROPS_ACC_1)
                    .isPublic(true)
                    .build(), userContext);
            fail(EXCEPTION_NOT_THROWN);
        } catch (final Exception e) {
            assertContains(e.getCause(), "Graph: " + ACC_ID_2 + " already exists so you cannot use a different StoreProperties");
        }

        // When / Then
        try {
            store.execute(new AddGraph.Builder()
                    .graphId(ACC_ID_2)
                    .parentSchemaIds(Lists.newArrayList(ID_SCHEMA_EDGE))
                    .isPublic(true)
                    .build(), userContext);
            fail(EXCEPTION_NOT_THROWN);
        } catch (final Exception e) {
            assertContains(e.getCause(), "Graph: " + ACC_ID_2 + " already exists so you cannot use a different Schema");
        }
    }

    @Test
    public void shouldFederatedIfUserHasCorrectAuths() throws Exception {
        // Given
        store.addGraphs(GRAPH_AUTHS, null, false, new GraphSerialisable.Builder()
                .config(new GraphConfig.Builder()
                        .graphId(ACC_ID_2)
                        .build())
                .properties(miniAccStorePropertiesAlt)
                .schema(getSchemaFromPath(PATH_BASIC_ENTITY_SCHEMA_JSON))
                .build());

        // When
        final CloseableIterable<? extends Element> elements = store.execute(new GetAllElements(),
                new Context(new User.Builder()
                        .userId(blankUser.getUserId())
                        .opAuth(ALL_USERS)
                        .build()));

        // Then
        assertFalse(elements.iterator().hasNext());

        // When - user cannot see any graphs
        final CloseableIterable<? extends Element> elements2 = store.execute(new GetAllElements(),
                new Context(new User.Builder()
                        .userId(blankUser.getUserId())
                        .opAuths("x")
                        .build()));

        // Then
        assertEquals(0, Iterables.size(elements2));
    }

    @Test
    public void shouldReturnSpecificGraphsFromCSVString() throws Exception {
        // Given
        final List<Collection<GraphSerialisable>> graphLists = populateGraphs(1, 2, 4);
        final Collection<GraphSerialisable> expectedGraphs = graphLists.get(0);
        final Collection<GraphSerialisable> unexpectedGraphs = graphLists.get(1);

        // When
        final Collection<Graph> returnedGraphs = store.getGraphs(blankUser, "mockGraphId1,mockGraphId2,mockGraphId4", ignore);

        // Then
        assertTrue(returnedGraphs.size() == 3);
        assertTrue(returnedGraphs.containsAll(toGraphs(expectedGraphs)));
        assertFalse(checkUnexpected(toGraphs(unexpectedGraphs), returnedGraphs));
    }

    @Test
    public void shouldReturnEnabledByDefaultGraphsForNullString() throws Exception {
        // Given
        populateGraphs();

        // When
        final Collection<Graph> returnedGraphs = store.getGraphs(blankUser, null, ignore);

        // Then
        final Set<String> graphIds = returnedGraphs.stream().map(Graph::getGraphId).collect(Collectors.toSet());
        assertEquals(Sets.newHashSet("mockGraphId0", "mockGraphId2", "mockGraphId4"), graphIds);
    }

    @Test
    public void shouldReturnNotReturnEnabledOrDisabledGraphsWhenNotInCsv() throws Exception {
        // Given
        populateGraphs();

        // When
        final Collection<Graph> returnedGraphs = store.getGraphs(blankUser, "mockGraphId0,mockGraphId1", ignore);

        // Then
        final Set<String> graphIds = returnedGraphs.stream().map(Graph::getGraphId).collect(Collectors.toSet());
        assertEquals(Sets.newHashSet("mockGraphId0", "mockGraphId1"), graphIds);
    }

    @Test
    public void shouldReturnNoGraphsFromEmptyString() throws Exception {
        // Given

        final List<Collection<GraphSerialisable>> graphLists = populateGraphs();
        final Collection<GraphSerialisable> expectedGraphs = graphLists.get(0);

        // When
        final Collection<Graph> returnedGraphs = store.getGraphs(blankUser, "", ignore);

        // Then
        assertTrue(returnedGraphs.isEmpty(), returnedGraphs.toString());
        assertTrue(expectedGraphs.isEmpty(), expectedGraphs.toString());
    }

    @Test
    public void shouldReturnGraphsWithLeadingCommaString() throws Exception {
        // Given
        final List<Collection<GraphSerialisable>> graphLists = populateGraphs(2, 4);
        final Collection<GraphSerialisable> expectedGraphs = graphLists.get(0);
        final Collection<GraphSerialisable> unexpectedGraphs = graphLists.get(1);

        // When
        final Collection<Graph> returnedGraphs = store.getGraphs(blankUser, ",mockGraphId2,mockGraphId4", ignore);

        // Then
        assertTrue(returnedGraphs.size() == 2);
        assertTrue(returnedGraphs.containsAll(toGraphs(expectedGraphs)));
        assertFalse(checkUnexpected(toGraphs(unexpectedGraphs), returnedGraphs));
    }

    @Test
    public void shouldAddGraphIdWithAuths() throws Exception {
        // Given
        final Graph fedGraph = new Graph.Builder()
                .config(new GraphConfig.Builder()
                        .graphId(FEDERATED_STORE_ID)
                        .library(library)
                        .build())
                .addStoreProperties(federatedProperties)
                .build();

        addGraphWithIds(ACC_ID_2, ID_PROPS_ACC_2, ID_SCHEMA_ENTITY);

        library.add(ACC_ID_2, getSchemaFromPath(PATH_BASIC_ENTITY_SCHEMA_JSON), miniAccStorePropertiesAlt);

        // When
        int before = 0;
        for (String ignore : fedGraph.execute(
                new GetAllGraphIds(),
                blankUser)) {
            before++;
        }

        fedGraph.execute(
                new AddGraph.Builder()
                        .graphAuths("auth")
                        .graphId(ACC_ID_2)
                        .build(),
                blankUser);


        int after = 0;
        for (String ignore : fedGraph.execute(
                new GetAllGraphIds(),
                blankUser)) {
            after++;
        }


        fedGraph.execute(new AddElements.Builder()
                        .input(new Entity.Builder()
                                .group("BasicEntity")
                                .vertex("v1")
                                .build())
                        .build(),
                blankUser);

        final CloseableIterable<? extends Element> elements = fedGraph.execute(
                new GetAllElements(),
                new User.Builder()
                        .userId(TEST_USER + "Other")
                        .opAuth("auth")
                        .build());

        final CloseableIterable<? extends Element> elements2 = fedGraph.execute(new GetAllElements(),
                new User.Builder()
                        .userId(TEST_USER + "Other")
                        .opAuths("x")
                        .build());
        assertEquals(0, Iterables.size(elements2));

        // Then
        assertEquals(0, before);
        assertEquals(1, after);
        assertNotNull(elements);
        assertTrue(elements.iterator().hasNext());
    }

    @Test
    public void shouldThrowWithPropertiesErrorFromGraphLibrary() throws Exception {
        Builder schema = new Builder();
        for (String path : new String[]{PATH_BASIC_EDGE_SCHEMA_JSON}) {
            schema.merge(getSchemaFromPath(path));
        }
        final GraphLibrary mockLibrary = Mockito.mock(GraphLibrary.class);
        final String error = "test Something went wrong";
        Mockito.when(mockLibrary.getProperties(ID_PROPS_ACC_2)).thenThrow(new IllegalArgumentException(error));
        store.setGraphLibrary(mockLibrary);
        clearCache();
        store.initialise(FEDERATED_STORE_ID, null, federatedProperties);
        try {
            store.execute(new AddGraph.Builder()
                    .graphId(ACC_ID_2)
                    .parentPropertiesId(ID_PROPS_ACC_2)
                    .isPublic(true)
                    .schema(schema.build())
                    .build(), userContext);

            fail("exception not thrown");
        } catch (Exception e) {
            assertEquals(error, e.getCause().getMessage());
        }

        Mockito.verify(mockLibrary).getProperties(ID_PROPS_ACC_2);
    }

    @Test
    public void shouldThrowWithSchemaErrorFromGraphLibrary() throws Exception {
        // Given
        final GraphLibrary mockLibrary = Mockito.mock(GraphLibrary.class);
        final String error = "test Something went wrong";
        Mockito.when(mockLibrary.getSchema(ID_SCHEMA_ENTITY)).thenThrow(new IllegalArgumentException(error));
        store.setGraphLibrary(mockLibrary);
        clearCache();
        store.initialise(FEDERATED_STORE_ID, null, federatedProperties);
        // When / Then
        try {
            store.execute(new AddGraph.Builder()
                    .graphId(ACC_ID_2)
                    .storeProperties(miniAccStorePropertiesAlt)
                    .isPublic(true)
                    .parentSchemaIds(Lists.newArrayList(ID_SCHEMA_ENTITY))
                    .build(), userContext);
            fail(EXCEPTION_NOT_THROWN);
        } catch (Exception e) {
            assertEquals(error, e.getCause().getMessage());
        }
        Mockito.verify(mockLibrary).getSchema(ID_SCHEMA_ENTITY);
    }

    @Test
    public void shouldReturnASingleGraph() throws Exception {
        // Given
        final List<Collection<GraphSerialisable>> graphLists = populateGraphs(1);
        final Collection<GraphSerialisable> expectedGraphs = graphLists.get(0);
        final Collection<GraphSerialisable> unexpectedGraphs = graphLists.get(1);

        // When
        final Collection<Graph> returnedGraphs = store.getGraphs(blankUser, "mockGraphId1", ignore);

        // Then
        assertTrue(returnedGraphs.size() == 1);
        assertTrue(returnedGraphs.containsAll(toGraphs(expectedGraphs)));
        assertFalse(checkUnexpected(toGraphs(unexpectedGraphs), returnedGraphs));
    }

    private List<Graph> toGraphs(final Collection<GraphSerialisable> graphSerialisables) {
        return graphSerialisables.stream().map(GraphSerialisable::getGraph).collect(Collectors.toList());
    }

    @Test
    public void shouldThrowExceptionWithInvalidCacheClass() throws StoreException {
        federatedProperties.setCacheProperties(INVALID_CACHE_SERVICE_CLASS_STRING);
        try {
            clearCache();
            store.initialise(FEDERATED_STORE_ID, null, federatedProperties);
            fail(EXCEPTION_NOT_THROWN);
        } catch (final IllegalArgumentException e) {
            assertTrue(e.getMessage().contains("Failed to instantiate cache"));
        }
    }

    @Test
    public void shouldReuseGraphsAlreadyInCache() throws Exception {
        //Check cache is empty
        federatedProperties.setCacheProperties(CACHE_SERVICE_CLASS_STRING);
        assertNull(CacheServiceLoader.getService());

        //initialise FedStore
        store.initialise(FEDERATED_STORE_ID, null, federatedProperties);

        //add something so it will be in the cache
        GraphSerialisable graphToAdd = new GraphSerialisable.Builder()
                .config(new GraphConfig(ACC_ID_2))
                .properties(miniAccStorePropertiesAlt)
                .schema(StreamUtil.openStream(FederatedStoreTest.class, PATH_BASIC_EDGE_SCHEMA_JSON))
                .build();

        store.addGraphs(null, StoreUser.TEST_USER, true, graphToAdd);

        //check the store and the cache
        assertEquals(1, store.getAllGraphIds(blankUser).size());
        assertTrue(CacheServiceLoader.getService().getAllKeysFromCache(CACHE_SERVICE_NAME).contains(ACC_ID_2));
        assertTrue(CacheServiceLoader.getService().getAllKeysFromCache(CACHE_SERVICE_NAME).contains(ACC_ID_2));

        //restart the store
        store = new FederatedStore();
        store.initialise(FEDERATED_STORE_ID, null, federatedProperties);

        //check the graph is already in there from the cache
        assertTrue(CacheServiceLoader.getService().getAllKeysFromCache(CACHE_SERVICE_NAME).contains(ACC_ID_2), "Keys: " + CacheServiceLoader.getService().getAllKeysFromCache(CACHE_SERVICE_NAME) + " did not contain " + ACC_ID_2);
        assertEquals(1, store.getAllGraphIds(blankUser).size());
    }

    @Test
    public void shouldInitialiseWithCache() throws StoreException {
        assertNull(CacheServiceLoader.getService());
        federatedProperties.setCacheProperties(CACHE_SERVICE_CLASS_STRING);
        assertNull(CacheServiceLoader.getService());
        store.initialise(FEDERATED_STORE_ID, null, federatedProperties);
        assertNotNull(CacheServiceLoader.getService());
    }

    @Test
    public void shouldThrowExceptionWithoutInitialisation() throws StoreException {
        federatedProperties.setCacheProperties(CACHE_SERVICE_CLASS_STRING);
        store.initialise(FEDERATED_STORE_ID, null, federatedProperties);

        // Given
        GraphSerialisable graphToAdd = new GraphSerialisable.Builder()
                .config(new GraphConfig(ACC_ID_1))
                .properties(miniAccStorePropertiesAlt)
                .schema(StreamUtil.openStream(FederatedStoreTest.class, PATH_BASIC_EDGE_SCHEMA_JSON))
                .build();

        clearCache();

        // When / Then
        try {
            store.addGraphs(null, StoreUser.TEST_USER, false, graphToAdd);
            fail(EXCEPTION_NOT_THROWN);
        } catch (final Exception e) {
            assertTrue(e.getMessage().contains("No cache has been set"));
        }
    }

    @Test
    public void shouldNotThrowExceptionWhenInitialisedWithNoCacheClassInProperties() throws StoreException {
        // Given
        federatedProperties = new FederatedStoreProperties();

        // When / Then
        try {
            store.initialise(FEDERATED_STORE_ID, null, federatedProperties);
        } catch (final StoreException e) {
            fail("FederatedStore does not have to have a cache.");
        }
    }

    @Test
    public void shouldAddGraphsToCache() throws Exception {
        federatedProperties.setCacheProperties(CACHE_SERVICE_CLASS_STRING);
        store.initialise(FEDERATED_STORE_ID, null, federatedProperties);

        // Given
        GraphSerialisable graphToAdd = new GraphSerialisable.Builder()
                .config(new GraphConfig(ACC_ID_1))
                .properties(miniAccStorePropertiesAlt)
                .schema(StreamUtil.openStream(FederatedStoreTest.class, PATH_BASIC_EDGE_SCHEMA_JSON))
                .build();

        // When
        store.addGraphs(null, StoreUser.TEST_USER, true, graphToAdd);

        // Then
        assertEquals(1, store.getGraphs(blankUser, ACC_ID_1, ignore).size());

        // When
        Collection<Graph> storeGraphs = store.getGraphs(blankUser, null, ignore);

        // Then
        assertTrue(CacheServiceLoader.getService().getAllKeysFromCache(CACHE_SERVICE_NAME).contains(ACC_ID_1));
        assertTrue(storeGraphs.contains(graphToAdd.getGraph()));

        // When
        store = new FederatedStore();


        // Then
        assertTrue(CacheServiceLoader.getService().getAllKeysFromCache(CACHE_SERVICE_NAME).contains(ACC_ID_1));
    }

    @Test
    public void shouldAddMultipleGraphsToCache() throws Exception {
        federatedProperties.setCacheProperties(CACHE_SERVICE_CLASS_STRING);
        store.initialise(FEDERATED_STORE_ID, null, federatedProperties);
        // Given

        List<GraphSerialisable> graphsToAdd = new ArrayList<>();
        for (int i = 0; i < 10; i++) {
            graphsToAdd.add(new GraphSerialisable.Builder()
                    .config(new GraphConfig(ACC_ID_1 + i))
                    .properties(miniAccStorePropertiesAlt)
                    .schema(StreamUtil.openStream(FederatedStoreTest.class, PATH_BASIC_EDGE_SCHEMA_JSON))
                    .build());
        }

        // When
        store.addGraphs(null, StoreUser.TEST_USER, false, graphsToAdd.toArray(new GraphSerialisable[graphsToAdd.size()]));

        // Then
        for (int i = 0; i < 10; i++) {
            assertTrue(CacheServiceLoader.getService().getAllKeysFromCache(CACHE_SERVICE_NAME).contains(ACC_ID_1 + i));
        }

        // When
        store = new FederatedStore();


        // Then
        for (int i = 0; i < 10; i++) {
            assertTrue(CacheServiceLoader.getService().getAllKeysFromCache(CACHE_SERVICE_NAME).contains(ACC_ID_1 + i));
        }
    }

    @Test
    public void shouldAddAGraphRemoveAGraphAndBeAbleToReuseTheGraphId() throws Exception {
        // Given
        // When
        addGraphWithPaths(ACC_ID_2, miniAccStorePropertiesAlt, PATH_BASIC_ENTITY_SCHEMA_JSON);
        store.execute(new RemoveGraph.Builder()
                .graphId(ACC_ID_2)
                .build(), userContext);
        addGraphWithPaths(ACC_ID_2, miniAccStorePropertiesAlt, PATH_BASIC_EDGE_SCHEMA_JSON);

        // Then
        final Collection<Graph> graphs = store.getGraphs(userContext.getUser(), ACC_ID_2, ignore);
        assertEquals(1, graphs.size());
        JsonAssert.assertEquals(
                JSONSerialiser.serialise(Schema.fromJson(StreamUtil.openStream(getClass(), PATH_BASIC_EDGE_SCHEMA_JSON))),
                JSONSerialiser.serialise(graphs.iterator().next().getSchema())
        );
    }

    @Test
    public void shouldNotAddGraphToLibraryWhenReinitialisingFederatedStoreWithGraphFromCache() throws Exception {
        //Check cache is empty
        federatedProperties.setCacheProperties(CACHE_SERVICE_CLASS_STRING);
        assertNull(CacheServiceLoader.getService());

        //initialise FedStore
        store.initialise(FEDERATED_STORE_ID, null, federatedProperties);

        //add something so it will be in the cache
        GraphSerialisable graphToAdd = new GraphSerialisable.Builder()
                .config(new GraphConfig(ACC_ID_1))
                .properties(miniAccStoreProperties1)
                .schema(StreamUtil.openStream(FederatedStoreTest.class, PATH_BASIC_EDGE_SCHEMA_JSON))
                .build();

        store.addGraphs(null, TEST_USER, true, graphToAdd);

        //check is in the store
        assertEquals(1, store.getAllGraphIds(blankUser).size());
        //check is in the cache
        assertTrue(CacheServiceLoader.getService().getAllKeysFromCache(CACHE_SERVICE_NAME).contains(ACC_ID_1));
        //check isn't in the LIBRARY
        assertNull(store.getGraphLibrary().get(ACC_ID_1));

        //restart the store
        store = new FederatedStore();
        // clear and set the GraphLibrary again
        store.setGraphLibrary(library);
        //initialise the FedStore
        store.initialise(FEDERATED_STORE_ID, null, federatedProperties);

        //check is in the cache still
        assertTrue(CacheServiceLoader.getService().getAllKeysFromCache(CACHE_SERVICE_NAME).contains(ACC_ID_1), "Keys: " + CacheServiceLoader.getService().getAllKeysFromCache(CACHE_SERVICE_NAME) + " did not contain " + ACC_ID_1);
        //check is in the store from the cache
        assertEquals(1, store.getAllGraphIds(blankUser).size());
        //check the graph isn't in the GraphLibrary
        assertNull(store.getGraphLibrary().get(ACC_ID_1));
    }

    private boolean checkUnexpected(final Collection<Graph> unexpectedGraphs, final Collection<Graph> returnedGraphs) {
        for (Graph graph : unexpectedGraphs) {
            if (returnedGraphs.contains(graph)) {
                return true;
            }
        }
        return false;
    }

    private List<Collection<GraphSerialisable>> populateGraphs(final int... expectedIds) throws Exception {
        final Collection<GraphSerialisable> expectedGraphs = new ArrayList<>();
        final Collection<GraphSerialisable> unexpectedGraphs = new ArrayList<>();
        for (int i = 0; i < 6; i++) {
            GraphSerialisable tempGraph = new GraphSerialisable.Builder()
                    .config(new GraphConfig.Builder()
                            .graphId("mockGraphId" + i)
                            .build())
                    .properties(miniAccStorePropertiesAlt)
                    .schema(StreamUtil.openStream(FederatedStoreTest.class, PATH_BASIC_ENTITY_SCHEMA_JSON))
                    .build();
            // Odd ids are disabled by default
            final boolean disabledByDefault = 1 == Math.floorMod(i, 2);
            store.addGraphs(Sets.newHashSet(ALL_USERS), null, true, disabledByDefault, tempGraph);
            for (final int j : expectedIds) {
                if (i == j) {
                    expectedGraphs.add(tempGraph);
                }
            }
            if (!expectedGraphs.contains(tempGraph)) {
                unexpectedGraphs.add(tempGraph);
            }
        }
        final List<Collection<GraphSerialisable>> graphLists = new ArrayList<>();
        graphLists.add(expectedGraphs);
        graphLists.add(unexpectedGraphs);
        return graphLists;
    }

    private Set<Element> getElements() throws uk.gov.gchq.gaffer.operation.OperationException {
        CloseableIterable<? extends Element> elements = store
                .execute(new GetAllElements.Builder()
                        .view(new View.Builder()
                                .edges(store.getSchema().getEdgeGroups())
                                .entities(store.getSchema().getEntityGroups())
                                .build())
                        .build(), new Context(blankUser));

        return (null == elements) ? Sets.newHashSet() : Sets.newHashSet(elements);
    }

    private void assertContains(final Throwable e, final String format, final String... s) {
        final String expectedStr = String.format(format, s);
        boolean contains = e.getMessage().contains(expectedStr);
        assertTrue(contains, "\"" + e.getMessage() + "\" does not contain string \"" + expectedStr + "\"");
    }

    private void addGraphWithIds(final String graphId, final String propertiesId, final String... schemaId) throws OperationException {
        ArrayList<String> schemas = Lists.newArrayList(schemaId);
        store.execute(new AddGraph.Builder()
                .graphId(graphId)
                .parentPropertiesId(propertiesId)
                .isPublic(true)
                .parentSchemaIds(schemas)
                .build(), userContext);
    }

    private void addGraphWithPaths(final String graphId, final StoreProperties properties, final String... schemaPath) throws OperationException {
        Schema.Builder schema = new Builder();
        for (String path : schemaPath) {
            schema.merge(getSchemaFromPath(path));
        }

        store.execute(new AddGraph.Builder()
                .graphId(graphId)
                .storeProperties(properties)
                .isPublic(true)
                .schema(schema.build())
                .build(), userContext);
    }

    private StoreProperties getPropertiesFromPath(final String pathMapStoreProperties) {
        return StoreProperties.loadStoreProperties(pathMapStoreProperties);
    }

    private Schema getSchemaFromPath(final String path) {
        return Schema.fromJson(StreamUtil.openStream(Schema.class, path));
    }

    private void clearCache() {
        CacheServiceLoader.shutdown();
    }

    private void clearLibrary() {
        HashMapGraphLibrary.clear();
    }

    @Test
    public void shouldGetAllElementsWhileHasConflictingSchemasDueToDiffVertexSerialiser() throws OperationException {
        //given
        final Entity A = getEntityA();
        final Entity B = getEntityB();

        final ArrayList<Entity> expectedAB = Lists.newArrayList(A, B);

        addElementsToNewGraph(A, "graphA", PATH_ENTITY_A_SCHEMA_JSON);
        addElementsToNewGraph(B, "graphB", PATH_ENTITY_B_SCHEMA_JSON);

        try {
            //when
            store.execute(new GetSchema.Builder().build(), userContext);
            fail("exception expected");
        } catch (final SchemaException e) {
            //then
            assertTrue(Pattern.compile("Unable to merge the schemas for all of your federated graphs: \\[graph., graph.\\]\\. You can limit which graphs to query for using the operation option: gaffer\\.federatedstore\\.operation\\.graphIds").matcher(e.getMessage()).matches(), e.getMessage());
        }

        //when
        final CloseableIterable<? extends Element> responseGraphsWithNoView = store.execute(new GetAllElements.Builder().build(), userContext);
        //then
        ElementUtil.assertElementEquals(expectedAB, responseGraphsWithNoView);
    }

    @Test
    public void shouldGetAllElementsFromSelectedRemoteGraphWhileHasConflictingSchemasDueToDiffVertexSerialiser() throws OperationException {
        //given
        final Entity A = getEntityA();
        final Entity B = getEntityB();

        final ArrayList<Entity> expectedAB = Lists.newArrayList(A, B);
        final ArrayList<Entity> expectedA = Lists.newArrayList(A);
        final ArrayList<Entity> expectedB = Lists.newArrayList(B);

        addElementsToNewGraph(A, "graphA", PATH_ENTITY_A_SCHEMA_JSON);
        addElementsToNewGraph(B, "graphB", PATH_ENTITY_B_SCHEMA_JSON);

        try {
            //when
            store.execute(new GetSchema.Builder().build(), userContext);
            fail("exception expected");
        } catch (final SchemaException e) {
            //then
            assertTrue(Pattern.compile("Unable to merge the schemas for all of your federated graphs: \\[graph., graph.\\]\\. You can limit which graphs to query for using the operation option: gaffer\\.federatedstore\\.operation\\.graphIds").matcher(e.getMessage()).matches(), e.getMessage());
        }

        //when
        final CloseableIterable<? extends Element> responseGraphA = store.execute(new GetAllElements.Builder().option(FederatedStoreConstants.KEY_OPERATION_OPTIONS_GRAPH_IDS, "graphA").build(), userContext);
        final CloseableIterable<? extends Element> responseGraphB = store.execute(new GetAllElements.Builder().option(FederatedStoreConstants.KEY_OPERATION_OPTIONS_GRAPH_IDS, "graphB").build(), userContext);
        //then
        ElementUtil.assertElementEquals(expectedA, responseGraphA);
        ElementUtil.assertElementEquals(expectedB, responseGraphB);

    }

    @Test
    public void shouldGetAllElementsFromSelectedGraphsWithViewOfExistingEntityGroupWhileHasConflictingSchemasDueToDiffVertexSerialiser() throws OperationException {
        //given
        final Entity A = getEntityA();
        final Entity B = getEntityB();

        final ArrayList<Entity> expectedA = Lists.newArrayList(A);
        final ArrayList<Entity> expectedB = Lists.newArrayList(B);

        addElementsToNewGraph(A, "graphA", PATH_ENTITY_A_SCHEMA_JSON);
        addElementsToNewGraph(B, "graphB", PATH_ENTITY_B_SCHEMA_JSON);

        try {
            //when
            store.execute(new GetSchema.Builder().build(), userContext);
            fail("exception expected");
        } catch (final SchemaException e) {
            //then
            assertTrue(Pattern.compile("Unable to merge the schemas for all of your federated graphs: \\[graph., graph.\\]\\. You can limit which graphs to query for using the operation option: gaffer\\.federatedstore\\.operation\\.graphIds").matcher(e.getMessage()).matches(), e.getMessage());
        }

        //when
        final CloseableIterable<? extends Element> responseGraphAWithAView = store.execute(new GetAllElements.Builder().option(FederatedStoreConstants.KEY_OPERATION_OPTIONS_GRAPH_IDS, "graphA").view(new View.Builder().entity("entityA").build()).build(), userContext);
        final CloseableIterable<? extends Element> responseGraphBWithBView = store.execute(new GetAllElements.Builder().option(FederatedStoreConstants.KEY_OPERATION_OPTIONS_GRAPH_IDS, "graphB").view(new View.Builder().entity("entityB").build()).build(), userContext);
        final CloseableIterable<? extends Element> responseAllGraphsWithAView = store.execute(new GetAllElements.Builder().option(FederatedStoreConstants.KEY_OPERATION_OPTIONS_GRAPH_IDS, "graphA,graphB").view(new View.Builder().entity("entityA").build()).build(), userContext);
        final CloseableIterable<? extends Element> responseAllGraphsWithBView = store.execute(new GetAllElements.Builder().option(FederatedStoreConstants.KEY_OPERATION_OPTIONS_GRAPH_IDS, "graphA,graphB").view(new View.Builder().entity("entityB").build()).build(), userContext);
        //then
        ElementUtil.assertElementEquals(expectedA, responseGraphAWithAView);
        ElementUtil.assertElementEquals(expectedB, responseGraphBWithBView);
        ElementUtil.assertElementEquals(expectedA, responseAllGraphsWithAView);
        ElementUtil.assertElementEquals(expectedB, responseAllGraphsWithBView);

    }

    @Test
    public void shouldFailGetAllElementsFromSelectedGraphsWithViewOfMissingEntityGroupWhileHasConflictingSchemasDueToDiffVertexSerialiser() throws OperationException {
        //given
        final Entity A = getEntityA();
        final Entity B = getEntityB();

        addElementsToNewGraph(A, "graphA", PATH_ENTITY_A_SCHEMA_JSON);
        addElementsToNewGraph(B, "graphB", PATH_ENTITY_B_SCHEMA_JSON);

        try {
            //when
            store.execute(new GetSchema.Builder().build(), userContext);
            fail("exception expected");
        } catch (final SchemaException e) {
            //then
            assertTrue(Pattern.compile("Unable to merge the schemas for all of your federated graphs: \\[graph., graph.\\]\\. You can limit which graphs to query for using the operation option: gaffer\\.federatedstore\\.operation\\.graphIds").matcher(e.getMessage()).matches(), e.getMessage());
        }

        try {
            //when
            CloseableIterable<? extends Element> responseGraphAWithBView = store.execute(new GetAllElements.Builder().option(FederatedStoreConstants.KEY_OPERATION_OPTIONS_GRAPH_IDS, "graphA").view(new View.Builder().entity("entityB").build()).build(), userContext);
            fail("exception expected");
        } catch (Exception e) {
            //then
            assertEquals("Operation chain is invalid. Validation errors: \n" +
                    "View is not valid for graphIds:[graphA]\n" +
                    "(graphId: graphA) View for operation uk.gov.gchq.gaffer.operation.impl.get.GetAllElements is not valid. \n" +
                    "(graphId: graphA) Entity group entityB does not exist in the schema", e.getMessage());
        }

        try {
            //when
            final CloseableIterable<? extends Element> responseGraphBWithAView = store.execute(new GetAllElements.Builder().option(FederatedStoreConstants.KEY_OPERATION_OPTIONS_GRAPH_IDS, "graphB").view(new View.Builder().entity("entityA").build()).build(), userContext);
            fail("exception expected");
        } catch (Exception e) {
            //then
            assertEquals("Operation chain is invalid. Validation errors: \n" +
                    "View is not valid for graphIds:[graphB]\n" +
                    "(graphId: graphB) View for operation uk.gov.gchq.gaffer.operation.impl.get.GetAllElements is not valid. \n" +
                    "(graphId: graphB) Entity group entityA does not exist in the schema", e.getMessage());
        }

        addGraphWithPaths("graphC", miniAccStoreProperties1, PATH_ENTITY_B_SCHEMA_JSON);

        try {
            //when
            final CloseableIterable<? extends Element> responseGraphBWithAView = store.execute(new GetAllElements.Builder().option(FederatedStoreConstants.KEY_OPERATION_OPTIONS_GRAPH_IDS, "graphB,graphC").view(new View.Builder().entity("entityA").build()).build(), userContext);
            fail("exception expected");
        } catch (Exception e) {
            //then
            assertEquals("Operation chain is invalid. Validation errors: \n" +
                    "View is not valid for graphIds:[graphB,graphC]\n" +
                    "(graphId: graphB) View for operation uk.gov.gchq.gaffer.operation.impl.get.GetAllElements is not valid. \n" +
                    "(graphId: graphB) Entity group entityA does not exist in the schema\n" +
                    "(graphId: graphC) View for operation uk.gov.gchq.gaffer.operation.impl.get.GetAllElements is not valid. \n" +
                    "(graphId: graphC) Entity group entityA does not exist in the schema", e.getMessage());
        }
    }

    protected void addElementsToNewGraph(final Entity input, final String graphName, final String pathSchemaJson) throws OperationException {
        addGraphWithPaths(graphName, miniAccStoreProperties1, pathSchemaJson);
        store.execute(new AddElements.Builder()
                .input(input)
                .option(FederatedStoreConstants.KEY_OPERATION_OPTIONS_GRAPH_IDS, graphName)
                .build(), userContext);
    }

    protected Entity getEntityB() {
        return new Entity.Builder()
                .group("entityB")
                .vertex(7)
                .build();
    }

    protected Entity getEntityA() {
        return new Entity.Builder()
                .group("entityA")
                .vertex("A")
                .build();
    }

    private class IgnoreOptions extends GetAllElements {
        @Override
        public void setOptions(final Map<String, String> options) {
            //nothing
        }
    }
}<|MERGE_RESOLUTION|>--- conflicted
+++ resolved
@@ -184,7 +184,6 @@
         userContext = new Context(blankUser());
         blankUser = blankUser();
 
-
         ignore = new IgnoreOptions();
     }
 
@@ -369,13 +368,8 @@
     @Test
     public void shouldTakeCompleteSchemaFromTwoFiles() throws Exception {
         // Given
-<<<<<<< HEAD
-        int before = store.getGraphs(blankUser, null).size();
+        int before = store.getGraphs(blankUser, null, ignore).size();
         addGraphWithPaths(ACC_ID_1, miniAccStorePropertiesAlt, PATH_INCOMPLETE_SCHEMA, PATH_INCOMPLETE_SCHEMA_PART_2);
-=======
-        int before = store.getGraphs(blankUser, null, ignore).size();
-        addGraphWithPaths(ACC_ID_1, PATH_ACC_STORE_PROPERTIES_ALT, PATH_INCOMPLETE_SCHEMA, PATH_INCOMPLETE_SCHEMA_PART_2);
->>>>>>> b07674e7
 
         // When
         int after = store.getGraphs(blankUser, null, ignore).size();
@@ -600,13 +594,8 @@
 
 
         // Then
-<<<<<<< HEAD
-        assertEquals(1, store.getGraphs(blankUser, null).size());
+        assertEquals(1, store.getGraphs(blankUser, null, ignore).size());
         assertTrue(library.getProperties(ID_PROPS_ACC_ALT).equals(miniAccStorePropertiesAlt));
-=======
-        assertEquals(1, store.getGraphs(blankUser, null, ignore).size());
-        assertTrue(library.getProperties(ID_PROPS_ACC_ALT).equals(getPropertiesFromPath(PATH_ACC_STORE_PROPERTIES_ALT)));
->>>>>>> b07674e7
     }
 
     @Test
@@ -658,17 +647,10 @@
                 .build(), userContext);
 
         // Then
-<<<<<<< HEAD
-        assertEquals(1, store.getGraphs(blankUser, null).size());
-        assertTrue(store.getGraphs(blankUser, null).iterator().next().getStoreProperties().containsKey(UNUSUAL_KEY));
-        assertFalse(library.getProperties(ID_PROPS_ACC_2).containsKey(UNUSUAL_KEY), KEY_DOES_NOT_BELONG);
-        assertTrue(store.getGraphs(blankUser, null).iterator().next().getStoreProperties().getProperties().getProperty(UNUSUAL_KEY) != null);
-=======
         assertEquals(1, store.getGraphs(blankUser, null, ignore).size());
         assertTrue(store.getGraphs(blankUser, null, ignore).iterator().next().getStoreProperties().containsKey(UNUSUAL_KEY));
-        assertFalse(KEY_DOES_NOT_BELONG, library.getProperties(ID_PROPS_ACC_2).containsKey(UNUSUAL_KEY));
+        assertFalse(library.getProperties(ID_PROPS_ACC_2).containsKey(UNUSUAL_KEY), KEY_DOES_NOT_BELONG);
         assertTrue(store.getGraphs(blankUser, null, ignore).iterator().next().getStoreProperties().getProperties().getProperty(UNUSUAL_KEY) != null);
->>>>>>> b07674e7
 
     }
 
@@ -709,19 +691,11 @@
                 .build(), userContext);
 
         // Then
-<<<<<<< HEAD
-        assertEquals(1, store.getGraphs(blankUser, null).size());
-        assertTrue(store.getGraphs(blankUser, null).iterator().next().getStoreProperties().containsKey(UNUSUAL_KEY));
-        assertFalse(library.getProperties(ID_PROPS_ACC_2).containsKey(UNUSUAL_KEY), KEY_DOES_NOT_BELONG);
-        assertTrue(store.getGraphs(blankUser, null).iterator().next().getStoreProperties().getProperties().getProperty(UNUSUAL_KEY) != null);
-        assertTrue(store.getGraphs(blankUser, null).iterator().next().getSchema().getEntityGroups().contains("BasicEntity"));
-=======
         assertEquals(1, store.getGraphs(blankUser, null, ignore).size());
         assertTrue(store.getGraphs(blankUser, null, ignore).iterator().next().getStoreProperties().containsKey(UNUSUAL_KEY));
-        assertFalse(KEY_DOES_NOT_BELONG, library.getProperties(ID_PROPS_ACC_2).containsKey(UNUSUAL_KEY));
+        assertFalse(library.getProperties(ID_PROPS_ACC_2).containsKey(UNUSUAL_KEY), KEY_DOES_NOT_BELONG);
         assertTrue(store.getGraphs(blankUser, null, ignore).iterator().next().getStoreProperties().getProperties().getProperty(UNUSUAL_KEY) != null);
         assertTrue(store.getGraphs(blankUser, null, ignore).iterator().next().getSchema().getEntityGroups().contains("BasicEntity"));
->>>>>>> b07674e7
     }
 
     @Test
