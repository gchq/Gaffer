/*
 * Copyright 2017 Crown Copyright
 *
 * Licensed under the Apache License, Version 2.0 (the "License");
 * you may not use this file except in compliance with the License.
 * You may obtain a copy of the License at
 *
 *     http://www.apache.org/licenses/LICENSE-2.0
 *
 * Unless required by applicable law or agreed to in writing, software
 * distributed under the License is distributed on an "AS IS" BASIS,
 * WITHOUT WARRANTIES OR CONDITIONS OF ANY KIND, either express or implied.
 * See the License for the specific language governing permissions and
 * limitations under the License.
 */

package uk.gov.gchq.gaffer.federatedstore;

import com.google.common.base.Strings;
import com.google.common.collect.Sets;

import uk.gov.gchq.gaffer.commonutil.iterable.CloseableIterable;
import uk.gov.gchq.gaffer.data.element.Element;
import uk.gov.gchq.gaffer.data.element.id.EntityId;
import uk.gov.gchq.gaffer.federatedstore.exception.StorageException;
import uk.gov.gchq.gaffer.federatedstore.operation.AddGraph;
import uk.gov.gchq.gaffer.federatedstore.operation.FederatedOperationChain;
import uk.gov.gchq.gaffer.federatedstore.operation.GetAllGraphIds;
import uk.gov.gchq.gaffer.federatedstore.operation.RemoveGraph;
import uk.gov.gchq.gaffer.federatedstore.operation.handler.FederatedAggregateHandler;
import uk.gov.gchq.gaffer.federatedstore.operation.handler.FederatedFilterHandler;
import uk.gov.gchq.gaffer.federatedstore.operation.handler.FederatedGetSchemaHandler;
import uk.gov.gchq.gaffer.federatedstore.operation.handler.FederatedOperationHandler;
import uk.gov.gchq.gaffer.federatedstore.operation.handler.FederatedTransformHandler;
import uk.gov.gchq.gaffer.federatedstore.operation.handler.FederatedValidateHandler;
import uk.gov.gchq.gaffer.federatedstore.operation.handler.impl.FederatedAddGraphHandler;
import uk.gov.gchq.gaffer.federatedstore.operation.handler.impl.FederatedGetAdjacentIdsHandler;
import uk.gov.gchq.gaffer.federatedstore.operation.handler.impl.FederatedGetAllElementsHandler;
import uk.gov.gchq.gaffer.federatedstore.operation.handler.impl.FederatedGetAllGraphIDHandler;
import uk.gov.gchq.gaffer.federatedstore.operation.handler.impl.FederatedGetElementsHandler;
import uk.gov.gchq.gaffer.federatedstore.operation.handler.impl.FederatedOperationChainHandler;
import uk.gov.gchq.gaffer.federatedstore.operation.handler.impl.FederatedRemoveGraphHandler;
import uk.gov.gchq.gaffer.federatedstore.util.FederatedStoreUtil;
import uk.gov.gchq.gaffer.graph.Graph;
import uk.gov.gchq.gaffer.operation.Operation;
import uk.gov.gchq.gaffer.operation.impl.Validate;
import uk.gov.gchq.gaffer.operation.impl.add.AddElements;
import uk.gov.gchq.gaffer.operation.impl.function.Aggregate;
import uk.gov.gchq.gaffer.operation.impl.function.Filter;
import uk.gov.gchq.gaffer.operation.impl.function.Transform;
import uk.gov.gchq.gaffer.operation.impl.get.GetAdjacentIds;
import uk.gov.gchq.gaffer.operation.impl.get.GetAllElements;
import uk.gov.gchq.gaffer.operation.impl.get.GetElements;
import uk.gov.gchq.gaffer.operation.io.Output;
import uk.gov.gchq.gaffer.serialisation.Serialiser;
import uk.gov.gchq.gaffer.store.Context;
import uk.gov.gchq.gaffer.store.Store;
import uk.gov.gchq.gaffer.store.StoreException;
import uk.gov.gchq.gaffer.store.StoreProperties;
import uk.gov.gchq.gaffer.store.StoreTrait;
import uk.gov.gchq.gaffer.store.library.GraphLibrary;
import uk.gov.gchq.gaffer.store.operation.GetSchema;
import uk.gov.gchq.gaffer.store.operation.OperationChainValidator;
import uk.gov.gchq.gaffer.store.operation.handler.OperationHandler;
import uk.gov.gchq.gaffer.store.operation.handler.OutputOperationHandler;
import uk.gov.gchq.gaffer.store.schema.Schema;
import uk.gov.gchq.gaffer.store.schema.ViewValidator;
import uk.gov.gchq.gaffer.user.User;

import java.util.Collection;
import java.util.Collections;
import java.util.Map;
import java.util.Set;

import static uk.gov.gchq.gaffer.federatedstore.FederatedStoreProperties.IS_PUBLIC_ACCESS_ALLOWED_DEFAULT;
import static uk.gov.gchq.gaffer.federatedstore.util.FederatedStoreUtil.getCleanStrings;

/**
 * <p>
 * A Store that encapsulates a collection of sub-graphs and executes operations
 * against them and returns results as though it was a single graph.
<<<<<<< HEAD
 * </p>
 * <p/>
=======
 * <p>
>>>>>>> 7629db27
 * To create a FederatedStore you need to initialise the store with a
 * graphId and  (if graphId is not known by the {@link uk.gov.gchq.gaffer.store.library.GraphLibrary})
 * the {@link Schema} and {@link StoreProperties}.
 *
 * @see #initialise(String, Schema, StoreProperties)
 * @see Store
 * @see Graph
 */
public class FederatedStore extends Store {
    private FederatedGraphStorage graphStorage = new FederatedGraphStorage();
    private Set<String> customPropertiesAuths;
    private Boolean isPublicAccessAllowed = Boolean.valueOf(IS_PUBLIC_ACCESS_ALLOWED_DEFAULT);

    /**
     * Initialise this FederatedStore with any sub-graphs defined within the
     * properties.
     *
     * @param graphId    the graphId to label this FederatedStore.
     * @param unused     unused
     * @param properties properties to initialise this FederatedStore with, can
     *                   contain details on graphs to add to scope.
     * @throws StoreException if no cache has been set
     */
    @Override
    public void initialise(final String graphId, final Schema unused, final StoreProperties properties) throws StoreException {
        super.initialise(graphId, new Schema(), properties);
        customPropertiesAuths = getCustomPropertiesAuths();
        isPublicAccessAllowed = Boolean.valueOf(getProperties().getIsPublicAccessAllowed());
    }

    @Override
    public void setGraphLibrary(final GraphLibrary library) {
        super.setGraphLibrary(library);
        graphStorage.setGraphLibrary(library);
    }

    /**
     * Get this Store's {@link uk.gov.gchq.gaffer.federatedstore.FederatedStoreProperties}.
     *
     * @return the instance of {@link uk.gov.gchq.gaffer.federatedstore.FederatedStoreProperties},
     * this may contain details such as database connection details.
     */
    @Override
    public FederatedStoreProperties getProperties() {
        return (FederatedStoreProperties) super.getProperties();
    }

    /**
     * <p>
     * Within FederatedStore an {@link Operation} is executed against a
     * collection of many graphs.
     * </p>
     * <p>
     * Problem: When an Operation contains View information about an Element
     * which is not known by the Graph; It will fail validation when executed.
     * </p>
     * <p>
     * Solution: For each operation, remove all elements from the View that is
     * unknown to the graph.
     * </p>
     *
     * @param operation current operation
     * @param graph     current graph
     * @param <OP>      Operation type
     * @return cloned operation with modified View for the given graph.
     * @deprecated see {@link FederatedStoreUtil#updateOperationForGraph(Operation, Graph)}
     */
    @Deprecated
    public static <OP extends Operation> OP updateOperationForGraph(final OP operation, final Graph graph) {
        return FederatedStoreUtil.updateOperationForGraph(operation, graph);
    }

    /**
     * Adds graphs to the scope of FederatedStore.
     * <p>
     * To be used by the FederatedStore and Handlers only. Users should add
     * graphs via the {@link AddGraph} operation.
     * public access will be ignored if the FederatedStore denies this action
     * at initialisation, will default to usual access with addingUserId and
     * graphAuths
     * </p>
     *
     * @param addingUserId the adding userId
     * @param graphs       the graph to add
     * @param isPublic     if this class should have public access.
     * @param graphAuths   the access auths for the graph being added
     * @throws StorageException if unable to put graph into storage
     */
<<<<<<< HEAD

=======
>>>>>>> 7629db27
    public void addGraphs(final Set<String> graphAuths, final String addingUserId, final boolean isPublic, final Graph... graphs) throws StorageException {
        FederatedAccess access = new FederatedAccess(graphAuths, addingUserId, isPublicAccessAllowed && isPublic);

        addGraphs(access, graphs);
    }

    public void addGraphs(final FederatedAccess access, final Graph... graphs) throws StorageException {
        for (final Graph graph : graphs) {
            _add(graph, access);
        }
    }

    @Deprecated
    public void addGraphs(final Set<String> graphAuths, final String addingUserId, final Graph... graphs) throws StorageException {
        addGraphs(graphAuths, addingUserId, false, graphs);
    }

    /**
     * <p>
     * Removes graphs from the scope of FederatedStore.
     * </p>
     * <p>
     * To be used by the FederatedStore and Handlers only. Users should remove
     * graphs via the {@link RemoveGraph} operation.
     * </p>
     *
     * @param graphId to be removed from scope
     * @param user    to match visibility against
     */
    public void remove(final String graphId, final User user) {
        graphStorage.remove(graphId, user);
    }

    /**
     * @param user the visibility to use for getting graphIds
     * @return All the graphId(s) within scope of this FederatedStore and within
     * visibility for the given user.
     */
    public Collection<String> getAllGraphIds(final User user) {
        return graphStorage.getAllIds(user);
    }

    @Override
    public Schema getSchema() {
        return getSchema((Map<String, String>) null, (User) null);
    }

    public Schema getSchema(final GetSchema operation, final Context context) {
        if (null == operation) {
            return getSchema((Map<String, String>) null, context);
        }

        return graphStorage.getSchema(operation, context);
    }

    public Schema getSchema(final Operation operation, final Context context) {
        if (null == operation) {
            return getSchema((Map<String, String>) null, context);
        }

        return getSchema(operation.getOptions(), context);
    }

    public Schema getSchema(final Map<String, String> config, final Context context) {
        return graphStorage.getSchema(config, context);
    }

    public Schema getSchema(final Operation operation, final User user) {
        if (null == operation) {
            return getSchema((Map<String, String>) null, user);
        }

        return getSchema(operation.getOptions(), user);
    }

    public Schema getSchema(final Map<String, String> config, final User user) {
        return graphStorage.getSchema(config, user);
    }

    /**
     * @return {@link Store#getTraits()}
     */
    @Override
    public Set<StoreTrait> getTraits() {
        return StoreTrait.ALL_TRAITS;
    }

    /**
     * <p>
     * Gets a collection of graph objects within FederatedStore scope from the
     * given csv of graphIds, with visibility of the given user.
     * </p>
     * <p>
     * if graphIdsCsv is null then all graph objects within FederatedStore
     * scope are returned.
     * </p>
     *
     * @param user        the users scope to get graphs for.
     * @param graphIdsCsv the csv of graphIds to get, null returns all graphs.
     * @return the graph collection.
     */
    public Collection<Graph> getGraphs(final User user, final String graphIdsCsv) {
        return graphStorage.get(user, getCleanStrings(graphIdsCsv));
    }

    /**
     * The FederatedStore at time of initialisation, can set the auths required
     * to allow users to use custom {@link StoreProperties} outside the
     * scope of the {@link uk.gov.gchq.gaffer.store.library.GraphLibrary}.
     *
     * @param user the user needing validation for custom property usage.
     * @return boolean permission
     */
    public boolean isLimitedToLibraryProperties(final User user) {
        return (null != this.customPropertiesAuths) && Collections.disjoint(user.getOpAuths(), this.customPropertiesAuths);
    }

    @Override
    protected Class<FederatedStoreProperties> getPropertiesClass() {
        return FederatedStoreProperties.class;
    }

    @Override
    protected void addAdditionalOperationHandlers() {
        // Override the Operations that don't have an output
        getSupportedOperations()
                .stream()
                .filter(op -> !Output.class.isAssignableFrom(op) && !AddElements.class.equals(op))
                .forEach(op -> addOperationHandler(op, new FederatedOperationHandler()));

        addOperationHandler(GetSchema.class, new FederatedGetSchemaHandler());

        addOperationHandler(Filter.class, new FederatedFilterHandler());
        addOperationHandler(Aggregate.class, new FederatedAggregateHandler());
        addOperationHandler(Transform.class, new FederatedTransformHandler());

        addOperationHandler(Validate.class, new FederatedValidateHandler());

        addOperationHandler(GetAllGraphIds.class, new FederatedGetAllGraphIDHandler());
        addOperationHandler(AddGraph.class, new FederatedAddGraphHandler());
        addOperationHandler(RemoveGraph.class, new FederatedRemoveGraphHandler());

        addOperationHandler(FederatedOperationChain.class, new FederatedOperationChainHandler());
    }

    @Override
    protected OperationChainValidator createOperationChainValidator() {
        return new FederatedOperationChainValidator(new ViewValidator());
    }

    @Override
    protected OutputOperationHandler<GetElements, CloseableIterable<? extends Element>> getGetElementsHandler() {
        return new FederatedGetElementsHandler();
    }

    @Override
    protected OutputOperationHandler<GetAllElements, CloseableIterable<? extends Element>> getGetAllElementsHandler() {
        return new FederatedGetAllElementsHandler();
    }

    @Override
    protected OutputOperationHandler<? extends GetAdjacentIds, CloseableIterable<? extends EntityId>> getAdjacentIdsHandler() {
        return new FederatedGetAdjacentIdsHandler();
    }

    @Override
    protected OperationHandler<? extends AddElements> getAddElementsHandler() {
        return (OperationHandler) new FederatedOperationHandler();
    }

    @Override
    protected Class<? extends Serialiser> getRequiredParentSerialiserClass() {
        return Serialiser.class;
    }

    @Override
    protected Object doUnhandledOperation(final Operation operation,
                                          final Context context) {
        throw new UnsupportedOperationException();
    }

    @Override
    protected void startCacheServiceLoader(final StoreProperties properties) {
        super.startCacheServiceLoader(properties);
        try {
            graphStorage.startCacheServiceLoader();
        } catch (final StorageException e) {
            throw new RuntimeException(e.getMessage(), e);
        }
    }

    private Set<String> getCustomPropertiesAuths() {
        final String value = getProperties().getCustomPropsValue();
        return (Strings.isNullOrEmpty(value)) ? null : Sets.newHashSet(getCleanStrings(value));
    }

    private void _add(final Graph newGraph, final FederatedAccess access) throws StorageException {
        graphStorage.put(newGraph, access);
    }
}<|MERGE_RESOLUTION|>--- conflicted
+++ resolved
@@ -79,12 +79,7 @@
  * <p>
  * A Store that encapsulates a collection of sub-graphs and executes operations
  * against them and returns results as though it was a single graph.
-<<<<<<< HEAD
- * </p>
- * <p/>
-=======
  * <p>
->>>>>>> 7629db27
  * To create a FederatedStore you need to initialise the store with a
  * graphId and  (if graphId is not known by the {@link uk.gov.gchq.gaffer.store.library.GraphLibrary})
  * the {@link Schema} and {@link StoreProperties}.
@@ -173,10 +168,6 @@
      * @param graphAuths   the access auths for the graph being added
      * @throws StorageException if unable to put graph into storage
      */
-<<<<<<< HEAD
-
-=======
->>>>>>> 7629db27
     public void addGraphs(final Set<String> graphAuths, final String addingUserId, final boolean isPublic, final Graph... graphs) throws StorageException {
         FederatedAccess access = new FederatedAccess(graphAuths, addingUserId, isPublicAccessAllowed && isPublic);
 
