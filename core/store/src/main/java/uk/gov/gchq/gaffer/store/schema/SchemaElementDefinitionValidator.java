--- conflicted
+++ resolved
@@ -30,29 +30,27 @@
 public class SchemaElementDefinitionValidator {
     private static final Logger LOGGER = LoggerFactory.getLogger(SchemaElementDefinitionValidator.class);
 
-<<<<<<< HEAD
-    public boolean validate(final SchemaElementDefinition elementDef) {
-        // TODO: fix this
+    /**
+     * Checks each identifier and property has a type associated with it.
+     * Checks all {@link uk.gov.gchq.gaffer.function.FilterFunction}s and {@link uk.gov.gchq.gaffer.function.AggregateFunction}s defined are
+     * compatible with the identifiers and properties - this is done by comparing the function input and output types with
+     * the identifier and property types.
+     *
+     * @param elementDef          the {@link uk.gov.gchq.gaffer.data.elementdefinition.ElementDefinition} to validate
+     * @param requiresAggregators true if aggregators are required
+     * @return true if the element definition is valid, otherwise false and an error is logged
+     */
+    public boolean validate(final SchemaElementDefinition elementDef, final boolean requiresAggregators) {
+        //TODO: fix
         return true;
-    }
-//        /**
-//         * Checks each identifier and property has a type associated with it.
-//         * Checks all {@link java.util.function.Predicate}s and {@link java.util.function.BinaryOperator}s defined are
-//         * compatible with the identifiers and properties - this is done by comparing the function input and output types with
-//         * the identifier and property types.
-//         *
-//         * @param elementDef the {@link uk.gov.gchq.gaffer.data.elementdefinition.ElementDefinition} to validate
-//         * @return true if the element definition is valid, otherwise false and an error is logged
-//         */
-//    public boolean validate(final SchemaElementDefinition elementDef) {
-//        final ElementFilter validator = elementDef.getPredicates();
+//        final ElementFilter validator = elementDef.getValidator();
 //        final ElementAggregator aggregator = elementDef.getAggregator();
 //        return validateComponentTypes(elementDef)
-//                && validateAggregator(aggregator, elementDef)
+//                && validateAggregator(aggregator, elementDef, requiresAggregators)
 //                && validateFunctionArgumentTypes(validator, elementDef)
 //                && validateFunctionArgumentTypes(aggregator, elementDef);
-//    }
-//
+    }
+
 //    protected boolean validateComponentTypes(final SchemaElementDefinition elementDef) {
 //        for (final IdentifierType idType : elementDef.getIdentifiers()) {
 //            try {
@@ -200,28 +198,37 @@
 //    }
 //
 //
-//    private boolean validateAggregator(final ElementAggregator aggregator, final SchemaElementDefinition elementDef) {
+//    private boolean validateAggregator(final ElementAggregator aggregator, final SchemaElementDefinition elementDef, final boolean requiresAggregators) {
+//        if (null == elementDef.getPropertyMap() || elementDef.getPropertyMap().isEmpty()) {
+//            // if no properties then no aggregation is necessary
+//            return true;
+//        }
+//
 //        if (null == aggregator || null == aggregator.getFunctions()) {
+//            if (requiresAggregators) {
+//                LOGGER.error("This framework requires that either all of the defined properties have an aggregator function associated with them, or none of them do.");
+//                return false;
+//            }
+//
 //            // if aggregate functions are not defined then it is valid
 //            return true;
 //        }
 //
 //        // if aggregate functions are defined then check all properties are aggregated
 //        final Set<String> aggregatedProperties = new HashSet<>();
-//        // TODO: fix this
-////        if (aggregator.getFunctions() != null) {
-////            for (final PassThroughFunctionContext<String, AggregateFunction> context : aggregator.getFunctions()) {
-////                final List<String> selection = context.getSelection();
-////                if (selection != null) {
-////                    for (final String key : selection) {
-////                        final IdentifierType idType = IdentifierType.fromName(key);
-////                        if (null == idType) {
-////                            aggregatedProperties.add(key);
-////                        }
-////                    }
-////                }
-////            }
-////        }
+//        if (aggregator.getFunctions() != null) {
+//            for (final PassThroughFunctionContext<String, AggregateFunction> context : aggregator.getFunctions()) {
+//                final List<String> selection = context.getSelection();
+//                if (selection != null) {
+//                    for (final String key : selection) {
+//                        final IdentifierType idType = IdentifierType.fromName(key);
+//                        if (null == idType) {
+//                            aggregatedProperties.add(key);
+//                        }
+//                    }
+//                }
+//            }
+//        }
 //
 //        final Set<String> propertyNamesTmp = new HashSet<>(elementDef.getProperties());
 //        propertyNamesTmp.removeAll(aggregatedProperties);
@@ -229,216 +236,7 @@
 //            return true;
 //        }
 //
-//        LOGGER.error("no aggregator found for properties '" + propertyNamesTmp.toString() + "' in the supplied schema. This framework requires that either all of the defined properties have a function associated with them, or none of them do.");
+//        LOGGER.error("no aggregator found for properties '" + propertyNamesTmp.toString() + "' in the supplied schema. This framework requires that either all of the defined properties have an aggregator function associated with them, or none of them do.");
 //        return false;
 //    }
-=======
-    /**
-     * Checks each identifier and property has a type associated with it.
-     * Checks all {@link uk.gov.gchq.gaffer.function.FilterFunction}s and {@link uk.gov.gchq.gaffer.function.AggregateFunction}s defined are
-     * compatible with the identifiers and properties - this is done by comparing the function input and output types with
-     * the identifier and property types.
-     *
-     * @param elementDef          the {@link uk.gov.gchq.gaffer.data.elementdefinition.ElementDefinition} to validate
-     * @param requiresAggregators true if aggregators are required
-     * @return true if the element definition is valid, otherwise false and an error is logged
-     */
-    public boolean validate(final SchemaElementDefinition elementDef, final boolean requiresAggregators) {
-        final ElementFilter validator = elementDef.getValidator();
-        final ElementAggregator aggregator = elementDef.getAggregator();
-        return validateComponentTypes(elementDef)
-                && validateAggregator(aggregator, elementDef, requiresAggregators)
-                && validateFunctionArgumentTypes(validator, elementDef)
-                && validateFunctionArgumentTypes(aggregator, elementDef);
-    }
-
-    protected boolean validateComponentTypes(final SchemaElementDefinition elementDef) {
-        for (final IdentifierType idType : elementDef.getIdentifiers()) {
-            try {
-                if (null == elementDef.getIdentifierClass(idType)) {
-                    LOGGER.error("Class for " + idType + " could not be found.");
-                    return false;
-                }
-            } catch (IllegalArgumentException e) {
-                LOGGER.error("Class " + elementDef.getIdentifierTypeName(idType) + " for identifier " + idType + " could not be found", e);
-                return false;
-            }
-        }
-
-        for (final String propertyName : elementDef.getProperties()) {
-            if (null != IdentifierType.fromName(propertyName)) {
-                LOGGER.error("Property name " + propertyName + " is a reserved word. Please use a different property name.");
-                return false;
-            }
-
-            try {
-                if (null == elementDef.getPropertyClass(propertyName)) {
-                    LOGGER.error("Class for " + propertyName + " could not be found.");
-                    return false;
-                }
-            } catch (IllegalArgumentException e) {
-                LOGGER.error("Class " + elementDef.getPropertyTypeName(propertyName) + " for property " + propertyName + " could not be found", e);
-                return false;
-            }
-        }
-
-        return true;
-    }
-
-    /**
-     * Checks all function inputs are compatible with the property and identifier types specified.
-     *
-     * @param processor  the processor to validate against the element definition types
-     * @param elementDef the element definition
-     * @return boolean - true if function argument types are valid. Otherwise false and the reason is logged.
-     */
-    protected boolean validateFunctionArgumentTypes(
-            final Processor<String, ? extends ConsumerFunctionContext<String, ? extends ConsumerFunction>> processor,
-            final SchemaElementDefinition elementDef) {
-        if (null != processor && null != processor.getFunctions()) {
-            for (final ConsumerFunctionContext<String, ? extends ConsumerFunction> context : processor.getFunctions()) {
-                if (null == context.getFunction()) {
-                    LOGGER.error(processor.getClass().getSimpleName() + " contains a function context with a null function.");
-                    return false;
-                }
-
-                if (!validateFunctionSelectionTypes(elementDef, context)) {
-                    return false;
-                }
-
-                if (context instanceof ConsumerProducerFunctionContext
-                        && !validateFunctionProjectionTypes(elementDef, (ConsumerProducerFunctionContext<String, ? extends ConsumerFunction>) context)) {
-                    return false;
-                }
-            }
-        }
-
-        return true;
-    }
-
-    private boolean validateFunctionSelectionTypes(final SchemaElementDefinition elementDef,
-                                                   final ConsumerFunctionContext<String, ? extends ConsumerFunction> context) {
-        final ConsumerFunction function = context.getFunction();
-        final Class<?>[] inputTypes = function.getInputClasses();
-        if (null == inputTypes || 0 == inputTypes.length) {
-            LOGGER.error("Function " + function.getClass().getName()
-                    + " is invalid. Input types have not been set.");
-            return false;
-        }
-
-        if (inputTypes.length != context.getSelection().size()) {
-            LOGGER.error("Input types for function " + function.getClass().getName()
-                    + " are not equal to the selection property types.");
-            return false;
-        }
-
-        int i = 0;
-        for (final String key : context.getSelection()) {
-            final Class<?> clazz = elementDef.getClass(key);
-            if (null == clazz) {
-                final String typeName;
-                final IdentifierType idType = IdentifierType.fromName(key);
-                if (null == idType) {
-                    typeName = elementDef.getPropertyTypeName(key);
-                } else {
-                    typeName = elementDef.getIdentifierTypeName(idType);
-                }
-
-                if (null != typeName) {
-                    LOGGER.error("No class type found for type definition " + typeName
-                            + " used by " + key
-                            + ". Please ensure it is defined in the schema.");
-                } else {
-                    LOGGER.error("No type definition defined for " + key
-                            + ". Please ensure it is defined in the schema.");
-                }
-
-                return false;
-            }
-            if (!inputTypes[i].isAssignableFrom(clazz)) {
-                LOGGER.error("Function " + function.getClass().getName()
-                        + " is not compatible with selection types. Function input type "
-                        + inputTypes[i].getName() + " is not assignable from selection type "
-                        + clazz.getName());
-                return false;
-            }
-            i++;
-        }
-        return true;
-    }
-
-    private boolean validateFunctionProjectionTypes(final SchemaElementDefinition elementDef,
-                                                    final ConsumerProducerFunctionContext<String, ? extends ConsumerFunction> consumerProducerContext) {
-        final ConsumerProducerFunction function = consumerProducerContext.getFunction();
-        final Class<?>[] outputTypes = function.getOutputClasses();
-        if (null == outputTypes || 0 == outputTypes.length) {
-            LOGGER.error("Function " + function.getClass().getName()
-                    + " is invalid. Output types have not been set.");
-            return false;
-        }
-
-        if (outputTypes.length != consumerProducerContext.getProjection().size()) {
-            LOGGER.error("Output types for function " + function.getClass().getName()
-                    + " are not equal to the projection property types.");
-            return false;
-        }
-
-        int i = 0;
-        for (final String key : consumerProducerContext.getProjection()) {
-            final Class<?> clazz = elementDef.getClass(key);
-            if (null == clazz || !outputTypes[i].isAssignableFrom(clazz)) {
-                LOGGER.error("Function " + function.getClass().getName()
-                        + " is not compatible with output types. Function output type "
-                        + outputTypes[i].getName() + " is not assignable from projection type "
-                        + (null != clazz ? clazz.getName() : "with a null class."));
-                return false;
-            }
-            i++;
-        }
-        return true;
-    }
-
-
-    private boolean validateAggregator(final ElementAggregator aggregator, final SchemaElementDefinition elementDef, final boolean requiresAggregators) {
-        if (null == elementDef.getPropertyMap() || elementDef.getPropertyMap().isEmpty()) {
-            // if no properties then no aggregation is necessary
-            return true;
-        }
-
-        if (null == aggregator || null == aggregator.getFunctions()) {
-            if (requiresAggregators) {
-                LOGGER.error("This framework requires that either all of the defined properties have an aggregator function associated with them, or none of them do.");
-                return false;
-            }
-
-            // if aggregate functions are not defined then it is valid
-            return true;
-        }
-
-        // if aggregate functions are defined then check all properties are aggregated
-        final Set<String> aggregatedProperties = new HashSet<>();
-        if (aggregator.getFunctions() != null) {
-            for (final PassThroughFunctionContext<String, AggregateFunction> context : aggregator.getFunctions()) {
-                final List<String> selection = context.getSelection();
-                if (selection != null) {
-                    for (final String key : selection) {
-                        final IdentifierType idType = IdentifierType.fromName(key);
-                        if (null == idType) {
-                            aggregatedProperties.add(key);
-                        }
-                    }
-                }
-            }
-        }
-
-        final Set<String> propertyNamesTmp = new HashSet<>(elementDef.getProperties());
-        propertyNamesTmp.removeAll(aggregatedProperties);
-        if (propertyNamesTmp.isEmpty()) {
-            return true;
-        }
-
-        LOGGER.error("no aggregator found for properties '" + propertyNamesTmp.toString() + "' in the supplied schema. This framework requires that either all of the defined properties have an aggregator function associated with them, or none of them do.");
-        return false;
-    }
->>>>>>> 941b1556
 }