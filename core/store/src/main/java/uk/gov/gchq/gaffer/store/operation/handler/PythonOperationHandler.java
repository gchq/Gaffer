/*
 * Copyright 2019 Crown Copyright
 *
 * Licensed under the Apache License, Version 2.0 (the "License");
 * you may not use this file except in compliance with the License.
 * You may obtain a copy of the License at
 *
 *     http://www.apache.org/licenses/LICENSE-2.0
 *
 * Unless required by applicable law or agreed to in writing, software
 * distributed under the License is distributed on an "AS IS" BASIS,
 * WITHOUT WARRANTIES OR CONDITIONS OF ANY KIND, either express or implied.
 * See the License for the specific language governing permissions and
 * limitations under the License.
 */
package uk.gov.gchq.gaffer.store.operation.handler;

import com.google.common.collect.ImmutableMap;
import com.spotify.docker.client.DefaultDockerClient;
import com.spotify.docker.client.DockerClient;
import com.spotify.docker.client.ProgressHandler;
import com.spotify.docker.client.exceptions.DockerCertificateException;
import com.spotify.docker.client.exceptions.DockerException;
import com.spotify.docker.client.messages.ContainerConfig;
import com.spotify.docker.client.messages.ContainerCreation;
import com.spotify.docker.client.messages.HostConfig;
import com.spotify.docker.client.messages.PortBinding;
import com.spotify.docker.client.messages.ProgressMessage;
import org.apache.commons.io.IOUtils;
import org.eclipse.jgit.api.Git;
import org.eclipse.jgit.api.errors.GitAPIException;
import org.eclipse.jgit.errors.RepositoryNotFoundException;

import uk.gov.gchq.gaffer.operation.OperationException;
import uk.gov.gchq.gaffer.operation.PythonOperation;
import uk.gov.gchq.gaffer.store.Context;
import uk.gov.gchq.gaffer.store.Store;

import java.io.DataInputStream;
import java.io.DataOutputStream;
import java.io.File;
import java.io.FileInputStream;
import java.io.FileOutputStream;
import java.io.IOException;
import java.io.InputStream;
import java.io.OutputStream;
import java.net.Socket;
import java.nio.file.FileSystems;
import java.nio.file.Files;
import java.nio.file.Paths;
import java.util.Collections;
import java.util.concurrent.TimeUnit;
import java.util.concurrent.atomic.AtomicReference;

public class PythonOperationHandler implements OperationHandler<PythonOperation> {

    private static Git git;

    private static Git getGit() {
        if (git == null) {
            try {
                git = Git.open(new File(FileSystems.getDefault().getPath(".").toAbsolutePath() + "/core/store/src/main/resources/test"));
            } catch (RepositoryNotFoundException e) {
                try {
                    git = Git.cloneRepository()
                            .setDirectory(new File(FileSystems.getDefault().getPath(".").toAbsolutePath() + "/core/store/src/main/resources/test"))
                            .setURI("https://github.com/g609bmsma/test")
                            .call();
                    System.out.println("git cloned");
                } catch (GitAPIException e1) {
                    e1.printStackTrace();
                    git = null;
                }
            } catch (IOException e) {
                e.printStackTrace();
                git = null;
            }
        }
        return git;
    }

    @Override
    public Object doOperation(final PythonOperation operation, final Context context, final Store store) throws OperationException {
<<<<<<< HEAD
        final String pathAbsoluteResources = FileSystems.getDefault().getPath(".").toAbsolutePath() + "/core/store/src/main/resources";
        final String operationName = "PythonOperation1";
        final String repoURI = "https://github.com/g609bmsma/test";
        final String repoName = "test";
        final String entrypointFilename = "entrypoint" + operationName + ".py";
        final String scriptFilename = operationName + ".py";
        final String modulesFilename = operationName + "Modules.txt";

        // Pull or Clone the repo with the files
        System.out.println("Fetching the repo...");
        File dir = new File(pathAbsoluteResources + "/" + repoName);
=======
        final Path hostAbsolutePathRoot = FileSystems.getDefault().getPath(".").toAbsolutePath();
        final String hostAbsolutePathContainerResults = hostAbsolutePathRoot + "/core/store/src/main/resources";
        String operationName = "PythonOperation1";

        File dir = new File(hostAbsolutePathContainerResults + "/test");

>>>>>>> c1db4e7e
        try {
            if (getGit() != null) {
                System.out.println("Repo already cloned, pulling files...");
                getGit().pull().call();
                System.out.println("Pulled the latest files.");
            } else {
                System.out.println("Repo has not been cloned, cloning the repo...");
                Git.cloneRepository().setDirectory(dir).setURI(repoURI).call();
                System.out.println("Cloned the repo.");
            }
        } catch (GitAPIException e) {
            e.printStackTrace();
        }

        // Get ready to copy the entrypoint, script and modules files
        File[] sources = new File[3];
        File[] destinations = new File[3];
        sources[0] = new File(dir + "/" + entrypointFilename);
        destinations[0] = new File(pathAbsoluteResources + "/" + entrypointFilename);
        sources[1] = new File(dir + "/" + scriptFilename);
        destinations[1] = new File(pathAbsoluteResources + "/" + scriptFilename);
        sources[2] = new File(dir + "/" + modulesFilename);
        destinations[2] = new File(pathAbsoluteResources + "/" + modulesFilename);

        // Copy the entrypoint, script and modules files
        System.out.println("Copying files...");
        for (int i = 0; i < sources.length; i++) {
            try (FileInputStream fis = new FileInputStream(sources[i]);
                 FileOutputStream fos = new FileOutputStream(destinations[i])) {

                byte[] buffer = new byte[1024];
                int length;

                while ((length = fis.read(buffer)) > 0) {

                    fos.write(buffer, 0, length);
                }
            } catch (IOException e) {
                e.printStackTrace();
            }
        }

        // Load the python modules file
        String moduleData = "";
        try {
            FileInputStream fis = new FileInputStream(pathAbsoluteResources + "/" + modulesFilename);
            moduleData = IOUtils.toString(fis, "UTF-8");
        } catch (IOException e) {
            e.printStackTrace();
        }
        String[] modules = moduleData.split("\\n");

        // Create Dockerfile data
        String dockerFileData = "FROM python:3\n";
        String addEntrypointFileLine = "ADD " + entrypointFilename + " /\n";
        String addScriptFileLine = "ADD " + scriptFilename + " /\n";
        dockerFileData = dockerFileData + addEntrypointFileLine + addScriptFileLine;

        for (String module : modules) {
            String installLine = "RUN pip install " + module + "\n";
            dockerFileData = dockerFileData + installLine;
        }

        String entrypointLine = "ENTRYPOINT [ \"python\", \"./" + entrypointFilename + "\"]";
        dockerFileData = dockerFileData + entrypointLine;

        // Create a new Dockerfile from the modules file
        File file = new File(pathAbsoluteResources + "/Dockerfile" + operationName + ".yml");
        System.out.println("Checking for Dockerfile...");
        try {
            if(file.createNewFile()) {
                // File created
                System.out.println("Creating a new Dockerfile...");
                Files.write(Paths.get(pathAbsoluteResources + "/Dockerfile" + operationName + ".yml"), dockerFileData.getBytes());
            } else {
                // File already created
                System.out.println("Dockerfile already exists.");
            }
        } catch (IOException e) {
            System.out.println("Failed to create a Dockerfile");
            e.printStackTrace();
        }

        try {

            // Start the docker client
            System.out.println("Starting the Docker client...");
            DockerClient docker = DefaultDockerClient.fromEnv().build();

            // Build an image from the Dockerfile
            System.out.println("Building the image from the Dockerfile...");
            final AtomicReference<String> imageIdFromMessage = new AtomicReference<>();
            final String returnedImageId = docker.build(Paths.get(pathAbsoluteResources),"myimage:latest", "Dockerfile" + operationName + ".yml", new ProgressHandler() {
                @Override
                public void progress(ProgressMessage message) {
                    final String imageId = message.buildImageId();
                    if (imageId != null) {
                        imageIdFromMessage.set(imageId);
                    }
                    System.out.println(message);
                }}, DockerClient.BuildParam.pullNewerImage());

            // Create a container from the image and bind ports
            final ContainerConfig containerConfig = ContainerConfig.builder()
                    .hostConfig( HostConfig.builder()
                            .portBindings(ImmutableMap.of("8080/tcp", Collections.singletonList(PortBinding.of("127.0.0" + ".1", "8080")))).build())
                    .image(returnedImageId)
                    .exposedPorts( "8080/tcp" )
                    .cmd("sh", "-c", "while :; do sleep 1; done")
                    .build();
            final ContainerCreation creation = docker.createContainer(containerConfig);
            final String id = creation.id();

            // Start the container
            System.out.println("Starting the Docker container...");
            docker.startContainer(id);

            // Keep trying to connect to container and give the container some time to load up
<<<<<<< HEAD
            Boolean failedToConnect = true;
            IOException error = null;
            for (int i = 0; i < 10; i++) {
                System.out.println("Attempting to send data to container...");
                Socket clientSocket = null;
=======
            boolean failedToConnect = true;
            for (int i = 0; i < 10; i++) {
                System.out.println("Attempting to send data...");
                Socket clientSocket;
>>>>>>> c1db4e7e
                try {
                    clientSocket = new Socket("127.0.0.1", 8080);
                    System.out.println("Connected to container port at " + clientSocket.getRemoteSocketAddress());

                    // Send the data
                    System.out.println("Sending data to docker container from " + clientSocket.getLocalSocketAddress() + "...");
                    OutputStream outToContainer = clientSocket.getOutputStream();
                    DataOutputStream out = new DataOutputStream(outToContainer);
                    out.writeUTF("Hello from client at " + clientSocket.getLocalSocketAddress());

                    // Get the data from the container
                    System.out.println("Fetching data from container...");
                    InputStream inFromContainer = clientSocket.getInputStream();
                    DataInputStream in = new DataInputStream(inFromContainer);
                    System.out.println("Container says " + in.readUTF());
                    failedToConnect = false;
                    clientSocket.close();
                    System.out.println("Closed the connection.");
                    break;
                } catch (IOException e) {
                    error = e;
                    TimeUnit.MILLISECONDS.sleep(50);
                }
            }

            if (failedToConnect) {
                System.out.println("Connection failed, stopping the container...");
                error.printStackTrace();
                docker.stopContainer(id,1); // Kill the container after 1 second
            }

            // Delete the container
//            System.out.println("Deleting the container...");
//            docker.removeContainer(id);

            // Close the docker client
            System.out.println("Closing the docker client...");
            docker.close();
            System.out.println("Closed the docker client.");

        } catch (DockerCertificateException | InterruptedException | DockerException | IOException e) {
            e.printStackTrace();
        }
        return null;
    }
}











<|MERGE_RESOLUTION|>--- conflicted
+++ resolved
@@ -81,7 +81,7 @@
 
     @Override
     public Object doOperation(final PythonOperation operation, final Context context, final Store store) throws OperationException {
-<<<<<<< HEAD
+
         final String pathAbsoluteResources = FileSystems.getDefault().getPath(".").toAbsolutePath() + "/core/store/src/main/resources";
         final String operationName = "PythonOperation1";
         final String repoURI = "https://github.com/g609bmsma/test";
@@ -93,14 +93,6 @@
         // Pull or Clone the repo with the files
         System.out.println("Fetching the repo...");
         File dir = new File(pathAbsoluteResources + "/" + repoName);
-=======
-        final Path hostAbsolutePathRoot = FileSystems.getDefault().getPath(".").toAbsolutePath();
-        final String hostAbsolutePathContainerResults = hostAbsolutePathRoot + "/core/store/src/main/resources";
-        String operationName = "PythonOperation1";
-
-        File dir = new File(hostAbsolutePathContainerResults + "/test");
-
->>>>>>> c1db4e7e
         try {
             if (getGit() != null) {
                 System.out.println("Repo already cloned, pulling files...");
@@ -219,18 +211,12 @@
             docker.startContainer(id);
 
             // Keep trying to connect to container and give the container some time to load up
-<<<<<<< HEAD
             Boolean failedToConnect = true;
             IOException error = null;
             for (int i = 0; i < 10; i++) {
                 System.out.println("Attempting to send data to container...");
                 Socket clientSocket = null;
-=======
-            boolean failedToConnect = true;
-            for (int i = 0; i < 10; i++) {
-                System.out.println("Attempting to send data...");
-                Socket clientSocket;
->>>>>>> c1db4e7e
+
                 try {
                     clientSocket = new Socket("127.0.0.1", 8080);
                     System.out.println("Connected to container port at " + clientSocket.getRemoteSocketAddress());
