<?xml version="1.0" encoding="UTF-8"?>
<!--
  ~ Copyright 2016-2020 Crown Copyright
  ~
  ~ Licensed under the Apache License, Version 2.0 (the "License");
  ~ you may not use this file except in compliance with the License.
  ~ You may obtain a copy of the License at
  ~
  ~     http://www.apache.org/licenses/LICENSE-2.0
  ~
  ~ Unless required by applicable law or agreed to in writing, software
  ~ distributed under the License is distributed on an "AS IS" BASIS,
  ~ WITHOUT WARRANTIES OR CONDITIONS OF ANY KIND, either express or implied.
  ~ See the License for the specific language governing permissions and
  ~ limitations under the License.
  -->
<project xmlns="http://maven.apache.org/POM/4.0.0" xmlns:xsi="http://www.w3.org/2001/XMLSchema-instance" xsi:schemaLocation="http://maven.apache.org/POM/4.0.0 http://maven.apache.org/xsd/maven-4.0.0.xsd">
    <parent>
        <groupId>uk.gov.gchq.gaffer</groupId>
        <artifactId>library</artifactId>
<<<<<<< HEAD
        <version>1.17.1-SNAPSHOT</version>
=======
        <version>1.17.1</version>
>>>>>>> 74945c58
    </parent>
    <modelVersion>4.0.0</modelVersion>

    <artifactId>bitmap-library</artifactId>

    <dependencies>
        <dependency>
            <groupId>uk.gov.gchq.gaffer</groupId>
            <artifactId>serialisation</artifactId>
            <version>${project.parent.version}</version>
        </dependency>
        <dependency>
            <groupId>uk.gov.gchq.koryphe</groupId>
            <artifactId>core</artifactId>
            <version>${koryphe.version}</version>
        </dependency>
        <dependency>
            <groupId>org.roaringbitmap</groupId>
            <artifactId>RoaringBitmap</artifactId>
            <version>0.5.11</version>
        </dependency>
        <!-- Test dependencies -->
        <dependency>
            <groupId>uk.gov.gchq.koryphe</groupId>
            <artifactId>core</artifactId>
            <version>${koryphe.version}</version>
            <type>test-jar</type>
            <scope>test</scope>
        </dependency>
        <dependency>
            <groupId>uk.gov.gchq.gaffer</groupId>
            <artifactId>serialisation</artifactId>
            <version>${project.parent.version}</version>
            <type>test-jar</type>
            <scope>test</scope>
        </dependency>
    </dependencies>
    <build>
        <plugins>
            <plugin>
                <artifactId>maven-shade-plugin</artifactId>
                <version>${shade.plugin.version}</version>
                <executions>
                    <execution>
                        <id>deploy</id>
                        <phase>${shaded.jar.phase}</phase>
                        <goals>
                            <goal>shade</goal>
                        </goals>
                        <configuration>
                            <shadedArtifactAttached>true
                            </shadedArtifactAttached>
                            <shadedClassifierName>deploy
                            </shadedClassifierName>
                            <artifactSet>
                                <includes>
                                    <include>org.roaringbitmap:RoaringBitmap
                                    </include>
                                </includes>
                            </artifactSet>
                        </configuration>
                    </execution>
                </executions>
            </plugin>
        </plugins>
    </build>
</project><|MERGE_RESOLUTION|>--- conflicted
+++ resolved
@@ -18,11 +18,7 @@
     <parent>
         <groupId>uk.gov.gchq.gaffer</groupId>
         <artifactId>library</artifactId>
-<<<<<<< HEAD
-        <version>1.17.1-SNAPSHOT</version>
-=======
         <version>1.17.1</version>
->>>>>>> 74945c58
     </parent>
     <modelVersion>4.0.0</modelVersion>
 
