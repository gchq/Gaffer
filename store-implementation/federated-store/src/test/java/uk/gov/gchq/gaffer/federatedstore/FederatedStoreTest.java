/*
 * Copyright 2017-2022 Crown Copyright
 *
 * Licensed under the Apache License, Version 2.0 (the "License");
 * you may not use this file except in compliance with the License.
 * You may obtain a copy of the License at
 *
 *     http://www.apache.org/licenses/LICENSE-2.0
 *
 * Unless required by applicable law or agreed to in writing, software
 * distributed under the License is distributed on an "AS IS" BASIS,
 * WITHOUT WARRANTIES OR CONDITIONS OF ANY KIND, either express or implied.
 * See the License for the specific language governing permissions and
 * limitations under the License.
 */

package uk.gov.gchq.gaffer.federatedstore;

import com.google.common.collect.Lists;
import com.google.common.collect.Sets;
import org.junit.jupiter.api.AfterAll;
import org.junit.jupiter.api.AfterEach;
import org.junit.jupiter.api.Assertions;
import org.junit.jupiter.api.BeforeEach;
import org.junit.jupiter.api.Test;
import org.mockito.Mockito;

import uk.gov.gchq.gaffer.accumulostore.AccumuloProperties;
import uk.gov.gchq.gaffer.accumulostore.AccumuloStore;
import uk.gov.gchq.gaffer.accumulostore.SingleUseAccumuloStore;
import uk.gov.gchq.gaffer.cache.CacheServiceLoader;
import uk.gov.gchq.gaffer.cache.impl.HashMapCacheService;
import uk.gov.gchq.gaffer.commonutil.CommonConstants;
import uk.gov.gchq.gaffer.commonutil.JsonAssert;
import uk.gov.gchq.gaffer.commonutil.StreamUtil;
import uk.gov.gchq.gaffer.data.element.Edge;
import uk.gov.gchq.gaffer.data.element.Element;
import uk.gov.gchq.gaffer.data.element.Entity;
import uk.gov.gchq.gaffer.data.elementdefinition.view.View;
import uk.gov.gchq.gaffer.data.util.ElementUtil;
import uk.gov.gchq.gaffer.federatedstore.operation.AddGraph;
import uk.gov.gchq.gaffer.federatedstore.operation.FederatedOperation;
import uk.gov.gchq.gaffer.federatedstore.operation.GetAllGraphIds;
import uk.gov.gchq.gaffer.federatedstore.operation.RemoveGraph;
import uk.gov.gchq.gaffer.federatedstore.operation.handler.impl.FederatedAddGraphHandler;
import uk.gov.gchq.gaffer.federatedstore.operation.handler.impl.FederatedGetTraitsHandlerTest;
import uk.gov.gchq.gaffer.graph.Graph;
import uk.gov.gchq.gaffer.graph.GraphConfig;
import uk.gov.gchq.gaffer.graph.GraphSerialisable;
import uk.gov.gchq.gaffer.jsonserialisation.JSONSerialiser;
import uk.gov.gchq.gaffer.operation.Operation;
import uk.gov.gchq.gaffer.operation.OperationException;
import uk.gov.gchq.gaffer.operation.impl.OperationImpl;
import uk.gov.gchq.gaffer.operation.impl.add.AddElements;
import uk.gov.gchq.gaffer.operation.impl.get.GetAllElements;
import uk.gov.gchq.gaffer.store.Context;
import uk.gov.gchq.gaffer.store.StoreException;
import uk.gov.gchq.gaffer.store.StoreProperties;
import uk.gov.gchq.gaffer.store.StoreTrait;
import uk.gov.gchq.gaffer.store.library.GraphLibrary;
import uk.gov.gchq.gaffer.store.library.HashMapGraphLibrary;
import uk.gov.gchq.gaffer.store.operation.GetSchema;
import uk.gov.gchq.gaffer.store.operation.GetTraits;
import uk.gov.gchq.gaffer.store.schema.Schema;
import uk.gov.gchq.gaffer.store.schema.Schema.Builder;
import uk.gov.gchq.gaffer.user.User;

import java.util.ArrayList;
import java.util.Arrays;
import java.util.Collection;
import java.util.HashSet;
import java.util.List;
import java.util.Set;
import java.util.regex.Pattern;
import java.util.stream.Collectors;

import static org.assertj.core.api.Assertions.assertThat;
import static org.assertj.core.api.Assertions.assertThatExceptionOfType;
import static org.assertj.core.api.Assertions.assertThatIllegalArgumentException;
import static org.junit.jupiter.api.Assertions.assertEquals;
import static org.junit.jupiter.api.Assertions.assertThrows;
import static org.junit.jupiter.api.Assertions.assertTrue;
import static org.junit.jupiter.api.Assertions.fail;
import static uk.gov.gchq.gaffer.federatedstore.FederatedStoreTestUtil.ACCUMULO_STORE_SINGLE_USE_PROPERTIES;
import static uk.gov.gchq.gaffer.federatedstore.FederatedStoreTestUtil.ACCUMULO_STORE_SINGLE_USE_PROPERTIES_ALT;
import static uk.gov.gchq.gaffer.federatedstore.FederatedStoreTestUtil.CACHE_SERVICE_CLASS_STRING;
import static uk.gov.gchq.gaffer.federatedstore.FederatedStoreTestUtil.DEST_BASIC;
import static uk.gov.gchq.gaffer.federatedstore.FederatedStoreTestUtil.GRAPH_AUTHS_ALL_USERS;
import static uk.gov.gchq.gaffer.federatedstore.FederatedStoreTestUtil.GRAPH_ID_TEST_FEDERATED_STORE;
import static uk.gov.gchq.gaffer.federatedstore.FederatedStoreTestUtil.GROUP_BASIC_EDGE;
import static uk.gov.gchq.gaffer.federatedstore.FederatedStoreTestUtil.PROPERTY_1;
import static uk.gov.gchq.gaffer.federatedstore.FederatedStoreTestUtil.SCHEMA_EDGE_BASIC_JSON;
import static uk.gov.gchq.gaffer.federatedstore.FederatedStoreTestUtil.SCHEMA_ENTITY_A_JSON;
import static uk.gov.gchq.gaffer.federatedstore.FederatedStoreTestUtil.SCHEMA_ENTITY_BASIC_JSON;
import static uk.gov.gchq.gaffer.federatedstore.FederatedStoreTestUtil.SCHEMA_ENTITY_B_JSON;
import static uk.gov.gchq.gaffer.federatedstore.FederatedStoreTestUtil.SOURCE_BASIC;
import static uk.gov.gchq.gaffer.federatedstore.FederatedStoreTestUtil.contextBlankUser;
import static uk.gov.gchq.gaffer.federatedstore.FederatedStoreTestUtil.loadAccumuloStoreProperties;
import static uk.gov.gchq.gaffer.federatedstore.FederatedStoreTestUtil.resetForFederatedTests;
import static uk.gov.gchq.gaffer.federatedstore.util.FederatedStoreUtil.getFederatedOperation;
import static uk.gov.gchq.gaffer.federatedstore.util.FederatedStoreUtil.getHardCodedDefaultMergeFunction;
import static uk.gov.gchq.gaffer.operation.export.graph.handler.GraphDelegate.GRAPH_ID_S_CANNOT_BE_CREATED_WITHOUT_DEFINED_KNOWN_S;
import static uk.gov.gchq.gaffer.operation.export.graph.handler.GraphDelegate.SCHEMA_COULD_NOT_BE_FOUND_IN_THE_GRAPH_LIBRARY_WITH_ID_S;
import static uk.gov.gchq.gaffer.operation.export.graph.handler.GraphDelegate.STORE_PROPERTIES_COULD_NOT_BE_FOUND_IN_THE_GRAPH_LIBRARY_WITH_ID_S;
import static uk.gov.gchq.gaffer.store.StoreTrait.MATCHED_VERTEX;
import static uk.gov.gchq.gaffer.store.StoreTrait.ORDERED;
import static uk.gov.gchq.gaffer.store.StoreTrait.POST_AGGREGATION_FILTERING;
import static uk.gov.gchq.gaffer.store.StoreTrait.POST_TRANSFORMATION_FILTERING;
import static uk.gov.gchq.gaffer.store.StoreTrait.PRE_AGGREGATION_FILTERING;
import static uk.gov.gchq.gaffer.store.StoreTrait.TRANSFORMATION;
import static uk.gov.gchq.gaffer.user.StoreUser.ALL_USERS;
import static uk.gov.gchq.gaffer.user.StoreUser.TEST_USER_ID;
import static uk.gov.gchq.gaffer.user.StoreUser.blankUser;
import static uk.gov.gchq.gaffer.user.StoreUser.testUser;

public class FederatedStoreTest {
    public static final String ID_SCHEMA_ENTITY = "basicEntitySchema";
    public static final String ID_SCHEMA_EDGE = "basicEdgeSchema";
    public static final String ID_PROPS_ACC_1 = "miniAccProps1";
    public static final String ID_PROPS_ACC_2 = "miniAccProps2";
    public static final String ID_PROPS_ACC_ALT = "miniAccProps3";
    public static final String INVALID = "invalid";
    public static final String UNUSUAL_KEY = "unusualKey";
    public static final String KEY_DOES_NOT_BELONG = UNUSUAL_KEY + " was added to " + ID_PROPS_ACC_2 + " it should not be there";
    public static final String PATH_INCOMPLETE_SCHEMA = "/schema/edgeX2NoTypesSchema.json";
    public static final String PATH_INCOMPLETE_SCHEMA_PART_2 = "/schema/edgeTypeSchema.json";
    private static final String ACC_ID_1 = "miniAccGraphId1";
    private static final String ACC_ID_2 = "miniAccGraphId2";
    private static final String MAP_ID_1 = "miniMapGraphId1";
    private static final String INVALID_CACHE_SERVICE_CLASS_STRING = "uk.gov.gchq.invalid";
    private static final String CACHE_SERVICE_NAME = "federatedStoreGraphs";
    private static AccumuloProperties properties1;
    private static AccumuloProperties properties2;
    private static  AccumuloProperties propertiesAlt;
    private FederatedStore store;
    private FederatedStoreProperties federatedProperties;
    private HashMapGraphLibrary library;
    private Context blankUserContext;
    private User blankUser;

    @AfterAll
    public static void cleanUp() {
        resetForFederatedTests();
    }

    @BeforeEach
    public void setUp() throws Exception {
        resetForFederatedTests();

        federatedProperties = new FederatedStoreProperties();
        federatedProperties.set(HashMapCacheService.STATIC_CACHE, String.valueOf(true));

        properties1 = loadAccumuloStoreProperties(ACCUMULO_STORE_SINGLE_USE_PROPERTIES);
        properties2 = properties1.clone();
        propertiesAlt = loadAccumuloStoreProperties(ACCUMULO_STORE_SINGLE_USE_PROPERTIES_ALT);

        library = new HashMapGraphLibrary();
        library.addProperties(ID_PROPS_ACC_1, properties1);
        library.addProperties(ID_PROPS_ACC_2, properties2);
        library.addProperties(ID_PROPS_ACC_ALT, propertiesAlt);
        library.addSchema(ID_SCHEMA_EDGE, getSchemaFromPath(SCHEMA_EDGE_BASIC_JSON));
        library.addSchema(ID_SCHEMA_ENTITY, getSchemaFromPath(SCHEMA_ENTITY_BASIC_JSON));


        store = new FederatedStore();
        store.setGraphLibrary(library);
        store.initialise(GRAPH_ID_TEST_FEDERATED_STORE, null, federatedProperties);

        blankUserContext = contextBlankUser();
        blankUser = blankUser();
    }

    @AfterEach
    public void tearDown() throws Exception {
<<<<<<< HEAD
        assertThat(properties1).isEqualTo(library.getProperties(ID_PROPS_ACC_1)).withFailMessage("Library has changed: " + ID_PROPS_ACC_1);
        assertThat(properties1).isEqualTo(loadAccumuloStoreProperties(ACCUMULO_STORE_SINGLE_USE_PROPERTIES)).withFailMessage("Library has changed: " + ID_PROPS_ACC_1);
        assertThat(properties2).isEqualTo(library.getProperties(ID_PROPS_ACC_2)).withFailMessage("Library has changed: " + ID_PROPS_ACC_2);
        assertThat(propertiesAlt).isEqualTo(library.getProperties(ID_PROPS_ACC_ALT)).withFailMessage("Library has changed: " + ID_PROPS_ACC_ALT);

        assertThat(new String(getSchemaFromPath(SCHEMA_EDGE_BASIC_JSON).toJson(false), CommonConstants.UTF_8))
                .isEqualTo(new String(library.getSchema(ID_SCHEMA_EDGE).toJson(false), CommonConstants.UTF_8))
                .withFailMessage("Library has changed: " + ID_SCHEMA_EDGE);
        assertThat(new String(getSchemaFromPath(SCHEMA_ENTITY_BASIC_JSON).toJson(false), CommonConstants.UTF_8))
                .isEqualTo(new String(library.getSchema(ID_SCHEMA_ENTITY).toJson(false), CommonConstants.UTF_8))
                .withFailMessage("Library has changed: " + ID_SCHEMA_ENTITY);
=======
        assertThat(PROPERTIES_1).withFailMessage("Library has changed: " + ID_PROPS_ACC_1).isEqualTo(library.getProperties(ID_PROPS_ACC_1));
        assertThat(PROPERTIES_2).withFailMessage("Library has changed: " + ID_PROPS_ACC_2).isEqualTo(library.getProperties(ID_PROPS_ACC_2));
        assertThat(PROPERTIES_ALT).withFailMessage("Library has changed: " + ID_PROPS_ACC_ALT).isEqualTo(library.getProperties(ID_PROPS_ACC_ALT));

        assertThat(new String(getSchemaFromPath(PATH_BASIC_EDGE_SCHEMA_JSON).toJson(false), CommonConstants.UTF_8))
                .withFailMessage("Library has changed: " + ID_SCHEMA_EDGE)
                .isEqualTo(new String(library.getSchema(ID_SCHEMA_EDGE).toJson(false), CommonConstants.UTF_8));
        assertThat(new String(getSchemaFromPath(PATH_BASIC_ENTITY_SCHEMA_JSON).toJson(false), CommonConstants.UTF_8))
                .withFailMessage("Library has changed: " + ID_SCHEMA_ENTITY)
                .isEqualTo(new String(library.getSchema(ID_SCHEMA_ENTITY).toJson(false), CommonConstants.UTF_8));

        clearLibrary();
        clearCache();
>>>>>>> a8204909
    }

    @Test
    public void shouldLoadGraphsWithIds() throws Exception {
        //given
        final Collection<Graph> before = store.getGraphs(blankUser, null, new GetAllGraphIds());

        //when
        addGraphWithIds(ACC_ID_2, ID_PROPS_ACC_2, ID_SCHEMA_EDGE);
        addGraphWithIds(ACC_ID_1, ID_PROPS_ACC_1, ID_SCHEMA_ENTITY);

        //then
        final Collection<Graph> graphs = store.getGraphs(blankUser, null, new GetAllGraphIds());

        assertThat(before).size().isEqualTo(0);
        final ArrayList<String> graphNames = Lists.newArrayList(ACC_ID_1, ACC_ID_2);
        for (final Graph graph : graphs) {
            assertThat(graphNames).contains(graph.getGraphId());
        }
        assertThat(graphs).size().isEqualTo(2);
    }

    @Test
    public void shouldThrowErrorForFailedSchemaID() throws Exception {
        // When / Then
        final Exception actual = assertThrows(Exception.class,
                () -> addGraphWithIds(ACC_ID_2, ID_PROPS_ACC_2, INVALID));

        assertContains(actual.getCause(), SCHEMA_COULD_NOT_BE_FOUND_IN_THE_GRAPH_LIBRARY_WITH_ID_S,
                Arrays.toString(new String[]{INVALID}));
    }

    @Test
    public void shouldThrowErrorForFailedPropertyID() throws Exception {
        // When / Then
        final Exception actual = assertThrows(Exception.class,
                () -> addGraphWithIds(ACC_ID_2, INVALID, ID_SCHEMA_EDGE));

        assertContains(actual.getCause(), STORE_PROPERTIES_COULD_NOT_BE_FOUND_IN_THE_GRAPH_LIBRARY_WITH_ID_S, INVALID);
    }

    @Test
    public void shouldThrowErrorForMissingProperty() throws Exception {
        // When / Then
        final ArrayList<String> schemas = Lists.newArrayList(ID_SCHEMA_EDGE);
        final Exception actual = assertThrows(Exception.class,
                () -> store.execute(new AddGraph.Builder()
                        .graphId(ACC_ID_2)
                        .isPublic(true)
                        .parentSchemaIds(schemas)
                        .build(), blankUserContext));

        assertContains(actual.getCause(), GRAPH_ID_S_CANNOT_BE_CREATED_WITHOUT_DEFINED_KNOWN_S, ACC_ID_2, "StoreProperties");
    }

    @Test
    public void shouldThrowErrorForMissingSchema() throws Exception {
        // When / Then
        final Exception actual = assertThrows(Exception.class,
                () -> store.execute(new AddGraph.Builder()
                        .graphId(ACC_ID_2)
                        .isPublic(true)
                        .parentPropertiesId(ID_PROPS_ACC_2)
                        .build(), blankUserContext));

        assertContains(actual.getCause(), GRAPH_ID_S_CANNOT_BE_CREATED_WITHOUT_DEFINED_KNOWN_S, ACC_ID_2, "Schema");
    }

    @Test
    public void shouldNotAllowOverwritingOfGraphWithinFederatedScope() throws Exception {
        // Given
        addGraphWithIds(ACC_ID_2, ID_PROPS_ACC_2, ID_SCHEMA_ENTITY);

        // When / Then
        Exception actual = assertThrows(Exception.class,
                () -> addGraphWithIds(ACC_ID_2, ID_PROPS_ACC_2, ID_SCHEMA_EDGE));
        assertContains(actual, "User is attempting to overwrite a graph");
        assertContains(actual, "GraphId: ", ACC_ID_2);

        // When / Then
        actual = assertThrows(Exception.class,
                () -> addGraphWithIds(ACC_ID_2, ID_PROPS_ACC_ALT, ID_SCHEMA_ENTITY));
        assertContains(actual, "User is attempting to overwrite a graph");
        assertContains(actual, "GraphId: ", ACC_ID_2);
    }

    @Test
    public void shouldThrowAppropriateExceptionWhenHandlingAnUnsupportedOperation() {
        // Given
        final Operation op = new OperationImpl();
        // When
        // Expected an UnsupportedOperationException rather than an OperationException

        // Then
        assertThatExceptionOfType(UnsupportedOperationException.class).isThrownBy(() -> store.handleOperation(op, new Context()))
                .withMessage("Operation class uk.gov.gchq.gaffer.operation.impl.OperationImpl is not supported by the FederatedStore.");
    }

    @Test
    public void shouldAlwaysReturnSupportedTraits() throws Exception {
        // Given
        addGraphWithIds(ACC_ID_1, ID_PROPS_ACC_1, ID_SCHEMA_ENTITY);

        final Set<StoreTrait> before = store.execute(new GetTraits.Builder()
                .currentTraits(false)
                .build(), blankUserContext);

        // When
        addGraphWithPaths(ACC_ID_2, propertiesAlt, SCHEMA_ENTITY_BASIC_JSON);

        final Set<StoreTrait> after = store.execute(new GetTraits.Builder()
                .currentTraits(false)
                .build(), blankUserContext);

        // Then
        assertThat(AccumuloStore.TRAITS).hasSameSizeAs(before);
        assertThat(AccumuloStore.TRAITS).hasSameSizeAs(after);
        assertThat(before).isEqualTo(after);
    }

    @Test
    @Deprecated
    public void shouldUpdateSchemaWhenNewGraphIsAdded() throws Exception {
        // Given
        addGraphWithPaths(ACC_ID_1, propertiesAlt, SCHEMA_ENTITY_BASIC_JSON);
        final Schema before = store.getSchema(new Context(blankUser));
        addGraphWithPaths(ACC_ID_2, propertiesAlt, SCHEMA_EDGE_BASIC_JSON);
        final Schema after = store.getSchema(new Context(blankUser));
        // Then
        assertThat(before).isNotEqualTo(after);
    }

    @Test
    @Deprecated
    public void shouldUpdateSchemaWhenNewGraphIsRemoved() throws Exception {
        // Given
        addGraphWithPaths(ACC_ID_1, propertiesAlt, SCHEMA_ENTITY_BASIC_JSON);
        final Schema was = store.getSchema(new Context(blankUser));
        addGraphWithPaths(ACC_ID_2, propertiesAlt, SCHEMA_EDGE_BASIC_JSON);

        final Schema before = store.getSchema(new Context(blankUser));

        // When
        store.remove(ACC_ID_2, blankUser);

        final Schema after = store.getSchema(new Context(blankUser));
        assertThat(before).isNotEqualTo(after);
        assertThat(was).isEqualTo(after);
    }

    @Test
    public void shouldFailWithIncompleteSchema() throws Exception {
        // When / Then
        final Exception actual = assertThrows(Exception.class,
                () -> addGraphWithPaths(ACC_ID_1, propertiesAlt, PATH_INCOMPLETE_SCHEMA));
        assertContains(actual, FederatedAddGraphHandler.ERROR_ADDING_GRAPH_GRAPH_ID_S, ACC_ID_1);
    }

    @Test
    public void shouldTakeCompleteSchemaFromTwoFiles() throws Exception {
        // Given
        final int before = store.getGraphs(blankUser, null, new GetAllGraphIds()).size();
        addGraphWithPaths(ACC_ID_1, propertiesAlt, PATH_INCOMPLETE_SCHEMA, PATH_INCOMPLETE_SCHEMA_PART_2);

        // When
        final int after = store.getGraphs(blankUser, null, new GetAllGraphIds()).size();

        // Then
        assertThat(before).isEqualTo(0);
        assertThat(after).isEqualTo(1);
    }

    @Test
    public void shouldAddTwoGraphs() throws Exception {
        // Given
        final int sizeBefore = store.getGraphs(blankUser, null, new GetAllGraphIds()).size();

        // When
        addGraphWithPaths(ACC_ID_2, propertiesAlt, SCHEMA_ENTITY_BASIC_JSON);
        addGraphWithPaths(ACC_ID_1, propertiesAlt, SCHEMA_EDGE_BASIC_JSON);

        final int sizeAfter = store.getGraphs(blankUser, null, new GetAllGraphIds()).size();

        // Then
        assertThat(sizeBefore).isEqualTo(0);
        assertThat(sizeAfter).isEqualTo(2);
    }

    @Test
    public void shouldCombineTraitsToMin() throws Exception {
        //Given
        final FederatedOperation getTraits = getFederatedOperation(new GetTraits.Builder()
                .currentTraits(true)
                .build());

        //When
        final Object before = store.execute(getTraits, blankUserContext);
        store.initialise(GRAPH_ID_TEST_FEDERATED_STORE, null, federatedProperties);

        store.execute(new AddGraph.Builder()
                .schema(new Schema())
                .isPublic(true)
                .graphId(ACC_ID_1)
                .storeProperties(properties1)
                .build(), new Context(testUser()));

        final Set<StoreTrait> afterAcc = store.execute(new GetTraits.Builder()
                .currentTraits(true)
                .build(), blankUserContext);

        final StoreProperties TestStoreImp = new StoreProperties();
        TestStoreImp.setStoreClass(FederatedGetTraitsHandlerTest.TestStoreImpl.class);

        store.execute(new AddGraph.Builder()
                .schema(new Schema())
                .isPublic(true)
                .graphId(MAP_ID_1)
                .storeProperties(TestStoreImp)
                .build(), new Context(testUser()));

        final Set<StoreTrait> afterMap = store.execute(new GetTraits.Builder()
                .currentTraits(true)
                .build(), blankUserContext);

        // Then
        assertThat(SingleUseAccumuloStore.TRAITS).isNotEqualTo(new HashSet<>(Arrays.asList(
                StoreTrait.INGEST_AGGREGATION,
                StoreTrait.PRE_AGGREGATION_FILTERING,
                StoreTrait.POST_AGGREGATION_FILTERING,
                StoreTrait.TRANSFORMATION,
                StoreTrait.POST_TRANSFORMATION_FILTERING,
                StoreTrait.MATCHED_VERTEX)));
        assertThat(before).withFailMessage("No traits should be found for an empty FederatedStore");
        assertThat(afterAcc).isEqualTo(Sets.newHashSet(
                TRANSFORMATION,
                PRE_AGGREGATION_FILTERING,
                POST_AGGREGATION_FILTERING,
                POST_TRANSFORMATION_FILTERING,
                ORDERED,
                MATCHED_VERTEX));
        assertThat(afterMap).isEqualTo(Sets.newHashSet(
                TRANSFORMATION,
                PRE_AGGREGATION_FILTERING,
                POST_AGGREGATION_FILTERING,
                POST_TRANSFORMATION_FILTERING,
                MATCHED_VERTEX));
    }

    @Test
    public void shouldContainNoElements() throws Exception {
        // When
        addGraphWithPaths(ACC_ID_2, propertiesAlt, SCHEMA_ENTITY_BASIC_JSON);
        final Set<Element> after = getElements();

        // Then
        assertThat(after).isEmpty();
    }

    @Test
    public void shouldAddEdgesToOneGraph() throws Exception {
        // Given
        addGraphWithPaths(ACC_ID_2, propertiesAlt, SCHEMA_EDGE_BASIC_JSON);

        final AddElements op = new AddElements.Builder()
                .input(new Edge.Builder()
                        .group(GROUP_BASIC_EDGE)
                        .source(SOURCE_BASIC)
                        .dest(DEST_BASIC)
                        .property(PROPERTY_1, 12)
                        .build())
                .build();

        // When
        store.execute(op, blankUserContext);

        // Then
        assertThat(getElements()).hasSize(1);
    }

    @Test
    public void shouldReturnGraphIds() throws Exception {
        // Given
        addGraphWithPaths(ACC_ID_1, propertiesAlt, SCHEMA_ENTITY_BASIC_JSON);
        addGraphWithPaths(ACC_ID_2, propertiesAlt, SCHEMA_EDGE_BASIC_JSON);

        // When
        final Collection<String> allGraphIds = store.getAllGraphIds(blankUser);

        // Then
        assertThat(allGraphIds)
                .hasSize(2)
                .contains(ACC_ID_1, ACC_ID_2);

    }

    @Test
    public void shouldUpdateGraphIds() throws Exception {
        // Given
        addGraphWithPaths(ACC_ID_1, propertiesAlt, SCHEMA_ENTITY_BASIC_JSON);

        // When
        final Collection<String> allGraphId = store.getAllGraphIds(blankUser);

        // Then
        assertThat(allGraphId).hasSize(1)
                .contains(ACC_ID_1)
                .doesNotContain(ACC_ID_2);

        // When
        addGraphWithIds(ACC_ID_2, ID_PROPS_ACC_2, ID_SCHEMA_ENTITY);
        final Collection<String> allGraphId2 = store.getAllGraphIds(blankUser);

        // Then
        assertThat(allGraphId2).hasSize(2).contains(ACC_ID_1, ACC_ID_2);

        // When
        store.remove(ACC_ID_1, blankUser);
        final Collection<String> allGraphId3 = store.getAllGraphIds(blankUser);

        // Then
        assertThat(allGraphId3).hasSize(1)
                .doesNotContain(ACC_ID_1)
                .contains(ACC_ID_2);

    }

    @Test
    public void shouldGetAllGraphIdsInUnmodifiableSet() throws Exception {
        // Given
        addGraphWithPaths(ACC_ID_2, propertiesAlt, SCHEMA_ENTITY_BASIC_JSON);

        // When / Then
        final Collection<String> allGraphIds = store.getAllGraphIds(blankUser);

        assertThatExceptionOfType(UnsupportedOperationException.class).isThrownBy(() -> allGraphIds.add("newId"))
                .isNotNull();

        assertThatExceptionOfType(UnsupportedOperationException.class).isThrownBy(() -> allGraphIds.remove("newId"))
                .isNotNull();
    }

    @Test
    public void shouldNotUseSchema() throws Exception {
        // Given
        final Schema unusedMock = Mockito.mock(Schema.class);
        // When
        store.initialise(GRAPH_ID_TEST_FEDERATED_STORE, unusedMock, federatedProperties);
        addGraphWithPaths(ACC_ID_2, propertiesAlt, SCHEMA_EDGE_BASIC_JSON);
        // Then
        Mockito.verifyNoMoreInteractions(unusedMock);
    }

    @Test
    public void shouldAddGraphFromLibrary() throws Exception {
        // Given
        library.add(ACC_ID_2, library.getSchema(ID_SCHEMA_ENTITY), library.getProperties(ID_PROPS_ACC_2));

        // When
        final int before = store.getGraphs(blankUser, null, new GetAllGraphIds()).size();
        store.execute(new AddGraph.Builder()
                .graphId(ACC_ID_2)
                .build(), new Context(blankUser));

        final int after = store.getGraphs(blankUser, null, new GetAllGraphIds()).size();

        // Then
        assertThat(before).isEqualTo(0);
        assertThat(after).isEqualTo(1);
    }

    @Test
    public void shouldAddGraphWithPropertiesFromGraphLibrary() throws Exception {
        // When
        store.execute(new AddGraph.Builder()
                .graphId(ACC_ID_2)
                .parentPropertiesId(ID_PROPS_ACC_ALT)
                .isPublic(true)
                .schema(getSchemaFromPath(SCHEMA_ENTITY_BASIC_JSON))
                .build(), blankUserContext);

        // Then
        assertThat(store.getGraphs(blankUser, null, new GetAllGraphIds())).hasSize(1);
        assertThat(propertiesAlt).isEqualTo(library.getProperties(ID_PROPS_ACC_ALT));
    }

    @Test
    public void shouldAddGraphWithSchemaFromGraphLibrary() throws Exception {
        // When
        store.execute(new AddGraph.Builder()
                .graphId(ACC_ID_2)
                .storeProperties(propertiesAlt)
                .isPublic(true)
                .parentSchemaIds(Lists.newArrayList(ID_SCHEMA_ENTITY))
                .build(), blankUserContext);

        // Then
        assertThat(store.getGraphs(blankUser, null, new GetAllGraphIds())).hasSize(1);
        assertThat(library.getSchema(ID_SCHEMA_ENTITY).toString()).isEqualTo(getSchemaFromPath(SCHEMA_ENTITY_BASIC_JSON).toString());
    }

    @Test
    public void shouldAddGraphWithPropertiesAndSchemaFromGraphLibrary() throws Exception {
        // When
        addGraphWithIds(ACC_ID_2, ID_PROPS_ACC_ALT, ID_SCHEMA_ENTITY);

        // Then
        assertThat(store.getGraphs(blankUser, null, new GetAllGraphIds())).hasSize(1);
        final Graph graph = store.getGraphs(blankUser, ACC_ID_2, new GetAllGraphIds()).iterator().next();
        assertThat(getSchemaFromPath(SCHEMA_ENTITY_BASIC_JSON)).isEqualTo(graph.getSchema());
        assertThat(graph.getStoreProperties()).isEqualTo(propertiesAlt);
    }

    @Test
    public void shouldAddGraphWithPropertiesFromGraphLibraryOverridden() throws Exception {
        // Given
        assertThat(library.getProperties(ID_PROPS_ACC_2).containsKey(UNUSUAL_KEY)).withFailMessage(KEY_DOES_NOT_BELONG).isFalse();

        // When
        final Builder schema = new Builder();
        for (final String path : new String[]{SCHEMA_ENTITY_BASIC_JSON}) {
            schema.merge(getSchemaFromPath(path));
        }

        store.execute(new AddGraph.Builder()
                .graphId(ACC_ID_2)
                .storeProperties(propertiesAlt)
                .parentPropertiesId(ID_PROPS_ACC_2)
                .isPublic(true)
                .schema(schema.build())
                .build(), blankUserContext);

        // Then
<<<<<<< HEAD
        assertThat(store.getGraphs(blankUser, null, new GetAllGraphIds())).hasSize(1);
        assertThat(store.getGraphs(blankUser, null, new GetAllGraphIds()).iterator().next().getStoreProperties().containsKey(UNUSUAL_KEY)).isTrue();
        assertThat(library.getProperties(ID_PROPS_ACC_2).containsKey(UNUSUAL_KEY)).isFalse().withFailMessage(KEY_DOES_NOT_BELONG);
        assertThat(store.getGraphs(blankUser, null, new GetAllGraphIds()).iterator().next().getStoreProperties().getProperties().getProperty(UNUSUAL_KEY)).isNotNull();
=======
        assertThat(store.getGraphs(blankUser, null, ignore)).hasSize(1);
        assertThat(store.getGraphs(blankUser, null, ignore).iterator().next().getStoreProperties().containsKey(UNUSUAL_KEY)).isTrue();
        assertThat(library.getProperties(ID_PROPS_ACC_2).containsKey(UNUSUAL_KEY)).withFailMessage(KEY_DOES_NOT_BELONG).isFalse();
        assertThat(store.getGraphs(blankUser, null, ignore).iterator().next().getStoreProperties().getProperties().getProperty(UNUSUAL_KEY)).isNotNull();
>>>>>>> a8204909
    }

    @Test
    public void shouldAddGraphWithSchemaFromGraphLibraryOverridden() throws Exception {
        final ArrayList<String> schemas = Lists.newArrayList(ID_SCHEMA_ENTITY);
        store.execute(new AddGraph.Builder()
                .graphId(ACC_ID_2)
                .isPublic(true)
                .schema(getSchemaFromPath(SCHEMA_EDGE_BASIC_JSON))
                .parentSchemaIds(schemas)
                .parentPropertiesId(ID_PROPS_ACC_2)
                .build(), blankUserContext);

        // Then
        assertThat(store.getGraphs(blankUser, null, new GetAllGraphIds())).hasSize(1);
        assertThat(store.getGraphs(blankUser, null, new GetAllGraphIds()).iterator().next().getSchema().getEntityGroups()).contains("BasicEntity");
    }

    @Test
    public void shouldAddGraphWithPropertiesAndSchemaFromGraphLibraryOverridden() throws Exception {
        // Given
        assertThat(library.getProperties(ID_PROPS_ACC_2).containsKey(UNUSUAL_KEY)).withFailMessage(KEY_DOES_NOT_BELONG).isFalse();

        // When
        final Builder tempSchema = new Builder();
        for (final String path : new String[]{SCHEMA_EDGE_BASIC_JSON}) {
            tempSchema.merge(getSchemaFromPath(path));
        }

        store.execute(new AddGraph.Builder()
                .graphId(ACC_ID_2)
                .isPublic(true)
                .storeProperties(propertiesAlt)
                .parentPropertiesId(ID_PROPS_ACC_2)
                .schema(tempSchema.build())
                .parentSchemaIds(Lists.newArrayList(ID_SCHEMA_ENTITY))
                .build(), blankUserContext);

        // Then
<<<<<<< HEAD
        assertThat(store.getGraphs(blankUser, null, new GetAllGraphIds())).hasSize(1);
        assertThat(store.getGraphs(blankUser, null, new GetAllGraphIds()).iterator().next().getStoreProperties().containsKey(UNUSUAL_KEY)).isTrue();
        assertThat(library.getProperties(ID_PROPS_ACC_2).containsKey(UNUSUAL_KEY)).isFalse().withFailMessage(KEY_DOES_NOT_BELONG);
        assertThat(store.getGraphs(blankUser, null, new GetAllGraphIds()).iterator().next().getStoreProperties().getProperties().getProperty(UNUSUAL_KEY)).isNotNull();
        assertThat(store.getGraphs(blankUser, null, new GetAllGraphIds()).iterator().next().getSchema().getEntityGroups().contains("BasicEntity")).isTrue();
=======
        assertThat(store.getGraphs(blankUser, null, ignore)).hasSize(1);
        assertThat(store.getGraphs(blankUser, null, ignore).iterator().next().getStoreProperties().containsKey(UNUSUAL_KEY)).isTrue();
        assertThat(library.getProperties(ID_PROPS_ACC_2).containsKey(UNUSUAL_KEY)).withFailMessage(KEY_DOES_NOT_BELONG).isFalse();
        assertThat(store.getGraphs(blankUser, null, ignore).iterator().next().getStoreProperties().getProperties().getProperty(UNUSUAL_KEY)).isNotNull();
        assertThat(store.getGraphs(blankUser, null, ignore).iterator().next().getSchema().getEntityGroups().contains("BasicEntity")).isTrue();
>>>>>>> a8204909
    }

    @Test
    public void shouldNotAllowOverridingOfKnownGraphInLibrary() throws Exception {
        // Given
        library.add(ACC_ID_2, getSchemaFromPath(SCHEMA_ENTITY_BASIC_JSON), propertiesAlt);

        // When / Then
        Exception actual = assertThrows(Exception.class,
                () -> store.execute(new AddGraph.Builder()
                        .graphId(ACC_ID_2)
                        .parentPropertiesId(ID_PROPS_ACC_1)
                        .isPublic(true)
                        .build(), blankUserContext));
        assertContains(actual.getCause(), "Graph: " + ACC_ID_2 + " already exists so you cannot use a different StoreProperties");

        // When / Then
        actual = assertThrows(Exception.class,
                () -> store.execute(new AddGraph.Builder()
                        .graphId(ACC_ID_2)
                        .parentSchemaIds(Lists.newArrayList(ID_SCHEMA_EDGE))
                        .isPublic(true)
                        .build(), blankUserContext));

        assertContains(actual.getCause(), "Graph: " + ACC_ID_2 + " already exists so you cannot use a different Schema");
    }

    @Test
    public void shouldFederatedIfUserHasCorrectAuths() throws Exception {
        // Given
        store.addGraphs(GRAPH_AUTHS_ALL_USERS, null, false, new GraphSerialisable.Builder()
                .config(new GraphConfig.Builder()
                        .graphId(ACC_ID_2)
                        .build())
                .properties(propertiesAlt)
                .schema(getSchemaFromPath(SCHEMA_ENTITY_BASIC_JSON))
                .build());

        // When
        final Iterable<? extends Element> elements = store.execute(new GetAllElements(),
                new Context(new User.Builder()
                        .userId(blankUser.getUserId())
                        .opAuth(ALL_USERS)
                        .build()));

        // Then
        assertThat(elements.iterator()).isExhausted();

        // When - user cannot see any graphs
        final Iterable<? extends Element> elements2 = store.execute(new GetAllElements(),
                new Context(new User.Builder()
                        .userId(blankUser.getUserId())
                        .opAuths("x")
                        .build()));

        // Then
        assertThat(elements2).isEmpty();
    }

    @Test
    public void shouldReturnSpecificGraphsFromCSVString() throws Exception {
        // Given
        final List<Collection<GraphSerialisable>> graphLists = populateGraphs(1, 2, 4);
        final Collection<GraphSerialisable> expectedGraphs = graphLists.get(0);
        final Collection<GraphSerialisable> unexpectedGraphs = graphLists.get(1);

        // When
        final Collection<Graph> returnedGraphs = store.getGraphs(blankUser, "mockGraphId1,mockGraphId2,mockGraphId4", new GetAllGraphIds());

        // Then
        assertThat(returnedGraphs)
                .hasSize(3)
                .containsAll(toGraphs(expectedGraphs));

        assertThat(checkUnexpected(toGraphs(unexpectedGraphs), returnedGraphs)).isFalse();
    }

    @Test
    public void shouldReturnEnabledByDefaultGraphsForNullString() throws Exception {
        // Given
        populateGraphs();

        // When
        final Collection<Graph> returnedGraphs = store.getGraphs(blankUser, null, new GetAllGraphIds());

        // Then
        final Set<String> graphIds = returnedGraphs.stream().map(Graph::getGraphId).collect(Collectors.toSet());
        assertThat(graphIds).containsExactly("mockGraphId0", "mockGraphId2", "mockGraphId4");
    }

    @Test
    public void shouldReturnNotReturnEnabledOrDisabledGraphsWhenNotInCsv() throws Exception {
        // Given
        populateGraphs();

        // When
        final Collection<Graph> returnedGraphs = store.getGraphs(blankUser, "mockGraphId0,mockGraphId1", new GetAllGraphIds());

        // Then
        final Set<String> graphIds = returnedGraphs.stream().map(Graph::getGraphId).collect(Collectors.toSet());
        assertThat(graphIds).containsExactly("mockGraphId0", "mockGraphId1");
    }

    @Test
    public void shouldReturnNoGraphsFromEmptyString() throws Exception {
        // Given

        final List<Collection<GraphSerialisable>> graphLists = populateGraphs();
        final Collection<GraphSerialisable> expectedGraphs = graphLists.get(0);

        // When
        final Collection<Graph> returnedGraphs = store.getGraphs(blankUser, "", new GetAllGraphIds());

        // Then
        assertThat(returnedGraphs).withFailMessage(returnedGraphs.toString()).isEmpty();
        assertThat(expectedGraphs).withFailMessage(expectedGraphs.toString()).isEmpty();
    }

    @Test
    public void shouldReturnGraphsWithLeadingCommaString() throws Exception {
        // Given
        final List<Collection<GraphSerialisable>> graphLists = populateGraphs(2, 4);
        final Collection<GraphSerialisable> expectedGraphs = graphLists.get(0);
        final Collection<GraphSerialisable> unexpectedGraphs = graphLists.get(1);

        // When
        final Collection<Graph> returnedGraphs = store.getGraphs(blankUser, ",mockGraphId2,mockGraphId4", new GetAllGraphIds());

        // Then
        assertThat(returnedGraphs)
                .hasSize(2)
                .containsAll(toGraphs(expectedGraphs));

        assertThat(checkUnexpected(toGraphs(unexpectedGraphs), returnedGraphs)).isFalse();
    }

    @Test
    public void shouldAddGraphIdWithAuths() throws Exception {
        // Given
        final Graph fedGraph = new Graph.Builder()
                .config(new GraphConfig.Builder()
                        .graphId(GRAPH_ID_TEST_FEDERATED_STORE)
                        .library(library)
                        .build())
                .addStoreProperties(federatedProperties)
                .build();

        addGraphWithIds(ACC_ID_2, ID_PROPS_ACC_2, ID_SCHEMA_ENTITY);

        library.add(ACC_ID_2, getSchemaFromPath(SCHEMA_ENTITY_BASIC_JSON), propertiesAlt);

        // When
        int before = 0;
        for (@SuppressWarnings("unused") final String ignore : fedGraph.execute(
                new GetAllGraphIds(),
                blankUser)) {
            before++;
        }

        fedGraph.execute(
                new AddGraph.Builder()
                        .graphAuths("auth")
                        .graphId(ACC_ID_2)
                        .build(),
                blankUser);

        int after = 0;
        for (@SuppressWarnings("unused") final String ignore : fedGraph.execute(
                new GetAllGraphIds(),
                blankUser)) {
            after++;
        }

        fedGraph.execute(new AddElements.Builder()
                        .input(new Entity.Builder()
                                .group("BasicEntity")
                                .vertex("v1")
                                .build())
                        .build(),
                blankUser);

        final Iterable<? extends Element> elements = fedGraph.execute(
                new GetAllElements(),
                new User.Builder()
                        .userId(TEST_USER_ID + "Other")
                        .opAuth("auth")
                        .build());

        final Iterable<? extends Element> elements2 = fedGraph.execute(new GetAllElements(),
                new User.Builder()
                        .userId(TEST_USER_ID + "Other")
                        .opAuths("x")
                        .build());
        assertThat(elements2).isEmpty();

        // Then
        assertThat(before).isEqualTo(0);
        assertThat(after).isEqualTo(1);
        assertThat(elements).isNotNull();
        assertThat(elements.iterator()).hasNext();
    }

    @Test
    public void shouldThrowWithPropertiesErrorFromGraphLibrary() throws Exception {
        final Builder schema = new Builder();
        for (final String path : new String[]{SCHEMA_EDGE_BASIC_JSON}) {
            schema.merge(getSchemaFromPath(path));
        }
        final GraphLibrary mockLibrary = Mockito.mock(GraphLibrary.class);
        final String error = "test Something went wrong";
        Mockito.when(mockLibrary.getProperties(ID_PROPS_ACC_2)).thenThrow(new IllegalArgumentException(error));
        store.setGraphLibrary(mockLibrary);
        CacheServiceLoader.shutdown();
        store.initialise(GRAPH_ID_TEST_FEDERATED_STORE, null, federatedProperties);

        // When / Then
        assertThatExceptionOfType(Exception.class)
                .isThrownBy(() -> store.execute(new AddGraph.Builder()
                        .graphId(ACC_ID_2)
                        .parentPropertiesId(ID_PROPS_ACC_2)
                        .isPublic(true)
                        .schema(schema.build())
                        .build(), blankUserContext))
                .withStackTraceContaining(error);
        Mockito.verify(mockLibrary).getProperties(ID_PROPS_ACC_2);
    }

    @Test
    public void shouldThrowWithSchemaErrorFromGraphLibrary() throws Exception {
        // Given
        final GraphLibrary mockLibrary = Mockito.mock(GraphLibrary.class);
        final String error = "test Something went wrong";
        Mockito.when(mockLibrary.getSchema(ID_SCHEMA_ENTITY)).thenThrow(new IllegalArgumentException(error));
        store.setGraphLibrary(mockLibrary);
        CacheServiceLoader.shutdown();
        store.initialise(GRAPH_ID_TEST_FEDERATED_STORE, null, federatedProperties);

        // When / Then
        assertThatExceptionOfType(Exception.class)
                .isThrownBy(() -> store.execute(new AddGraph.Builder()
                        .graphId(ACC_ID_2)
                        .storeProperties(propertiesAlt)
                        .isPublic(true)
                        .parentSchemaIds(Lists.newArrayList(ID_SCHEMA_ENTITY))
                        .build(), blankUserContext))
                .withStackTraceContaining(error);
        Mockito.verify(mockLibrary).getSchema(ID_SCHEMA_ENTITY);
    }

    @Test
    public void shouldReturnASingleGraph() throws Exception {
        // Given
        final List<Collection<GraphSerialisable>> graphLists = populateGraphs(1);
        final Collection<GraphSerialisable> expectedGraphs = graphLists.get(0);
        final Collection<GraphSerialisable> unexpectedGraphs = graphLists.get(1);

        // When
        final Collection<Graph> returnedGraphs = store.getGraphs(blankUser, "mockGraphId1", new GetAllGraphIds());

        // Then
        assertThat(returnedGraphs)
                .hasSize(1)
                .containsAll(toGraphs(expectedGraphs));

        assertThat(checkUnexpected(toGraphs(unexpectedGraphs), returnedGraphs)).isFalse();
    }

    private List<Graph> toGraphs(final Collection<GraphSerialisable> graphSerialisables) {
        return graphSerialisables.stream().map(GraphSerialisable::getGraph).collect(Collectors.toList());
    }

    @Test
    public void shouldThrowExceptionWithInvalidCacheClass() throws StoreException {
        federatedProperties.setCacheProperties(INVALID_CACHE_SERVICE_CLASS_STRING);

        CacheServiceLoader.shutdown();

        assertThatIllegalArgumentException().isThrownBy(() -> store.initialise(GRAPH_ID_TEST_FEDERATED_STORE, null, federatedProperties))
                .withMessageContaining("Failed to instantiate cache");
    }

    @Test
    public void shouldReuseGraphsAlreadyInCache() throws Exception {
        // Check cache is empty
        federatedProperties.setCacheProperties(CACHE_SERVICE_CLASS_STRING);
        assertThat(CacheServiceLoader.getService()).isNull();

        // initialise FedStore
        store.initialise(GRAPH_ID_TEST_FEDERATED_STORE, null, federatedProperties);

        // add something so it will be in the cache
        final GraphSerialisable graphToAdd = new GraphSerialisable.Builder()
                .config(new GraphConfig(ACC_ID_2))
                .properties(propertiesAlt)
                .schema(StreamUtil.openStream(FederatedStoreTest.class, SCHEMA_EDGE_BASIC_JSON))
                .build();

        store.addGraphs(null, TEST_USER_ID, true, graphToAdd);

        // check the store and the cache
        assertThat(store.getAllGraphIds(blankUser)).hasSize(1);
        assertThat(CacheServiceLoader.getService().getAllKeysFromCache(CACHE_SERVICE_NAME))
                .contains(ACC_ID_2, ACC_ID_2);

        // restart the store
        store = new FederatedStore();
        store.initialise(GRAPH_ID_TEST_FEDERATED_STORE, null, federatedProperties);

        // check the graph is already in there from the cache
        assertThat(CacheServiceLoader.getService().getAllKeysFromCache(CACHE_SERVICE_NAME))
                .withFailMessage(String.format("Keys: %s did not contain %s", CacheServiceLoader.getService().getAllKeysFromCache(CACHE_SERVICE_NAME), ACC_ID_2)).contains(ACC_ID_2);
        assertThat(store.getAllGraphIds(blankUser)).hasSize(1);
    }

    @Test
    public void shouldInitialiseWithCache() throws StoreException {
        assertThat(CacheServiceLoader.getService()).isNull();
        federatedProperties.setCacheProperties(CACHE_SERVICE_CLASS_STRING);
        assertThat(CacheServiceLoader.getService()).isNull();
        store.initialise(GRAPH_ID_TEST_FEDERATED_STORE, null, federatedProperties);
        assertThat(CacheServiceLoader.getService()).isNotNull();
    }

    @Test
    public void shouldThrowExceptionWithoutInitialisation() throws StoreException {
        federatedProperties.setCacheProperties(CACHE_SERVICE_CLASS_STRING);
        store.initialise(GRAPH_ID_TEST_FEDERATED_STORE, null, federatedProperties);

        // Given
        final GraphSerialisable graphToAdd = new GraphSerialisable.Builder()
                .config(new GraphConfig(ACC_ID_1))
                .properties(propertiesAlt)
                .schema(StreamUtil.openStream(FederatedStoreTest.class, SCHEMA_EDGE_BASIC_JSON))
                .build();

        CacheServiceLoader.shutdown();

        // When / Then
        assertThatExceptionOfType(Exception.class)
                .isThrownBy(() -> store.addGraphs(null, TEST_USER_ID, false, graphToAdd))
                .withMessageContaining("No cache has been set");
    }

    @Test
    public void shouldNotThrowExceptionWhenInitialisedWithNoCacheClassInProperties() throws StoreException {
        // Given
        federatedProperties = new FederatedStoreProperties();

        // When / Then
        try {
            store.initialise(GRAPH_ID_TEST_FEDERATED_STORE, null, federatedProperties);
        } catch (final StoreException e) {
            Assertions.fail("FederatedStore does not have to have a cache.");
        }
    }

    @Test
    public void shouldAddGraphsToCache() throws Exception {
        federatedProperties.setCacheProperties(CACHE_SERVICE_CLASS_STRING);
        store.initialise(GRAPH_ID_TEST_FEDERATED_STORE, null, federatedProperties);

        // Given
        final GraphSerialisable graphToAdd = new GraphSerialisable.Builder()
                .config(new GraphConfig(ACC_ID_1))
                .properties(propertiesAlt)
                .schema(StreamUtil.openStream(FederatedStoreTest.class, SCHEMA_EDGE_BASIC_JSON))
                .build();

        // When
        store.addGraphs(null, TEST_USER_ID, true, graphToAdd);

        // Then
        assertThat(store.getGraphs(blankUser, ACC_ID_1, new GetAllGraphIds())).hasSize(1);

        // When
        final Collection<Graph> storeGraphs = store.getGraphs(blankUser, null, new GetAllGraphIds());

        // Then
        assertThat(CacheServiceLoader.getService().getAllKeysFromCache(CACHE_SERVICE_NAME)).contains(ACC_ID_1);
        assertThat(storeGraphs).contains(graphToAdd.getGraph());

        // When
        store = new FederatedStore();

        // Then
        assertThat(CacheServiceLoader.getService().getAllKeysFromCache(CACHE_SERVICE_NAME)).contains(ACC_ID_1);
    }

    @Test
    public void shouldAddMultipleGraphsToCache() throws Exception {
        federatedProperties.setCacheProperties(CACHE_SERVICE_CLASS_STRING);
        store.initialise(GRAPH_ID_TEST_FEDERATED_STORE, null, federatedProperties);
        // Given

        final List<GraphSerialisable> graphsToAdd = new ArrayList<>();
        for (int i = 0; i < 10; i++) {
            graphsToAdd.add(new GraphSerialisable.Builder()
                    .config(new GraphConfig(ACC_ID_1 + i))
                    .properties(propertiesAlt)
                    .schema(StreamUtil.openStream(FederatedStoreTest.class, SCHEMA_EDGE_BASIC_JSON))
                    .build());
        }

        // When
        store.addGraphs(null, TEST_USER_ID, false, graphsToAdd.toArray(new GraphSerialisable[graphsToAdd.size()]));

        // Then
        for (int i = 0; i < 10; i++) {
            assertThat(CacheServiceLoader.getService().getAllKeysFromCache(CACHE_SERVICE_NAME)).contains(ACC_ID_1 + i);
        }

        // When
        store = new FederatedStore();

        // Then
        for (int i = 0; i < 10; i++) {
            assertThat(CacheServiceLoader.getService().getAllKeysFromCache(CACHE_SERVICE_NAME)).contains(ACC_ID_1 + i);
        }
    }

    @Test
    public void shouldAddAGraphRemoveAGraphAndBeAbleToReuseTheGraphId() throws Exception {
        // Given
        // When
        addGraphWithPaths(ACC_ID_2, propertiesAlt, SCHEMA_ENTITY_BASIC_JSON);
        store.execute(new RemoveGraph.Builder()
                .graphId(ACC_ID_2)
                .build(), blankUserContext);
        addGraphWithPaths(ACC_ID_2, propertiesAlt, SCHEMA_EDGE_BASIC_JSON);

        // Then
        final Collection<Graph> graphs = store.getGraphs(blankUserContext.getUser(), ACC_ID_2, new GetAllGraphIds());
        assertThat(graphs).hasSize(1);
        JsonAssert.assertEquals(JSONSerialiser.serialise(Schema.fromJson(StreamUtil.openStream(getClass(), SCHEMA_EDGE_BASIC_JSON))),
                JSONSerialiser.serialise(graphs.iterator().next().getSchema()));
    }

    @Test
    public void shouldNotAddGraphToLibraryWhenReinitialisingFederatedStoreWithGraphFromCache() throws Exception {
        // Check cache is empty
        federatedProperties.setCacheProperties(CACHE_SERVICE_CLASS_STRING);
        assertThat(CacheServiceLoader.getService()).isNull();

        // initialise FedStore
        store.initialise(GRAPH_ID_TEST_FEDERATED_STORE, null, federatedProperties);

        // add something so it will be in the cache
        final GraphSerialisable graphToAdd = new GraphSerialisable.Builder()
                .config(new GraphConfig(ACC_ID_1))
                .properties(properties1)
                .schema(StreamUtil.openStream(FederatedStoreTest.class, SCHEMA_EDGE_BASIC_JSON))
                .build();

        store.addGraphs(null, TEST_USER_ID, true, graphToAdd);

        // check is in the store
        assertThat(store.getAllGraphIds(blankUser)).hasSize(1);
        // check is in the cache
        assertThat(CacheServiceLoader.getService().getAllKeysFromCache(CACHE_SERVICE_NAME)).contains(ACC_ID_1);
        // check isn't in the LIBRARY
        assertThat(store.getGraphLibrary().get(ACC_ID_1)).isNull();

        // restart the store
        store = new FederatedStore();
        // clear and set the GraphLibrary again
        store.setGraphLibrary(library);
        // initialise the FedStore
        store.initialise(GRAPH_ID_TEST_FEDERATED_STORE, null, federatedProperties);

        // check is in the cache still
        assertThat(CacheServiceLoader.getService().getAllKeysFromCache(CACHE_SERVICE_NAME))
                .withFailMessage(String.format("Keys: %s did not contain %s", CacheServiceLoader.getService().getAllKeysFromCache(CACHE_SERVICE_NAME), ACC_ID_1)).contains(ACC_ID_1);
        // check is in the store from the cache
        assertThat(store.getAllGraphIds(blankUser)).hasSize(1);
        // check the graph isn't in the GraphLibrary
        assertThat(store.getGraphLibrary().get(ACC_ID_1)).isNull();
    }

    private boolean checkUnexpected(final Collection<Graph> unexpectedGraphs, final Collection<Graph> returnedGraphs) {
        for (final Graph graph : unexpectedGraphs) {
            if (returnedGraphs.contains(graph)) {
                return true;
            }
        }
        return false;
    }

    private List<Collection<GraphSerialisable>> populateGraphs(final int... expectedIds) throws Exception {
        final Collection<GraphSerialisable> expectedGraphs = new ArrayList<>();
        final Collection<GraphSerialisable> unexpectedGraphs = new ArrayList<>();
        for (int i = 0; i < 6; i++) {
            final GraphSerialisable tempGraph = new GraphSerialisable.Builder()
                    .config(new GraphConfig.Builder()
                            .graphId("mockGraphId" + i)
                            .build())
                    .properties(propertiesAlt)
                    .schema(StreamUtil.openStream(FederatedStoreTest.class, SCHEMA_ENTITY_BASIC_JSON))
                    .build();
            // Odd ids are disabled by default
            final boolean disabledByDefault = 1 == Math.floorMod(i, 2);
            store.addGraphs(Sets.newHashSet(ALL_USERS), null, true, disabledByDefault, tempGraph);
            for (final int j : expectedIds) {
                if (i == j) {
                    expectedGraphs.add(tempGraph);
                }
            }
            if (!expectedGraphs.contains(tempGraph)) {
                unexpectedGraphs.add(tempGraph);
            }
        }
        final List<Collection<GraphSerialisable>> graphLists = new ArrayList<>();
        graphLists.add(expectedGraphs);
        graphLists.add(unexpectedGraphs);
        return graphLists;
    }

    private Set<Element> getElements() throws uk.gov.gchq.gaffer.operation.OperationException {
        final Iterable<? extends Element> elements = store
                .execute(new GetAllElements.Builder()
                        .view(new View.Builder()
                                .edges(store.getSchema().getEdgeGroups())
                                .entities(store.getSchema().getEntityGroups())
                                .build())
                        .build(), new Context(blankUser));

        return (null == elements) ? Sets.newHashSet() : Sets.newHashSet(elements);
    }

    private void assertContains(final Throwable e, final String format, final String... s) {
        final String expectedStr = String.format(format, s);
        assertThat(e.getMessage())
                .withFailMessage("\"" + e.getMessage() + "\" does not contain string \"" + expectedStr + "\"").contains(expectedStr);
    }

    private void addGraphWithIds(final String graphId, final String propertiesId, final String... schemaId)
            throws OperationException {
        final ArrayList<String> schemas = Lists.newArrayList(schemaId);
        store.execute(new AddGraph.Builder()
                .graphId(graphId)
                .parentPropertiesId(propertiesId)
                .isPublic(true)
                .parentSchemaIds(schemas)
                .build(), blankUserContext);
    }

    private void addGraphWithPaths(final String graphId, final StoreProperties properties, final String... schemaPath)
            throws OperationException {
        final Schema.Builder schema = new Builder();
        for (final String path : schemaPath) {
            schema.merge(getSchemaFromPath(path));
        }

        store.execute(new AddGraph.Builder()
                .graphId(graphId)
                .storeProperties(properties)
                .isPublic(true)
                .schema(schema.build())
                .build(), blankUserContext);
    }

    private Schema getSchemaFromPath(final String path) {
        return Schema.fromJson(StreamUtil.openStream(Schema.class, path));
    }

    @Test
    public void shouldGetAllElementsWhileHasConflictingSchemasDueToDiffVertexSerialiser() throws OperationException {
        //given
        final Entity A = getEntityA();
        final Entity B = getEntityB();

        final ArrayList<Entity> expectedAB = Lists.newArrayList(A, B);

        addElementsToNewGraph(A, "graphA", SCHEMA_ENTITY_A_JSON);
        addElementsToNewGraph(B, "graphB", SCHEMA_ENTITY_B_JSON);

        //when
        OperationException e = assertThrows(OperationException.class, () -> store.execute(new GetSchema.Builder().build(), blankUserContext));
        //then
        assertTrue(Pattern.compile(".*Unable to merge the schemas for all of your federated graphs\\. You can limit which graphs to query for using the FederatedOperation\\.graphIds\\..*").matcher(e.getMessage()).matches(),
                e.getMessage());

        // when
        final Iterable<? extends Element> responseGraphsWithNoView = store.execute(new GetAllElements.Builder().build(), blankUserContext);
        // then
        ElementUtil.assertElementEquals(expectedAB, responseGraphsWithNoView);
    }

    @Test
    public void shouldGetAllElementsFromSelectedRemoteGraphWhileHasConflictingSchemasDueToDiffVertexSerialiser() throws OperationException {
        //given
        final Entity A = getEntityA();
        final Entity B = getEntityB();

        final ArrayList<Entity> expectedA = Lists.newArrayList(A);
        final ArrayList<Entity> expectedB = Lists.newArrayList(B);

        addElementsToNewGraph(A, "graphA", SCHEMA_ENTITY_A_JSON);
        addElementsToNewGraph(B, "graphB", SCHEMA_ENTITY_B_JSON);

        //when
        OperationException e = assertThrows(OperationException.class, () -> store.execute(new GetSchema.Builder().build(), blankUserContext));

        //then
        assertTrue(Pattern.compile(".*Unable to merge the schemas for all of your federated graphs\\. You can limit which graphs to query for using the FederatedOperation\\.graphIds\\..*").matcher(e.getMessage()).matches(),
                e.getMessage());

        // when
        final Iterable<? extends Element> responseGraphA = store.execute(getFederatedOperation(new GetAllElements.Builder().build()).graphIdsCSV("graphA"), blankUserContext);
        final Iterable<? extends Element> responseGraphB = store.execute(getFederatedOperation(new GetAllElements.Builder().build()).graphIdsCSV("graphB"), blankUserContext);
        // then
        ElementUtil.assertElementEquals(expectedA, responseGraphA);
        ElementUtil.assertElementEquals(expectedB, responseGraphB);
    }

    @Test
    public void shouldGetAllElementsFromSelectedGraphsWithViewOfExistingEntityGroupWhileHasConflictingSchemasDueToDiffVertexSerialiser() throws OperationException {
        //given
        final Entity A = getEntityA();
        final Entity B = getEntityB();

        final ArrayList<Entity> expectedA = Lists.newArrayList(A);
        final ArrayList<Entity> expectedB = Lists.newArrayList(B);

        addElementsToNewGraph(A, "graphA", SCHEMA_ENTITY_A_JSON);
        addElementsToNewGraph(B, "graphB", SCHEMA_ENTITY_B_JSON);

        //when
        OperationException e = assertThrows(OperationException.class, () -> store.execute(new GetSchema.Builder().build(), blankUserContext));
        //then
        assertTrue(Pattern.compile(".*Unable to merge the schemas for all of your federated graphs\\. You can limit which graphs to query for using the FederatedOperation\\.graphIds\\..*").matcher(e.getMessage()).matches(),
                e.getMessage());

        // when
        final Iterable<? extends Element> responseGraphAWithAView = store.execute(getFederatedOperation(new GetAllElements.Builder().view(new View.Builder().entity("entityA").build()).build()).graphIdsCSV("graphA"), blankUserContext);
        final Iterable<? extends Element> responseGraphBWithBView = store.execute(getFederatedOperation(new GetAllElements.Builder().view(new View.Builder().entity("entityB").build()).build()).graphIdsCSV("graphB"), blankUserContext);
        final Iterable<? extends Element> responseAllGraphsWithAView = store.execute(getFederatedOperation(new GetAllElements.Builder().view(new View.Builder().entity("entityA").build()).build()).graphIdsCSV("graphA,graphB"), blankUserContext);
        final Iterable<? extends Element> responseAllGraphsWithBView = store.execute(getFederatedOperation(new GetAllElements.Builder().view(new View.Builder().entity("entityB").build()).build()).graphIdsCSV("graphA,graphB"), blankUserContext);
        // then
        ElementUtil.assertElementEquals(expectedA, responseGraphAWithAView);
        ElementUtil.assertElementEquals(expectedB, responseGraphBWithBView);
        ElementUtil.assertElementEquals(expectedA, responseAllGraphsWithAView);
        ElementUtil.assertElementEquals(expectedB, responseAllGraphsWithBView);

    }

    @Test
    public void shouldFailGetAllElementsFromSelectedGraphsWithViewOfMissingEntityGroupWhileHasConflictingSchemasDueToDiffVertexSerialiser() throws OperationException {
        //given
        final Entity A = getEntityA();
        final Entity B = getEntityB();

        addElementsToNewGraph(A, "graphA", SCHEMA_ENTITY_A_JSON);
        addElementsToNewGraph(B, "graphB", SCHEMA_ENTITY_B_JSON);

        //when
        Exception e1 = assertThrows(Exception.class, () -> store.execute(new GetSchema.Builder().build(), blankUserContext));
        //then
        assertTrue(e1.getMessage().contains("Unable to merge the schemas for all of your federated graphs. You can limit which graphs to query for using the FederatedOperation.graphIds."),
                e1.getMessage());

        try {
            //when
            Iterable<? extends Element> responseGraphAWithBView = store.execute(getFederatedOperation(new GetAllElements.Builder().view(new View.Builder().entity("entityB").build()).build()).graphIdsCSV("graphA"), blankUserContext);
            fail("exception expected");
        } catch (Exception e) {
            //then
            assertEquals("Operation chain is invalid. Validation errors: \n" +
                    "View is not valid for graphIds:[graphA]\n" +
                    "(graphId: graphA) View for operation uk.gov.gchq.gaffer.federatedstore.operation.FederatedOperation is not valid. \n" +
                    "(graphId: graphA) Entity group entityB does not exist in the schema", e.getMessage());
        }

        try {
            //when
            final Iterable<? extends Element> responseGraphBWithAView = store.execute(getFederatedOperation(new GetAllElements.Builder().view(new View.Builder().entity("entityA").build()).build()).graphIdsCSV("graphB"), blankUserContext);
            fail("exception expected");
        } catch (Exception e) {
            //then
            assertEquals("Operation chain is invalid. Validation errors: \n" +
                    "View is not valid for graphIds:[graphB]\n" +
                    "(graphId: graphB) View for operation uk.gov.gchq.gaffer.federatedstore.operation.FederatedOperation is not valid. \n" +
                    "(graphId: graphB) Entity group entityA does not exist in the schema", e.getMessage());
        }

        addGraphWithPaths("graphC", properties1, SCHEMA_ENTITY_B_JSON);

        try {
            //when
            final Iterable<? extends Element> responseGraphBWithAView = store.execute(getFederatedOperation(new GetAllElements.Builder().view(new View.Builder().entity("entityA").build()).build()).graphIdsCSV("graphB,graphC"), blankUserContext);
            fail("exception expected");
        } catch (Exception e) {
            //then
            assertEquals("Operation chain is invalid. Validation errors: \n" +
                    "View is not valid for graphIds:[graphB,graphC]\n" +
                    "(graphId: graphB) View for operation uk.gov.gchq.gaffer.federatedstore.operation.FederatedOperation is not valid. \n" +
                    "(graphId: graphB) Entity group entityA does not exist in the schema\n" +
                    "(graphId: graphC) View for operation uk.gov.gchq.gaffer.federatedstore.operation.FederatedOperation is not valid. \n" +
                    "(graphId: graphC) Entity group entityA does not exist in the schema", e.getMessage());
        }
    }

    protected void addElementsToNewGraph(final Entity input, final String graphName, final String pathSchemaJson)
            throws OperationException {
        addGraphWithPaths(graphName, properties1, pathSchemaJson);
        store.execute(getFederatedOperation(
                new AddElements.Builder()
                        .input(input)
                        .build())
                .graphIdsCSV(graphName)
                .mergeFunction(getHardCodedDefaultMergeFunction()), blankUserContext);
    }

    protected Entity getEntityB() {
        return new Entity.Builder()
                .group("entityB")
                .vertex(7)
                .build();
    }

    protected Entity getEntityA() {
        return new Entity.Builder()
                .group("entityA")
                .vertex("A")
                .build();
    }
}<|MERGE_RESOLUTION|>--- conflicted
+++ resolved
@@ -172,33 +172,17 @@
 
     @AfterEach
     public void tearDown() throws Exception {
-<<<<<<< HEAD
-        assertThat(properties1).isEqualTo(library.getProperties(ID_PROPS_ACC_1)).withFailMessage("Library has changed: " + ID_PROPS_ACC_1);
-        assertThat(properties1).isEqualTo(loadAccumuloStoreProperties(ACCUMULO_STORE_SINGLE_USE_PROPERTIES)).withFailMessage("Library has changed: " + ID_PROPS_ACC_1);
-        assertThat(properties2).isEqualTo(library.getProperties(ID_PROPS_ACC_2)).withFailMessage("Library has changed: " + ID_PROPS_ACC_2);
-        assertThat(propertiesAlt).isEqualTo(library.getProperties(ID_PROPS_ACC_ALT)).withFailMessage("Library has changed: " + ID_PROPS_ACC_ALT);
+        assertThat(properties1).withFailMessage("Library has changed: " + ID_PROPS_ACC_1).isEqualTo(library.getProperties(ID_PROPS_ACC_1));
+        assertThat(properties1).withFailMessage("Library has changed: " + ID_PROPS_ACC_1).isEqualTo(loadAccumuloStoreProperties(ACCUMULO_STORE_SINGLE_USE_PROPERTIES));
+        assertThat(properties2).withFailMessage("Library has changed: " + ID_PROPS_ACC_2).isEqualTo(library.getProperties(ID_PROPS_ACC_2));
+        assertThat(propertiesAlt).withFailMessage("Library has changed: " + ID_PROPS_ACC_ALT).isEqualTo(library.getProperties(ID_PROPS_ACC_ALT));
 
         assertThat(new String(getSchemaFromPath(SCHEMA_EDGE_BASIC_JSON).toJson(false), CommonConstants.UTF_8))
-                .isEqualTo(new String(library.getSchema(ID_SCHEMA_EDGE).toJson(false), CommonConstants.UTF_8))
-                .withFailMessage("Library has changed: " + ID_SCHEMA_EDGE);
-        assertThat(new String(getSchemaFromPath(SCHEMA_ENTITY_BASIC_JSON).toJson(false), CommonConstants.UTF_8))
-                .isEqualTo(new String(library.getSchema(ID_SCHEMA_ENTITY).toJson(false), CommonConstants.UTF_8))
-                .withFailMessage("Library has changed: " + ID_SCHEMA_ENTITY);
-=======
-        assertThat(PROPERTIES_1).withFailMessage("Library has changed: " + ID_PROPS_ACC_1).isEqualTo(library.getProperties(ID_PROPS_ACC_1));
-        assertThat(PROPERTIES_2).withFailMessage("Library has changed: " + ID_PROPS_ACC_2).isEqualTo(library.getProperties(ID_PROPS_ACC_2));
-        assertThat(PROPERTIES_ALT).withFailMessage("Library has changed: " + ID_PROPS_ACC_ALT).isEqualTo(library.getProperties(ID_PROPS_ACC_ALT));
-
-        assertThat(new String(getSchemaFromPath(PATH_BASIC_EDGE_SCHEMA_JSON).toJson(false), CommonConstants.UTF_8))
                 .withFailMessage("Library has changed: " + ID_SCHEMA_EDGE)
                 .isEqualTo(new String(library.getSchema(ID_SCHEMA_EDGE).toJson(false), CommonConstants.UTF_8));
-        assertThat(new String(getSchemaFromPath(PATH_BASIC_ENTITY_SCHEMA_JSON).toJson(false), CommonConstants.UTF_8))
+        assertThat(new String(getSchemaFromPath(SCHEMA_ENTITY_BASIC_JSON).toJson(false), CommonConstants.UTF_8))
                 .withFailMessage("Library has changed: " + ID_SCHEMA_ENTITY)
                 .isEqualTo(new String(library.getSchema(ID_SCHEMA_ENTITY).toJson(false), CommonConstants.UTF_8));
-
-        clearLibrary();
-        clearCache();
->>>>>>> a8204909
     }
 
     @Test
@@ -631,17 +615,10 @@
                 .build(), blankUserContext);
 
         // Then
-<<<<<<< HEAD
         assertThat(store.getGraphs(blankUser, null, new GetAllGraphIds())).hasSize(1);
         assertThat(store.getGraphs(blankUser, null, new GetAllGraphIds()).iterator().next().getStoreProperties().containsKey(UNUSUAL_KEY)).isTrue();
-        assertThat(library.getProperties(ID_PROPS_ACC_2).containsKey(UNUSUAL_KEY)).isFalse().withFailMessage(KEY_DOES_NOT_BELONG);
+        assertThat(library.getProperties(ID_PROPS_ACC_2).containsKey(UNUSUAL_KEY)).withFailMessage(KEY_DOES_NOT_BELONG).isFalse();
         assertThat(store.getGraphs(blankUser, null, new GetAllGraphIds()).iterator().next().getStoreProperties().getProperties().getProperty(UNUSUAL_KEY)).isNotNull();
-=======
-        assertThat(store.getGraphs(blankUser, null, ignore)).hasSize(1);
-        assertThat(store.getGraphs(blankUser, null, ignore).iterator().next().getStoreProperties().containsKey(UNUSUAL_KEY)).isTrue();
-        assertThat(library.getProperties(ID_PROPS_ACC_2).containsKey(UNUSUAL_KEY)).withFailMessage(KEY_DOES_NOT_BELONG).isFalse();
-        assertThat(store.getGraphs(blankUser, null, ignore).iterator().next().getStoreProperties().getProperties().getProperty(UNUSUAL_KEY)).isNotNull();
->>>>>>> a8204909
     }
 
     @Test
@@ -681,19 +658,11 @@
                 .build(), blankUserContext);
 
         // Then
-<<<<<<< HEAD
         assertThat(store.getGraphs(blankUser, null, new GetAllGraphIds())).hasSize(1);
         assertThat(store.getGraphs(blankUser, null, new GetAllGraphIds()).iterator().next().getStoreProperties().containsKey(UNUSUAL_KEY)).isTrue();
-        assertThat(library.getProperties(ID_PROPS_ACC_2).containsKey(UNUSUAL_KEY)).isFalse().withFailMessage(KEY_DOES_NOT_BELONG);
+        assertThat(library.getProperties(ID_PROPS_ACC_2).containsKey(UNUSUAL_KEY)).withFailMessage(KEY_DOES_NOT_BELONG).isFalse();
         assertThat(store.getGraphs(blankUser, null, new GetAllGraphIds()).iterator().next().getStoreProperties().getProperties().getProperty(UNUSUAL_KEY)).isNotNull();
         assertThat(store.getGraphs(blankUser, null, new GetAllGraphIds()).iterator().next().getSchema().getEntityGroups().contains("BasicEntity")).isTrue();
-=======
-        assertThat(store.getGraphs(blankUser, null, ignore)).hasSize(1);
-        assertThat(store.getGraphs(blankUser, null, ignore).iterator().next().getStoreProperties().containsKey(UNUSUAL_KEY)).isTrue();
-        assertThat(library.getProperties(ID_PROPS_ACC_2).containsKey(UNUSUAL_KEY)).withFailMessage(KEY_DOES_NOT_BELONG).isFalse();
-        assertThat(store.getGraphs(blankUser, null, ignore).iterator().next().getStoreProperties().getProperties().getProperty(UNUSUAL_KEY)).isNotNull();
-        assertThat(store.getGraphs(blankUser, null, ignore).iterator().next().getSchema().getEntityGroups().contains("BasicEntity")).isTrue();
->>>>>>> a8204909
     }
 
     @Test
