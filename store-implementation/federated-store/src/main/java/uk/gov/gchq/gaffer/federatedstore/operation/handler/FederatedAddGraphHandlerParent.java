--- conflicted
+++ resolved
@@ -68,13 +68,9 @@
 
         Graph graph;
         try {
-<<<<<<< HEAD
             //created at this position to capture errors before adding to cache.
             graph = graphSerialisable.getGraph();
 
-=======
-            //Add GraphSerialisable with Access values.
->>>>>>> c28d20fa
             ((FederatedStore) store).addGraphs(
                     operation.getGraphAuths(),
                     context.getUser().getUserId(),
