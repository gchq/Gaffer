--- conflicted
+++ resolved
@@ -547,10 +547,7 @@
                 ToSingletonList.class,
                 ForEach.class,
                 Reduce.class,
-<<<<<<< HEAD
                 CancelScheduledJob.class,
-=======
->>>>>>> 858acce7
                 GetAsElementsFromEndpoint.class,
 
                 // Function
@@ -660,10 +657,7 @@
                 ToSingletonList.class,
                 ForEach.class,
                 Reduce.class,
-<<<<<<< HEAD
                 CancelScheduledJob.class,
-=======
->>>>>>> 858acce7
                 GetAsElementsFromEndpoint.class,
 
                 // Function
