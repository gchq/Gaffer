/*
 * Copyright 2019 Crown Copyright
 *
 * Licensed under the Apache License, Version 2.0 (the "License");
 * you may not use this file except in compliance with the License.
 * You may obtain a copy of the License at
 *
 *     http://www.apache.org/licenses/LICENSE-2.0
 *
 * Unless required by applicable law or agreed to in writing, software
 * distributed under the License is distributed on an "AS IS" BASIS,
 * WITHOUT WARRANTIES OR CONDITIONS OF ANY KIND, either express or implied.
 * See the License for the specific language governing permissions and
 * limitations under the License.
 */
package uk.gov.gchq.gaffer.script.operation.platform;

import com.fasterxml.jackson.annotation.JsonIgnoreProperties;
import com.fasterxml.jackson.annotation.JsonSubTypes;
import com.fasterxml.jackson.annotation.JsonTypeInfo;
import org.codehaus.jackson.map.annotate.JsonDeserialize;

import uk.gov.gchq.gaffer.script.operation.container.Container;
import uk.gov.gchq.gaffer.script.operation.image.Image;

import java.util.Map;

@JsonIgnoreProperties(ignoreUnknown = true)
@JsonTypeInfo(use = JsonTypeInfo.Id.CLASS, property = "class", defaultImpl = LocalDockerPlatform.class)
@JsonSubTypes({
        @JsonSubTypes.Type(value = LocalDockerPlatform.class)})
@JsonDeserialize

public interface ImagePlatform {

    /**
     * Builds an image
     *
     * @param scriptName             the name of the script being run
     * @param scriptParameters       the parameters of the script being run
     * @param pathToBuildFiles       the path to the directory containing the build files
     * @return the image
     * @throws Exception             exception if Image is not built
     */
    Image buildImage(String scriptName, Map<String, Object> scriptParameters, String pathToBuildFiles) throws Exception;

    /**
     * Creates a container
     *
     * @param image                  the image to create a container from
     * @return the container
     */
    Container createContainer(Image image) throws Exception;

    /**
     * Runs a container
     *
     * @param container              the container to run
     * @param inputData              the data to pass to the container
<<<<<<< HEAD
     * @return the result of the container
     * @throws Exception             exception if container does not run
     */
    StringBuilder runContainer(Container container, Iterable inputData) throws Exception;
=======
     */
    void runContainer(Container container, Iterable inputData);

    void closeContainer(Container container);

    void startContainer(Container container);
>>>>>>> 781d2972
}<|MERGE_RESOLUTION|>--- conflicted
+++ resolved
@@ -18,6 +18,7 @@
 import com.fasterxml.jackson.annotation.JsonIgnoreProperties;
 import com.fasterxml.jackson.annotation.JsonSubTypes;
 import com.fasterxml.jackson.annotation.JsonTypeInfo;
+import com.spotify.docker.client.exceptions.DockerException;
 import org.codehaus.jackson.map.annotate.JsonDeserialize;
 
 import uk.gov.gchq.gaffer.script.operation.container.Container;
@@ -57,17 +58,11 @@
      *
      * @param container              the container to run
      * @param inputData              the data to pass to the container
-<<<<<<< HEAD
-     * @return the result of the container
      * @throws Exception             exception if container does not run
      */
-    StringBuilder runContainer(Container container, Iterable inputData) throws Exception;
-=======
-     */
-    void runContainer(Container container, Iterable inputData);
+    void runContainer(Container container, Iterable inputData) throws Exception;
 
     void closeContainer(Container container);
 
-    void startContainer(Container container);
->>>>>>> 781d2972
+    void startContainer(Container container) throws DockerException, InterruptedException;
 }