/*
 * Copyright 2017-2024 Crown Copyright
 *
 * Licensed under the Apache License, Version 2.0 (the "License");
 * you may not use this file except in compliance with the License.
 * You may obtain a copy of the License at
 *
 *     http://www.apache.org/licenses/LICENSE-2.0
 *
 * Unless required by applicable law or agreed to in writing, software
 * distributed under the License is distributed on an "AS IS" BASIS,
 * WITHOUT WARRANTIES OR CONDITIONS OF ANY KIND, either express or implied.
 * See the License for the specific language governing permissions and
 * limitations under the License.
 */

package uk.gov.gchq.gaffer.federatedstore;

import org.junit.jupiter.api.BeforeEach;
import org.junit.jupiter.api.Test;

import uk.gov.gchq.gaffer.access.predicate.AccessPredicate;
import uk.gov.gchq.gaffer.access.predicate.NoAccessPredicate;
import uk.gov.gchq.gaffer.access.predicate.UnrestrictedAccessPredicate;
import uk.gov.gchq.gaffer.accumulostore.AccumuloProperties;
import uk.gov.gchq.gaffer.data.element.Edge;
import uk.gov.gchq.gaffer.data.element.Element;
import uk.gov.gchq.gaffer.data.element.function.ElementFilter;
import uk.gov.gchq.gaffer.data.element.id.EdgeId;
import uk.gov.gchq.gaffer.data.elementdefinition.view.View;
import uk.gov.gchq.gaffer.data.elementdefinition.view.ViewElementDefinition;
import uk.gov.gchq.gaffer.federatedstore.operation.AddGraph;
import uk.gov.gchq.gaffer.federatedstore.operation.FederatedOperation;
import uk.gov.gchq.gaffer.operation.OperationChain;
import uk.gov.gchq.gaffer.operation.OperationException;
import uk.gov.gchq.gaffer.operation.data.EntitySeed;
import uk.gov.gchq.gaffer.operation.impl.add.AddElements;
import uk.gov.gchq.gaffer.operation.impl.get.GetAllElements;
import uk.gov.gchq.gaffer.operation.impl.get.GetElements;
import uk.gov.gchq.gaffer.store.Context;
import uk.gov.gchq.gaffer.store.operation.GetSchema;
import uk.gov.gchq.gaffer.store.schema.Schema;
import uk.gov.gchq.gaffer.store.schema.SchemaEdgeDefinition;
import uk.gov.gchq.gaffer.store.schema.TypeDefinition;
import uk.gov.gchq.gaffer.user.User;
import uk.gov.gchq.koryphe.impl.binaryoperator.StringConcat;
import uk.gov.gchq.koryphe.impl.predicate.Exists;
import uk.gov.gchq.koryphe.impl.predicate.IsEqual;

import java.util.Arrays;
import java.util.Collection;
import java.util.HashSet;
import java.util.Set;
import java.util.stream.Collectors;

import static java.util.Collections.singleton;
import static org.assertj.core.api.Assertions.assertThat;
import static org.assertj.core.api.Assertions.assertThatException;
import static org.assertj.core.api.Assertions.assertThatExceptionOfType;
import static uk.gov.gchq.gaffer.data.util.ElementUtil.assertElementEqualsIncludingMatchedVertex;
import static uk.gov.gchq.gaffer.federatedstore.FederatedStoreTestUtil.ACCUMULO_STORE_SINGLE_USE_PROPERTIES;
import static uk.gov.gchq.gaffer.federatedstore.FederatedStoreTestUtil.DEST_BASIC;
import static uk.gov.gchq.gaffer.federatedstore.FederatedStoreTestUtil.GRAPH_ID_A;
import static uk.gov.gchq.gaffer.federatedstore.FederatedStoreTestUtil.GRAPH_ID_B;
import static uk.gov.gchq.gaffer.federatedstore.FederatedStoreTestUtil.GRAPH_ID_C;
import static uk.gov.gchq.gaffer.federatedstore.FederatedStoreTestUtil.GRAPH_ID_TEST_FEDERATED_STORE;
import static uk.gov.gchq.gaffer.federatedstore.FederatedStoreTestUtil.GROUP_BASIC_EDGE;
import static uk.gov.gchq.gaffer.federatedstore.FederatedStoreTestUtil.PROPERTY_1;
import static uk.gov.gchq.gaffer.federatedstore.FederatedStoreTestUtil.PROPERTY_2;
import static uk.gov.gchq.gaffer.federatedstore.FederatedStoreTestUtil.SOURCE_BASIC;
import static uk.gov.gchq.gaffer.federatedstore.FederatedStoreTestUtil.STRING;
import static uk.gov.gchq.gaffer.federatedstore.FederatedStoreTestUtil.VALUE_1;
import static uk.gov.gchq.gaffer.federatedstore.FederatedStoreTestUtil.VALUE_2;
import static uk.gov.gchq.gaffer.federatedstore.FederatedStoreTestUtil.contextTestUser;
import static uk.gov.gchq.gaffer.federatedstore.FederatedStoreTestUtil.loadAccumuloStoreProperties;
import static uk.gov.gchq.gaffer.federatedstore.FederatedStoreTestUtil.property;
import static uk.gov.gchq.gaffer.federatedstore.FederatedStoreTestUtil.resetForFederatedTests;
import static uk.gov.gchq.gaffer.federatedstore.util.FederatedStoreUtil.getDefaultMergeFunction;
import static uk.gov.gchq.gaffer.federatedstore.util.FederatedStoreUtil.getFederatedOperation;
import static uk.gov.gchq.gaffer.store.TestTypes.DIRECTED_EITHER;
import static uk.gov.gchq.gaffer.user.StoreUser.AUTH_1;
import static uk.gov.gchq.gaffer.user.StoreUser.authUser;
import static uk.gov.gchq.gaffer.user.StoreUser.blankUser;
import static uk.gov.gchq.gaffer.user.StoreUser.testUser;

public class FederatedStoreSchemaTest {
    public static final String DEST_2 = DEST_BASIC + 2;
    public static final AccumuloProperties STORE_PROPERTIES = loadAccumuloStoreProperties(ACCUMULO_STORE_SINGLE_USE_PROPERTIES);
    private static final Schema STRING_TYPE = new Schema.Builder()
            .type(STRING, new TypeDefinition.Builder()
                    .clazz(String.class)
                    .aggregateFunction(new StringConcat())
                    .build())
            .build();
    private static final Schema STRING_REQUIRED_TYPE = new Schema.Builder()
            .type(STRING, new TypeDefinition.Builder()
                    .clazz(String.class)
                    .aggregateFunction(new StringConcat())
                    .validateFunctions(new Exists())
                    .build())
            .build();
    public User testUser;
    public Context testContext;
    private FederatedStore federatedStore;

    @BeforeEach
    public void setUp() throws Exception {
        resetForFederatedTests();

        federatedStore = new FederatedStore();
        federatedStore.initialise(GRAPH_ID_TEST_FEDERATED_STORE, null, new FederatedStoreProperties());

        testUser = testUser();
        testContext = contextTestUser();
    }

    @Test
    public void shouldBeAbleToAddGraphsWithSchemaCollisions() throws OperationException {
        // Given
        addGroupCollisionGraphs();
        addGraphWith(GRAPH_ID_C, STRING_TYPE, PROPERTY_1);

        // When
        final Collection<String> graphIds = federatedStore.getAllGraphIds(testUser);

        // Then
        assertThat(graphIds).containsExactlyInAnyOrder(GRAPH_ID_A, GRAPH_ID_B, GRAPH_ID_C);
    }


    @Test
    public void shouldGetCorrectDefaultViewForAChosenGraphOperation() throws OperationException {
        // Given
        addGroupCollisionGraphs();

        // When
        final Iterable<? extends Element> allElements = federatedStore.execute(new OperationChain.Builder()
                .first(getFederatedOperation(new GetAllElements.Builder()
                        // No view so makes default view, should get only view compatible with graph "a"
                        .build())
                        .graphIdsCSV(GRAPH_ID_A))
                .build(), testContext);

        // Then
        assertThat(allElements).isNotNull();
        assertThat(allElements.iterator()).isExhausted();
    }

    @Test
    public void shouldBeAbleToGetElementsWithOverlappingSchemasUsingDefaultMergeFunction() throws OperationException {
        // Given
        addOverlappingPropertiesGraphs(STRING_TYPE);

        // Element 1
        addEdgeBasicWith(DEST_BASIC, 1);

        // Element 2
        addEdgeBasicWith(DEST_2, 1, 2);

        // When
        // getDefaultMergeFunction specified - behaves like pre 2.0 aggregation
        final Iterable<? extends Element> results = (Iterable<? extends Element>) federatedStore.execute(new FederatedOperation.Builder()
                .op(new GetElements.Builder()
                        .input(new EntitySeed(SOURCE_BASIC))
                        .view(new View.Builder()
                                .edge(GROUP_BASIC_EDGE, new ViewElementDefinition.Builder()
                                        .properties(PROPERTY_2)
                                        .build())
                                .build())
                        .build())
                .mergeFunction(getDefaultMergeFunction())
                .build(), testContext);

        // Then
        final HashSet<Edge> expected = new HashSet<>();
        // Graph a, element 1: prop2 missing
        expected.add(new Edge.Builder()
                .group(GROUP_BASIC_EDGE)
                .source(SOURCE_BASIC)
                .dest(DEST_BASIC)
                .directed(true)
                .matchedVertex(EdgeId.MatchedVertex.SOURCE)
                .build());
        // Graph a, element 2: prop2 missing
        expected.add(new Edge.Builder()
                .group(GROUP_BASIC_EDGE)
                .source(SOURCE_BASIC)
                .dest(DEST_2)
                .directed(true)
                .matchedVertex(EdgeId.MatchedVertex.SOURCE)
                .build());
        // Graph b, element 1: prop2 empty (see below)
        expected.add(new Edge.Builder()
                .group(GROUP_BASIC_EDGE)
                .source(SOURCE_BASIC)
                .dest(DEST_BASIC)
                .directed(true)
                .matchedVertex(EdgeId.MatchedVertex.SOURCE)
                // Due to a string serialisation quirk, missing properties (null value)
                // are deserialised as empty strings
                .property(PROPERTY_2, "")
                .build());
        // Graph b, element 2: prop2 present
        expected.add(new Edge.Builder()
                .group(GROUP_BASIC_EDGE)
                .source(SOURCE_BASIC)
                .dest(DEST_2)
                .directed(true)
                .matchedVertex(EdgeId.MatchedVertex.SOURCE)
                .property(PROPERTY_2, VALUE_2)
                .build());

        assertElementEqualsIncludingMatchedVertex(expected, results);
    }

    @Test
    public void shouldBeAbleToGetElementsWithOverlappingSchemas() throws OperationException {
        // Given
        addOverlappingPropertiesGraphs(STRING_TYPE);

        // Element 1
        addEdgeBasicWith(DEST_BASIC, 1);

        // Element 2
        addEdgeBasicWith(DEST_2, 1, 2);

        // When
        // No merge function specified - MergeElementFunction is used
        final Iterable<? extends Element> results = federatedStore.execute(new GetElements.Builder()
                .input(new EntitySeed(SOURCE_BASIC))
                .view(new View.Builder()
                        .edge(GROUP_BASIC_EDGE, new ViewElementDefinition.Builder()
                                .properties(PROPERTY_2)
                                .build())
                        .build())
                .build(), testContext);

        // Then
        final HashSet<Edge> expected = new HashSet<>();
        // Element 1: only 1 copy of prop2 empty (see below)
        expected.add(new Edge.Builder()
                .group(GROUP_BASIC_EDGE)
                .source(SOURCE_BASIC)
                .dest(DEST_BASIC)
                .directed(true)
                .matchedVertex(EdgeId.MatchedVertex.SOURCE)
                // Due to a string serialisation quirk, missing properties (null value)
                // are deserialised as empty strings
                .property(PROPERTY_2, "")
                .build());
        // Element 2: only 1 copy of prop2 present
        expected.add(new Edge.Builder()
                .group(GROUP_BASIC_EDGE)
                .source(SOURCE_BASIC)
                .dest(DEST_2)
                .directed(true)
                .matchedVertex(EdgeId.MatchedVertex.SOURCE)
                .property(PROPERTY_2, VALUE_2)
                .build());

        assertElementEqualsIncludingMatchedVertex(expected, results);
    }

    @Test
    public void shouldBeAbleToGetSchemaWithOverlappingSchemas() throws OperationException {
        // Given
        addOverlappingPropertiesGraphs(STRING_TYPE);

        // When
        final Schema schema = federatedStore.execute(new GetSchema.Builder().build(), testContext);

        // Then
        assertThat(schema.validate().isValid())
                .withFailMessage(schema.validate().getErrorString())
                .isTrue();
    }

    @Test
    public void shouldGetSchemaWithOperationAndMethodWithContext() throws OperationException {
        // Given
        addGraphWith(GRAPH_ID_A, STRING_TYPE, PROPERTY_1);

        // When
        final Schema schemaFromOperation = federatedStore.execute(new GetSchema.Builder().build(), testContext);
        final Schema schemaFromStore = federatedStore.getSchema(testContext, false);

        // Then
        assertThat(schemaFromOperation).isEqualTo(schemaFromStore);
    }

    @Test
    public void shouldGetBlankSchemaWhenUsingDefaultMethod() throws OperationException {
        // Given
        addGraphWith(GRAPH_ID_A, STRING_TYPE, PROPERTY_1);

        // When
        final Schema schemaFromStoreMethod = federatedStore.getOriginalSchema(); // No Context, results in blank schema returned

        // Then
        assertThat(schemaFromStoreMethod).isEqualTo(new Schema());
    }

    @Test
    public void shouldGetSchemaWhenUsingDefaultMethodWhenPermissiveReadAccessPredicateConfigured() throws OperationException {
        // Given
        addGraphWithContextAndAccess(GRAPH_ID_A, STRING_TYPE, GROUP_BASIC_EDGE, testContext, new UnrestrictedAccessPredicate(), PROPERTY_1);

        // When
        final Schema schemaFromStoreMethod = federatedStore.getOriginalSchema();

        // Then
        assertThat(schemaFromStoreMethod.getEdge(GROUP_BASIC_EDGE).getProperties()).contains(PROPERTY_1);
    }

    @Test
    public void shouldErrorWhenGetSchemaASharedGroupHasNoSharedProperties() throws OperationException {
        // Given
        addGraphWith(GRAPH_ID_A, STRING_TYPE, PROPERTY_1);

        // When
        final Schema schemaA = federatedStore.getSchema(testContext, false);

        // Then
        assertThat(schemaA.getTypes().size()).isEqualTo(2);
        assertThat(schemaA.getType(STRING).getClazz()).isEqualTo(String.class);
        assertThat(schemaA.getEdge(GROUP_BASIC_EDGE).getProperties().size()).isEqualTo(1);

        // Given
        addGraphWith(GRAPH_ID_B, STRING_REQUIRED_TYPE, PROPERTY_2);

        // When
        assertThatException()
                .isThrownBy(() -> federatedStore.getSchema(testContext, false))
                .withStackTraceContaining("MergeSchema function unable to recover from error")
                .withStackTraceContaining("Element group properties cannot be defined in different schema parts, they must all be defined in a single schema part")
                .withStackTraceContaining("Please fix this group: BasicEdge");
    }

    @Test
    public void shouldChangeReturnSchemaWhenAddingGraphWithOverLapProperty() throws OperationException {
        // Given
        addGraphWith(GRAPH_ID_A, STRING_TYPE, PROPERTY_1);

        // When
        final Schema schemaA = federatedStore.getSchema(testContext, false);

        // Then
        assertThat(schemaA.getTypes().size()).isEqualTo(2);
        assertThat(schemaA.getType(STRING).getClazz()).isEqualTo(String.class);
        assertThat(schemaA.getEdge(GROUP_BASIC_EDGE).getProperties().size()).isEqualTo(1);

        // Given
        addGraphWith(GRAPH_ID_B, STRING_REQUIRED_TYPE, PROPERTY_1, PROPERTY_2);

        // When
        final Schema schemaAB = federatedStore.getSchema(testContext, false);

        // Then
        assertThat(schemaAB).isNotEqualTo(schemaA);
        assertThat(schemaAB.getEdge(GROUP_BASIC_EDGE).getProperties())
                .contains(PROPERTY_1)
                .contains(PROPERTY_2);
    }

    @Test
    public void shouldGetSchemaForOwningUser() throws OperationException {
        // Given
        addGraphWith(GRAPH_ID_A, STRING_REQUIRED_TYPE, PROPERTY_1);
        addGraphWithContextAndAuths(GRAPH_ID_B, STRING_TYPE, "hidden" + GROUP_BASIC_EDGE, singleton(AUTH_1), new Context(authUser()), PROPERTY_2);

        // When
        final Schema schemaFromOwningUser = federatedStore.getSchema(testContext, false);

        // Then
        assertThat(schemaFromOwningUser.getEdge("hidden" + GROUP_BASIC_EDGE)).withFailMessage("Revealing hidden schema").isNull();
        assertThat(schemaFromOwningUser.getEdge(GROUP_BASIC_EDGE).getProperties()).contains(PROPERTY_1);
    }

    @Test
    public void shouldNotGetSchemaForOwningUserWhenBlockingReadAccessPredicateConfigured() throws OperationException {
        // Given
        addGraphWithContextAndAccess(GRAPH_ID_A, STRING_TYPE, GROUP_BASIC_EDGE, testContext, new NoAccessPredicate(), PROPERTY_1);

        // When
        final Schema schemaFromOwningUser = federatedStore.getSchema(testContext, false);

        // Then
        assertThat(schemaFromOwningUser).withFailMessage("Revealing blocked schema, should be empty").isEqualTo(new Schema());
    }

    @Test
    public void shouldGetSchemaForAuthUser() throws OperationException {
        // Given
        final User authUser = new User.Builder().userId("authUser2").opAuths(AUTH_1).build();
        addGraphWithContextAndAuths(GRAPH_ID_B, STRING_TYPE, GROUP_BASIC_EDGE, singleton(AUTH_1), new Context(authUser()), PROPERTY_1);

        // When
        final Schema schemaFromAuthUser = federatedStore.getSchema(new Context(authUser), false);
        final Schema schemaFromTestUser = federatedStore.getSchema(testContext, false);

        // Then
        assertThat(schemaFromTestUser.getEdge("hidden" + GROUP_BASIC_EDGE)).withFailMessage("Revealing hidden schema").isNull();
        assertThat(schemaFromTestUser).withFailMessage("Revealing hidden schema, should be empty").isEqualTo(new Schema());
        assertThat(schemaFromAuthUser.getEdge(GROUP_BASIC_EDGE).getProperties()).contains(PROPERTY_1);
    }

    @Test
    public void shouldNotGetSchemaForBlankUser() throws OperationException {
        // Given
        addGraphWith(GRAPH_ID_A, STRING_REQUIRED_TYPE, PROPERTY_1);

        // When
        final Schema schemaFromBlankUser = federatedStore.getSchema(new Context(blankUser()), false);

        // Then
        assertThat(schemaFromBlankUser).withFailMessage("Revealing schema to blank user, should be empty").isEqualTo(new Schema());
    }

    @Test
    public void shouldGetSchemaForBlankUserWhenPermissiveReadAccessPredicateConfigured() throws OperationException {
        // Given
        addGraphWithContextAndAccess(GRAPH_ID_A, STRING_TYPE, GROUP_BASIC_EDGE, testContext, new UnrestrictedAccessPredicate(), PROPERTY_1);

        // When
        final Schema schemaFromBlankUser = federatedStore.getSchema(new Context(blankUser()), false);

        // Then
        assertThat(schemaFromBlankUser.getEdge(GROUP_BASIC_EDGE).getProperties()).contains(PROPERTY_1);
    }

    @Test
    public void shouldValidateCorrectlyWithOverlappingSchemasUsingDefaultMergeFunction() throws OperationException {
        // Given
        addOverlappingPropertiesGraphs(STRING_REQUIRED_TYPE);

        // When
        addEdgeBasicWith(DEST_2, 1, 2);

        // getDefaultMergeFunction specified - behaves like pre 2.0 aggregation
        final Iterable<? extends Element> results = (Iterable<? extends Element>) federatedStore.execute(new FederatedOperation.Builder()
                .op(new GetAllElements())
                .mergeFunction(getDefaultMergeFunction())
                .build(), testContext);

        // Then
        final HashSet<Edge> expected = new HashSet<>();
        // Graph a
        expected.add(edgeBasicWith(DEST_2, 1));
        // Graph b
        expected.add(edgeBasicWith(DEST_2, 1, 2));

        assertThat((Iterable<Edge>) results)
                .isNotNull()
                .containsExactlyInAnyOrderElementsOf(expected);
    }

    @Test
    public void shouldValidateCorrectlyWithOverlappingSchemas() throws OperationException {
        // Given
        addOverlappingPropertiesGraphs(STRING_REQUIRED_TYPE);

        // When
        addEdgeBasicWith(DEST_2, 1, 2);

        // No merge function specified - MergeElementFunction is used
        // An exception is raised because the aggregated results are missing a validated property
        assertThatExceptionOfType(OperationException.class)
                .isThrownBy(() -> {
                    federatedStore.execute(new GetAllElements.Builder().build(), testContext);
                })
                .withStackTraceContaining("returned false for properties: {%s: null}", property(2));
    }

    @Test
    public void shouldThrowValidationMissingPropertyWithOverlappingSchemas() throws OperationException {
        // Given
        addOverlappingPropertiesGraphs(STRING_REQUIRED_TYPE);

        // Then
        assertThatExceptionOfType(OperationException.class)
                .isThrownBy(() -> {
                    addEdgeBasicWith(DEST_2, 1);
                })
                .withStackTraceContaining("returned false for properties: {%s: null}", property(2));
    }

    @Test
    public void shouldBeAbleToIngestAggregateWithOverlappingSchemasUsingDefaultMergeFunction() throws OperationException {
        // Given
        addOverlappingPropertiesGraphs(STRING_TYPE);

        // Element 1
        federatedStore.execute(new AddElements.Builder()
                .input(edgeBasicWith(DEST_BASIC, 1, 2))
                .build(), testContext);

        // Element 2
        federatedStore.execute(new AddElements.Builder()
                .input(edgeBasicWith(DEST_BASIC, 1, 2))
                .build(), testContext);

        // When
        // getDefaultMergeFunction specified - behaves like pre 2.0 aggregation
        final Iterable<? extends Element> results = (Iterable<? extends Element>) federatedStore.execute(new FederatedOperation.Builder()
                .op(new GetElements.Builder()
                        .input(new EntitySeed(SOURCE_BASIC))
                        .view(new View.Builder()
                                .edge(GROUP_BASIC_EDGE, new ViewElementDefinition.Builder().build()).build())
                        .build())
                .mergeFunction(getDefaultMergeFunction())
                .build(), testContext);

        // Then
        final HashSet<Edge> expected = new HashSet<>();
        // Graph a: prop1 aggregated, prop2 missing
        expected.add(new Edge.Builder()
                .group(GROUP_BASIC_EDGE)
                .source(SOURCE_BASIC)
                .dest(DEST_BASIC)
                .directed(true)
                .matchedVertex(EdgeId.MatchedVertex.SOURCE)
                .property(PROPERTY_1, "value1,value1")
                .build());
        // Graph b: prop1 aggregated, prop2 aggregated
        expected.add(new Edge.Builder()
                .group(GROUP_BASIC_EDGE)
                .source(SOURCE_BASIC)
                .dest(DEST_BASIC)
                .directed(true)
                .matchedVertex(EdgeId.MatchedVertex.SOURCE)
                .property(PROPERTY_1, "value1,value1")
                .property(PROPERTY_2, "value2,value2")
                .build());

        assertElementEqualsIncludingMatchedVertex(expected, results);
    }

    @Test
    public void shouldBeAbleToIngestAggregateWithOverlappingSchemas() throws OperationException {
        // Given
        addOverlappingPropertiesGraphs(STRING_TYPE);

        // Element 1
        federatedStore.execute(new AddElements.Builder()
                .input(edgeBasicWith(DEST_BASIC, 1, 2))
                .build(), testContext);

        // Element 2
        federatedStore.execute(new AddElements.Builder()
                .input(edgeBasicWith(DEST_BASIC, 1, 2))
                .build(), testContext);

        // When
        // No merge function specified - MergeElementFunction is used
        final Iterable<? extends Element> results = federatedStore.execute(new GetElements.Builder()
                .input(new EntitySeed(SOURCE_BASIC))
                .view(new View.Builder()
                        .edge(GROUP_BASIC_EDGE, new ViewElementDefinition.Builder().build()).build())
                .build(), testContext);

        // Then
        final HashSet<Edge> expected = new HashSet<>();
        // prop1 aggregated: (value1,value1) from both graphs
        // prop2 aggregated: (value2,value2) from graph b
        expected.add(new Edge.Builder()
                .group(GROUP_BASIC_EDGE)
                .source(SOURCE_BASIC)
                .dest(DEST_BASIC)
                .directed(true)
                .matchedVertex(EdgeId.MatchedVertex.SOURCE)
                .property(PROPERTY_1, "value1,value1,value1,value1")
                .property(PROPERTY_2, "value2,value2")
                .build());

        assertElementEqualsIncludingMatchedVertex(expected, results);
    }

    @Test
    public void shouldBeAbleToIngestAggregateMissingPropertyWithOverlappingSchemasUsingDefaultMergeFunction() throws OperationException {
        // Given
        addOverlappingPropertiesGraphs(STRING_TYPE);

        // Element 1
        addEdgeBasicWith(DEST_BASIC, 1);

        // Element 2
        addEdgeBasicWith(DEST_BASIC, 1);

        // When
        // getDefaultMergeFunction specified - behaves like pre 2.0 aggregation
        final Iterable<? extends Element> results = (Iterable<? extends Element>) federatedStore.execute(new FederatedOperation.Builder()
                .op(new GetElements.Builder()
                        .input(new EntitySeed(SOURCE_BASIC))
                        .view(new View.Builder()
                                .edge(GROUP_BASIC_EDGE, new ViewElementDefinition.Builder().build()).build())
                        .build())
                .mergeFunction(getDefaultMergeFunction())
                .build(), testContext);

        // Then
        final HashSet<Edge> expected = new HashSet<>();
        // Graph a: prop1 aggregated, prop2 missing
        expected.add(new Edge.Builder()
                .group(GROUP_BASIC_EDGE)
                .source(SOURCE_BASIC)
                .dest(DEST_BASIC)
                .directed(true)
                .matchedVertex(EdgeId.MatchedVertex.SOURCE)
                .property(PROPERTY_1, "value1,value1")
                .build());
        // Graph b: prop1 aggregated, prop2 aggregated empty (see below)
        expected.add(new Edge.Builder()
                .group(GROUP_BASIC_EDGE)
                .source(SOURCE_BASIC)
                .dest(DEST_BASIC)
                .directed(true)
                .matchedVertex(EdgeId.MatchedVertex.SOURCE)
                .property(PROPERTY_1, "value1,value1")
                // Due to a string serialisation quirk, missing properties (null value)
                // are deserialised as empty strings, so here 2 empty strings are aggregated
                .property(PROPERTY_2, ",")
                .build());

        assertElementEqualsIncludingMatchedVertex(expected, results);
    }

    @Test
    public void shouldBeAbleToIngestAggregateMissingPropertyWithOverlappingSchemas() throws OperationException {
        // Given
        addOverlappingPropertiesGraphs(STRING_TYPE);

        // Element 1
        addEdgeBasicWith(DEST_BASIC, 1);

        // Element 2
        addEdgeBasicWith(DEST_BASIC, 1);

        // When
<<<<<<< HEAD
        // No merge function specified - MergeElementFunction is used
        final Iterable<? extends Element> elements = federatedStore.execute(new GetElements.Builder()
=======
        // No merge function specified - ApplyViewToElementsFunction is used
        final Iterable<? extends Element> results = federatedStore.execute(new GetElements.Builder()
>>>>>>> a8134c9c
                .input(new EntitySeed(SOURCE_BASIC))
                .view(new View.Builder()
                        .edge(GROUP_BASIC_EDGE, new ViewElementDefinition.Builder().build()).build())
                .build(), testContext);

        // Then
        final HashSet<Edge> expected = new HashSet<>();
        // prop1 aggregated: (value1,value1) from both graphs
        // prop2 aggregated: 2 aggregated empty strings from graph b
        expected.add(new Edge.Builder()
                .group(GROUP_BASIC_EDGE)
                .source(SOURCE_BASIC)
                .dest(DEST_BASIC)
                .directed(true)
                .matchedVertex(EdgeId.MatchedVertex.SOURCE)
                .property(PROPERTY_1, "value1,value1,value1,value1")
                // Due to a string serialisation quirk, missing properties (null value)
                // are deserialised as empty strings, so here 2 empty strings are aggregated
                .property(PROPERTY_2, ",")
                .build());

        assertElementEqualsIncludingMatchedVertex(expected, results);
    }

    @Test
    public void shouldBeAbleToViewPropertyWithOverlappingSchemasUsingDefaultMergeFunction() throws OperationException {
        // Given
        addOverlappingPropertiesGraphs(STRING_TYPE);

        // Element 1
        addEdgeBasicWith(DEST_BASIC, 1, 2);

        // Element 2
        addEdgeBasicWith(DEST_2, 1, 2);


        // When
        // getDefaultMergeFunction specified - behaves like pre 2.0 aggregation
        final Iterable<? extends Element> results = (Iterable<? extends Element>) federatedStore.execute(new FederatedOperation.Builder()
                .op(new GetElements.Builder()
                        .input(new EntitySeed(SOURCE_BASIC))
                        .view(new View.Builder()
                                .edge(GROUP_BASIC_EDGE, new ViewElementDefinition.Builder()
                                        .properties(PROPERTY_2)
                                        .build())
                                .build())
                        .build())
                .mergeFunction(getDefaultMergeFunction())
                .build(), testContext);

        // Then
        final HashSet<Edge> expected = new HashSet<>();
        // Graph a, element 1: prop1 omitted, prop2 missing
        expected.add(new Edge.Builder()
                .group(GROUP_BASIC_EDGE)
                .source(SOURCE_BASIC)
                .dest(DEST_BASIC)
                .directed(true)
                .matchedVertex(EdgeId.MatchedVertex.SOURCE)
                .build());
        // Graph a, element 2: prop1 omitted, prop2 missing
        expected.add(new Edge.Builder()
                .group(GROUP_BASIC_EDGE)
                .source(SOURCE_BASIC)
                .dest(DEST_2)
                .directed(true)
                .matchedVertex(EdgeId.MatchedVertex.SOURCE)
                .build());
        // Graph b, element 1: prop1 omitted, prop2 present
        expected.add(new Edge.Builder()
                .group(GROUP_BASIC_EDGE)
                .source(SOURCE_BASIC)
                .dest(DEST_BASIC)
                .directed(true)
                .matchedVertex(EdgeId.MatchedVertex.SOURCE)
                .property(PROPERTY_2, VALUE_2)
                .build());
        // Graph b, element 2: prop1 omitted, prop2 present
        expected.add(new Edge.Builder()
                .group(GROUP_BASIC_EDGE)
                .source(SOURCE_BASIC)
                .dest(DEST_2)
                .directed(true)
                .matchedVertex(EdgeId.MatchedVertex.SOURCE)
                .property(PROPERTY_2, VALUE_2)
                .build());

        assertElementEqualsIncludingMatchedVertex(expected, results);
    }

    @Test
    public void shouldBeAbleToViewPropertyWithOverlappingSchemas() throws OperationException {
        // Given
        addOverlappingPropertiesGraphs(STRING_TYPE);

        // Element 1
        addEdgeBasicWith(DEST_BASIC, 1, 2);

        // Element 2
        addEdgeBasicWith(DEST_2, 1, 2);


        // When
        // No merge function specified - MergeElementFunction is used
        final Iterable<? extends Element> results = federatedStore.execute(new GetElements.Builder()
                .input(new EntitySeed(SOURCE_BASIC))
                .view(new View.Builder()
                        .edge(GROUP_BASIC_EDGE, new ViewElementDefinition.Builder()
                                .properties(PROPERTY_2)
                                .build())
                        .build())
                .build(), testContext);

        // Then
        final HashSet<Edge> expected = new HashSet<>();
        // Element 1: prop1 omitted, prop2 present
        expected.add(new Edge.Builder()
                .group(GROUP_BASIC_EDGE)
                .source(SOURCE_BASIC)
                .dest(DEST_BASIC)
                .directed(true)
                .matchedVertex(EdgeId.MatchedVertex.SOURCE)
                .property(PROPERTY_2, VALUE_2)
                .build());
        // Element 2: prop1 omitted, prop2 present
        expected.add(new Edge.Builder()
                .group(GROUP_BASIC_EDGE)
                .source(SOURCE_BASIC)
                .dest(DEST_2)
                .directed(true)
                .matchedVertex(EdgeId.MatchedVertex.SOURCE)
                .property(PROPERTY_2, VALUE_2)
                .build());

        assertElementEqualsIncludingMatchedVertex(expected, results);
    }

    @Test
    public void shouldBeAbleToFilterPropertyWithOverlappingSchemas() throws OperationException {
        // Given
        addOverlappingPropertiesGraphs(STRING_TYPE);

        // Element 1
        addEdgeBasicWith(DEST_BASIC, 1, 2);

        // Element 2
        addEdgeBasicWith(DEST_2, 1, 2);


        // When
        final Iterable<? extends Element> results = federatedStore.execute(new GetElements.Builder()
                .input(new EntitySeed(SOURCE_BASIC))
                .view(new View.Builder()
                        .edge(GROUP_BASIC_EDGE, new ViewElementDefinition.Builder()
                                .postAggregationFilter(new ElementFilter.Builder()
                                        .select(PROPERTY_2)
                                        .execute(new IsEqual(VALUE_2))
                                        .build())
                                .build())
                        .build())
                .build(), testContext);

        // Then
        final HashSet<Edge> expected = new HashSet<>();
        // Graph b, element 1
        expected.add(new Edge.Builder()
                .group(GROUP_BASIC_EDGE)
                .source(SOURCE_BASIC)
                .dest(DEST_BASIC)
                .directed(true)
                .matchedVertex(EdgeId.MatchedVertex.SOURCE)
                .property(PROPERTY_1, VALUE_1)
                .property(PROPERTY_2, VALUE_2)
                .build());
        // Graph b, element 2
        expected.add(new Edge.Builder()
                .group(GROUP_BASIC_EDGE)
                .source(SOURCE_BASIC)
                .dest(DEST_2)
                .directed(true)
                .matchedVertex(EdgeId.MatchedVertex.SOURCE)
                .property(PROPERTY_1, VALUE_1)
                .property(PROPERTY_2, VALUE_2)
                .build());

        assertElementEqualsIncludingMatchedVertex(expected, results);
    }

    @Test
    public void shouldBeAbleToQueryAggregatePropertyWithOverlappingSchemasUsingDefaultMergeFunction() throws OperationException {
        // Given
        addOverlappingPropertiesGraphs(STRING_TYPE);

        // Element 1
        addEdgeBasicWith(DEST_BASIC, 1, 2);

        // Element 2
        addEdgeBasicWith(DEST_2, 1, 2);


        // When
        // getDefaultMergeFunction specified - behaves like pre 2.0 aggregation
        final Iterable<? extends Element> results = (Iterable<? extends Element>) federatedStore.execute(new FederatedOperation.Builder()
                .op(new GetElements.Builder()
                        .input(new EntitySeed(SOURCE_BASIC))
                        .view(new View.Builder()
                                .edge(GROUP_BASIC_EDGE, new ViewElementDefinition.Builder()
                                        .groupBy()
                                        .build())
                                .build())
                        .build())
                .mergeFunction(getDefaultMergeFunction())
                .build(), testContext);

        // Then
        final HashSet<Edge> expected = new HashSet<>();
        // Graph a, element 1: prop1 present, prop2 missing
        expected.add(new Edge.Builder()
                .group(GROUP_BASIC_EDGE)
                .source(SOURCE_BASIC)
                .dest(DEST_BASIC)
                .directed(true)
                .matchedVertex(EdgeId.MatchedVertex.SOURCE)
                .property(PROPERTY_1, VALUE_1)
                .build());
        // Graph a, element 2: prop1 present, prop2 missing
        expected.add(new Edge.Builder()
                .group(GROUP_BASIC_EDGE)
                .source(SOURCE_BASIC)
                .dest(DEST_2)
                .directed(true)
                .matchedVertex(EdgeId.MatchedVertex.SOURCE)
                .property(PROPERTY_1, VALUE_1)
                .build());
        // Graph b, element 1: prop1 present, prop2 present
        expected.add(new Edge.Builder()
                .group(GROUP_BASIC_EDGE)
                .source(SOURCE_BASIC)
                .dest(DEST_BASIC)
                .directed(true)
                .matchedVertex(EdgeId.MatchedVertex.SOURCE)
                .property(PROPERTY_1, VALUE_1)
                .property(PROPERTY_2, VALUE_2)
                .build());
        // Graph b, element 2: prop1 present, prop2 present
        expected.add(new Edge.Builder()
                .group(GROUP_BASIC_EDGE)
                .source(SOURCE_BASIC)
                .dest(DEST_2)
                .directed(true)
                .matchedVertex(EdgeId.MatchedVertex.SOURCE)
                .property(PROPERTY_1, VALUE_1)
                .property(PROPERTY_2, VALUE_2)
                .build());

        assertElementEqualsIncludingMatchedVertex(expected, results);
    }

    @Test
    public void shouldBeAbleToQueryAggregatePropertyWithOverlappingSchemas() throws OperationException {
        // Given
        addOverlappingPropertiesGraphs(STRING_TYPE);

        // Element 1
        addEdgeBasicWith(DEST_BASIC, 1, 2);

        // Element 2
        addEdgeBasicWith(DEST_2, 1, 2);


        // When
        // No merge function specified - MergeElementFunction is used
        final Iterable<? extends Element> results = federatedStore.execute(new GetElements.Builder()
                .input(new EntitySeed(SOURCE_BASIC))
                .view(new View.Builder()
                        .edge(GROUP_BASIC_EDGE, new ViewElementDefinition.Builder()
                                .groupBy()
                                .build())
                        .build())
                .build(), testContext);

        // Then
        final HashSet<Edge> expected = new HashSet<>();
        // Element 1: prop1 aggregated, prop2 present once
        expected.add(new Edge.Builder()
                .group(GROUP_BASIC_EDGE)
                .source(SOURCE_BASIC)
                .dest(DEST_BASIC)
                .directed(true)
                .matchedVertex(EdgeId.MatchedVertex.SOURCE)
                .property(PROPERTY_1, "value1,value1")
                .property(PROPERTY_2, VALUE_2)
                .build());
        // Element 2: prop1 aggregated, prop2 present once
        expected.add(new Edge.Builder()
                .group(GROUP_BASIC_EDGE)
                .source(SOURCE_BASIC)
                .dest(DEST_2)
                .directed(true)
                .matchedVertex(EdgeId.MatchedVertex.SOURCE)
                .property(PROPERTY_1, "value1,value1")
                .property(PROPERTY_2, VALUE_2)
                .build());

        assertElementEqualsIncludingMatchedVertex(expected, results);
    }

    private void addGroupCollisionGraphs() throws OperationException {
        addGraphWith(GRAPH_ID_A, STRING_TYPE, PROPERTY_1);
        addGraphWith(GRAPH_ID_B, STRING_TYPE, PROPERTY_2);
    }

    private void addOverlappingPropertiesGraphs(final Schema stringSchema) throws OperationException {
        addGraphWith(GRAPH_ID_A, stringSchema, PROPERTY_1);
        addGraphWith(GRAPH_ID_B, stringSchema, PROPERTY_1, PROPERTY_2);
    }

    private AddGraph.Builder getAddGraphBuilder(final String graphId, final Schema stringType, final String edgeGroup, final String... property) {
        return new AddGraph.Builder()
                .graphId(graphId)
                .schema(new Schema.Builder()
                        .edge(edgeGroup, new SchemaEdgeDefinition.Builder()
                                .source(STRING)
                                .destination(STRING)
                                .directed(DIRECTED_EITHER)
                                .properties(Arrays.stream(property).collect(Collectors.toMap(p -> p, p -> STRING)))
                                .build())
                        .type(DIRECTED_EITHER, Boolean.class)
                        .merge(stringType)
                        .build())
                .storeProperties(STORE_PROPERTIES.clone());
    }

    private void addGraphWith(final String graphId, final Schema stringType, final String... property) throws OperationException {
        federatedStore.execute(getAddGraphBuilder(graphId, stringType, GROUP_BASIC_EDGE, property)
                .build(), testContext);
    }

    private void addGraphWithContextAndAuths(final String graphId, final Schema stringType, final String edgeGroup, Set<String> graphAuths,
                                             Context context, final String... property) throws OperationException {
        federatedStore.execute(getAddGraphBuilder(graphId, stringType, edgeGroup, property)
                .graphAuths(graphAuths.toArray(new String[0]))
                .build(), context);
    }

    private void addGraphWithContextAndAccess(final String graphId, final Schema stringType, final String edgeGroup, Context context,
                                              AccessPredicate read, final String... property) throws OperationException {
        federatedStore.execute(getAddGraphBuilder(graphId, stringType, edgeGroup, property)
                .readAccessPredicate(read)
                .build(), context);
    }

    private void addEdgeBasicWith(final String destination, final Integer... propertyValues) throws OperationException {
        federatedStore.execute(new AddElements.Builder()
                .input(edgeBasicWith(destination, propertyValues))
                .build(), testContext);
    }

    private Edge edgeBasicWith(final String destination, final Integer... propertyValues) {
        return new Edge.Builder()
                .group(GROUP_BASIC_EDGE)
                .source(SOURCE_BASIC)
                .dest(destination)
                .directed(true)
                .properties(Arrays.stream(propertyValues).collect(Collectors.toMap(FederatedStoreTestUtil::property, FederatedStoreTestUtil::value))).build();
    }
}<|MERGE_RESOLUTION|>--- conflicted
+++ resolved
@@ -636,13 +636,8 @@
         addEdgeBasicWith(DEST_BASIC, 1);
 
         // When
-<<<<<<< HEAD
         // No merge function specified - MergeElementFunction is used
-        final Iterable<? extends Element> elements = federatedStore.execute(new GetElements.Builder()
-=======
-        // No merge function specified - ApplyViewToElementsFunction is used
         final Iterable<? extends Element> results = federatedStore.execute(new GetElements.Builder()
->>>>>>> a8134c9c
                 .input(new EntitySeed(SOURCE_BASIC))
                 .view(new View.Builder()
                         .edge(GROUP_BASIC_EDGE, new ViewElementDefinition.Builder().build()).build())
