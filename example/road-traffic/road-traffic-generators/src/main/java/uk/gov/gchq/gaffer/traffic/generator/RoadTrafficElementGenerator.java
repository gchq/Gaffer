/*
 * Copyright 2016 Crown Copyright
 *
 * Licensed under the Apache License, Version 2.0 (the "License");
 * you may not use this file except in compliance with the License.
 * You may obtain a copy of the License at
 *
 *     http://www.apache.org/licenses/LICENSE-2.0
 *
 * Unless required by applicable law or agreed to in writing, software
 * distributed under the License is distributed on an "AS IS" BASIS,
 * WITHOUT WARRANTIES OR CONDITIONS OF ANY KIND, either express or implied.
 * See the License for the specific language governing permissions and
 * limitations under the License.
 */

package uk.gov.gchq.gaffer.traffic.generator;

import com.clearspring.analytics.stream.cardinality.HyperLogLogPlus;
import org.apache.commons.csv.CSVRecord;
import org.apache.commons.lang3.time.DateUtils;

import uk.gov.gchq.gaffer.commonutil.CollectionUtil;
import uk.gov.gchq.gaffer.commonutil.iterable.ChainedIterable;
import uk.gov.gchq.gaffer.data.element.Edge;
import uk.gov.gchq.gaffer.data.element.Element;
import uk.gov.gchq.gaffer.data.element.Entity;
import uk.gov.gchq.gaffer.data.generator.OneToManyElementGenerator;
import uk.gov.gchq.gaffer.traffic.ElementGroup;
import uk.gov.gchq.gaffer.types.FreqMap;

import java.text.ParseException;
import java.text.SimpleDateFormat;
import java.util.ArrayList;
import java.util.Arrays;
import java.util.Collections;
import java.util.Date;
import java.util.List;
import java.util.TimeZone;

import static uk.gov.gchq.gaffer.traffic.generator.RoadTrafficDataField.A_Junction;
import static uk.gov.gchq.gaffer.traffic.generator.RoadTrafficDataField.A_Ref_E;
import static uk.gov.gchq.gaffer.traffic.generator.RoadTrafficDataField.A_Ref_N;
import static uk.gov.gchq.gaffer.traffic.generator.RoadTrafficDataField.B_Junction;
import static uk.gov.gchq.gaffer.traffic.generator.RoadTrafficDataField.B_Ref_E;
import static uk.gov.gchq.gaffer.traffic.generator.RoadTrafficDataField.B_Ref_N;
import static uk.gov.gchq.gaffer.traffic.generator.RoadTrafficDataField.Hour;
import static uk.gov.gchq.gaffer.traffic.generator.RoadTrafficDataField.ONS_LA_Name;
import static uk.gov.gchq.gaffer.traffic.generator.RoadTrafficDataField.Region_Name;
import static uk.gov.gchq.gaffer.traffic.generator.RoadTrafficDataField.Road;
import static uk.gov.gchq.gaffer.traffic.generator.RoadTrafficDataField.dCount;

public class RoadTrafficElementGenerator implements OneToManyElementGenerator<CSVRecord> {

    @Override
    public Iterable<Element> _apply(final CSVRecord record) {
        // Check that the record has the expected number of fields
        if (!record.isConsistent()) {
            return Collections.emptyList();
        }

        final FreqMap vehicleCountsByType = getVehicleCounts(record);
        final Date startDate = getDate(record.get(dCount.fieldName()), record.get(Hour.fieldName()));
        final Date endDate = null != startDate ? DateUtils.addHours(startDate, 1) : null;
        final String region = record.get(Region_Name.fieldName());
        final String location = record.get(ONS_LA_Name.fieldName());
        final String road = record.get(Road.fieldName());
        final String junctionA = road + ":" + record.get(A_Junction.fieldName());
        final String junctionB = road + ":" + record.get(B_Junction.fieldName());
        final String junctionALocation = record.get(A_Ref_E.fieldName()) + "," + record.get(A_Ref_N.fieldName());
        final String junctionBLocation = record.get(B_Ref_E.fieldName()) + "," + record.get(B_Ref_N.fieldName());

        final List<Edge> edges = Arrays.asList(
                new Edge.Builder()
                        .group(ElementGroup.REGION_CONTAINS_LOCATION)
                        .source(region)
                        .dest(location)
                        .directed(true)
                        .build(),

                new Edge.Builder()
                        .group(ElementGroup.LOCATION_CONTAINS_ROAD)
                        .source(location)
                        .dest(road)
                        .directed(true)
                        .build(),

                new Edge.Builder()
                        .group(ElementGroup.ROAD_HAS_JUNCTION)
                        .source(road)
                        .dest(junctionA)
                        .directed(true)
                        .build(),

                new Edge.Builder()
                        .group(ElementGroup.ROAD_HAS_JUNCTION)
                        .source(road)
                        .dest(junctionB)
                        .directed(true)
                        .build(),

                new Edge.Builder()
                        .group(ElementGroup.JUNCTION_LOCATED_AT)
                        .source(junctionA)
                        .dest(junctionALocation)
                        .directed(true)
                        .build(),

                new Edge.Builder()
                        .group(ElementGroup.JUNCTION_LOCATED_AT)
                        .source(junctionB)
                        .dest(junctionBLocation)
                        .directed(true)
                        .build(),

                new Edge.Builder()
                        .group(ElementGroup.ROAD_USE)
                        .source(junctionA)
                        .dest(junctionB)
                        .directed(true)
                        .property("startDate", startDate)
                        .property("endDate", endDate)
                        .property("count", getTotalCount(vehicleCountsByType))
                        .property("countByVehicleType", vehicleCountsByType)
                        .build()
        );

        final List<Entity> entities = Arrays.asList(new Entity.Builder()
                        .group(ElementGroup.JUNCTION_USE)
                        .vertex(junctionA)
                        .property("countByVehicleType", vehicleCountsByType)
                        .property("startDate", startDate)
                        .property("endDate", endDate)
                        .property("count", getTotalCount(vehicleCountsByType))
                        .build(),

                new Entity.Builder()
                        .group(ElementGroup.JUNCTION_USE)
                        .vertex(junctionB)
                        .property("countByVehicleType", vehicleCountsByType)
                        .property("endDate", endDate)
                        .property("startDate", startDate)
                        .property("count", getTotalCount(vehicleCountsByType))
                        .build());

        final List<Entity> cardinalityEntities = createCardinalities(edges);

        // Create an iterable containing all the edges and entities
        return new ChainedIterable<>(edges, entities, cardinalityEntities);
    }

    private List<Entity> createCardinalities(final List<Edge> edges) {
        final List<Entity> cardinalities = new ArrayList<>(edges.size() * 2);

        for (final Edge edge : edges) {
            cardinalities.add(createCardinality(edge.getSource(), edge.getDestination(), edge));
            cardinalities.add(createCardinality(edge.getDestination(), edge.getSource(), edge));
        }

        return cardinalities;
    }

    private Entity createCardinality(final Object source,
                                     final Object destination,
                                     final Edge edge) {
        final HyperLogLogPlus hllp = new HyperLogLogPlus(5, 5);
        hllp.offer(destination);

        return new Entity.Builder()
                .vertex(source)
                .group("Cardinality")
                .property("edgeGroup", CollectionUtil.treeSet(edge.getGroup()))
                .property("hllp", hllp)
                .property("count", 1L)
                .build();
    }

    private FreqMap getVehicleCounts(final CSVRecord record) {
        final FreqMap freqMap = new FreqMap();
        for (final RoadTrafficDataField field : RoadTrafficDataField.VEHICLE_COUNTS) {
            final String value = record.get(field.fieldName());
            freqMap.upsert(field.name(), value.isEmpty() ? 0 : Long.parseLong(value));
        }
        return freqMap;
    }

    private long getTotalCount(final FreqMap freqmap) {
        long sum = 0;
        for (final Long count : freqmap.values()) {
            sum += count;
        }

        return sum;
    }

    private Date getDate(final String dCountString, final String hour) {
        Date dCount = null;
        try {
<<<<<<< HEAD
            final SimpleDateFormat format = new SimpleDateFormat("dd/MM/yyyy HH:mm");
            format.setTimeZone(TimeZone.getTimeZone("UTC"));
            dCount = format.parse(dCountString);
        } catch (ParseException e) {
=======
            dCount = new SimpleDateFormat("dd/MM/yyyy HH:mm").parse(dCountString);
        } catch (final ParseException e) {
>>>>>>> ef9f652f
            // incorrect date format
        }

        if (null == dCount) {
            try {
<<<<<<< HEAD
                final SimpleDateFormat format = new SimpleDateFormat("yyyy-MM-dd HH:mm:ss");
                format.setTimeZone(TimeZone.getTimeZone("UTC"));
                dCount = format.parse(dCountString);
            } catch (ParseException e) {
=======
                dCount = new SimpleDateFormat("yyyy-MM-dd HH:mm:ss").parse(dCountString);
            } catch (final ParseException e) {
>>>>>>> ef9f652f
                // another incorrect date format
            }
        }

        if (null == dCount) {
            try {
<<<<<<< HEAD
                final SimpleDateFormat format = new SimpleDateFormat("yyyy-MM-dd");
                format.setTimeZone(TimeZone.getTimeZone("UTC"));
                dCount = format.parse(dCountString);
            } catch (ParseException e) {
=======
                dCount = new SimpleDateFormat("yyyy-MM-dd").parse(dCountString);
            } catch (final ParseException e) {
>>>>>>> ef9f652f
                // another incorrect date format
            }
        }

        if (null == dCount) {
            return null;
        }

        return DateUtils.addHours(dCount, Integer.parseInt(hour));
    }

}<|MERGE_RESOLUTION|>--- conflicted
+++ resolved
@@ -196,44 +196,29 @@
     private Date getDate(final String dCountString, final String hour) {
         Date dCount = null;
         try {
-<<<<<<< HEAD
             final SimpleDateFormat format = new SimpleDateFormat("dd/MM/yyyy HH:mm");
             format.setTimeZone(TimeZone.getTimeZone("UTC"));
             dCount = format.parse(dCountString);
-        } catch (ParseException e) {
-=======
-            dCount = new SimpleDateFormat("dd/MM/yyyy HH:mm").parse(dCountString);
         } catch (final ParseException e) {
->>>>>>> ef9f652f
             // incorrect date format
         }
 
         if (null == dCount) {
             try {
-<<<<<<< HEAD
                 final SimpleDateFormat format = new SimpleDateFormat("yyyy-MM-dd HH:mm:ss");
                 format.setTimeZone(TimeZone.getTimeZone("UTC"));
                 dCount = format.parse(dCountString);
-            } catch (ParseException e) {
-=======
-                dCount = new SimpleDateFormat("yyyy-MM-dd HH:mm:ss").parse(dCountString);
             } catch (final ParseException e) {
->>>>>>> ef9f652f
                 // another incorrect date format
             }
         }
 
         if (null == dCount) {
             try {
-<<<<<<< HEAD
                 final SimpleDateFormat format = new SimpleDateFormat("yyyy-MM-dd");
                 format.setTimeZone(TimeZone.getTimeZone("UTC"));
                 dCount = format.parse(dCountString);
-            } catch (ParseException e) {
-=======
-                dCount = new SimpleDateFormat("yyyy-MM-dd").parse(dCountString);
             } catch (final ParseException e) {
->>>>>>> ef9f652f
                 // another incorrect date format
             }
         }
