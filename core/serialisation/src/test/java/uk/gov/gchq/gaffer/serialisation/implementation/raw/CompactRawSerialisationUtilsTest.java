/*
 * Copyright 2016-2020 Crown Copyright
 *
 * Licensed under the Apache License, Version 2.0 (the "License");
 * you may not use this file except in compliance with the License.
 * You may obtain a copy of the License at
 *
 *     http://www.apache.org/licenses/LICENSE-2.0
 *
 * Unless required by applicable law or agreed to in writing, software
 * distributed under the License is distributed on an "AS IS" BASIS,
 * WITHOUT WARRANTIES OR CONDITIONS OF ANY KIND, either express or implied.
 * See the License for the specific language governing permissions and
 * limitations under the License.
 */
package uk.gov.gchq.gaffer.serialisation.implementation.raw;

<<<<<<< HEAD
import org.junit.jupiter.api.BeforeEach;
import org.junit.jupiter.api.Test;

import static org.junit.jupiter.api.Assertions.assertEquals;
import static org.junit.jupiter.api.Assertions.assertNotEquals;
=======
import org.junit.jupiter.api.Test;

import static org.junit.jupiter.api.Assertions.assertEquals;
import static org.junit.jupiter.api.Assertions.assertNotEquals;

>>>>>>> 6c60d867
import static uk.gov.gchq.gaffer.serialisation.implementation.raw.CompactRawSerialisationUtils.decodeVIntSize;
import static uk.gov.gchq.gaffer.serialisation.implementation.raw.CompactRawSerialisationUtils.writeLong;

public class CompactRawSerialisationUtilsTest {

    private static final String LONG_VALUE_IS_LEGAL_TO_NOT_REQUIRE_A_LENGTH_BYTE = "long value is legal to not require a length byte";
    private static final String LONG_VALUE_REQUIRES_A_LENGTH_BYTE = "long value requires a length byte";
    private static final String LENGTH_SHOULD_BE_1_AS_IT_DOES_NOT_REQUIRE_A_LENGTH_BYTE = "Length should be 1, as it does not require a length byte";
<<<<<<< HEAD
    private byte[] bytesWithLength;

    @BeforeEach
    public void setUp() throws Exception {
        //-120 is length
        bytesWithLength = new byte[] {-120, 17, 34, 16, -12, 125, -23, -127, 21};
    }

    @Test
    public void shouldHaveExtraByteForLengthInFieldVariables() {
=======

    @Test
    public void shouldHaveExtraByteForLengthInFieldVariables() throws Exception {
        final byte[] bytesWithLength = new byte[]{-120, 17, 34, 16, -12, 125, -23, -127, 21};
>>>>>>> 6c60d867
        assertEquals(Long.BYTES + 1, bytesWithLength.length);
    }

    @Test
    public void shouldNotHaveExtraByteForLength() {
        final long lLowerLimit = -112;
        final long lUpperLimit = 127;

        final byte[] bytesLower = writeLong(lLowerLimit);
        assertEquals(1, bytesLower.length, LONG_VALUE_IS_LEGAL_TO_NOT_REQUIRE_A_LENGTH_BYTE);
        assertEquals(bytesLower.length, decodeVIntSize(bytesLower[0]), LONG_VALUE_IS_LEGAL_TO_NOT_REQUIRE_A_LENGTH_BYTE);

<<<<<<< HEAD
        final byte[] bytesUpper = writeLong(lUpperLimit);
=======
        byte[] bytesLower = writeLong(lLowerLimit);
        assertEquals(1, bytesLower.length, LONG_VALUE_IS_LEGAL_TO_NOT_REQUIRE_A_LENGTH_BYTE);
        assertEquals(bytesLower.length, decodeVIntSize(bytesLower[0]), LONG_VALUE_IS_LEGAL_TO_NOT_REQUIRE_A_LENGTH_BYTE);

        byte[] bytesUpper = writeLong(lUpperLimit);
>>>>>>> 6c60d867
        assertEquals(1, bytesUpper.length, LENGTH_SHOULD_BE_1_AS_IT_DOES_NOT_REQUIRE_A_LENGTH_BYTE);
        assertEquals(bytesUpper.length, decodeVIntSize(bytesUpper[0]), LENGTH_SHOULD_BE_1_AS_IT_DOES_NOT_REQUIRE_A_LENGTH_BYTE);
    }

    @Test
    public void shouldHaveExtraByteForLength() {
        final long lExceedLowerLimit = -113;
        final long lExceedUpperLimit = 128;

<<<<<<< HEAD
        final byte[] bytesLower = writeLong(lExceedLowerLimit);
        assertEquals(2, bytesLower.length, LONG_VALUE_REQUIRES_A_LENGTH_BYTE);
        assertEquals(bytesLower.length, decodeVIntSize(bytesLower[0]), LONG_VALUE_REQUIRES_A_LENGTH_BYTE);

        final byte[] bytesUpper = writeLong(lExceedUpperLimit);
=======
        byte[] bytesLower = writeLong(lExceedLowerLimit);
        assertEquals(2, bytesLower.length, LONG_VALUE_REQUIRES_A_LENGTH_BYTE);
        assertEquals(bytesLower.length, decodeVIntSize(bytesLower[0]), LONG_VALUE_REQUIRES_A_LENGTH_BYTE);

        byte[] bytesUpper = writeLong(lExceedUpperLimit);
>>>>>>> 6c60d867
        assertNotEquals(1, bytesUpper.length, "Length should not be 1, as it does require a length byte");
        assertEquals(bytesUpper.length, decodeVIntSize(bytesUpper[0]));
    }
}<|MERGE_RESOLUTION|>--- conflicted
+++ resolved
@@ -15,19 +15,11 @@
  */
 package uk.gov.gchq.gaffer.serialisation.implementation.raw;
 
-<<<<<<< HEAD
-import org.junit.jupiter.api.BeforeEach;
-import org.junit.jupiter.api.Test;
-
-import static org.junit.jupiter.api.Assertions.assertEquals;
-import static org.junit.jupiter.api.Assertions.assertNotEquals;
-=======
 import org.junit.jupiter.api.Test;
 
 import static org.junit.jupiter.api.Assertions.assertEquals;
 import static org.junit.jupiter.api.Assertions.assertNotEquals;
 
->>>>>>> 6c60d867
 import static uk.gov.gchq.gaffer.serialisation.implementation.raw.CompactRawSerialisationUtils.decodeVIntSize;
 import static uk.gov.gchq.gaffer.serialisation.implementation.raw.CompactRawSerialisationUtils.writeLong;
 
@@ -36,67 +28,42 @@
     private static final String LONG_VALUE_IS_LEGAL_TO_NOT_REQUIRE_A_LENGTH_BYTE = "long value is legal to not require a length byte";
     private static final String LONG_VALUE_REQUIRES_A_LENGTH_BYTE = "long value requires a length byte";
     private static final String LENGTH_SHOULD_BE_1_AS_IT_DOES_NOT_REQUIRE_A_LENGTH_BYTE = "Length should be 1, as it does not require a length byte";
-<<<<<<< HEAD
-    private byte[] bytesWithLength;
-
-    @BeforeEach
-    public void setUp() throws Exception {
-        //-120 is length
-        bytesWithLength = new byte[] {-120, 17, 34, 16, -12, 125, -23, -127, 21};
-    }
-
-    @Test
-    public void shouldHaveExtraByteForLengthInFieldVariables() {
-=======
 
     @Test
     public void shouldHaveExtraByteForLengthInFieldVariables() throws Exception {
         final byte[] bytesWithLength = new byte[]{-120, 17, 34, 16, -12, 125, -23, -127, 21};
->>>>>>> 6c60d867
         assertEquals(Long.BYTES + 1, bytesWithLength.length);
     }
 
     @Test
-    public void shouldNotHaveExtraByteForLength() {
-        final long lLowerLimit = -112;
-        final long lUpperLimit = 127;
+    public void shouldNotHaveExtraByteForLength() throws Exception {
+        //if (value >= -112 && value <= 127) {
+        long lLowerLimit = -112;
+        long lUpperLimit = 127;
 
-        final byte[] bytesLower = writeLong(lLowerLimit);
-        assertEquals(1, bytesLower.length, LONG_VALUE_IS_LEGAL_TO_NOT_REQUIRE_A_LENGTH_BYTE);
-        assertEquals(bytesLower.length, decodeVIntSize(bytesLower[0]), LONG_VALUE_IS_LEGAL_TO_NOT_REQUIRE_A_LENGTH_BYTE);
 
-<<<<<<< HEAD
-        final byte[] bytesUpper = writeLong(lUpperLimit);
-=======
         byte[] bytesLower = writeLong(lLowerLimit);
         assertEquals(1, bytesLower.length, LONG_VALUE_IS_LEGAL_TO_NOT_REQUIRE_A_LENGTH_BYTE);
         assertEquals(bytesLower.length, decodeVIntSize(bytesLower[0]), LONG_VALUE_IS_LEGAL_TO_NOT_REQUIRE_A_LENGTH_BYTE);
 
         byte[] bytesUpper = writeLong(lUpperLimit);
->>>>>>> 6c60d867
         assertEquals(1, bytesUpper.length, LENGTH_SHOULD_BE_1_AS_IT_DOES_NOT_REQUIRE_A_LENGTH_BYTE);
         assertEquals(bytesUpper.length, decodeVIntSize(bytesUpper[0]), LENGTH_SHOULD_BE_1_AS_IT_DOES_NOT_REQUIRE_A_LENGTH_BYTE);
     }
 
     @Test
-    public void shouldHaveExtraByteForLength() {
-        final long lExceedLowerLimit = -113;
-        final long lExceedUpperLimit = 128;
+    public void shouldHaveExtraByteForLength() throws Exception {
+        long lExceedLowerLimit = -113;
+        long lExceedUpperLimit = 128;
 
-<<<<<<< HEAD
-        final byte[] bytesLower = writeLong(lExceedLowerLimit);
-        assertEquals(2, bytesLower.length, LONG_VALUE_REQUIRES_A_LENGTH_BYTE);
-        assertEquals(bytesLower.length, decodeVIntSize(bytesLower[0]), LONG_VALUE_REQUIRES_A_LENGTH_BYTE);
-
-        final byte[] bytesUpper = writeLong(lExceedUpperLimit);
-=======
         byte[] bytesLower = writeLong(lExceedLowerLimit);
         assertEquals(2, bytesLower.length, LONG_VALUE_REQUIRES_A_LENGTH_BYTE);
         assertEquals(bytesLower.length, decodeVIntSize(bytesLower[0]), LONG_VALUE_REQUIRES_A_LENGTH_BYTE);
 
         byte[] bytesUpper = writeLong(lExceedUpperLimit);
->>>>>>> 6c60d867
         assertNotEquals(1, bytesUpper.length, "Length should not be 1, as it does require a length byte");
         assertEquals(bytesUpper.length, decodeVIntSize(bytesUpper[0]));
     }
+
+
 }