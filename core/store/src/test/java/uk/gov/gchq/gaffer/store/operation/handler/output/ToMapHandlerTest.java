--- conflicted
+++ resolved
@@ -31,14 +31,9 @@
 import java.util.Map;
 
 import static org.hamcrest.MatcherAssert.assertThat;
-<<<<<<< HEAD
-import static org.hamcrest.collection.IsIterableContainingInOrder.contains;
-import static org.junit.jupiter.api.Assertions.assertNull;
-=======
 import static org.hamcrest.Matchers.nullValue;
 import static org.hamcrest.collection.IsIterableContainingInOrder.contains;
 import static org.hamcrest.core.Is.is;
->>>>>>> 6c60d867
 import static org.mockito.BDDMockito.given;
 import static org.mockito.Mockito.mock;
 
@@ -48,8 +43,8 @@
     public void shouldConvertElementToMap() throws OperationException {
         // Given
         final Entity entity = new Entity.Builder().group(TestGroups.ENTITY)
-                .vertex(1)
-                .build();
+                                                  .vertex(1)
+                                                  .build();
 
         final Map<String, Object> originalMap = new HashMap<>(1);
         originalMap.put("group", TestGroups.ENTITY);
@@ -88,6 +83,6 @@
         final Iterable<? extends Map<String, Object>> results = handler.doOperation(operation, new Context(), null);
 
         //Then
-        assertNull(results);
+        assertThat(results, is(nullValue()));
     }
 }