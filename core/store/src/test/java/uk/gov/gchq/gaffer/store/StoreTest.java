--- conflicted
+++ resolved
@@ -549,12 +549,9 @@
                 Transform.class,
                 Aggregate.class,
 
-<<<<<<< HEAD
+                // Context variables
+                SetVariable.class,
                 GetVariable.class
-=======
-                // Context variables
-                SetVariable.class
->>>>>>> e887ecec
         );
 
         expectedOperations.sort(Comparator.comparing(Class::getName));
@@ -658,12 +655,9 @@
                 Transform.class,
                 Aggregate.class,
 
-<<<<<<< HEAD
+                // Context variables
+                SetVariable.class,
                 GetVariable.class
-=======
-                // Context variables
-                SetVariable.class
->>>>>>> e887ecec
         );
 
         expectedOperations.sort(Comparator.comparing(Class::getName));
