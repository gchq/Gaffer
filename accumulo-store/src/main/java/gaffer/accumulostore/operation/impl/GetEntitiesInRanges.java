--- conflicted
+++ resolved
@@ -80,19 +80,11 @@
         }
 
         @Override
-<<<<<<< HEAD
-=======
-        public Builder<SEED_TYPE> summarise(final boolean summarise) {
-            return (Builder<SEED_TYPE>) super.summarise(summarise);
-        }
-
-        @Override
         public Builder<SEED_TYPE> deduplicate(final boolean deduplicate) {
             return (Builder<SEED_TYPE>) super.deduplicate(deduplicate);
         }
 
         @Override
->>>>>>> e5418a0b
         public Builder<SEED_TYPE> populateProperties(final boolean populateProperties) {
             return (Builder<SEED_TYPE>) super.populateProperties(populateProperties);
         }
