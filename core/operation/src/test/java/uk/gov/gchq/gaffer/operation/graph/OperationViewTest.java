--- conflicted
+++ resolved
@@ -28,14 +28,9 @@
 import java.util.Arrays;
 import java.util.Collections;
 
-<<<<<<< HEAD
-import static org.junit.jupiter.api.Assertions.assertDoesNotThrow;
-=======
 import static org.junit.jupiter.api.Assertions.assertTrue;
->>>>>>> 6c60d867
 
 public class OperationViewTest {
-
     private final View testView1 = new View.Builder()
             .edge(TestGroups.EDGE, new ViewElementDefinition.Builder()
                     .excludeProperties("testProp")
@@ -61,60 +56,65 @@
 
     @Test
     public void shouldMergeTwoViewsWhenSettingBothAtOnce() {
-        // Given
+        // When
         operationView.setViews(Arrays.asList(testView1, testView2));
 
-        // When / Then
+        // Then
         JsonAssert.assertEquals(mergedTestViews.toCompactJson(), operationView.getView().toCompactJson());
     }
 
     @Test
     public void shouldMergeTwoViewsWhenOneIsNamedView() {
-        // Given / When / Then
-        assertDoesNotThrow(() -> operationView.setViews(Arrays.asList(testView1, testNamedView1)));
+        // When
+        operationView.setViews(Arrays.asList(testView1, testNamedView1));
+
+        // Then - no exceptions
     }
 
     @Test
     public void shouldMergeTwoViewsWhenOneAlreadySet() {
-        // Given
+        // When
         operationView.setView(testView1);
         operationView.setViews(Collections.singletonList(testView2));
 
-        // When / Then
+        // Then
         JsonAssert.assertEquals(mergedTestViews.toCompactJson(), operationView.getView().toCompactJson());
     }
 
     @Test
     public void shouldMergeEmptyViewCorrectly() {
-        // Given
+        // When
         operationView.setViews(Arrays.asList(testView1, new View()));
 
-        // When / Then
+        // Then
         JsonAssert.assertEquals(testView1.toCompactJson(), operationView.getView().toCompactJson());
     }
 
     @Test
     public void shouldCorrectlyMergeIdenticalViewsWhenSettingBothAtOnce() {
-        // Given
+        // When
         operationView.setViews(Arrays.asList(testView1, testView1));
 
-        // When / Then
+        // Then
         JsonAssert.assertEquals(testView1.toCompactJson(), operationView.getView().toCompactJson());
     }
 
     @Test
     public void shouldCorrectlyMergeIdenticalViewsWhenOneAlreadySet() {
-        // Given
+        // When
         operationView.setView(testView1);
         operationView.setViews(Collections.singletonList(testView1));
 
-        // When / Then
+        // Then
         JsonAssert.assertEquals(testView1.toCompactJson(), operationView.getView().toCompactJson());
     }
 
     @Test
-    public void doesNotThrowAnyExceptionsWhenSettingViewsToNull() {
-        // Given / When / Then
-        assertDoesNotThrow(() -> operationView.setViews(null));
+    public void shouldThrowExceptionWhenSettingViewsToNull() {
+        try {
+            operationView.setViews(null);
+        } catch (final IllegalArgumentException e) {
+            assertTrue(e.getMessage().contains("Supplied View list cannot be null"));
+        }
     }
 }