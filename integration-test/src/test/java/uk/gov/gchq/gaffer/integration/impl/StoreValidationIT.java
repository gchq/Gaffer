--- conflicted
+++ resolved
@@ -29,11 +29,7 @@
 
     @Test
     @TraitRequirement(StoreTrait.STORE_VALIDATION)
-<<<<<<< HEAD
-    public void shouldAgeOffDataBasedOnTimestampAndAgeOfFunctionInSchema() throws OperationException, InterruptedException {
-=======
     public void shouldAgeOffDataBasedOnTimestampAndAgeOffFunctionInSchema() throws OperationException, InterruptedException {
->>>>>>> a4446620
         // Given
         final User user = new User();
         final long now = System.currentTimeMillis();
