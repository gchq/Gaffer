/*
 * Copyright 2016-2021 Crown Copyright
 *
 * Licensed under the Apache License, Version 2.0 (the "License");
 * you may not use this file except in compliance with the License.
 * You may obtain a copy of the License at
 *
 *     http://www.apache.org/licenses/LICENSE-2.0
 *
 * Unless required by applicable law or agreed to in writing, software
 * distributed under the License is distributed on an "AS IS" BASIS,
 * WITHOUT WARRANTIES OR CONDITIONS OF ANY KIND, either express or implied.
 * See the License for the specific language governing permissions and
 * limitations under the License.
 */

package uk.gov.gchq.gaffer.accumulostore.operation.handler;

import com.google.common.collect.Sets;
import org.apache.accumulo.core.client.TableExistsException;
import org.assertj.core.api.InstanceOfAssertFactories;
import org.junit.jupiter.api.BeforeEach;
import org.junit.jupiter.api.Test;

import uk.gov.gchq.gaffer.accumulostore.AccumuloProperties;
import uk.gov.gchq.gaffer.accumulostore.AccumuloStore;
import uk.gov.gchq.gaffer.accumulostore.SingleUseMiniAccumuloStore;
import uk.gov.gchq.gaffer.accumulostore.operation.impl.GetElementsWithinSet;
import uk.gov.gchq.gaffer.accumulostore.utils.AccumuloPropertyNames;
import uk.gov.gchq.gaffer.accumulostore.utils.TableUtils;
import uk.gov.gchq.gaffer.commonutil.StreamUtil;
import uk.gov.gchq.gaffer.commonutil.TestGroups;
import uk.gov.gchq.gaffer.data.element.Edge;
import uk.gov.gchq.gaffer.data.element.Element;
import uk.gov.gchq.gaffer.data.element.Entity;
import uk.gov.gchq.gaffer.data.element.id.EdgeId;
import uk.gov.gchq.gaffer.data.element.id.EntityId;
import uk.gov.gchq.gaffer.data.elementdefinition.view.View;
import uk.gov.gchq.gaffer.data.elementdefinition.view.ViewElementDefinition;
import uk.gov.gchq.gaffer.operation.OperationException;
import uk.gov.gchq.gaffer.operation.data.EntitySeed;
import uk.gov.gchq.gaffer.operation.impl.add.AddElements;
import uk.gov.gchq.gaffer.store.Context;
import uk.gov.gchq.gaffer.store.StoreException;
import uk.gov.gchq.gaffer.store.schema.Schema;
import uk.gov.gchq.gaffer.user.User;

import java.util.ArrayList;
import java.util.Arrays;
import java.util.Collections;
import java.util.HashSet;
import java.util.List;
import java.util.Set;

import static org.assertj.core.api.Assertions.assertThat;

public class GetElementsWithinSetHandlerTest {

    private static final Schema SCHEMA = Schema.fromJson(StreamUtil.schemas(GetElementsWithinSetHandlerTest.class));
    private static final AccumuloProperties PROPERTIES = AccumuloProperties.loadStoreProperties(StreamUtil.storeProps(GetElementsWithinSetHandlerTest.class));
    private static final AccumuloProperties CLASSIC_PROPERTIES = AccumuloProperties.loadStoreProperties(StreamUtil.openStream(GetElementsWithinSetHandlerTest.class, "/accumuloStoreClassicKeys.properties"));
    private static final AccumuloStore BYTE_ENTITY_STORE = new SingleUseMiniAccumuloStore();
    private static final AccumuloStore GAFFER_1_KEY_STORE = new SingleUseMiniAccumuloStore();

    private static View defaultView;

    private static Edge expectedEdge1 = new Edge.Builder()
            .group(TestGroups.EDGE)
            .source("A0")
            .dest("A23")
            .directed(true)
            .build();
    private static Edge expectedEdge2 = new Edge.Builder()
            .group(TestGroups.EDGE)
            .source("A0")
            .dest("A23")
            .directed(true)
            .build();
    private static Edge expectedEdge3 = new Edge.Builder()
            .group(TestGroups.EDGE)
            .source("A0")
            .dest("A23")
            .directed(true)
            .build();
    private static Entity expectedEntity1 = new Entity.Builder()
            .group(TestGroups.ENTITY)
            .vertex("A0")
            .build();
    private static Entity expectedEntity2 = new Entity.Builder()
            .group(TestGroups.ENTITY)
            .vertex("A23")
            .build();
    private static Edge expectedSummarisedEdge = new Edge.Builder()
            .group(TestGroups.EDGE)
            .source("A0")
            .dest("A23")
            .directed(true)
            .build();
    private static Edge expectedSummarisedEdgePropertiesEmptySet = new Edge.Builder()
            .group(TestGroups.EDGE)
            .source("A0")
            .dest("A23")
            .directed(true)
            .build();
    private static Edge expectedSummarisedEdgePropertiesFiltered = new Edge.Builder()
            .group(TestGroups.EDGE)
            .source("A0")
            .dest("A23")
            .directed(true)
            .property(AccumuloPropertyNames.COUNT, 23 * 3)
            .build();

    final Set<EntityId> seeds = new HashSet<>(Arrays.asList(new EntitySeed("A0"), new EntitySeed("A23")));

    private final User user = new User();

    @BeforeEach
    public void reInitialise() throws StoreException, OperationException, TableExistsException {
        expectedEdge1.putProperty(AccumuloPropertyNames.COLUMN_QUALIFIER, 1);
        expectedEdge1.putProperty(AccumuloPropertyNames.COUNT, 23);
        expectedEdge1.putProperty(AccumuloPropertyNames.PROP_1, 0);
        expectedEdge1.putProperty(AccumuloPropertyNames.PROP_2, 0);
        expectedEdge1.putProperty(AccumuloPropertyNames.PROP_3, 0);
        expectedEdge1.putProperty(AccumuloPropertyNames.PROP_4, 0);

        expectedEdge2.putProperty(AccumuloPropertyNames.COLUMN_QUALIFIER, 2);
        expectedEdge2.putProperty(AccumuloPropertyNames.COUNT, 23);
        expectedEdge2.putProperty(AccumuloPropertyNames.PROP_1, 0);
        expectedEdge2.putProperty(AccumuloPropertyNames.PROP_2, 0);
        expectedEdge2.putProperty(AccumuloPropertyNames.PROP_3, 0);
        expectedEdge2.putProperty(AccumuloPropertyNames.PROP_4, 0);

        expectedEdge3.putProperty(AccumuloPropertyNames.COLUMN_QUALIFIER, 3);
        expectedEdge3.putProperty(AccumuloPropertyNames.COUNT, 23);
        expectedEdge3.putProperty(AccumuloPropertyNames.PROP_1, 0);
        expectedEdge3.putProperty(AccumuloPropertyNames.PROP_2, 0);
        expectedEdge3.putProperty(AccumuloPropertyNames.PROP_3, 0);
        expectedEdge3.putProperty(AccumuloPropertyNames.PROP_4, 0);

        expectedEntity1.putProperty(AccumuloPropertyNames.COUNT, 10000);

        expectedEntity2.putProperty(AccumuloPropertyNames.COUNT, 23);

        expectedSummarisedEdge.putProperty(AccumuloPropertyNames.COLUMN_QUALIFIER, 6);
        expectedSummarisedEdge.putProperty(AccumuloPropertyNames.COUNT, 23 * 3);
        expectedSummarisedEdge.putProperty(AccumuloPropertyNames.PROP_1, 0);
        expectedSummarisedEdge.putProperty(AccumuloPropertyNames.PROP_2, 0);
        expectedSummarisedEdge.putProperty(AccumuloPropertyNames.PROP_3, 0);
        expectedSummarisedEdge.putProperty(AccumuloPropertyNames.PROP_4, 0);

        defaultView = new View.Builder()
                .edge(TestGroups.EDGE)
                .entity(TestGroups.ENTITY)
                .build();

        BYTE_ENTITY_STORE.initialise("byteEntityGraph", SCHEMA, PROPERTIES);
        GAFFER_1_KEY_STORE.initialise("gaffer1Graph", SCHEMA, CLASSIC_PROPERTIES);
        setupGraph(BYTE_ENTITY_STORE);
        setupGraph(GAFFER_1_KEY_STORE);
    }

    @Test
    public void shouldReturnElementsNoSummarisationByteEntityStore() throws OperationException {
        shouldReturnElementsNoSummarisation(BYTE_ENTITY_STORE);
    }

    @Test
    public void shouldReturnElementsNoSummarisationGaffer1Store() throws OperationException {
        shouldReturnElementsNoSummarisation(GAFFER_1_KEY_STORE);
    }

    private void shouldReturnElementsNoSummarisation(final AccumuloStore store) throws OperationException {
        final GetElementsWithinSet operation = new GetElementsWithinSet.Builder().view(defaultView).input(seeds)
                .build();
        final GetElementsWithinSetHandler handler = new GetElementsWithinSetHandler();

        final Iterable<? extends Element> elements = handler.doOperation(operation, user, store);
        // Without query compaction the result size should be 5
        final Set<Element> elementSet = Sets.newHashSet(elements);
        assertThat(elementSet).hasSize(5);
        assertThat(elementSet).containsOnly(expectedEdge1, expectedEdge2, expectedEdge3, expectedEntity1, expectedEntity2);
        for (final Element element : elementSet) {
            if (element instanceof Edge) {
                assertThat(((Edge) element).getMatchedVertex()).isEqualTo(EdgeId.MatchedVertex.SOURCE);
            }
        }
    }

    @Test
    public void shouldSummariseByteEntityStore() throws OperationException {
        final View view = new View.Builder(defaultView)
                .entity(TestGroups.ENTITY, new ViewElementDefinition.Builder()
                        .groupBy()
                        .build())
                .edge(TestGroups.EDGE, new ViewElementDefinition.Builder()
                        .groupBy()
                        .build())
                .edge(TestGroups.EDGE_2, new ViewElementDefinition.Builder()
                        .groupBy()
                        .build())
                .build();

        runTest(BYTE_ENTITY_STORE, view, expectedSummarisedEdge, expectedEntity1, expectedEntity2);
    }

    @Test
    public void shouldSummariseGaffer1Store() throws OperationException {
        final View view = new View.Builder(defaultView)
                .entity(TestGroups.ENTITY, new ViewElementDefinition.Builder()
                        .groupBy()
                        .build())
                .edge(TestGroups.EDGE, new ViewElementDefinition.Builder()
                        .groupBy()
                        .build())
                .edge(TestGroups.EDGE_2, new ViewElementDefinition.Builder()
                        .groupBy()
                        .build())
                .build();

        runTest(GAFFER_1_KEY_STORE, view, expectedSummarisedEdge, expectedEntity1, expectedEntity2);
    }

    @Test
    public void shouldReturnOnlyEdgesWhenViewContainsNoEntitiesByteEntityStore() throws OperationException {
        final View view = new View.Builder()
                .edge(TestGroups.EDGE, new ViewElementDefinition.Builder()
                        .groupBy()
                        .build())
                .edge(TestGroups.EDGE_2, new ViewElementDefinition.Builder()
                        .groupBy()
                        .build())
                .build();

        runTest(BYTE_ENTITY_STORE, view, expectedSummarisedEdge);
    }

    @Test
    public void shouldReturnOnlyEdgesWhenViewContainsNoEntitiesGaffer1Store() throws OperationException {
        final View view = new View.Builder()
                .edge(TestGroups.EDGE, new ViewElementDefinition.Builder()
                        .groupBy()
                        .build())
                .edge(TestGroups.EDGE_2, new ViewElementDefinition.Builder()
                        .groupBy()
                        .build())
                .build();

        runTest(GAFFER_1_KEY_STORE, view, expectedSummarisedEdge);
    }

    @Test
    public void shouldReturnOnlyEdgesWhenViewContainsNoEntitiesPropertiesFilteredByteEntityStore() throws OperationException {
        final View view = new View.Builder()
                .edge(TestGroups.EDGE, new ViewElementDefinition.Builder()
                        .properties(Collections.singleton(AccumuloPropertyNames.COUNT))
                        .groupBy()
                        .build())
                .edge(TestGroups.EDGE_2, new ViewElementDefinition.Builder()
                        .properties(Collections.singleton(AccumuloPropertyNames.COUNT))
                        .groupBy()
                        .build())
                .build();

        runTest(BYTE_ENTITY_STORE, view, expectedSummarisedEdgePropertiesFiltered);
    }

    @Test
    public void shouldReturnOnlyEdgesWhenViewContainsNoEntitiesPropertiesFilteredGaffer1Store() throws OperationException {
        final View view = new View.Builder()
                .edge(TestGroups.EDGE, new ViewElementDefinition.Builder()
                        .properties(Collections.singleton(AccumuloPropertyNames.COUNT))
                        .groupBy()
                        .build())
                .edge(TestGroups.EDGE_2, new ViewElementDefinition.Builder()
                        .properties(Collections.singleton(AccumuloPropertyNames.COUNT))
                        .groupBy()
                        .build())
                .build();

        runTest(GAFFER_1_KEY_STORE, view, expectedSummarisedEdgePropertiesFiltered);
    }

    @Test
    public void shouldReturnOnlyEdgesWhenViewContainsNoEntitiesPropertiesEmptySetByteEntityStore() throws OperationException {
        final View view = new View.Builder()
                .edge(TestGroups.EDGE, new ViewElementDefinition.Builder()
                        .properties(Collections.emptySet())
                        .groupBy()
                        .build())
                .edge(TestGroups.EDGE_2, new ViewElementDefinition.Builder()
                        .properties(Collections.emptySet())
                        .groupBy()
                        .build())
                .build();

        runTest(BYTE_ENTITY_STORE, view, expectedSummarisedEdgePropertiesEmptySet);
    }

    @Test
    public void shouldReturnOnlyEdgesWhenViewContainsNoEntitiesPropertiesEmptySetGaffer1Store() throws OperationException {
        final View view = new View.Builder()
                .edge(TestGroups.EDGE, new ViewElementDefinition.Builder()
                        .properties(Collections.emptySet())
                        .groupBy()
                        .build())
                .edge(TestGroups.EDGE_2, new ViewElementDefinition.Builder()
                        .properties(Collections.emptySet())
                        .groupBy()
                        .build())
                .build();

        runTest(GAFFER_1_KEY_STORE, view, expectedSummarisedEdgePropertiesEmptySet);
    }

    @Test
    public void shouldReturnOnlyEntitiesWhenViewContainsNoEdgesByteEntityStore() throws OperationException {
<<<<<<< HEAD
        final View view = new View.Builder()
                .entity(TestGroups.ENTITY, new ViewElementDefinition.Builder()
                        .groupBy()
                        .build())
                .build();

        runTest(BYTE_ENTITY_STORE, view, expectedEntity1, expectedEntity2);
    }

    @Test
    public void shouldReturnOnlyEntitiesWhenViewContainsNoEdgesGaffer1Store() throws OperationException {
=======
>>>>>>> 2de6dbc5
        final View view = new View.Builder()
                .entity(TestGroups.ENTITY, new ViewElementDefinition.Builder()
                        .groupBy()
                        .build())
                .build();

<<<<<<< HEAD
=======
        runTest(BYTE_ENTITY_STORE, view, expectedEntity1, expectedEntity2);
    }

    @Test
    public void shouldReturnOnlyEntitiesWhenViewContainsNoEdgesGaffer1Store() throws OperationException {
        final View view = new View.Builder()
                .entity(TestGroups.ENTITY, new ViewElementDefinition.Builder()
                        .groupBy()
                        .build())
                .build();

>>>>>>> 2de6dbc5
        runTest(GAFFER_1_KEY_STORE, view, expectedEntity1, expectedEntity2);
    }

    private void runTest(final AccumuloStore store, final View view, final Element... expectedElements) throws OperationException {
        final GetElementsWithinSet operation = new GetElementsWithinSet.Builder().view(view).input(seeds).build();
        final GetElementsWithinSetHandler handler = new GetElementsWithinSetHandler();

        final Iterable<? extends Element> elements = handler.doOperation(operation, user, store);
<<<<<<< HEAD

=======
>>>>>>> 2de6dbc5
        // After query compaction the result size should be 1
        assertThat(elements)
                .hasSize(expectedElements.length)
                .asInstanceOf(InstanceOfAssertFactories.iterable(Element.class))
                .containsOnly(expectedElements);
    }

    private static void setupGraph(final AccumuloStore store) throws OperationException, StoreException, TableExistsException {
        // Create table
        // (this method creates the table, removes the versioning iterator, and adds the SetOfStatisticsCombiner iterator,
        // and sets the age off iterator to age data off after it is more than ageOffTimeInMilliseconds milliseconds old).
        TableUtils.createTable(store);

        final List<Element> data = new ArrayList<>();
        // Create edges A0 -> A1, A0 -> A2, ..., A0 -> A99. Also create an Entity for each.
        final Entity entity = new Entity(TestGroups.ENTITY);
        entity.setVertex("A0");
        entity.putProperty(AccumuloPropertyNames.COUNT, 10000);
        data.add(entity);
        for (int i = 1; i < 100; i++) {
            data.add(new Edge.Builder()
                    .group(TestGroups.EDGE)
                    .source("A0")
                    .dest("A" + i)
                    .directed(true)
                    .property(AccumuloPropertyNames.COLUMN_QUALIFIER, 1)
                    .property(AccumuloPropertyNames.COUNT, i)
                    .property(AccumuloPropertyNames.PROP_1, 0)
                    .property(AccumuloPropertyNames.PROP_2, 0)
                    .property(AccumuloPropertyNames.PROP_3, 0)
                    .property(AccumuloPropertyNames.PROP_4, 0)
                    .build());

            data.add(new Edge.Builder()
                    .group(TestGroups.EDGE)
                    .source("A0")
                    .dest("A" + i)
                    .directed(true)
                    .property(AccumuloPropertyNames.COLUMN_QUALIFIER, 2)
                    .property(AccumuloPropertyNames.COUNT, i)
                    .property(AccumuloPropertyNames.PROP_1, 0)
                    .property(AccumuloPropertyNames.PROP_2, 0)
                    .property(AccumuloPropertyNames.PROP_3, 0)
                    .property(AccumuloPropertyNames.PROP_4, 0)
                    .build());

            data.add(new Edge.Builder()
                    .group(TestGroups.EDGE)
                    .source("A0")
                    .dest("A" + i)
                    .directed(true)
                    .property(AccumuloPropertyNames.COLUMN_QUALIFIER, 3)
                    .property(AccumuloPropertyNames.COUNT, i)
                    .property(AccumuloPropertyNames.PROP_1, 0)
                    .property(AccumuloPropertyNames.PROP_2, 0)
                    .property(AccumuloPropertyNames.PROP_3, 0)
                    .property(AccumuloPropertyNames.PROP_4, 0)
                    .build());

            data.add(new Entity.Builder()
                    .group(TestGroups.ENTITY)
                    .vertex("A" + i)
                    .property(AccumuloPropertyNames.COUNT, i)
                    .build());
        }
        final User user = new User();
        addElements(data, user, store);
    }

    private static void addElements(final Iterable<Element> data, final User user, final AccumuloStore store) throws OperationException {
        store.execute(new AddElements.Builder().input(data).build(), new Context(user));
    }
}<|MERGE_RESOLUTION|>--- conflicted
+++ resolved
@@ -314,7 +314,6 @@
 
     @Test
     public void shouldReturnOnlyEntitiesWhenViewContainsNoEdgesByteEntityStore() throws OperationException {
-<<<<<<< HEAD
         final View view = new View.Builder()
                 .entity(TestGroups.ENTITY, new ViewElementDefinition.Builder()
                         .groupBy()
@@ -326,28 +325,12 @@
 
     @Test
     public void shouldReturnOnlyEntitiesWhenViewContainsNoEdgesGaffer1Store() throws OperationException {
-=======
->>>>>>> 2de6dbc5
         final View view = new View.Builder()
                 .entity(TestGroups.ENTITY, new ViewElementDefinition.Builder()
                         .groupBy()
                         .build())
                 .build();
 
-<<<<<<< HEAD
-=======
-        runTest(BYTE_ENTITY_STORE, view, expectedEntity1, expectedEntity2);
-    }
-
-    @Test
-    public void shouldReturnOnlyEntitiesWhenViewContainsNoEdgesGaffer1Store() throws OperationException {
-        final View view = new View.Builder()
-                .entity(TestGroups.ENTITY, new ViewElementDefinition.Builder()
-                        .groupBy()
-                        .build())
-                .build();
-
->>>>>>> 2de6dbc5
         runTest(GAFFER_1_KEY_STORE, view, expectedEntity1, expectedEntity2);
     }
 
@@ -356,10 +339,6 @@
         final GetElementsWithinSetHandler handler = new GetElementsWithinSetHandler();
 
         final Iterable<? extends Element> elements = handler.doOperation(operation, user, store);
-<<<<<<< HEAD
-
-=======
->>>>>>> 2de6dbc5
         // After query compaction the result size should be 1
         assertThat(elements)
                 .hasSize(expectedElements.length)
