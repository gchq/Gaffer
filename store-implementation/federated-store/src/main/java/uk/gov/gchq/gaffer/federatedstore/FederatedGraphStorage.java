/*
 * Copyright 2017-2021 Crown Copyright
 *
 * Licensed under the Apache License, Version 2.0 (the "License");
 * you may not use this file except in compliance with the License.
 * You may obtain a copy of the License at
 *
 *     http://www.apache.org/licenses/LICENSE-2.0
 *
 * Unless required by applicable law or agreed to in writing, software
 * distributed under the License is distributed on an "AS IS" BASIS,
 * WITHOUT WARRANTIES OR CONDITIONS OF ANY KIND, either express or implied.
 * See the License for the specific language governing permissions and
 * limitations under the License.
 */

package uk.gov.gchq.gaffer.federatedstore;

import com.google.common.collect.Sets;
import org.apache.accumulo.core.client.Connector;
import org.slf4j.Logger;
import org.slf4j.LoggerFactory;

import uk.gov.gchq.gaffer.accumulostore.AccumuloProperties;
import uk.gov.gchq.gaffer.accumulostore.AccumuloStore;
import uk.gov.gchq.gaffer.accumulostore.utils.TableUtils;
import uk.gov.gchq.gaffer.cache.CacheServiceLoader;
import uk.gov.gchq.gaffer.cache.exception.CacheOperationException;
import uk.gov.gchq.gaffer.commonutil.JsonUtil;
import uk.gov.gchq.gaffer.commonutil.exception.OverwritingException;
import uk.gov.gchq.gaffer.data.elementdefinition.exception.SchemaException;
import uk.gov.gchq.gaffer.federatedstore.exception.StorageException;
import uk.gov.gchq.gaffer.graph.Graph;
import uk.gov.gchq.gaffer.graph.GraphConfig;
import uk.gov.gchq.gaffer.graph.GraphSerialisable;
import uk.gov.gchq.gaffer.operation.OperationException;
import uk.gov.gchq.gaffer.store.Context;
import uk.gov.gchq.gaffer.store.library.GraphLibrary;
<<<<<<< HEAD
=======
import uk.gov.gchq.gaffer.store.operation.GetSchema;
>>>>>>> d598fcfe
import uk.gov.gchq.gaffer.store.schema.Schema;
import uk.gov.gchq.gaffer.store.schema.Schema.Builder;
import uk.gov.gchq.gaffer.user.User;

import java.util.Collection;
import java.util.Collections;
import java.util.Comparator;
import java.util.HashMap;
import java.util.HashSet;
import java.util.LinkedHashSet;
import java.util.List;
import java.util.Map;
import java.util.Map.Entry;
import java.util.Set;
import java.util.function.Predicate;
import java.util.stream.Collectors;
import java.util.stream.Stream;

import static java.util.Objects.isNull;
import static java.util.Objects.nonNull;

public class FederatedGraphStorage {
    private static final Logger LOGGER = LoggerFactory.getLogger(FederatedGraphStorage.class);
    public static final boolean DEFAULT_DISABLED_BY_DEFAULT = false;
    public static final String ERROR_ADDING_GRAPH_TO_CACHE = "Error adding graph, GraphId is known within the cache, but %s is different. GraphId: %s";
    public static final String USER_IS_ATTEMPTING_TO_OVERWRITE = "User is attempting to overwrite a graph within FederatedStore. GraphId: %s";
    public static final String ACCESS_IS_NULL = "Can not put graph into storage without a FederatedAccess key.";
    public static final String GRAPH_IDS_NOT_VISIBLE = "The following graphIds are not visible or do not exist: %s";
    private Map<FederatedAccess, Set<Graph>> storage = new HashMap<>();
    private FederatedStoreCache federatedStoreCache = new FederatedStoreCache();
    private Boolean isCacheEnabled = false;
    private GraphLibrary graphLibrary;

    protected void startCacheServiceLoader() throws StorageException {
        if (CacheServiceLoader.isEnabled()) {
            isCacheEnabled = true;
            makeAllGraphsFromCache();
        }
    }

    /**
     * places a collections of graphs into storage, protected by the given
     * access.
     *
     * @param graphs the graphs to add to the storage.
     * @param access access required to for the graphs, can't be null
     * @throws StorageException if unable to put arguments into storage
     * @see #put(GraphSerialisable, FederatedAccess)
     */
    public void put(final Collection<GraphSerialisable> graphs, final FederatedAccess access) throws StorageException {
        for (final GraphSerialisable graph : graphs) {
            put(graph, access);
        }
    }

    /**
     * places a graph into storage, protected by the given access.
     * <p> GraphId can't already exist, otherwise {@link
     * OverwritingException} is thrown.
     * <p> Access can't be null otherwise {@link IllegalArgumentException} is
     * thrown
     *
     * @param graph  the graph to add to the storage.
     * @param access access required to for the graph.
     * @throws StorageException if unable to put arguments into storage
     */
    public void put(final GraphSerialisable graph, final FederatedAccess access) throws StorageException {
        if (graph != null) {
            String graphId = graph.getGraphId();
            try {
                if (null == access) {
                    throw new IllegalArgumentException(ACCESS_IS_NULL);
                }

                if (null != graphLibrary) {
                    graphLibrary.checkExisting(graphId, graph.getDeserialisedSchema(), graph.getDeserialisedProperties());
                }

                validateExisting(graph);
                final Graph builtGraph = graph.getGraph();
                if (isCacheEnabled()) {
                    addToCache(builtGraph, access);
                }

                Set<Graph> existingGraphs = storage.get(access);
                if (null == existingGraphs) {
                    existingGraphs = Sets.newHashSet(builtGraph);
                    storage.put(access, existingGraphs);
                } else {
                    existingGraphs.add(builtGraph);
                }
            } catch (final Exception e) {
                throw new StorageException("Error adding graph " + graphId + " to storage due to: " + e.getMessage(), e);
            }
        } else {
            throw new StorageException("Graph cannot be null");
        }
    }


    /**
     * Returns all the graphIds that are visible for the given user.
     *
     * @param user to match visibility against.
     * @return visible graphIds.
     */
    public Collection<String> getAllIds(final User user) {
        return getIdsFrom(getUserGraphStream(entry -> entry.getKey().hasReadAccess(user)));
    }

    public Collection<String> getAllIdsAsAdmin(final User user, final String adminAuth) {
        return getIdsFrom(getUserGraphStream(entry -> entry.getKey().hasReadAccess(user, adminAuth)));
    }

    private Collection<String> getIdsFrom(final Stream<Graph> allStream) {
        final Set<String> rtn = allStream
                .map(Graph::getGraphId)
                .collect(Collectors.toCollection(LinkedHashSet::new));

        return Collections.unmodifiableSet(rtn);
    }

    /**
     * Returns all graph object that are visible for the given user.
     *
     * @param user to match visibility against.
     * @return visible graphs
     */
    public Collection<Graph> getAll(final User user) {
        final Set<Graph> rtn = getUserGraphStream(entry -> entry.getKey().hasReadAccess(user))
                .collect(Collectors.toCollection(LinkedHashSet::new));
        return Collections.unmodifiableCollection(rtn);
    }

    /**
     * Removes a graph from storage and returns the success. The given user
     * must
     * have visibility of the graph to be able to remove it.
     *
     * @param graphId the graphId to remove.
     * @param user    to match visibility against.
     * @return if a graph was removed.
     * @see #isValidToView(User, FederatedAccess)
     */
    public boolean remove(final String graphId, final User user) {
        return remove(graphId, entry -> entry.getKey().hasWriteAccess(user));
    }

    protected boolean remove(final String graphId, final User user, final String adminAuth) {
        return remove(graphId, entry -> entry.getKey().hasWriteAccess(user, adminAuth));
    }

    private boolean remove(final String graphId, final Predicate<Entry<FederatedAccess, Set<Graph>>> entryPredicateForGraphRemoval) {
        return storage.entrySet().stream()
                .filter(entryPredicateForGraphRemoval)
                .map(entry -> {
                    boolean isRemoved = false;
                    final Set<Graph> graphs = entry.getValue();
                    if (null != graphs) {
                        HashSet<Graph> remove = Sets.newHashSet();
                        for (final Graph graph : graphs) {
                            if (graph.getGraphId().equals(graphId)) {
                                remove.add(graph);
                                deleteFromCache(graphId);
                                isRemoved = true;
                            }
                        }
                        graphs.removeAll(remove);
                    }
                    return isRemoved;
                })
                .collect(Collectors.toSet())
                .contains(true);
    }

    private void deleteFromCache(final String graphId) {
        if (isCacheEnabled()) {
            federatedStoreCache.deleteGraphFromCache(graphId);
        }
    }

    /**
     * returns all graphs objects matching the given graphIds, that is visible
     * to the user.
     *
     * @param user     to match visibility against.
     * @param graphIds the graphIds to get graphs for.
     * @return visible graphs from the given graphIds.
     */
    public Collection<Graph> get(final User user, final List<String> graphIds) {
        return get(user, graphIds, null);
    }

    /**
     * returns all graphs objects matching the given graphIds, that is visible
     * to the user.
     *
     * @param user      to match visibility against.
     * @param graphIds  the graphIds to get graphs for.
     * @param adminAuth adminAuths role
     * @return visible graphs from the given graphIds.
     */
    public Collection<Graph> get(final User user, final List<String> graphIds, final String adminAuth) {
        if (null == user) {
            return Collections.emptyList();
        }

        validateAllGivenGraphIdsAreVisibleForUser(user, graphIds, adminAuth);
        Stream<Graph> graphs = getStream(user, graphIds);
        if (null != graphIds) {
            graphs = graphs.sorted(Comparator.comparingInt(g -> graphIds.indexOf(g.getGraphId())));
        }
        final Set<Graph> rtn = graphs.collect(Collectors.toCollection(LinkedHashSet::new));
        return Collections.unmodifiableCollection(rtn);
    }

    @Deprecated
    public Schema getSchema(final FederatedOperation<Void, Object> operation, final Context context) {
        if (null == context || null == context.getUser()) {
            // no user then return an empty schema
            return new Schema();
        }
        final List<String> graphIds = isNull(operation) ? null : operation.getGraphIds();

        final Stream<Graph> graphs = getStream(context.getUser(), graphIds);
        final Builder schemaBuilder = new Builder();
        try {
            if (nonNull(operation) && operation.hasPayloadOperation() && operation.payloadInstanceOf(GetSchema.class) && ((GetSchema) operation.getPayloadOperation()).isCompact()) {
                graphs.forEach(g -> {
                    try {
                        schemaBuilder.merge(g.execute((GetSchema) operation.getPayloadOperation(), context));
                    } catch (final OperationException e) {
                        throw new RuntimeException("Unable to fetch schema from graph " + g.getGraphId(), e);
                    }
                });
            } else {
                graphs.forEach(g -> schemaBuilder.merge(g.getSchema()));
            }
        } catch (final SchemaException e) {
            final List<String> resultGraphIds = getStream(context.getUser(), graphIds).map(Graph::getGraphId).collect(Collectors.toList());
            throw new SchemaException("Unable to merge the schemas for all of your federated graphs: " + resultGraphIds + ". You can limit which graphs to query for using the FederatedOperation.graphIds.", e);
        }
        return schemaBuilder.build();
    }

<<<<<<< HEAD
    /**
     * returns a set of {@link StoreTrait} that are common for all visible graphs.
     * traits1 = [a,b,c]
     * traits2 = [b,c]
     * traits3 = [a,b]
     * return [b]
     *
     * @param op      the GetTraits operation
     * @param context the user context
     * @return the set of {@link StoreTrait} that are common for all visible graphs
     * @deprecated use {@link uk.gov.gchq.gaffer.store.Store#execute(uk.gov.gchq.gaffer.operation.Operation, Context)} with GetTraits Operation.
     */
    @Deprecated
    public Set<StoreTrait> getTraits(final FederatedOperation op, final Context context) {
        boolean firstPass = true;
        final Set<StoreTrait> traits = new HashSet<>();
        if (nonNull(op) && (!op.hasPayloadOperation() || op.payloadInstanceOf(GetTraits.class))) {
            final GetTraits getTraits = (GetTraits) op.getPayloadOperation();
            final List<String> graphIds = op.getGraphIds();
            final Collection<Graph> graphs = get(context.getUser(), graphIds);
            for (final Graph graph : graphs) {
                try {
                    Set<StoreTrait> execute = graph.execute(getTraits, context);
                    //Deprecated, although a FedOp is being used that can specify merging, it is ignored.
                    if (firstPass) {
                        traits.addAll(execute);
                        firstPass = false;
                    } else {
                        traits.retainAll(execute);
                    }
                } catch (final OperationException e) {
                    throw new RuntimeException("Unable to fetch traits from graph " + graph.getGraphId(), e);
                }
            }
        }

        return traits;
    }

    @Deprecated
=======
>>>>>>> d598fcfe
    private void validateAllGivenGraphIdsAreVisibleForUser(final User user, final Collection<String> graphIds) {
        validateAllGivenGraphIdsAreVisibleForUser(user, null);
    }

    private void validateAllGivenGraphIdsAreVisibleForUser(final User user, final Collection<String> graphIds, final String adminAuth) {
        if (null != graphIds) {
            final Collection<String> visibleIds = getAllIdsAsAdmin(user, adminAuth);
            if (!visibleIds.containsAll(graphIds)) {
                final Set<String> notVisibleIds = Sets.newHashSet(graphIds);
                notVisibleIds.removeAll(visibleIds);
                throw new IllegalArgumentException(String.format(GRAPH_IDS_NOT_VISIBLE, notVisibleIds));
            }
        }
    }

    private void validateExisting(final GraphSerialisable graph) throws StorageException {
        final String graphId = graph.getGraphId();
        for (final Set<Graph> graphs : storage.values()) {
            for (final Graph g : graphs) {
                if (g.getGraphId().equals(graphId)) {
                    throw new OverwritingException((String.format(USER_IS_ATTEMPTING_TO_OVERWRITE, graphId)));
                }
            }
        }
    }

    /**
     * @param user   to match visibility against, if null will default to
     *               false/denied
     *               access
     * @param access access the user must match.
     * @return the boolean access
     */
    private boolean isValidToView(final User user, final FederatedAccess access) {
        return null != access && access.hasReadAccess(user);
    }

    /**
     * @param user     to match visibility against.
     * @param graphIds filter on graphIds
     * @return a stream of graphs for the given graphIds and the user has visibility for.
     * If graphIds is null then only enabled by default graphs are returned that the user can see.
     */
    private Stream<Graph> getStream(final User user, final Collection<String> graphIds) {
        if (isNull(graphIds)) {
            return storage.entrySet()
                    .stream()
                    .filter(entry -> isValidToView(user, entry.getKey()))
                    .filter(entry -> !entry.getKey().isDisabledByDefault())
                    .flatMap(entry -> entry.getValue().stream());
        }

        return storage.entrySet()
                .stream()
                .filter(entry -> isValidToView(user, entry.getKey()))
                .flatMap(entry -> entry.getValue().stream())
                .filter(graph -> graphIds.contains(graph.getGraphId()));
    }

    /**
     * @param readAccessPredicate to filter graphs.
     * @return a stream of graphs the user has visibility for.
     */
    private Stream<Graph> getUserGraphStream(final Predicate<Entry<FederatedAccess, Set<Graph>>> readAccessPredicate) {
        return storage.entrySet()
                .stream()
                .filter(readAccessPredicate)
                .flatMap(entry -> entry.getValue().stream());
    }

    private void addToCache(final Graph newGraph, final FederatedAccess access) {
        final String graphId = newGraph.getGraphId();
        if (federatedStoreCache.contains(graphId)) {
            validateSameAsFromCache(newGraph, graphId);
        } else {
            try {
                federatedStoreCache.addGraphToCache(newGraph, access, false);
            } catch (final OverwritingException e) {
                throw new OverwritingException((String.format("User is attempting to overwrite a graph within the cacheService. GraphId: %s", graphId)));
            } catch (final CacheOperationException e) {
                throw new RuntimeException(e);
            }
        }
    }

    private void validateSameAsFromCache(final Graph newGraph, final String graphId) {
        final Graph fromCache = federatedStoreCache.getGraphSerialisableFromCache(graphId).getGraph(graphLibrary);
        if (!newGraph.getStoreProperties().getProperties().equals(fromCache.getStoreProperties().getProperties())) {
            throw new RuntimeException(String.format(ERROR_ADDING_GRAPH_TO_CACHE, GraphConfigEnum.PROPERTIES.toString(), graphId));
        } else {
            if (!JsonUtil.equals(newGraph.getSchema().toJson(false), fromCache.getSchema().toJson(false))) {
                throw new RuntimeException(String.format(ERROR_ADDING_GRAPH_TO_CACHE, GraphConfigEnum.SCHEMA.toString(), graphId));
            } else {
                if (!newGraph.getGraphId().equals(fromCache.getGraphId())) {
                    throw new RuntimeException(String.format(ERROR_ADDING_GRAPH_TO_CACHE, "GraphId", graphId));
                }
            }
        }
    }

    public void setGraphLibrary(final GraphLibrary graphLibrary) {
        this.graphLibrary = graphLibrary;
    }

    /**
     * Enum for the Graph Properties or Schema
     */
    public enum GraphConfigEnum {
        SCHEMA("schema"), PROPERTIES("properties");

        private final String value;

        GraphConfigEnum(final String value) {
            this.value = value;
        }

        @Override
        public String toString() {
            return value;
        }

    }

    private Boolean isCacheEnabled() {
        boolean rtn = false;
        if (isCacheEnabled) {
            if (federatedStoreCache.getCache() == null) {
                throw new RuntimeException("No cache has been set, please initialise the FederatedStore instance");
            }
            rtn = true;
        }
        return rtn;
    }

    private void makeGraphFromCache(final String graphId) throws StorageException {
        final GraphSerialisable graph = federatedStoreCache.getGraphSerialisableFromCache(graphId);
        final FederatedAccess accessFromCache = federatedStoreCache.getAccessFromCache(graphId);
        put(graph, accessFromCache);
    }

    private void makeAllGraphsFromCache() throws StorageException {
        final Set<String> allGraphIds = federatedStoreCache.getAllGraphIds();
        for (final String graphId : allGraphIds) {
            try {
                makeGraphFromCache(graphId);
            } catch (final Exception e) {
                LOGGER.error(String.format("Skipping graphId: %s due to: %s", graphId, e.getMessage()), e);
            }
        }
    }

    protected Map<String, Object> getAllGraphsAndAccess(final User user, final List<String> graphIds) {
        return getAllGraphsAndAccess(graphIds, access -> access != null && access.hasReadAccess(user));
    }

    protected Map<String, Object> getAllGraphsAndAccessAsAdmin(final User user, final List<String> graphIds, final String adminAuth) {
        return getAllGraphsAndAccess(graphIds, access -> access != null && access.hasReadAccess(user, adminAuth));
    }

    private Map<String, Object> getAllGraphsAndAccess(final List<String> graphIds, final Predicate<FederatedAccess> accessPredicate) {
        return storage.entrySet()
                .stream()
                //filter on FederatedAccess
                .filter(e -> accessPredicate.test(e.getKey()))
                //convert to Map<graphID,FederatedAccess>
                .flatMap(entry -> entry.getValue().stream().collect(Collectors.toMap(Graph::getGraphId, g -> entry.getKey())).entrySet().stream())
                //filter on if graph required?
                .filter(entry -> {
                    final boolean isGraphIdRequested = nonNull(graphIds) && graphIds.contains(entry.getKey());
                    final boolean isAllGraphIdsRequired = isNull(graphIds) || graphIds.isEmpty();
                    return isGraphIdRequested || isAllGraphIdsRequired;
                })
                .collect(Collectors.toMap(Entry::getKey, Entry::getValue));
    }


    public boolean changeGraphAccess(final String graphId, final FederatedAccess newFederatedAccess, final User requestingUser) throws StorageException {
        return changeGraphAccess(graphId, newFederatedAccess, access -> access.hasWriteAccess(requestingUser));
    }

    public boolean changeGraphAccess(final String graphId, final FederatedAccess newFederatedAccess, final User requestingUser, final String adminAuth) throws StorageException {
        return changeGraphAccess(graphId, newFederatedAccess, access -> access.hasWriteAccess(requestingUser, adminAuth));
    }

    private boolean changeGraphAccess(final String graphId, final FederatedAccess newFederatedAccess, final Predicate<FederatedAccess> accessPredicate) throws StorageException {
        boolean rtn;
        final Graph graphToMove = getGraphToMove(graphId, accessPredicate);

        if (nonNull(graphToMove)) {
            //remove graph to be moved
            FederatedAccess oldAccess = null;
            for (final Entry<FederatedAccess, Set<Graph>> entry : storage.entrySet()) {
                entry.getValue().removeIf(graph -> graph.getGraphId().equals(graphId));
                oldAccess = entry.getKey();
            }

            //add the graph being moved.
            this.put(new GraphSerialisable.Builder().graph(graphToMove).build(), newFederatedAccess);

            if (isCacheEnabled()) {
                //Update cache
                try {
                    federatedStoreCache.addGraphToCache(graphToMove, newFederatedAccess, true/*true because graphLibrary should have throw error*/);
                } catch (final CacheOperationException e) {
<<<<<<< HEAD
                    String message = String.format("Error occurred updating graphAccess. GraphStorage=updated, Cache=outdated. graphId:%s. Recovery is possible from a restart if a persistent cache is being used, otherwise contact admin", graphId);
                    LOGGER.error(message + " graphStorage access:{} cache access:{}", newFederatedAccess, oldAccess);
                    throw new StorageException(message, e);
=======
                    //TODO FS recovery
                    String s = "Error occurred updating graphAccess. GraphStorage=updated, Cache=outdated. graphId:" + graphId;
                    LOGGER.error(s + " graphStorage access:{} cache access:{}", newFederatedAccess, oldAccess);
                    throw new StorageException(s, e);
>>>>>>> d598fcfe
                }
            }

            rtn = true;
        } else {
            rtn = false;
        }
        return rtn;
    }

    public boolean changeGraphId(final String graphId, final String newGraphId, final User requestingUser) throws StorageException {
        return changeGraphId(graphId, newGraphId, access -> access.hasWriteAccess(requestingUser));
    }

    public boolean changeGraphId(final String graphId, final String newGraphId, final User requestingUser, final String adminAuth) throws StorageException {
        return changeGraphId(graphId, newGraphId, access -> access.hasWriteAccess(requestingUser, adminAuth));
    }

    private boolean changeGraphId(final String graphId, final String newGraphId, final Predicate<FederatedAccess> accessPredicate) throws StorageException {
        boolean rtn;
        final Graph graphToMove = getGraphToMove(graphId, accessPredicate);

        if (nonNull(graphToMove)) {
            FederatedAccess key = null;
            //remove graph to be moved from storage
            for (final Entry<FederatedAccess, Set<Graph>> entry : storage.entrySet()) {
                final boolean removed = entry.getValue().removeIf(graph -> graph.getGraphId().equals(graphId));
                if (removed) {
                    key = entry.getKey();
                    break;
                }
            }

<<<<<<< HEAD
=======
            //Update Tables
            String storeClass = graphToMove.getStoreProperties().getStoreClass();
            if (nonNull(storeClass) && storeClass.startsWith(AccumuloStore.class.getPackage().getName())) {
                /*
                 * This logic is only for Accumulo derived stores Only.
                 * For updating table names to match graphs names.
                 *
                 * uk.gov.gchq.gaffer.accumulostore.[AccumuloStore, SingleUseAccumuloStore,
                 * MiniAccumuloStore, SingleUseMiniAccumuloStore]
                 */
                try {
                    AccumuloProperties tmpAccumuloProps = (AccumuloProperties) graphToMove.getStoreProperties();
                    Connector connection = TableUtils.getConnector(tmpAccumuloProps.getInstance(),
                            tmpAccumuloProps.getZookeepers(),
                            tmpAccumuloProps.getUser(),
                            tmpAccumuloProps.getPassword());

                    if (connection.tableOperations().exists(graphId)) {
                        connection.tableOperations().offline(graphId);
                        connection.tableOperations().rename(graphId, newGraphId);
                        connection.tableOperations().online(newGraphId);
                    }
                } catch (final Exception e) {
                    LOGGER.warn("Error trying to update tables for graphID:{} graphToMove:{}", graphId, graphToMove);
                    LOGGER.warn("Error trying to update tables.", e);
                }
            }

>>>>>>> d598fcfe
            final GraphConfig configWithNewGraphId = cloneGraphConfigWithNewGraphId(newGraphId, graphToMove);

            //add the graph being renamed.
            GraphSerialisable newGraphSerialisable = new GraphSerialisable.Builder()
                    .graph(graphToMove)
                    .config(configWithNewGraphId)
                    .build();
            this.put(newGraphSerialisable, key);

            //Update cache
            if (isCacheEnabled()) {
                try {
<<<<<<< HEAD
                    federatedStoreCache.addGraphToCache(newGraphSerialisable, key, true/*true because graphLibrary should have throw error*/);
                } catch (final CacheOperationException e) {
                    String message = String.format("Error occurred updating graphId. GraphStorage=updated, Cache=outdated graphId. graphStorage graphId:%s cache graphId:%s. Recovery is possible from a restart if a persistent cache is being used, otherwise contact admin", newGraphId, graphId);
                    LOGGER.error(message);
                    throw new StorageException(message, e);
=======
                    //Overwrite cache = true because the graphLibrary should have thrown an error before this point.
                    federatedStoreCache.addGraphToCache(newGraphSerialisable, key, true);
                } catch (final CacheOperationException e) {
                    String s = "Contact Admin for recovery. Error occurred updating graphId. GraphStorage=updated, Cache=outdated graphId.";
                    LOGGER.error(s + " graphStorage graphId:{} cache graphId:{}", newGraphId, graphId);
                    throw new StorageException(s, e);
>>>>>>> d598fcfe
                }
                federatedStoreCache.deleteGraphFromCache(graphId);
            }

            rtn = true;
        } else {
            rtn = false;
        }
        return rtn;
    }

    private GraphConfig cloneGraphConfigWithNewGraphId(final String newGraphId, final Graph graphToMove) {
        return new GraphConfig.Builder()
                .json(new GraphSerialisable.Builder().graph(graphToMove).build().getConfig())
                .graphId(newGraphId)
                .build();
    }

    private Graph getGraphToMove(final String graphId, final Predicate<FederatedAccess> accessPredicate) {
        Graph graphToMove = null;
        for (final Entry<FederatedAccess, Set<Graph>> entry : storage.entrySet()) {
            if (accessPredicate.test(entry.getKey())) {
                //select graph to be moved
                for (final Graph graph : entry.getValue()) {
                    if (graph.getGraphId().equals(graphId)) {
                        if (isNull(graphToMove)) {
                            //1st match, store graph and continue.
                            graphToMove = graph;
                        } else {
                            //2nd match.
                            throw new IllegalStateException("graphIds are unique, but more than one graph was found with the same graphId: " + graphId);
                        }
                    }
                }
            }
        }
        return graphToMove;
    }


}<|MERGE_RESOLUTION|>--- conflicted
+++ resolved
@@ -36,10 +36,7 @@
 import uk.gov.gchq.gaffer.operation.OperationException;
 import uk.gov.gchq.gaffer.store.Context;
 import uk.gov.gchq.gaffer.store.library.GraphLibrary;
-<<<<<<< HEAD
-=======
 import uk.gov.gchq.gaffer.store.operation.GetSchema;
->>>>>>> d598fcfe
 import uk.gov.gchq.gaffer.store.schema.Schema;
 import uk.gov.gchq.gaffer.store.schema.Schema.Builder;
 import uk.gov.gchq.gaffer.user.User;
@@ -285,49 +282,6 @@
         return schemaBuilder.build();
     }
 
-<<<<<<< HEAD
-    /**
-     * returns a set of {@link StoreTrait} that are common for all visible graphs.
-     * traits1 = [a,b,c]
-     * traits2 = [b,c]
-     * traits3 = [a,b]
-     * return [b]
-     *
-     * @param op      the GetTraits operation
-     * @param context the user context
-     * @return the set of {@link StoreTrait} that are common for all visible graphs
-     * @deprecated use {@link uk.gov.gchq.gaffer.store.Store#execute(uk.gov.gchq.gaffer.operation.Operation, Context)} with GetTraits Operation.
-     */
-    @Deprecated
-    public Set<StoreTrait> getTraits(final FederatedOperation op, final Context context) {
-        boolean firstPass = true;
-        final Set<StoreTrait> traits = new HashSet<>();
-        if (nonNull(op) && (!op.hasPayloadOperation() || op.payloadInstanceOf(GetTraits.class))) {
-            final GetTraits getTraits = (GetTraits) op.getPayloadOperation();
-            final List<String> graphIds = op.getGraphIds();
-            final Collection<Graph> graphs = get(context.getUser(), graphIds);
-            for (final Graph graph : graphs) {
-                try {
-                    Set<StoreTrait> execute = graph.execute(getTraits, context);
-                    //Deprecated, although a FedOp is being used that can specify merging, it is ignored.
-                    if (firstPass) {
-                        traits.addAll(execute);
-                        firstPass = false;
-                    } else {
-                        traits.retainAll(execute);
-                    }
-                } catch (final OperationException e) {
-                    throw new RuntimeException("Unable to fetch traits from graph " + graph.getGraphId(), e);
-                }
-            }
-        }
-
-        return traits;
-    }
-
-    @Deprecated
-=======
->>>>>>> d598fcfe
     private void validateAllGivenGraphIdsAreVisibleForUser(final User user, final Collection<String> graphIds) {
         validateAllGivenGraphIdsAreVisibleForUser(user, null);
     }
@@ -532,16 +486,9 @@
                 try {
                     federatedStoreCache.addGraphToCache(graphToMove, newFederatedAccess, true/*true because graphLibrary should have throw error*/);
                 } catch (final CacheOperationException e) {
-<<<<<<< HEAD
                     String message = String.format("Error occurred updating graphAccess. GraphStorage=updated, Cache=outdated. graphId:%s. Recovery is possible from a restart if a persistent cache is being used, otherwise contact admin", graphId);
                     LOGGER.error(message + " graphStorage access:{} cache access:{}", newFederatedAccess, oldAccess);
                     throw new StorageException(message, e);
-=======
-                    //TODO FS recovery
-                    String s = "Error occurred updating graphAccess. GraphStorage=updated, Cache=outdated. graphId:" + graphId;
-                    LOGGER.error(s + " graphStorage access:{} cache access:{}", newFederatedAccess, oldAccess);
-                    throw new StorageException(s, e);
->>>>>>> d598fcfe
                 }
             }
 
@@ -575,8 +522,6 @@
                 }
             }
 
-<<<<<<< HEAD
-=======
             //Update Tables
             String storeClass = graphToMove.getStoreProperties().getStoreClass();
             if (nonNull(storeClass) && storeClass.startsWith(AccumuloStore.class.getPackage().getName())) {
@@ -605,7 +550,6 @@
                 }
             }
 
->>>>>>> d598fcfe
             final GraphConfig configWithNewGraphId = cloneGraphConfigWithNewGraphId(newGraphId, graphToMove);
 
             //add the graph being renamed.
@@ -618,20 +562,12 @@
             //Update cache
             if (isCacheEnabled()) {
                 try {
-<<<<<<< HEAD
-                    federatedStoreCache.addGraphToCache(newGraphSerialisable, key, true/*true because graphLibrary should have throw error*/);
-                } catch (final CacheOperationException e) {
-                    String message = String.format("Error occurred updating graphId. GraphStorage=updated, Cache=outdated graphId. graphStorage graphId:%s cache graphId:%s. Recovery is possible from a restart if a persistent cache is being used, otherwise contact admin", newGraphId, graphId);
-                    LOGGER.error(message);
-                    throw new StorageException(message, e);
-=======
                     //Overwrite cache = true because the graphLibrary should have thrown an error before this point.
                     federatedStoreCache.addGraphToCache(newGraphSerialisable, key, true);
                 } catch (final CacheOperationException e) {
-                    String s = "Contact Admin for recovery. Error occurred updating graphId. GraphStorage=updated, Cache=outdated graphId.";
-                    LOGGER.error(s + " graphStorage graphId:{} cache graphId:{}", newGraphId, graphId);
-                    throw new StorageException(s, e);
->>>>>>> d598fcfe
+                    String message = "Contact Admin for recovery. Error occurred updating graphId. GraphStorage=updated, Cache=outdated graphId.";
+                    LOGGER.error(message + " graphStorage graphId:{} cache graphId:{}", newGraphId, graphId);
+                    throw new StorageException(message, e);
                 }
                 federatedStoreCache.deleteGraphFromCache(graphId);
             }
