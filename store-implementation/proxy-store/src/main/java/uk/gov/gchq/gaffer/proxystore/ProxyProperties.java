/*
 * Copyright 2016-2017 Crown Copyright
 *
 * Licensed under the Apache License, Version 2.0 (the "License");
 * you may not use this file except in compliance with the License.
 * You may obtain a copy of the License at
 *
 *     http://www.apache.org/licenses/LICENSE-2.0
 *
 * Unless required by applicable law or agreed to in writing, software
 * distributed under the License is distributed on an "AS IS" BASIS,
 * WITHOUT WARRANTIES OR CONDITIONS OF ANY KIND, either express or implied.
 * See the License for the specific language governing permissions and
 * limitations under the License.
 */

package uk.gov.gchq.gaffer.proxystore;

import org.apache.commons.lang3.StringUtils;

import uk.gov.gchq.gaffer.store.StoreProperties;

import java.net.MalformedURLException;
import java.net.URL;
import java.nio.file.Path;
import java.util.Properties;


public class ProxyProperties extends StoreProperties {
    public static final String GAFFER_HOST = "gaffer.host";
    public static final String GAFFER_PORT = "gaffer.port";
    public static final String GAFFER_CONTEXT_ROOT = "gaffer.context-root";
    public static final String CONNECT_TIMEOUT = "gaffer.connect-timeout";
    public static final String READ_TIMEOUT = "gaffer.read-timeout";

    public static final String DEFAULT_GAFFER_HOST = "localhost";
<<<<<<< HEAD
    public static final String DEFAULT_GAFFER_CONTEXT_ROOT = "/rest/v2";
=======
    public static final String DEFAULT_GAFFER_CONTEXT_ROOT = "/rest";
>>>>>>> 69919e86
    public static final int DEFAULT_GAFFER_PORT = 8080;
    public static final int DEFAULT_CONNECT_TIMEOUT = 10000;
    public static final int DEFAULT_READ_TIMEOUT = 10000;

    private static final String GAFFER_REST_API_VERSION = "v2";

    public ProxyProperties() {
    }

    public ProxyProperties(final Path propFileLocation) {
        super(propFileLocation);
    }

    public ProxyProperties(final Properties props) {
        super(props);
    }

    public int getConnectTimeout() {
        final String timeout = get(CONNECT_TIMEOUT, null);
        try {
            return null == timeout ? DEFAULT_CONNECT_TIMEOUT : Integer.parseInt(timeout);
        } catch (final NumberFormatException e) {
            throw new IllegalArgumentException("Unable to convert gaffer timeout into an integer", e);
        }
    }

    public void setConnectTimeout(final int timeout) {
        set(CONNECT_TIMEOUT, String.valueOf(timeout));
    }

    public int getReadTimeout() {
        final String timeout = get(READ_TIMEOUT, null);
        try {
            return null == timeout ? DEFAULT_READ_TIMEOUT : Integer.parseInt(timeout);
        } catch (final NumberFormatException e) {
            throw new IllegalArgumentException("Unable to convert gaffer timeout into an integer", e);
        }
    }

    public void setReadTimeout(final int timeout) {
        set(READ_TIMEOUT, String.valueOf(timeout));
    }

    public String getGafferHost() {
        return get(GAFFER_HOST, DEFAULT_GAFFER_HOST);
    }

    public void setGafferHost(final String gafferHost) {
        set(GAFFER_HOST, gafferHost);
    }

    public int getGafferPort() {
        final String portStr = get(GAFFER_PORT, null);
        try {
            return null == portStr ? DEFAULT_GAFFER_PORT : Integer.parseInt(portStr);
        } catch (final NumberFormatException e) {
            throw new IllegalArgumentException("Unable to convert gaffer port into an integer", e);
        }
    }

    public void setGafferPort(final int gafferPort) {
        set(GAFFER_PORT, String.valueOf(gafferPort));
    }

    public String getGafferContextRoot() {
        return get(GAFFER_CONTEXT_ROOT, DEFAULT_GAFFER_CONTEXT_ROOT);
    }

    public void setGafferContextRoot(final String gafferContextRoot) {
        final String checkedGafferContextRoot;
        if (!gafferContextRoot.startsWith("/")) {
            checkedGafferContextRoot = "/" + gafferContextRoot;
        } else {
            checkedGafferContextRoot = gafferContextRoot;
        }
        set(GAFFER_CONTEXT_ROOT, checkedGafferContextRoot);
    }

    public URL getGafferUrl() {
        return getGafferUrl(null);
    }

    public URL getGafferUrl(final String suffix) {
        return getGafferUrl("http", suffix);
    }

    public URL getGafferUrl(final String protocol, final String suffix) {
        final String urlSuffix;
        if (StringUtils.isNotEmpty(suffix)) {
            urlSuffix = prepend("/", suffix);
        } else {
            urlSuffix = "";
        }

        try {
            String contextRoot = prepend("/", getGafferContextRoot());
            contextRoot = addSuffix("/", contextRoot) + GAFFER_REST_API_VERSION;
            return new URL(protocol, getGafferHost(), getGafferPort(),
                    contextRoot + urlSuffix);
        } catch (final MalformedURLException e) {
            throw new IllegalArgumentException("Could not create Gaffer URL from host (" + getGafferHost()
                    + "), port (" + getGafferPort()
                    + ") and context root (" + getGafferContextRoot() + ")", e);
        }
    }

    protected String addSuffix(final String suffix, final String string) {
        if (!string.endsWith(suffix)) {
            return string + suffix;
        }

        return string;
    }

    protected String prepend(final String prefix, final String string) {
        if (!string.startsWith(prefix)) {
            return prefix + string;
        }

        return string;
    }
}<|MERGE_RESOLUTION|>--- conflicted
+++ resolved
@@ -34,11 +34,7 @@
     public static final String READ_TIMEOUT = "gaffer.read-timeout";
 
     public static final String DEFAULT_GAFFER_HOST = "localhost";
-<<<<<<< HEAD
-    public static final String DEFAULT_GAFFER_CONTEXT_ROOT = "/rest/v2";
-=======
     public static final String DEFAULT_GAFFER_CONTEXT_ROOT = "/rest";
->>>>>>> 69919e86
     public static final int DEFAULT_GAFFER_PORT = 8080;
     public static final int DEFAULT_CONNECT_TIMEOUT = 10000;
     public static final int DEFAULT_READ_TIMEOUT = 10000;
