--- conflicted
+++ resolved
@@ -126,13 +126,8 @@
         addGroupCollisionGraphs();
 
         // When
-<<<<<<< HEAD
-        final CloseableIterable<? extends Element> a = (CloseableIterable<? extends Element>) fStore.execute(new OperationChain.Builder()
+        final CloseableIterable<? extends Element> allElements = (CloseableIterable<? extends Element>) fStore.execute(new OperationChain.Builder()
                 .first(getFederatedOperation(new GetAllElements.Builder()
-=======
-        final CloseableIterable<? extends Element> allElements = fStore.execute(new OperationChain.Builder()
-                .first(new GetAllElements.Builder()
->>>>>>> d598fcfe
                         //No view so makes default view, should get only view compatible with graph "a"
                         .build())
                         .graphIdsCSV("a"))
@@ -541,20 +536,6 @@
         final List results = Streams.toStream(elements).collect(Collectors.toList());
 
         // Then
-<<<<<<< HEAD
-        OperationException exception = assertThrows(OperationException.class, () -> {
-            fStore.execute(new AddElements.Builder()
-                    .input(new Edge.Builder()
-                            .group("e1")
-                            .source("source1")
-                            .dest("dest2")
-                            .property("prop1", "value1")
-                            .build())
-                    .build(), testContext);
-        });
-        String message = exception.getCause().getMessage();
-        assertTrue(message.contains("returned false for properties: {prop2: null}"), message);
-=======
         HashSet<Edge> expected = new HashSet<>();
         // Graph b, element 1
         expected.add(new Edge.Builder()
@@ -656,7 +637,6 @@
                 .build());
 
         assertThat(results).containsExactlyInAnyOrderElementsOf(expected);
->>>>>>> d598fcfe
     }
 
     private SchemaEdgeDefinition getProp(final String propName) {
