package uk.gov.gchq.gaffer.accumulostore.operation.hdfs.impl;


import com.google.common.collect.Sets;
import org.junit.Test;
import uk.gov.gchq.gaffer.exception.SerialisationException;
import uk.gov.gchq.gaffer.jsonserialisation.JSONSerialiser;
import uk.gov.gchq.gaffer.operation.Operation;
import uk.gov.gchq.gaffer.operation.OperationTest;
<<<<<<< HEAD
import uk.gov.gchq.gaffer.operation.impl.SplitStore;
=======
import java.util.Set;
>>>>>>> 16235317

import static org.junit.Assert.assertEquals;

public class SplitTableTest extends OperationTest {
    private static final JSONSerialiser serialiser = new JSONSerialiser();

    private static final String INPUT_DIRECTORY = "/input";
    private static final String TEST_OPTION_KEY = "testOption";

    @Override
    protected Class<? extends Operation> getOperationClass() {
        return SplitTable.class;
    }

    @Override
    protected Set<String> getRequiredFields() {
        return Sets.newHashSet("inputPath");
    }

    @Test
    @Override
    public void shouldSerialiseAndDeserialiseOperation() throws SerialisationException {
        // Given
        final SplitStore op = new SplitStore();
        op.setInputPath(INPUT_DIRECTORY);

        // When
        byte[] json = serialiser.serialise(op, true);

        final SplitStore deserialisedOp = serialiser.deserialise(json, SplitStore.class);

        // Then
        assertEquals(INPUT_DIRECTORY, deserialisedOp.getInputPath());

    }

    @Test
    @Override
    public void builderShouldCreatePopulatedOperation() {
        final SplitStore splitTable = new SplitStore.Builder().inputPath(INPUT_DIRECTORY).option(TEST_OPTION_KEY, "true").build();
        assertEquals(INPUT_DIRECTORY, splitTable.getInputPath());
        assertEquals("true", splitTable.getOption(TEST_OPTION_KEY));
    }
}<|MERGE_RESOLUTION|>--- conflicted
+++ resolved
@@ -7,11 +7,8 @@
 import uk.gov.gchq.gaffer.jsonserialisation.JSONSerialiser;
 import uk.gov.gchq.gaffer.operation.Operation;
 import uk.gov.gchq.gaffer.operation.OperationTest;
-<<<<<<< HEAD
 import uk.gov.gchq.gaffer.operation.impl.SplitStore;
-=======
 import java.util.Set;
->>>>>>> 16235317
 
 import static org.junit.Assert.assertEquals;
 
@@ -23,7 +20,7 @@
 
     @Override
     protected Class<? extends Operation> getOperationClass() {
-        return SplitTable.class;
+        return SplitStore.class;
     }
 
     @Override
