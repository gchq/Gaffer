/*
 * Copyright 2016-2017 Crown Copyright
 *
 * Licensed under the Apache License, Version 2.0 (the "License");
 * you may not use this file except in compliance with the License.
 * You may obtain a copy of the License at
 *
 *     http://www.apache.org/licenses/LICENSE-2.0
 *
 * Unless required by applicable law or agreed to in writing, software
 * distributed under the License is distributed on an "AS IS" BASIS,
 * WITHOUT WARRANTIES OR CONDITIONS OF ANY KIND, either express or implied.
 * See the License for the specific language governing permissions and
 * limitations under the License.
 */

package uk.gov.gchq.gaffer.rest.service.v2;

import com.fasterxml.jackson.databind.BeanDescription;
import com.fasterxml.jackson.databind.JavaType;
import com.fasterxml.jackson.databind.ObjectMapper;
import com.fasterxml.jackson.databind.introspect.BeanPropertyDefinition;
import edu.umd.cs.findbugs.annotations.SuppressFBWarnings;
import org.apache.commons.lang3.StringUtils;

import uk.gov.gchq.gaffer.data.generator.ElementGenerator;
import uk.gov.gchq.gaffer.data.generator.ObjectGenerator;
import uk.gov.gchq.gaffer.rest.SystemProperty;
import uk.gov.gchq.gaffer.rest.factory.GraphFactory;
import uk.gov.gchq.gaffer.rest.factory.UserFactory;
import uk.gov.gchq.koryphe.serialisation.json.SimpleClassNameIdResolver;
import uk.gov.gchq.koryphe.signature.Signature;
import uk.gov.gchq.koryphe.util.ReflectionUtil;

import javax.inject.Inject;
import javax.ws.rs.core.Response;

<<<<<<< HEAD
=======
import java.lang.reflect.Modifier;
import java.lang.reflect.Type;
import java.net.URL;
import java.util.Collection;
import java.util.HashMap;
>>>>>>> 708737bf
import java.util.HashSet;
import java.util.List;
import java.util.Map;
import java.util.Set;
import java.util.function.Function;
import java.util.function.Predicate;

import static uk.gov.gchq.gaffer.rest.ServiceConstants.GAFFER_MEDIA_TYPE;
import static uk.gov.gchq.gaffer.rest.ServiceConstants.GAFFER_MEDIA_TYPE_HEADER;

/**
 * An implementation of {@link uk.gov.gchq.gaffer.rest.service.v2.IGraphConfigurationServiceV2}. By default it will use a singleton
 * {@link uk.gov.gchq.gaffer.graph.Graph} generated using the {@link uk.gov.gchq.gaffer.rest.factory.GraphFactory}.
 * <p>
 * Currently the {@link uk.gov.gchq.gaffer.operation.Operation}s, {@link java.util.function.Predicate}s,
 * {@link java.util.function.Function}s and {@link uk.gov.gchq.gaffer.data.generator.ElementGenerator}s available
 * are only returned if they are in a package prefixed with 'gaffer'.
 */
public class GraphConfigurationServiceV2 implements IGraphConfigurationServiceV2 {
    @Inject
    private GraphFactory graphFactory;

    @Inject
    private UserFactory userFactory;

    public GraphConfigurationServiceV2() {
        updateReflectionPaths();
    }

    public static void initialise() {
        // Invoking this method will cause the static lists to be populated.
        updateReflectionPaths();
    }

<<<<<<< HEAD
    private static void updateReflectionPaths() {
        ReflectionUtil.addReflectionPackages(System.getProperty(SystemProperty.PACKAGE_PREFIXES, SystemProperty.PACKAGE_PREFIXES_DEFAULT));
=======
    private static Set<Class> getSubClasses(final Class<?> clazz) {
        final Set<URL> urls = new HashSet<>();
        for (final String packagePrefix : System.getProperty(SystemProperty.PACKAGE_PREFIXES, SystemProperty.PACKAGE_PREFIXES_DEFAULT)
                .split(",")) {
            urls.addAll(ClasspathHelper.forPackage(packagePrefix));
        }

        Set<Class> classes = new HashSet<>();
        classes.addAll(new Reflections(urls).getSubTypesOf(clazz));
        keepPublicConcreteClasses(classes);
        return classes;
    }

    private static void keepPublicConcreteClasses(final Collection<Class> classes) {
        if (null != classes) {
            final Iterator<Class> itr = classes.iterator();
            while (itr.hasNext()) {
                final Class clazz = itr.next();
                if (null != clazz) {
                    final int modifiers = clazz.getModifiers();
                    if (Modifier.isAbstract(modifiers) || Modifier.isInterface(modifiers) || Modifier
                            .isPrivate(modifiers) || Modifier.isProtected(modifiers)) {
                        itr.remove();
                    }
                }
            }
        }
>>>>>>> 708737bf
    }

    @Override
    public Response getSchema() {
        return Response.ok(graphFactory.getGraph().getSchema())
                .header(GAFFER_MEDIA_TYPE_HEADER, GAFFER_MEDIA_TYPE)
                .build();
    }

    @Override
    public Response getFilterFunction() {
<<<<<<< HEAD
        return Response.ok(ReflectionUtil.getSubTypes(Predicate.class))
=======
        return Response.ok(FILTER_FUNCTIONS)
>>>>>>> 708737bf
                .header(GAFFER_MEDIA_TYPE_HEADER, GAFFER_MEDIA_TYPE)
                .build();
    }

    @SuppressFBWarnings(value = "REC_CATCH_EXCEPTION", justification = "Need to wrap all runtime exceptions before they are given to the user")
    @Override
    public Response getFilterFunction(final String inputClass) {
        if (StringUtils.isEmpty(inputClass)) {
            return getFilterFunction();
        }

        final Class<?> clazz;
        try {
            clazz = Class.forName(SimpleClassNameIdResolver.getClassName(inputClass));
        } catch (final Exception e) {
            throw new IllegalArgumentException("Input class was not recognised: " + inputClass, e);
        }

        final Set<Class> classes = new HashSet<>();
        for (final Class functionClass : ReflectionUtil.getSubTypes(Predicate.class)) {
            try {
                final Predicate function = (Predicate) functionClass.newInstance();
                final Signature signature = Signature.getInputSignature(function);
                if (null == signature.getNumClasses()
                        || (1 == signature.getNumClasses() &&
                        (Signature.UnknownGenericType.class.isAssignableFrom(signature
                                .getClasses()[0])
                                || signature.getClasses()[0].isAssignableFrom(clazz)))) {
                    classes.add(functionClass);
                }
            } catch (final Exception e) {
                // just add the function.
                classes.add(functionClass);
            }
        }

        return Response.ok(classes)
                .header(GAFFER_MEDIA_TYPE_HEADER, GAFFER_MEDIA_TYPE)
                .build();
    }

    @SuppressFBWarnings(value = "REC_CATCH_EXCEPTION", justification = "Need to wrap all runtime exceptions before they are given to the user")
    @Override
    public Response getSerialisedFields(final String className) {
        final Class<?> clazz;
        try {
            clazz = Class.forName(SimpleClassNameIdResolver.getClassName(className));
        } catch (final Exception e) {
            throw new IllegalArgumentException("Class name was not recognised: " + className, e);
        }

        final ObjectMapper mapper = new ObjectMapper();
        final JavaType type = mapper.getTypeFactory().constructType(clazz);
        final BeanDescription introspection = mapper.getSerializationConfig()
                .introspect(type);
        final List<BeanPropertyDefinition> properties = introspection.findProperties();

        final Set<String> fields = new HashSet<>();
        for (final BeanPropertyDefinition property : properties) {
            fields.add(property.getName());
        }

        return Response.ok(fields)
                .header(GAFFER_MEDIA_TYPE_HEADER, GAFFER_MEDIA_TYPE)
                .build();
<<<<<<< HEAD
=======
    }

    @SuppressFBWarnings(value = "REC_CATCH_EXCEPTION", justification = "Need to wrap all runtime exceptions before they are given to the user")
    @Override
    public Response getSerialisedFieldClasses(final String className) {
        final Class<?> clazz;
        try {
            clazz = Class.forName(className);
        } catch (final Exception e) {
            throw new IllegalArgumentException("Class name was not recognised: " + className, e);
        }

        final ObjectMapper mapper = new ObjectMapper();
        final JavaType type = mapper.getTypeFactory().constructType(clazz);
        final BeanDescription introspection = mapper.getSerializationConfig()
                .introspect(type);
        final List<BeanPropertyDefinition> properties = introspection.findProperties();

        final Map<String, String> fieldMap = new HashMap<>();
        for (final BeanPropertyDefinition property : properties) {
            final String propName = property.getName();
            if (property.hasGetter() || property.hasSetter()) {
                if (null == property.getField()) {
                    if ("class".equals(propName)) {
                        fieldMap.put(propName, className);
                    }
                } else {
                    Type genericType = property.getField().getGenericType();
                    if (genericType instanceof Class && ((Class) genericType).isEnum()) {
                        genericType = String.class;
                    }
                    fieldMap.put(propName, genericType.getTypeName());
                }
            }
        }

        return Response.ok(fieldMap)
                .header(GAFFER_MEDIA_TYPE_HEADER, GAFFER_MEDIA_TYPE)
                .build();
>>>>>>> 708737bf
    }

    @Override
    public Response getDescription() {
        return Response.ok(graphFactory.getGraph().getDescription())
                .header(GAFFER_MEDIA_TYPE_HEADER, GAFFER_MEDIA_TYPE)
                .build();
    }

    @Override
    public Response getTransformFunctions() {
<<<<<<< HEAD
        return Response.ok(ReflectionUtil.getSubTypes(Function.class))
=======
        return Response.ok(TRANSFORM_FUNCTIONS)
>>>>>>> 708737bf
                .header(GAFFER_MEDIA_TYPE_HEADER, GAFFER_MEDIA_TYPE)
                .build();
    }

    @Override
    public Response getStoreTraits() {
        return Response.ok(graphFactory.getGraph().getStoreTraits())
                .header(GAFFER_MEDIA_TYPE_HEADER, GAFFER_MEDIA_TYPE)
                .build();
    }

    @Override
    public Response getElementGenerators() {
<<<<<<< HEAD
        return Response.ok(ReflectionUtil.getSubTypes(ElementGenerator.class))
=======
        return Response.ok(ELEMENT_GENERATORS)
>>>>>>> 708737bf
                .header(GAFFER_MEDIA_TYPE_HEADER, GAFFER_MEDIA_TYPE)
                .build();
    }

    @Override
    public Response getObjectGenerators() {
<<<<<<< HEAD
        return Response.ok(ReflectionUtil.getSubTypes(ObjectGenerator.class))
=======
        return Response.ok(OBJECT_GENERATORS)
>>>>>>> 708737bf
                .header(GAFFER_MEDIA_TYPE_HEADER, GAFFER_MEDIA_TYPE)
                .build();
    }
}<|MERGE_RESOLUTION|>--- conflicted
+++ resolved
@@ -35,14 +35,8 @@
 import javax.inject.Inject;
 import javax.ws.rs.core.Response;
 
-<<<<<<< HEAD
-=======
-import java.lang.reflect.Modifier;
 import java.lang.reflect.Type;
-import java.net.URL;
-import java.util.Collection;
 import java.util.HashMap;
->>>>>>> 708737bf
 import java.util.HashSet;
 import java.util.List;
 import java.util.Map;
@@ -77,40 +71,6 @@
         updateReflectionPaths();
     }
 
-<<<<<<< HEAD
-    private static void updateReflectionPaths() {
-        ReflectionUtil.addReflectionPackages(System.getProperty(SystemProperty.PACKAGE_PREFIXES, SystemProperty.PACKAGE_PREFIXES_DEFAULT));
-=======
-    private static Set<Class> getSubClasses(final Class<?> clazz) {
-        final Set<URL> urls = new HashSet<>();
-        for (final String packagePrefix : System.getProperty(SystemProperty.PACKAGE_PREFIXES, SystemProperty.PACKAGE_PREFIXES_DEFAULT)
-                .split(",")) {
-            urls.addAll(ClasspathHelper.forPackage(packagePrefix));
-        }
-
-        Set<Class> classes = new HashSet<>();
-        classes.addAll(new Reflections(urls).getSubTypesOf(clazz));
-        keepPublicConcreteClasses(classes);
-        return classes;
-    }
-
-    private static void keepPublicConcreteClasses(final Collection<Class> classes) {
-        if (null != classes) {
-            final Iterator<Class> itr = classes.iterator();
-            while (itr.hasNext()) {
-                final Class clazz = itr.next();
-                if (null != clazz) {
-                    final int modifiers = clazz.getModifiers();
-                    if (Modifier.isAbstract(modifiers) || Modifier.isInterface(modifiers) || Modifier
-                            .isPrivate(modifiers) || Modifier.isProtected(modifiers)) {
-                        itr.remove();
-                    }
-                }
-            }
-        }
->>>>>>> 708737bf
-    }
-
     @Override
     public Response getSchema() {
         return Response.ok(graphFactory.getGraph().getSchema())
@@ -120,11 +80,7 @@
 
     @Override
     public Response getFilterFunction() {
-<<<<<<< HEAD
         return Response.ok(ReflectionUtil.getSubTypes(Predicate.class))
-=======
-        return Response.ok(FILTER_FUNCTIONS)
->>>>>>> 708737bf
                 .header(GAFFER_MEDIA_TYPE_HEADER, GAFFER_MEDIA_TYPE)
                 .build();
     }
@@ -190,8 +146,6 @@
         return Response.ok(fields)
                 .header(GAFFER_MEDIA_TYPE_HEADER, GAFFER_MEDIA_TYPE)
                 .build();
-<<<<<<< HEAD
-=======
     }
 
     @SuppressFBWarnings(value = "REC_CATCH_EXCEPTION", justification = "Need to wrap all runtime exceptions before they are given to the user")
@@ -231,7 +185,6 @@
         return Response.ok(fieldMap)
                 .header(GAFFER_MEDIA_TYPE_HEADER, GAFFER_MEDIA_TYPE)
                 .build();
->>>>>>> 708737bf
     }
 
     @Override
@@ -243,11 +196,7 @@
 
     @Override
     public Response getTransformFunctions() {
-<<<<<<< HEAD
         return Response.ok(ReflectionUtil.getSubTypes(Function.class))
-=======
-        return Response.ok(TRANSFORM_FUNCTIONS)
->>>>>>> 708737bf
                 .header(GAFFER_MEDIA_TYPE_HEADER, GAFFER_MEDIA_TYPE)
                 .build();
     }
@@ -261,23 +210,19 @@
 
     @Override
     public Response getElementGenerators() {
-<<<<<<< HEAD
         return Response.ok(ReflectionUtil.getSubTypes(ElementGenerator.class))
-=======
-        return Response.ok(ELEMENT_GENERATORS)
->>>>>>> 708737bf
                 .header(GAFFER_MEDIA_TYPE_HEADER, GAFFER_MEDIA_TYPE)
                 .build();
     }
 
     @Override
     public Response getObjectGenerators() {
-<<<<<<< HEAD
         return Response.ok(ReflectionUtil.getSubTypes(ObjectGenerator.class))
-=======
-        return Response.ok(OBJECT_GENERATORS)
->>>>>>> 708737bf
-                .header(GAFFER_MEDIA_TYPE_HEADER, GAFFER_MEDIA_TYPE)
-                .build();
+                .header(GAFFER_MEDIA_TYPE_HEADER, GAFFER_MEDIA_TYPE)
+                .build();
+    }
+
+    private static void updateReflectionPaths() {
+        ReflectionUtil.addReflectionPackages(System.getProperty(SystemProperty.PACKAGE_PREFIXES, SystemProperty.PACKAGE_PREFIXES_DEFAULT));
     }
 }