--- conflicted
+++ resolved
@@ -31,11 +31,5 @@
     protected FederatedStoreITs(final FederatedStoreProperties storeProperties) {
         super(storeProperties);
         skipTestMethod(GetWalksIT.class, "shouldReturnNoResultsWhenNoEntityResults", "Fails due to the way we split the entities and edges into 2 graphs");
-<<<<<<< HEAD
-        addExtraTest(FederatedViewsIT.class);
-        addExtraTest(FederatedAdminIT.class);
-        addExtraTest(FederatedStoreRecursionIT.class);
-=======
->>>>>>> d598fcfe
     }
 }