/*
 * Copyright 2016-2017 Crown Copyright
 *
 * Licensed under the Apache License, Version 2.0 (the "License");
 * you may not use this file except in compliance with the License.
 * You may obtain a copy of the License at
 *
 *     http://www.apache.org/licenses/LICENSE-2.0
 *
 * Unless required by applicable law or agreed to in writing, software
 * distributed under the License is distributed on an "AS IS" BASIS,
 * WITHOUT WARRANTIES OR CONDITIONS OF ANY KIND, either express or implied.
 * See the License for the specific language governing permissions and
 * limitations under the License.
 */

package uk.gov.gchq.gaffer.data.elementdefinition.view;

import com.fasterxml.jackson.annotation.JsonGetter;
import com.fasterxml.jackson.annotation.JsonIgnore;
import com.fasterxml.jackson.annotation.JsonPropertyOrder;
import com.fasterxml.jackson.annotation.JsonSetter;
import com.fasterxml.jackson.annotation.JsonTypeInfo;
import com.fasterxml.jackson.annotation.JsonTypeInfo.As;
import com.fasterxml.jackson.databind.annotation.JsonDeserialize;
import com.fasterxml.jackson.databind.annotation.JsonPOJOBuilder;
import edu.umd.cs.findbugs.annotations.SuppressFBWarnings;
import org.apache.commons.lang3.builder.EqualsBuilder;
import org.apache.commons.lang3.builder.HashCodeBuilder;

import uk.gov.gchq.gaffer.commonutil.CommonConstants;
import uk.gov.gchq.gaffer.commonutil.ToStringBuilder;
import uk.gov.gchq.gaffer.data.elementdefinition.ElementDefinitions;
import uk.gov.gchq.gaffer.data.elementdefinition.exception.SchemaException;

import java.io.InputStream;
import java.io.UnsupportedEncodingException;
import java.nio.file.Path;
import java.util.ArrayList;
import java.util.Collection;
import java.util.Collections;
import java.util.HashMap;
import java.util.HashSet;
import java.util.LinkedHashMap;
import java.util.List;
import java.util.Map;
import java.util.Set;
import java.util.function.Function;

/**
 * The {@code View} defines the {@link uk.gov.gchq.gaffer.data.element.Element}s to be returned for an operation.
 * A view should contain {@link uk.gov.gchq.gaffer.data.element.Edge} and {@link uk.gov.gchq.gaffer.data.element.Entity} types required and
 * for each group it can optionally contain an {@link uk.gov.gchq.gaffer.data.element.function.ElementFilter} and a
 * {@link uk.gov.gchq.gaffer.data.element.function.ElementTransformer}.
 * The {@link java.util.function.Predicate}s within the ElementFilter describe the how the elements should be filtered.
 * The {@link java.util.function.Function}s within ElementTransformer allow transient properties to be created
 * from other properties and identifiers.
 * It also contains any transient properties that are created in transform functions.
 *
 * @see Builder
 * @see uk.gov.gchq.gaffer.data.elementdefinition.view.ViewElementDefinition
 * @see uk.gov.gchq.gaffer.data.element.function.ElementFilter
 * @see uk.gov.gchq.gaffer.data.element.function.ElementTransformer
 */
@JsonDeserialize(builder = View.Builder.class)
@JsonTypeInfo(use = JsonTypeInfo.Id.CLASS, include = As.EXISTING_PROPERTY, property = "class", defaultImpl = View.class)
@JsonPropertyOrder(value = {"class", "edges", "entities"}, alphabetic = true)
public class View extends ElementDefinitions<ViewElementDefinition, ViewElementDefinition> implements Cloneable {
    private List<GlobalViewElementDefinition> globalElements;
    private List<GlobalViewElementDefinition> globalEntities;
    private List<GlobalViewElementDefinition> globalEdges;

    public View() {
        super();
    }

    public static View fromJson(final InputStream inputStream) throws SchemaException {
        return new View.Builder().json(inputStream).build();
    }

    public static View fromJson(final Path filePath) throws SchemaException {
        return new View.Builder().json(filePath).build();
    }

    public static View fromJson(final byte[] jsonBytes) throws SchemaException {
        return new View.Builder().json(jsonBytes).build();
    }

    public byte[] toCompactJson() throws SchemaException {
        return toJson(false);
    }

    @Override
    public String toString() {
        try {
            return new ToStringBuilder(this)
                    .append(new String(toJson(true), CommonConstants.UTF_8))
                    .build();
        } catch (final UnsupportedEncodingException e) {
            throw new RuntimeException(e);
        }
    }

    @Override
    public ViewElementDefinition getElement(final String group) {
        return (ViewElementDefinition) super.getElement(group);
    }

    public Set<String> getElementGroupBy(final String group) {
        ViewElementDefinition viewElementDef = (ViewElementDefinition) super.getElement(group);
        if (null == viewElementDef) {
            return null;
        }

        return viewElementDef.getGroupBy();
    }

    public List<GlobalViewElementDefinition> getGlobalElements() {
        return globalElements;
    }

    public List<GlobalViewElementDefinition> getGlobalEntities() {
        return globalEntities;
    }

    public List<GlobalViewElementDefinition> getGlobalEdges() {
        return globalEdges;
    }

    public boolean hasPreAggregationFilters() {
        return hasFilters(ViewElementDefinition::hasPreAggregationFilters);
    }

    public boolean hasPostAggregationFilters() {
        return hasFilters(ViewElementDefinition::hasPostAggregationFilters);
    }

    public boolean hasPostTransformFilters() {
        return hasFilters(ViewElementDefinition::hasPostTransformFilters);
    }

    public boolean hasEntityFilters() {
        return hasEntityFilters(ViewElementDefinition::hasPostAggregationFilters)
                || hasEntityFilters(ViewElementDefinition::hasPostTransformFilters)
                || hasEntityFilters(ViewElementDefinition::hasPreAggregationFilters);
    }

    public boolean hasEdgeFilters() {
        return hasEdgeFilters(ViewElementDefinition::hasPostAggregationFilters)
                || hasEdgeFilters(ViewElementDefinition::hasPostTransformFilters)
                || hasEdgeFilters(ViewElementDefinition::hasPreAggregationFilters);
    }

<<<<<<< HEAD
    @JsonIgnore
    public Map<String, ViewElementDefinition> getElements() {
        final Map<String, ViewElementDefinition> elements = new HashMap<>();

        elements.putAll(getEntities());
        elements.putAll(getEdges());

        return elements;
    }

=======
>>>>>>> ffc22566
    @SuppressWarnings("CloneDoesntCallSuperClone")
    @SuppressFBWarnings(value = "CN_IDIOM_NO_SUPER_CALL", justification = "Only inherits from Object")
    @Override
    public View clone() {
        return fromJson(toJson(false));
    }

    @Override
    protected void lock() {
        super.lock();
        if (null != globalElements) {
            globalElements = Collections.unmodifiableList(globalElements);
        }

        if (null != globalEntities) {
            globalEntities = Collections.unmodifiableList(globalEntities);
        }

        if (null != globalEdges) {
            globalEdges = Collections.unmodifiableList(globalEdges);
        }
    }

    /**
     * Copies all the global element definitions into the individual element definitions.
     * The global element definitions will then be set to null
     */
    public void expandGlobalDefinitions() {
        if (null != globalEntities && !globalEntities.isEmpty()) {
            setEntities(expandGlobalDefinitions(getEntities(), getEntityGroups(), globalEntities, false));
            globalEntities = null;
        }

        if (null != globalEdges && !globalEdges.isEmpty()) {
            setEdges(expandGlobalDefinitions(getEdges(), getEdgeGroups(), globalEdges, false));
            globalEdges = null;
        }

        if (null != globalElements && !globalElements.isEmpty()) {
            setEntities(expandGlobalDefinitions(getEntities(), getEntityGroups(), globalElements, true));
            setEdges(expandGlobalDefinitions(getEdges(), getEdgeGroups(), globalElements, true));
            globalElements = null;
        }
    }

    private Map<String, ViewElementDefinition> expandGlobalDefinitions(
            final Map<String, ViewElementDefinition> elements,
            final Set<String> groups,
            final List<GlobalViewElementDefinition> globalElements,
            final boolean skipMissingGroups) {

        final Map<String, ViewElementDefinition> newElements = new LinkedHashMap<>();
        for (final GlobalViewElementDefinition globalElement : globalElements) {
            final Set<String> globalGroups;
            if (null != globalElement.groups) {
                globalGroups = new HashSet<>(globalElement.groups);
                final boolean hasMissingGroups = globalGroups.retainAll(groups);
                if (hasMissingGroups && !skipMissingGroups) {
                    final Set<String> missingGroups = new HashSet<>(globalElement.groups);
                    missingGroups.removeAll(groups);
                    throw new IllegalArgumentException("A global element definition is invalid, these groups do not exist: " + missingGroups);
                }
            } else {
                globalGroups = groups;
            }
            for (final String group : globalGroups) {
                final ViewElementDefinition.Builder builder = new ViewElementDefinition.Builder();
                if (newElements.containsKey(group)) {
                    builder.merge(newElements.get(group));
                }
                builder.merge(globalElement.clone());
                newElements.put(group, builder.build());
            }
        }

        if (null != elements) {
            for (final Map.Entry<String, ViewElementDefinition> entry : elements.entrySet()) {
                final String group = entry.getKey();
                if (newElements.containsKey(group)) {
                    newElements.put(group, new ViewElementDefinition.Builder()
                            .merge(newElements.get(group))
                            .merge(entry.getValue())
                            .build());
                } else {
                    newElements.put(group, entry.getValue());
                }
            }
        }

        return Collections.unmodifiableMap(newElements);
    }

    private boolean hasFilters(final Function<ViewElementDefinition, Boolean> hasFilters) {
        return hasEdgeFilters(hasFilters) || hasEntityFilters(hasFilters);
    }

    private boolean hasEntityFilters(final Function<ViewElementDefinition, Boolean> hasEntityFilters) {
        for (final ViewElementDefinition value : getEntities().values()) {
            if (null != value && hasEntityFilters.apply(value)) {
                return true;
            }
        }
        return false;
    }

    private boolean hasEdgeFilters(final Function<ViewElementDefinition, Boolean> hasEdgeFilters) {
        for (final ViewElementDefinition value : getEdges().values()) {
            if (null != value && hasEdgeFilters.apply(value)) {
                return true;
            }
        }
        return false;
    }

    public boolean canMerge(final View addingView, final View srcView) {
        if (addingView instanceof View && !(srcView instanceof View)) {
            return false;
        }
        return true;
    }

    @Override
    public boolean equals(final Object obj) {
        if (this == obj) {
            return true;
        }

        if (null == obj || getClass() != obj.getClass()) {
            return false;
        }

        final View view = (View) obj;

        return new EqualsBuilder()
                .appendSuper(super.equals(view))
                .append(globalElements, view.getGlobalElements())
                .append(globalEntities, view.getGlobalEntities())
                .append(globalEdges, view.getGlobalEdges())
                .isEquals();
    }

    @Override
    public int hashCode() {
        return new HashCodeBuilder(17, 37)
                .appendSuper(super.hashCode())
                .append(globalElements)
                .append(globalEntities)
                .append(globalEdges)
                .toHashCode();
    }

    @JsonGetter("class")
    String getClassName() {
        return View.class.equals(getClass()) ? null : getClass().getName();
    }

    @JsonSetter("class")
    void setClassName(final String className) {
        // ignore the className as it will be picked up by the JsonTypeInfo annotation.
    }

    public abstract static class BaseBuilder<CHILD_CLASS extends BaseBuilder<?>> extends ElementDefinitions.BaseBuilder<View, ViewElementDefinition, ViewElementDefinition, CHILD_CLASS> {
        public BaseBuilder() {
            super(new View());
        }

        protected BaseBuilder(final View view) {
            super(view);
        }

        public CHILD_CLASS entity(final String group) {
            return entity(group, new ViewElementDefinition());
        }

        @Override
        public CHILD_CLASS entity(final String group, final ViewElementDefinition entityDef) {
            return super.entity(group, null != entityDef ? entityDef : new ViewElementDefinition());
        }

        @JsonIgnore
        public CHILD_CLASS entities(final Collection<String> groups) {
            if (null != groups) {
                for (final String group : groups) {
                    entity(group);
                }
            }

            return self();
        }

        public CHILD_CLASS edge(final String group) {
            return edge(group, new ViewElementDefinition());
        }

        @Override
        public CHILD_CLASS edge(final String group, final ViewElementDefinition edgeDef) {
            return super.edge(group, null != edgeDef ? edgeDef : new ViewElementDefinition());
        }

        public CHILD_CLASS edges(final Collection<String> groups) {
            if (null != groups) {
                for (final String group : groups) {
                    edge(group);
                }
            }

            return self();
        }

        public CHILD_CLASS globalElements(final GlobalViewElementDefinition... globalElements) {
            if (null != globalElements && globalElements.length > 0) {
                if (null == getThisView().globalElements) {
                    getThisView().globalElements = new ArrayList<>();
                }
                Collections.addAll(getThisView().globalElements, globalElements);
            }
            return self();
        }

        public CHILD_CLASS globalEntities(final GlobalViewElementDefinition... globalEntities) {
            if (null != globalEntities && globalEntities.length > 0) {
                if (null == getThisView().globalEntities) {
                    getThisView().globalEntities = new ArrayList<>();
                }
                Collections.addAll(getThisView().globalEntities, globalEntities);
            }
            return self();
        }

        public CHILD_CLASS globalEdges(final GlobalViewElementDefinition... globalEdges) {
            if (null != globalEdges && globalEdges.length > 0) {
                if (null == getThisView().globalEdges) {
                    getThisView().globalEdges = new ArrayList<>();
                }
                Collections.addAll(getThisView().globalEdges, globalEdges);
            }
            return self();
        }

        @JsonIgnore
        public CHILD_CLASS json(final InputStream... inputStreams) throws SchemaException {
            return json(View.class, inputStreams);
        }

        @JsonIgnore
        public CHILD_CLASS json(final Path... filePaths) throws SchemaException {
            return json(View.class, filePaths);
        }

        @JsonIgnore
        public CHILD_CLASS json(final byte[]... jsonBytes) throws SchemaException {
            return json(View.class, jsonBytes);
        }

        @Override
        @JsonIgnore
        public CHILD_CLASS merge(final View view) {
            if (null != view) {
                if (!(getThisView().canMerge(view, getThisView()) && view.canMerge(view, getThisView()))) {
                    throw new IllegalArgumentException("A " + view.getClass().getSimpleName() +
                            " cannot be merged into a " + getThisView().getClass().getSimpleName());
                }

                if (getThisView().getEntities().isEmpty()) {
                    getThisView().getEntities().putAll(view.getEntities());
                } else {
                    for (final Map.Entry<String, ViewElementDefinition> entry : view.getEntities().entrySet()) {
                        if (!getThisView().getEntities().containsKey(entry.getKey())) {
                            entity(entry.getKey(), entry.getValue());
                        } else {
                            final ViewElementDefinition mergedElementDef = new ViewElementDefinition.Builder()
                                    .merge(getThisView().getEntities().get(entry.getKey()))
                                    .merge(entry.getValue())
                                    .build();
                            getThisView().getEntities().put(entry.getKey(), mergedElementDef);
                        }
                    }
                }

                if (getThisView().getEdges().isEmpty()) {
                    getThisView().getEdges().putAll(view.getEdges());
                } else {
                    for (final Map.Entry<String, ViewElementDefinition> entry : view.getEdges().entrySet()) {
                        if (!getThisView().getEdges().containsKey(entry.getKey())) {
                            edge(entry.getKey(), entry.getValue());
                        } else {
                            final ViewElementDefinition mergedElementDef = new ViewElementDefinition.Builder()
                                    .merge(getThisView().getEdges().get(entry.getKey()))
                                    .merge(entry.getValue())
                                    .build();
                            getThisView().getEdges().put(entry.getKey(), mergedElementDef);
                        }
                    }
                }

                if (null != view.globalElements) {
                    if (null == getThisView().globalElements) {
                        getThisView().globalElements = new ArrayList<>();
                    }
                    getThisView().globalElements.addAll(view.globalElements);
                }

                if (null != view.globalEntities) {
                    if (null == getThisView().globalEntities) {
                        getThisView().globalEntities = new ArrayList<>();
                    }
                    getThisView().globalEntities.addAll(view.globalEntities);
                }

                if (null != view.globalEdges) {
                    if (null == getThisView().globalEdges) {
                        getThisView().globalEdges = new ArrayList<>();
                    }
                    getThisView().globalEdges.addAll(view.globalEdges);
                }
            }

            return self();
        }

        @Override
        public View build() {
            return super.build();
        }

        private View getThisView() {
            return getElementDefs();
        }
    }

    @JsonPOJOBuilder(buildMethodName = "build", withPrefix = "")
    public static final class Builder extends BaseBuilder<Builder> {
        public Builder() {
        }

        public Builder(final View view) {
            this();
            merge(view);
        }

        @Override
        protected Builder self() {
            return this;
        }
    }
}<|MERGE_RESOLUTION|>--- conflicted
+++ resolved
@@ -39,7 +39,6 @@
 import java.util.ArrayList;
 import java.util.Collection;
 import java.util.Collections;
-import java.util.HashMap;
 import java.util.HashSet;
 import java.util.LinkedHashMap;
 import java.util.List;
@@ -151,19 +150,6 @@
                 || hasEdgeFilters(ViewElementDefinition::hasPreAggregationFilters);
     }
 
-<<<<<<< HEAD
-    @JsonIgnore
-    public Map<String, ViewElementDefinition> getElements() {
-        final Map<String, ViewElementDefinition> elements = new HashMap<>();
-
-        elements.putAll(getEntities());
-        elements.putAll(getEdges());
-
-        return elements;
-    }
-
-=======
->>>>>>> ffc22566
     @SuppressWarnings("CloneDoesntCallSuperClone")
     @SuppressFBWarnings(value = "CN_IDIOM_NO_SUPER_CALL", justification = "Only inherits from Object")
     @Override
