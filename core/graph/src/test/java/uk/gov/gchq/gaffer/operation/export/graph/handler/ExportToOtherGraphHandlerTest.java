--- conflicted
+++ resolved
@@ -45,15 +45,6 @@
 import uk.gov.gchq.gaffer.user.User;
 
 import java.io.File;
-<<<<<<< HEAD
-import java.util.List;
-
-import static org.junit.jupiter.api.Assertions.assertDoesNotThrow;
-import static org.junit.jupiter.api.Assertions.assertEquals;
-import static org.junit.jupiter.api.Assertions.assertNotNull;
-import static org.junit.jupiter.api.Assertions.assertSame;
-import static org.junit.jupiter.api.Assertions.assertThrows;
-=======
 import java.io.IOException;
 import java.nio.file.Path;
 import java.util.List;
@@ -62,10 +53,18 @@
 import static org.junit.jupiter.api.Assertions.assertNotNull;
 import static org.junit.jupiter.api.Assertions.assertSame;
 import static org.junit.jupiter.api.Assertions.fail;
->>>>>>> 6c60d867
 import static org.mockito.BDDMockito.given;
 import static org.mockito.Mockito.mock;
 import static org.mockito.Mockito.verify;
+import static uk.gov.gchq.gaffer.operation.export.graph.handler.GraphDelegate.CANNOT_EXPORT_TO_THE_SAME_GRAPH_S;
+import static uk.gov.gchq.gaffer.operation.export.graph.handler.GraphDelegate.GRAPH_ID_S_CANNOT_BE_CREATED_WITHOUT_DEFINED_KNOWN_S;
+import static uk.gov.gchq.gaffer.operation.export.graph.handler.GraphDelegate.GRAPH_S_ALREADY_EXISTS_SO_YOU_CANNOT_USE_A_DIFFERENT_S_DO_NOT_SET_THE_S_FIELD;
+import static uk.gov.gchq.gaffer.operation.export.graph.handler.GraphDelegate.PARENT_STORE_PROPERTIES_ID;
+import static uk.gov.gchq.gaffer.operation.export.graph.handler.GraphDelegate.SCHEMA_COULD_NOT_BE_FOUND_IN_THE_GRAPH_LIBRARY_WITH_ID_S;
+import static uk.gov.gchq.gaffer.operation.export.graph.handler.GraphDelegate.SCHEMA_STRING;
+import static uk.gov.gchq.gaffer.operation.export.graph.handler.GraphDelegate.STORE_PROPERTIES_COULD_NOT_BE_FOUND_IN_THE_GRAPH_LIBRARY_WITH_ID_S;
+import static uk.gov.gchq.gaffer.operation.export.graph.handler.GraphDelegate.STORE_PROPERTIES_STRING;
+import static uk.gov.gchq.gaffer.operation.export.graph.handler.GraphDelegate.S_CANNOT_BE_USED_WITHOUT_A_GRAPH_LIBRARY;
 import static uk.gov.gchq.gaffer.store.TestTypes.DIRECTED_EITHER;
 
 public class ExportToOtherGraphHandlerTest {
@@ -74,28 +73,14 @@
     private static final String STORE_PROPS_ID = "storePropsId";
     public static final String STORE_PROPS_ID_1 = STORE_PROPS_ID + 1;
     private static final String SCHEMA_ID = "schemaId";
+    private static final String EXCEPTION_EXPECTED = "Exception expected";
     public static final String SCHEMA_ID_2 = SCHEMA_ID + 2;
     public static final String SCHEMA_ID_1 = SCHEMA_ID + 1;
-<<<<<<< HEAD
-
-    @TempDir
-    File testFolder;
-
-=======
->>>>>>> 6c60d867
     private final Store store = mock(Store.class);
     private final Schema schema = new Schema.Builder().build();
     private GraphLibrary graphLibrary;
     private StoreProperties storeProperties;
 
-<<<<<<< HEAD
-    @BeforeEach
-    public void before() {
-        storeProperties = StoreProperties.loadStoreProperties(StreamUtil.storeProps(getClass()));
-        storeProperties.set(HashMapCacheService.STATIC_CACHE, String.valueOf(false));
-
-        final File graphLibraryFolder = new File(testFolder, "graphLibraryTest/");
-=======
     @TempDir
     Path tempDir;
 
@@ -105,7 +90,6 @@
         storeProperties.set(HashMapCacheService.STATIC_CACHE, String.valueOf(false));
 
         final File graphLibraryFolder = tempDir.resolve("graphLibrary").toFile();
->>>>>>> 6c60d867
         graphLibrary = new FileGraphLibrary(graphLibraryFolder.getPath());
 
         given(store.getGraphLibrary()).willReturn(graphLibrary);
@@ -114,10 +98,8 @@
 
     @Test
     public void shouldGetExporterClass() {
-        // Given
         final ExportToOtherGraphHandler handler = new ExportToOtherGraphHandler();
 
-        // When / Then
         assertEquals(OtherGraphExporter.class, handler.getExporterClass());
     }
 
@@ -130,11 +112,12 @@
                 .build();
 
         // When / Then
-        final Exception exception = assertThrows(IllegalArgumentException.class, () -> createGraph(export));
-
-        final String expected = "Validation errors: \n" +
-                "Cannot export to the same Graph: graphId";
-        assertEquals(expected, exception.getMessage());
+        try {
+            createGraph(export);
+            fail(EXCEPTION_EXPECTED);
+        } catch (final IllegalArgumentException e) {
+            assertEquals(getErrorMessage(CANNOT_EXPORT_TO_THE_SAME_GRAPH_S, GRAPH_ID), e.getMessage());
+        }
     }
 
     @Test
@@ -164,9 +147,12 @@
         assertEquals(1, ops.size());
         assertSame(elements, ((AddElements) ops.get(0)).getInput());
 
-        final Exception exception = assertThrows(UnsupportedOperationException.class, () -> exporter.get("key"));
-
-        assertEquals("Getting export from another Graph is not supported", exception.getMessage());
+        try {
+            exporter.get("key");
+            fail("exception expected");
+        } catch (final UnsupportedOperationException e) {
+            assertNotNull(e.getMessage());
+        }
     }
 
     @Test
@@ -363,11 +349,12 @@
                 .build();
 
         // When / Then
-        final Exception exception = assertThrows(IllegalArgumentException.class, () -> createGraph(export));
-
-        final String expected = "Validation errors: \n" +
-                "Cannot export to the same Graph: graphId";
-        assertEquals(expected, exception.getMessage());
+        try {
+            createGraph(export);
+            fail(EXCEPTION_EXPECTED);
+        } catch (final IllegalArgumentException e) {
+            assertEquals(getErrorMessage(CANNOT_EXPORT_TO_THE_SAME_GRAPH_S, "graphId"), e.getMessage());
+        }
     }
 
     @Test
@@ -380,11 +367,12 @@
                 .build();
 
         // When / Then
-        final Exception exception = assertThrows(IllegalArgumentException.class, () -> createGraph(export));
-
-        final String expected = "Validation errors: \n" +
-                " parentStorePropertiesId cannot be used without a GraphLibrary";
-        assertEquals(expected, exception.getMessage());
+        try {
+            createGraph(export);
+            fail(EXCEPTION_EXPECTED);
+        } catch (final IllegalArgumentException e) {
+            assertEquals(getErrorMessage(S_CANNOT_BE_USED_WITHOUT_A_GRAPH_LIBRARY, "parentStorePropertiesId"), e.getMessage());
+        }
     }
 
     @Test
@@ -398,12 +386,21 @@
                 .build();
 
         // When / Then
-        final Exception exception = assertThrows(IllegalArgumentException.class, () -> createGraph(export));
-
-        final String expected = "Validation errors: \n" +
-                " parentSchemaIds cannot be used without a GraphLibrary\n" +
-                " parentStorePropertiesId cannot be used without a GraphLibrary";
-        assertEquals(expected, exception.getMessage());
+        try {
+            createGraph(export);
+            fail(EXCEPTION_EXPECTED);
+        } catch (final IllegalArgumentException e) {
+            assertEquals("Validation errors: \n"
+                            + String.format(S_CANNOT_BE_USED_WITHOUT_A_GRAPH_LIBRARY, "parentSchemaIds")
+                            + '\n'
+                            + String.format(S_CANNOT_BE_USED_WITHOUT_A_GRAPH_LIBRARY, PARENT_STORE_PROPERTIES_ID),
+                    e.getMessage());
+        }
+    }
+
+    private String getErrorMessage(final String format, final String... s) {
+        return "Validation errors: \n" +
+                String.format(format, s);
     }
 
     @Test
@@ -417,11 +414,13 @@
                 .build();
 
         // When / Then`
-        final Exception exception = assertThrows(IllegalArgumentException.class, () -> createGraph(export));
-
-        final String expected = "Validation errors: \n" +
-                "Graph: graphId1 already exists so you cannot use a different Schema. Do not set the parentSchemaIds field";
-        assertEquals(expected, exception.getMessage());
+        try {
+            createGraph(export);
+            fail(EXCEPTION_EXPECTED);
+        } catch (final IllegalArgumentException e) {
+            assertEquals("Validation errors: \n" +
+                    String.format(GRAPH_S_ALREADY_EXISTS_SO_YOU_CANNOT_USE_A_DIFFERENT_S_DO_NOT_SET_THE_S_FIELD, "graphId1", SCHEMA_STRING, "parentSchemaIds"), e.getMessage());
+        }
     }
 
     @Test
@@ -435,7 +434,7 @@
                 .build();
 
         // When / Then`
-        assertDoesNotThrow(() -> validate(export));
+        validate(export);
     }
 
     @Test
@@ -448,11 +447,13 @@
                 .build();
 
         // When / Then
-        final Exception exception = assertThrows(IllegalArgumentException.class, () -> createGraph(export));
-
-        final String expected = "Validation errors: \n" +
-                "Graph: graphId1 already exists so you cannot use a different Schema. Do not set the Schema field";
-        assertEquals(expected, exception.getMessage());
+        try {
+            createGraph(export);
+            fail(EXCEPTION_EXPECTED);
+        } catch (final IllegalArgumentException e) {
+            assertEquals("Validation errors: \n" +
+                    String.format(GRAPH_S_ALREADY_EXISTS_SO_YOU_CANNOT_USE_A_DIFFERENT_S_DO_NOT_SET_THE_S_FIELD, "graphId1", SCHEMA_STRING, SCHEMA_STRING), e.getMessage());
+        }
     }
 
     @Test
@@ -466,7 +467,7 @@
                 .build();
 
         // When / Then
-        assertDoesNotThrow(() -> validate(export));
+        validate(export);
     }
 
     @Test
@@ -481,11 +482,13 @@
                 .build();
 
         // When / Then
-        final Exception exception = assertThrows(IllegalArgumentException.class, () -> createGraph(export));
-
-        final String expected = "Validation errors: \n" +
-                "Graph: graphId1 already exists so you cannot use a different StoreProperties. Do not set the parentStorePropertiesId field";
-        assertEquals(expected, exception.getMessage());
+        try {
+            createGraph(export);
+            fail(EXCEPTION_EXPECTED);
+        } catch (final IllegalArgumentException e) {
+            assertEquals("Validation errors: \n" +
+                    String.format(GRAPH_S_ALREADY_EXISTS_SO_YOU_CANNOT_USE_A_DIFFERENT_S_DO_NOT_SET_THE_S_FIELD, "graphId1", "StoreProperties", "parentStorePropertiesId"), e.getMessage());
+        }
     }
 
 
@@ -499,7 +502,7 @@
                 .build();
 
         // When / Then
-        assertDoesNotThrow(() -> validate(export));
+        validate(export);
     }
 
     @Test
@@ -514,11 +517,13 @@
                 .build();
 
         // When / Then
-        final Exception exception = assertThrows(IllegalArgumentException.class, () -> createGraph(export));
-
-        final String expected = "Validation errors: \n" +
-                "Graph: graphId1 already exists so you cannot use a different StoreProperties. Do not set the StoreProperties field";
-        assertEquals(expected, exception.getMessage());
+        try {
+            createGraph(export);
+            fail(EXCEPTION_EXPECTED);
+        } catch (final IllegalArgumentException e) {
+            assertEquals("Validation errors: \n" +
+                    String.format(GRAPH_S_ALREADY_EXISTS_SO_YOU_CANNOT_USE_A_DIFFERENT_S_DO_NOT_SET_THE_S_FIELD, "graphId1", STORE_PROPERTIES_STRING, STORE_PROPERTIES_STRING), e.getMessage());
+        }
     }
 
     @Test
@@ -546,11 +551,12 @@
                 .build();
 
         // When / Then
-        final Exception exception = assertThrows(IllegalArgumentException.class, () -> createGraph(export));
-
-        final String expected = "Validation errors: \n" +
-                "Schema could not be found in the graphLibrary with id: [schemaId]";
-        assertEquals(expected, exception.getMessage());
+        try {
+            createGraph(export);
+            fail(EXCEPTION_EXPECTED);
+        } catch (final IllegalArgumentException e) {
+            assertEquals(getErrorMessage(SCHEMA_COULD_NOT_BE_FOUND_IN_THE_GRAPH_LIBRARY_WITH_ID_S, "[schemaId]"), e.getMessage());
+        }
     }
 
     @Test
@@ -563,11 +569,12 @@
                 .build();
 
         // When / Then
-        final Exception exception = assertThrows(IllegalArgumentException.class, () -> createGraph(export));
-
-        final String expected = "Validation errors: \n" +
-                "StoreProperties could not be found in the graphLibrary with id: storePropsId";
-        assertEquals(expected, exception.getMessage());
+        try {
+            createGraph(export);
+            fail(EXCEPTION_EXPECTED);
+        } catch (final IllegalArgumentException e) {
+            assertEquals(getErrorMessage(STORE_PROPERTIES_COULD_NOT_BE_FOUND_IN_THE_GRAPH_LIBRARY_WITH_ID_S, STORE_PROPS_ID), e.getMessage());
+        }
     }
 
     @Test
@@ -579,11 +586,13 @@
                 .build();
 
         // When / Then
-        final Exception exception = assertThrows(IllegalArgumentException.class, () -> createGraph(export));
-
-        final String expected = "Validation errors: \n" +
-                "GraphId graphId1 cannot be created without defined/known StoreProperties";
-        assertEquals(expected, exception.getMessage());
+        try {
+            createGraph(export);
+            fail(EXCEPTION_EXPECTED);
+        } catch (final IllegalArgumentException e) {
+            assertEquals("Validation errors: \n" +
+                    String.format(GRAPH_ID_S_CANNOT_BE_CREATED_WITHOUT_DEFINED_KNOWN_S, GRAPH_ID + 1, "StoreProperties"), e.getMessage());
+        }
     }
 
     @Test
@@ -595,11 +604,13 @@
                 .build();
 
         // When / Then
-        final Exception exception = assertThrows(IllegalArgumentException.class, () -> createGraph(export));
-
-        final String expected = "Validation errors: \n" +
-                "GraphId graphId1 cannot be created without defined/known Schema";
-        assertEquals(expected, exception.getMessage());
+        try {
+            createGraph(export);
+            fail(EXCEPTION_EXPECTED);
+        } catch (final IllegalArgumentException e) {
+            assertEquals("Validation errors: \n" +
+                    String.format(GRAPH_ID_S_CANNOT_BE_CREATED_WITHOUT_DEFINED_KNOWN_S, GRAPH_ID + 1, SCHEMA_STRING), e.getMessage());
+        }
     }
 
     @Test
@@ -612,7 +623,7 @@
                 .build();
 
         // When
-        assertDoesNotThrow(() -> validate(export));
+        validate(export);
 
         // Then - no exceptions
     }
