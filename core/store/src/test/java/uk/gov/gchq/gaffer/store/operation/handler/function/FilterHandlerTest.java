--- conflicted
+++ resolved
@@ -28,6 +28,7 @@
 import uk.gov.gchq.gaffer.data.element.IdentifierType;
 import uk.gov.gchq.gaffer.data.element.function.ElementFilter;
 import uk.gov.gchq.gaffer.data.element.id.EdgeId;
+import uk.gov.gchq.gaffer.data.util.ElementUtil;
 import uk.gov.gchq.gaffer.operation.OperationException;
 import uk.gov.gchq.gaffer.operation.impl.function.Filter;
 import uk.gov.gchq.gaffer.store.Context;
@@ -45,18 +46,12 @@
 import java.util.stream.Collectors;
 
 import static org.junit.jupiter.api.Assertions.assertEquals;
-<<<<<<< HEAD
-import static org.junit.jupiter.api.Assertions.assertThrows;
-=======
 import static org.junit.jupiter.api.Assertions.assertTrue;
 import static org.junit.jupiter.api.Assertions.fail;
->>>>>>> 6c60d867
 import static org.mockito.BDDMockito.given;
 import static org.mockito.Mockito.mock;
-import static uk.gov.gchq.gaffer.data.util.ElementUtil.assertElementEquals;
 
 public class FilterHandlerTest {
-
     private static final Schema SCHEMA = new Schema.Builder()
             .edge(TestGroups.EDGE, new SchemaEdgeDefinition())
             .edge(TestGroups.EDGE_2, new SchemaEdgeDefinition())
@@ -461,8 +456,12 @@
                 .build();
 
         // When / Then
-        final Exception exception = assertThrows(OperationException.class, () -> handler.doOperation(filter, context, store));
-        assertEquals("Filter operation has null iterable of elements", exception.getMessage());
+        try {
+            handler.doOperation(filter, context, store);
+            fail("Exception expected");
+        } catch (OperationException e) {
+            assertEquals("Filter operation has null iterable of elements", e.getMessage());
+        }
     }
 
     @Test
@@ -566,10 +565,12 @@
                 .build();
 
         // When / Then
-        final Exception exception = assertThrows(OperationException.class, () -> handler.doOperation(filter, context, store));
-        final String expected = "Filter operation is invalid. Validation errors: \n" +
-                "Edge group: BasicEdge does not exist in the schema.";
-        assertEquals(expected, exception.getMessage());
+        try {
+            final Iterable<? extends Element> results = handler.doOperation(filter, context, store);
+            fail("Exception expected");
+        } catch (final OperationException e) {
+            assertTrue(e.getMessage().contains("Edge group: " + TestGroups.EDGE + " does not exist in the schema"));
+        }
     }
 
     @Test
@@ -604,10 +605,12 @@
                         .build())
                 .build();
 
-        final Exception exception = assertThrows(OperationException.class, () -> handler.doOperation(filter, context, store));
-        final String expected = "Filter operation is invalid. Validation errors: \n" +
-                "ElementFilter contains a null function.";
-        assertEquals(expected, exception.getMessage());
+        try {
+            final Iterable<? extends Element> results = handler.doOperation(filter, context, store);
+            fail("Exception expected");
+        } catch (final OperationException e) {
+            assertTrue(e.getMessage().contains(filter.getClass().getSimpleName() + " contains a null function."));
+        }
     }
 
     @Test
@@ -654,10 +657,12 @@
                         .build())
                 .build();
 
-        final Exception exception = assertThrows(OperationException.class, () -> handler.doOperation(filter, context, store));
-        final String expected = "Filter operation is invalid. Validation errors: \n" +
-                "Control value class java.lang.String is not compatible with the input type: class java.lang.Long";
-        assertEquals(expected, exception.getMessage());
+        try {
+            final Iterable<? extends Element> results = handler.doOperation(filter, context, store);
+            fail("Exception expected");
+        } catch (final OperationException e) {
+            assertTrue(e.getMessage().contains("is not compatible with the input type:"));
+        }
     }
 
     @Test
@@ -711,19 +716,20 @@
         final Iterable<? extends Element> results = handler.doOperation(filter, context, store);
 
         // Then
-        final List<Edge> expected = Arrays.asList(new Edge.Builder()
-                        .group(TestGroups.EDGE)
-                        .source("srcVal1")
-                        .dest("destVal1")
-                        .matchedVertex(EdgeId.MatchedVertex.SOURCE)
-                        .build(),
-                new Edge.Builder()
-                        .group(TestGroups.EDGE)
-                        .source("srcVal3")
-                        .dest("destVal3")
-                        .matchedVertex(EdgeId.MatchedVertex.SOURCE)
-                        .build());
-        assertElementEquals(expected, results);
+        ElementUtil.assertElementEquals(
+                Arrays.asList(new Edge.Builder()
+                                .group(TestGroups.EDGE)
+                                .source("srcVal1")
+                                .dest("destVal1")
+                                .matchedVertex(EdgeId.MatchedVertex.SOURCE)
+                                .build(),
+                        new Edge.Builder()
+                                .group(TestGroups.EDGE)
+                                .source("srcVal3")
+                                .dest("destVal3")
+                                .matchedVertex(EdgeId.MatchedVertex.SOURCE)
+                                .build()),
+                results);
     }
 
     @Test
@@ -777,18 +783,19 @@
         final Iterable<? extends Element> results = handler.doOperation(filter, context, store);
 
         // Then
-        final List<Edge> expected = Arrays.asList(new Edge.Builder()
-                        .group(TestGroups.EDGE)
-                        .source("srcVal1")
-                        .dest("destVal1")
-                        .matchedVertex(EdgeId.MatchedVertex.SOURCE)
-                        .build(),
-                new Edge.Builder()
-                        .group(TestGroups.EDGE)
-                        .source("srcVal3")
-                        .dest("destVal3")
-                        .matchedVertex(EdgeId.MatchedVertex.SOURCE)
-                        .build());
-        assertElementEquals(expected, results);
+        ElementUtil.assertElementEquals(
+                Arrays.asList(new Edge.Builder()
+                                .group(TestGroups.EDGE)
+                                .source("srcVal1")
+                                .dest("destVal1")
+                                .matchedVertex(EdgeId.MatchedVertex.SOURCE)
+                                .build(),
+                        new Edge.Builder()
+                                .group(TestGroups.EDGE)
+                                .source("srcVal3")
+                                .dest("destVal3")
+                                .matchedVertex(EdgeId.MatchedVertex.SOURCE)
+                                .build()),
+                results);
     }
 }