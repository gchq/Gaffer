import socket
import pandas
import struct
import sys
import importlib

from DataInputStream import DataInputStream

# Dynamically import the script
scriptNameParam = sys.argv[1]
scriptName = importlib.import_module(scriptNameParam)
print('scriptName is ', scriptName)

<<<<<<< HEAD
parameters = "Test parameter"
=======
parameters = sys.argv[2]
print('parameters is ', parameters)
>>>>>>> 432620c5

HOST = socket.gethostbyname(socket.gethostname())
PORT = 80
print('Listening for connections from host: ', socket.gethostbyname(
    socket.gethostname()))  # 172.17.0.2

with socket.socket(socket.AF_INET, socket.SOCK_STREAM) as s:
    # Setup the port and get it ready for listening for connections
    s.bind((HOST, PORT))
    s.listen(1)
    print('Waiting for incoming connections...')
    conn, addr = s.accept()  # Wait for incoming connections
    conn.sendall(struct.pack('?', True))
    print('Connected to: ', addr)
    dataReceived = False
    while not dataReceived:
        dis = DataInputStream(conn)
        if dis:
            dataReceived = True
            tableData = pandas.read_json(dis.read_utf(), orient="records")
            print('Tabled Data : \n', tableData)
            data = pandas.DataFrame.to_json(tableData, orient="records")
            data = scriptName.run(data, parameters)
            print('Result Data : ', data)
            conn.send(struct.pack('>H', len(data)))
            conn.sendall(data.encode('utf-8'))  # Return the data<|MERGE_RESOLUTION|>--- conflicted
+++ resolved
@@ -11,12 +11,8 @@
 scriptName = importlib.import_module(scriptNameParam)
 print('scriptName is ', scriptName)
 
-<<<<<<< HEAD
-parameters = "Test parameter"
-=======
 parameters = sys.argv[2]
 print('parameters is ', parameters)
->>>>>>> 432620c5
 
 HOST = socket.gethostbyname(socket.gethostname())
 PORT = 80
