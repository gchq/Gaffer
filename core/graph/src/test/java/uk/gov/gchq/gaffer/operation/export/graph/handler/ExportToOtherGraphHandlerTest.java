/*
 * Copyright 2017-2018 Crown Copyright
 *
 * Licensed under the Apache License, Version 2.0 (the "License");
 * you may not use this file except in compliance with the License.
 * You may obtain a copy of the License at
 *
 *     http://www.apache.org/licenses/LICENSE-2.0
 *
 * Unless required by applicable law or agreed to in writing, software
 * distributed under the License is distributed on an "AS IS" BASIS,
 * WITHOUT WARRANTIES OR CONDITIONS OF ANY KIND, either express or implied.
 * See the License for the specific language governing permissions and
 * limitations under the License.
 */

package uk.gov.gchq.gaffer.operation.export.graph.handler;

import org.junit.Before;
import org.junit.Rule;
import org.junit.Test;
import org.junit.rules.TemporaryFolder;
import org.mockito.ArgumentCaptor;
import org.mockito.Mockito;

import uk.gov.gchq.gaffer.cache.impl.HashMapCacheService;
import uk.gov.gchq.gaffer.commonutil.CommonTestConstants;
import uk.gov.gchq.gaffer.commonutil.JsonAssert;
import uk.gov.gchq.gaffer.commonutil.StreamUtil;
import uk.gov.gchq.gaffer.graph.Graph;
import uk.gov.gchq.gaffer.integration.store.TestStore;
import uk.gov.gchq.gaffer.operation.Operation;
import uk.gov.gchq.gaffer.operation.OperationChain;
import uk.gov.gchq.gaffer.operation.OperationException;
import uk.gov.gchq.gaffer.operation.export.graph.ExportToOtherGraph;
import uk.gov.gchq.gaffer.operation.export.graph.GraphForExportDelegate;
import uk.gov.gchq.gaffer.operation.export.graph.OtherGraphExporter;
import uk.gov.gchq.gaffer.operation.impl.add.AddElements;
import uk.gov.gchq.gaffer.store.Context;
import uk.gov.gchq.gaffer.store.Store;
import uk.gov.gchq.gaffer.store.StoreProperties;
import uk.gov.gchq.gaffer.store.library.FileGraphLibrary;
import uk.gov.gchq.gaffer.store.library.GraphLibrary;
import uk.gov.gchq.gaffer.store.schema.Schema;
import uk.gov.gchq.gaffer.store.schema.SchemaEdgeDefinition;
import uk.gov.gchq.gaffer.store.schema.SchemaEntityDefinition;
import uk.gov.gchq.gaffer.user.User;

import java.io.File;
import java.io.IOException;
import java.lang.reflect.InvocationTargetException;
import java.util.List;

import static org.junit.Assert.assertEquals;
import static org.junit.Assert.assertNotNull;
import static org.junit.Assert.assertSame;
import static org.junit.Assert.fail;
import static org.mockito.BDDMockito.given;
import static org.mockito.Mockito.mock;
import static org.mockito.Mockito.verify;
import static uk.gov.gchq.gaffer.graph.GraphDelegate.CANNOT_EXPORT_TO_THE_SAME_GRAPH_S;
import static uk.gov.gchq.gaffer.graph.GraphDelegate.GRAPH_ID_S_CANNOT_BE_CREATED_WITHOUT_DEFINED_KNOWN_S;
import static uk.gov.gchq.gaffer.graph.GraphDelegate.GRAPH_S_ALREADY_EXISTS_SO_YOU_CANNOT_USE_A_DIFFERENT_S_DO_NOT_SET_THE_S_FIELD;
import static uk.gov.gchq.gaffer.graph.GraphDelegate.PARENT_STORE_PROPERTIES_ID;
import static uk.gov.gchq.gaffer.graph.GraphDelegate.SCHEMA_COULD_NOT_BE_FOUND_IN_THE_GRAPH_LIBRARY_WITH_ID_S;
import static uk.gov.gchq.gaffer.graph.GraphDelegate.SCHEMA_STRING;
import static uk.gov.gchq.gaffer.graph.GraphDelegate.STORE_PROPERTIES_COULD_NOT_BE_FOUND_IN_THE_GRAPH_LIBRARY_WITH_ID_S;
import static uk.gov.gchq.gaffer.graph.GraphDelegate.STORE_PROPERTIES_STRING;
import static uk.gov.gchq.gaffer.graph.GraphDelegate.S_CANNOT_BE_USED_WITHOUT_A_GRAPH_LIBRARY;

public class ExportToOtherGraphHandlerTest {

    private static final String GRAPH_ID = "graphId";
    private static final String STORE_PROPS_ID = "storePropsId";
    public static final String STORE_PROPS_ID_1 = STORE_PROPS_ID + 1;
    private static final String SCHEMA_ID = "schemaId";
    private static final String EXCEPTION_EXPECTED = "Exception expected";
    public static final String SCHEMA_ID_2 = SCHEMA_ID + 2;
    public static final String SCHEMA_ID_1 = SCHEMA_ID + 1;
    @Rule
    public final TemporaryFolder testFolder = new TemporaryFolder(CommonTestConstants.TMP_DIRECTORY);
    private final Store store = mock(Store.class);
    private final Schema schema = new Schema.Builder().build();
    private GraphLibrary graphLibrary;
    private StoreProperties storeProperties;

    @Before
    public void before() throws IOException {
        storeProperties = StoreProperties.loadStoreProperties(StreamUtil.storeProps(getClass()));
        storeProperties.set(HashMapCacheService.STATIC_CACHE, String.valueOf(false));

        final File graphLibraryFolder = testFolder.newFolder("graphLibrary");
        graphLibrary = new FileGraphLibrary(graphLibraryFolder.getPath());

        given(store.getGraphLibrary()).willReturn(graphLibrary);
        given(store.getGraphId()).willReturn(GRAPH_ID);
    }

    @Test
    public void shouldGetExporterClass() {
        final ExportToOtherGraphHandler handler = new ExportToOtherGraphHandler();

        assertEquals(OtherGraphExporter.class, handler.getExporterClass());
    }

    @Test
    public void shouldThrowExceptionWhenExportingToSameGraph() {
        // Given
        graphLibrary.add(GRAPH_ID, SCHEMA_ID, schema, STORE_PROPS_ID, storeProperties);
        final ExportToOtherGraph export = new ExportToOtherGraph.Builder()
                .graphId(GRAPH_ID)
                .build();

        // When / Then
        try {
            createGraph(export);
            fail(EXCEPTION_EXPECTED);
        } catch (final IllegalArgumentException e) {
            assertEquals(getErrorMessage(CANNOT_EXPORT_TO_THE_SAME_GRAPH_S, GRAPH_ID), e.getMessage());
        }
    }

    @Test
    public void shouldCreateExporter() throws NoSuchMethodException, InvocationTargetException, IllegalAccessException, OperationException {
        // Given
        graphLibrary.add(GRAPH_ID + 1, SCHEMA_ID, schema, STORE_PROPS_ID, storeProperties);
        final Context context = mock(Context.class);
        final User user = new User();
        given(context.getUser()).willReturn(user);
        final ExportToOtherGraph export = new ExportToOtherGraph.Builder()
                .graphId(GRAPH_ID + 1)
                .build();
        final ExportToOtherGraphHandler handler = new ExportToOtherGraphHandler();

        // When
        OtherGraphExporter exporter = handler.createExporter(export, context, store);

        // Then
        assertNotNull(exporter);

        TestStore.mockStore = mock(Store.class);
        final Iterable elements = mock(Iterable.class);
        exporter.add("key", elements);
        final ArgumentCaptor<OperationChain> opChainCaptor = ArgumentCaptor.forClass(OperationChain.class);
        verify(TestStore.mockStore).execute(opChainCaptor.capture(), Mockito.any(Context.class));
        final List<Operation> ops = opChainCaptor.getValue().getOperations();
        assertEquals(1, ops.size());
        assertSame(elements, ((AddElements) ops.get(0)).getInput());

        try {
            exporter.get("key");
            fail("exception expected");
        } catch (final UnsupportedOperationException e) {
            assertNotNull(e.getMessage());
        }
    }

    @Test
    public void shouldCreateNewGraphWithStoreGraphLibrary() {
        // Given
        graphLibrary.add(GRAPH_ID + 1, schema, storeProperties);
        final ExportToOtherGraph export = new ExportToOtherGraph.Builder()
                .graphId(GRAPH_ID + 1)
                .build();

        // When
        Graph graph = createGraph(export);

        // Then
        assertEquals(GRAPH_ID + 1, graph.getGraphId());
        assertEquals(schema, graph.getSchema());
        assertEquals(storeProperties, graph.getStoreProperties());
    }

    @Test
    public void shouldCreateNewGraphWithStoresStoreProperties() {
        // Given
        given(store.getProperties()).willReturn(storeProperties);
        given(store.getGraphLibrary()).willReturn(null);

        Schema schema1 = new Schema.Builder().build();

        final ExportToOtherGraph export = new ExportToOtherGraph.Builder()
                .graphId(GRAPH_ID + 1)
                .schema(schema1)
                .build();

        // When
        Graph graph = createGraph(export);

        // Then
        assertEquals(GRAPH_ID + 1, graph.getGraphId());
        assertEquals(schema1, graph.getSchema());
        assertEquals(store.getProperties(), graph.getStoreProperties());
    }

    @Test
    public void shouldCreateNewGraphWithStoresSchema() {
        // Given
        given(store.getSchema()).willReturn(schema);
        given(store.getGraphLibrary()).willReturn(null);

        final StoreProperties storeProperties1 = StoreProperties.loadStoreProperties(StreamUtil.storeProps(getClass()));

        final ExportToOtherGraph export = new ExportToOtherGraph.Builder()
                .graphId(GRAPH_ID + 1)
                .storeProperties(storeProperties1)
                .build();

        // When
        Graph graph = createGraph(export);

        // Then
        assertEquals(GRAPH_ID + 1, graph.getGraphId());
        assertEquals(schema, graph.getSchema());
        assertEquals(storeProperties1, graph.getStoreProperties());
    }

    @Test
    public void shouldCreateNewGraphWithParentSchemaId() {
        // Given
        Schema schema1 = new Schema.Builder().build();

        graphLibrary.addOrUpdate(GRAPH_ID + 1, SCHEMA_ID, schema, STORE_PROPS_ID, storeProperties);
        graphLibrary.addSchema(SCHEMA_ID_1, schema1);

        final ExportToOtherGraph export = new ExportToOtherGraph.Builder()
                .graphId(GRAPH_ID + 2)
                .parentSchemaIds(SCHEMA_ID_1)
                .storeProperties(storeProperties)
                .build();

        // When
        Graph graph = createGraph(export);

        // Then
        assertEquals(GRAPH_ID + 2, graph.getGraphId());
        assertEquals(schema1, graph.getSchema());
        assertEquals(storeProperties, graph.getStoreProperties());
    }

    @Test
    public void shouldCreateNewGraphWithMergedParentSchemaIdAndProvidedSchema
            () {
        // Given
        Schema schema1 = new Schema.Builder()
                .entity("entity", new SchemaEntityDefinition.Builder()
                        .vertex("vertex")
                        .build())
                .type("vertex", String.class)
                .build();
        Schema schema2 = new Schema.Builder()
                .edge("edge", new SchemaEdgeDefinition.Builder()
                        .source("vertex")
                        .destination("vertex")
                        .build())
                .type("vertex", String.class)
                .build();

        graphLibrary.addOrUpdate(GRAPH_ID + 1, schema, storeProperties);
        graphLibrary.addSchema(SCHEMA_ID_1, schema1);
        graphLibrary.addSchema(SCHEMA_ID_2, schema2);

        final ExportToOtherGraph export = new ExportToOtherGraph.Builder()
                .graphId(GRAPH_ID + 2)
                .parentSchemaIds(SCHEMA_ID_1, SCHEMA_ID_2)
                .schema(schema)
                .storeProperties(storeProperties)
                .build();

        // When
        Graph graph = createGraph(export);

        // Then
        assertEquals(GRAPH_ID + 2, graph.getGraphId());
        JsonAssert.assertEquals(new Schema.Builder()
                        .entity("entity", new SchemaEntityDefinition.Builder()
                                .vertex("vertex")
                                .build())
                        .edge("edge", new SchemaEdgeDefinition.Builder()
                                .source("vertex")
                                .destination("vertex")
                                .build())
                        .type("vertex", String.class)
                        .build().toJson(false),
                graph.getSchema().toJson(false));
        assertEquals(storeProperties, graph.getStoreProperties());
    }

    @Test
    public void shouldCreateNewGraphWithParentStorePropertiesId() {
        // Given
        StoreProperties storeProperties1 = StoreProperties.loadStoreProperties(StreamUtil.storeProps(getClass()));

        graphLibrary.addOrUpdate(GRAPH_ID + 1, SCHEMA_ID, schema, STORE_PROPS_ID, storeProperties);
        graphLibrary.addProperties(STORE_PROPS_ID_1, storeProperties1);

        final ExportToOtherGraph export = new ExportToOtherGraph.Builder()
                .graphId(GRAPH_ID + 2)
                .schema(schema)
                .parentStorePropertiesId(STORE_PROPS_ID_1)
                .build();

        // When
        Graph graph = createGraph(export);

        // Then
        assertEquals(GRAPH_ID + 2, graph.getGraphId());
        assertEquals(schema, graph.getSchema());
        assertEquals(storeProperties1, graph.getStoreProperties());
    }

    @Test
    public void shouldCreateNewGraphWithMergedParentStorePropertiesIdAndProvidedStoreProperties
            () {
        // Given

        StoreProperties storeProperties1 = StoreProperties.loadStoreProperties(StreamUtil.storeProps(getClass()));

        graphLibrary.addOrUpdate(GRAPH_ID + 1, SCHEMA_ID, schema, STORE_PROPS_ID, storeProperties);
        graphLibrary.addProperties(STORE_PROPS_ID_1, storeProperties1);

        final ExportToOtherGraph export = new ExportToOtherGraph.Builder()
                .graphId(GRAPH_ID + 2)
                .schema(schema)
                .parentStorePropertiesId(STORE_PROPS_ID_1)
                .storeProperties(storeProperties)
                .build();

        // When
        Graph graph = createGraph(export);

        // Then
        assertEquals(GRAPH_ID + 2, graph.getGraphId());
        assertEquals(schema, graph.getSchema());
        storeProperties1.merge(storeProperties);
        assertEquals(storeProperties1, graph.getStoreProperties());
    }

    @Test
    public void shouldValidateGraphIdMustBeDifferent() {
        // Given
        final ExportToOtherGraph export = new ExportToOtherGraph.Builder()
                .graphId(GRAPH_ID)
                .schema(schema)
                .storeProperties(storeProperties)
                .build();

        // When / Then
        try {
            createGraph(export);
            fail(EXCEPTION_EXPECTED);
        } catch (final IllegalArgumentException e) {
            assertEquals(getErrorMessage(CANNOT_EXPORT_TO_THE_SAME_GRAPH_S, "graphId"), e.getMessage());
        }
    }

    @Test
    public void shouldValidateParentPropsIdCannotBeUsedWithoutGraphLibrary
            () {
        // Given
        given(store.getGraphLibrary()).willReturn(null);
        final ExportToOtherGraph export = new ExportToOtherGraph.Builder()
                .graphId(GRAPH_ID + 1)
                .parentStorePropertiesId(STORE_PROPS_ID_1)
                .build();

        // When / Then
        try {
            createGraph(export);
            fail(EXCEPTION_EXPECTED);
        } catch (final IllegalArgumentException e) {
            assertEquals(getErrorMessage(S_CANNOT_BE_USED_WITHOUT_A_GRAPH_LIBRARY, "parentStorePropertiesId"), e.getMessage());
        }
    }

    @Test
    public void shouldValidateParentSchemaIdCannotBeUsedWithoutGraphLibrary
            () {
        // Given
        given(store.getGraphLibrary()).willReturn(null);
        final ExportToOtherGraph export = new ExportToOtherGraph.Builder()
                .graphId(GRAPH_ID + 1)
                .parentSchemaIds(SCHEMA_ID)
                .parentStorePropertiesId(SCHEMA_ID)
                .build();

        // When / Then
        try {
            createGraph(export);
            fail(EXCEPTION_EXPECTED);
        } catch (final IllegalArgumentException e) {
            assertEquals("Validation errors: \n"
                            + String.format(S_CANNOT_BE_USED_WITHOUT_A_GRAPH_LIBRARY, "parentSchemaIds")
                            + '\n'
                            + String.format(S_CANNOT_BE_USED_WITHOUT_A_GRAPH_LIBRARY, PARENT_STORE_PROPERTIES_ID),
                    e.getMessage());
        }
    }

    private String getErrorMessage(final String format, final String... s) {
        return "Validation errors: \n" +
                String.format(format, s);
    }

    @Test
    public void shouldValidateParentSchemaIdCannotBeUsedWhenGraphIdAlreadyExists
            () {
        // Given
        graphLibrary.add(GRAPH_ID + 1, SCHEMA_ID_1, new Schema.Builder().edge("edge", new SchemaEdgeDefinition()).build(), STORE_PROPS_ID, new StoreProperties());
        graphLibrary.addSchema(SCHEMA_ID, new Schema.Builder().build());
        final ExportToOtherGraph export = new ExportToOtherGraph.Builder()
                .graphId(GRAPH_ID + 1)
                .parentSchemaIds(SCHEMA_ID)
                .build();

        // When / Then`
        try {
            createGraph(export);
            fail(EXCEPTION_EXPECTED);
        } catch (final IllegalArgumentException e) {
            assertEquals("Validation errors: \n" +
                    String.format(GRAPH_S_ALREADY_EXISTS_SO_YOU_CANNOT_USE_A_DIFFERENT_S_DO_NOT_SET_THE_S_FIELD, "graphId1", SCHEMA_STRING, "parentSchemaIds"), e.getMessage());
        }
    }

    @Test
    public void shouldValidateParentSchemaIdCanBeUsedWhenGraphIdAlreadyExistsAndIsSame
            () {
        // Given
        graphLibrary.add(GRAPH_ID + 1, SCHEMA_ID, new Schema.Builder().build(), STORE_PROPS_ID, new StoreProperties());
        graphLibrary.addSchema(SCHEMA_ID, new Schema.Builder().build());
        final ExportToOtherGraph export = new ExportToOtherGraph.Builder()
                .graphId(GRAPH_ID + 1)
                .parentSchemaIds(SCHEMA_ID)
                .build();

        // When / Then`
        validate(export);
    }

    @Test
    public void shouldValidateSchemaCannotBeUsedWhenGraphIdAlreadyExists() {
        // Given
        graphLibrary.add(GRAPH_ID + 1, SCHEMA_ID, new Schema.Builder().edge("testEdge", new SchemaEdgeDefinition()).build(), STORE_PROPS_ID, new StoreProperties());
        final ExportToOtherGraph export = new ExportToOtherGraph.Builder()
                .graphId(GRAPH_ID + 1)
                .schema(new Schema())
                .build();

        // When / Then
        try {
            createGraph(export);
            fail(EXCEPTION_EXPECTED);
        } catch (final IllegalArgumentException e) {
            assertEquals("Validation errors: \n" +
                    String.format(GRAPH_S_ALREADY_EXISTS_SO_YOU_CANNOT_USE_A_DIFFERENT_S_DO_NOT_SET_THE_S_FIELD, "graphId1", SCHEMA_STRING, SCHEMA_STRING), e.getMessage());
        }
    }

    @Test
    public void shouldValidateSchemaUsedWhenGraphIdAlreadyExistsAndIsSame() {
        // Given
        Schema schema1 = new Schema.Builder().edge("testEdge", new SchemaEdgeDefinition()).build();
        graphLibrary.add(GRAPH_ID + 1, SCHEMA_ID + 1, schema1, STORE_PROPS_ID, new StoreProperties());
        final ExportToOtherGraph export = new ExportToOtherGraph.Builder()
                .graphId(GRAPH_ID + 1)
                .schema(schema1)
                .build();

        // When / Then
        validate(export);
    }

    @Test
    public void shouldValidateParentPropsIdCannotBeUsedWhenGraphIdAlreadyExists
            () {
        // Given
        StoreProperties storeProperties1 = new StoreProperties();
        storeProperties1.set("testKey", "testValue");
        graphLibrary.add(GRAPH_ID + 1, SCHEMA_ID, new Schema.Builder().build(), STORE_PROPS_ID, storeProperties1);
        final ExportToOtherGraph export = new ExportToOtherGraph.Builder()
                .graphId(GRAPH_ID + 1)
                .parentStorePropertiesId(STORE_PROPS_ID + 1)
                .build();

        // When / Then
        try {
            createGraph(export);
            fail(EXCEPTION_EXPECTED);
        } catch (final IllegalArgumentException e) {
            assertEquals("Validation errors: \n" +
                    String.format(GRAPH_S_ALREADY_EXISTS_SO_YOU_CANNOT_USE_A_DIFFERENT_S_DO_NOT_SET_THE_S_FIELD, "graphId1", "StoreProperties", "parentStorePropertiesId"), e.getMessage());
        }
    }


    @Test
    public void shouldValidateParentPropsIdCanBeUsedWhenGraphIdAlreadyExistsAndIsSame
            () {
        // Given
        graphLibrary.add(GRAPH_ID + 1, SCHEMA_ID, new Schema(), STORE_PROPS_ID_1, new StoreProperties());
        final ExportToOtherGraph export = new ExportToOtherGraph.Builder()
                .graphId(GRAPH_ID + 1)
                .parentStorePropertiesId(STORE_PROPS_ID_1)
                .build();

        // When / Then
        validate(export);
    }

    @Test
    public void shouldValidatePropsCannotBeUsedWhenGraphIdAlreadyExists() {
        // Given
        StoreProperties storeProperties1 = new StoreProperties();
        storeProperties1.set("testKey", "testValue");
        graphLibrary.add(GRAPH_ID + 1, SCHEMA_ID, new Schema.Builder().build(), STORE_PROPS_ID, storeProperties1);
        final ExportToOtherGraph export = new ExportToOtherGraph.Builder()
                .graphId(GRAPH_ID + 1)
                .storeProperties(new StoreProperties())
                .build();

        // When / Then
        try {
            createGraph(export);
            fail(EXCEPTION_EXPECTED);
        } catch (final IllegalArgumentException e) {
            assertEquals("Validation errors: \n" +
                    String.format(GRAPH_S_ALREADY_EXISTS_SO_YOU_CANNOT_USE_A_DIFFERENT_S_DO_NOT_SET_THE_S_FIELD, "graphId1", STORE_PROPERTIES_STRING, STORE_PROPERTIES_STRING), e.getMessage());
        }
    }

    @Test
    public void shouldValidatePropsCanBeUsedWhenGraphIdAlreadyExistsAndIsSame
            () {
        // Given
        StoreProperties storeProperties1 = new StoreProperties();
        storeProperties1.set("testKey", "testValue");
        graphLibrary.add(GRAPH_ID + 1, SCHEMA_ID, new Schema.Builder().build(), STORE_PROPS_ID, storeProperties1);
        final ExportToOtherGraph export = new ExportToOtherGraph.Builder()
                .graphId(GRAPH_ID + 1)
                .storeProperties(storeProperties1)
                .build();

        // When / Then
        validate(export);
    }

    @Test
    public void shouldThrowExceptionSchemaIdCannotBeFound() {
        // Given
        final ExportToOtherGraph export = new ExportToOtherGraph.Builder()
                .graphId(GRAPH_ID + 1)
                .parentSchemaIds(SCHEMA_ID)
                .storeProperties(new StoreProperties())
                .build();

        // When / Then
        try {
            createGraph(export);
            fail(EXCEPTION_EXPECTED);
        } catch (final IllegalArgumentException e) {
            assertEquals(getErrorMessage(SCHEMA_COULD_NOT_BE_FOUND_IN_THE_GRAPH_LIBRARY_WITH_ID_S, "[schemaId]"), e.getMessage());
        }
    }

    @Test
    public void shouldThrowExceptionPropsIdCannotBeFound() {
        // Given
        final ExportToOtherGraph export = new ExportToOtherGraph.Builder()
                .graphId(GRAPH_ID + 1)
                .schema(new Schema())
                .parentStorePropertiesId(STORE_PROPS_ID)
                .build();

        // When / Then
        try {
            createGraph(export);
            fail(EXCEPTION_EXPECTED);
        } catch (final IllegalArgumentException e) {
            assertEquals(getErrorMessage(STORE_PROPERTIES_COULD_NOT_BE_FOUND_IN_THE_GRAPH_LIBRARY_WITH_ID_S, STORE_PROPS_ID), e.getMessage());
        }
    }

    @Test
    public void shouldThrowExceptionPropertiesCannotBeUsedIfNotDefinedOrFound
            () {
        // Given
        final ExportToOtherGraph export = new ExportToOtherGraph.Builder()
                .graphId(GRAPH_ID + 1)
                .schema(new Schema())
                .build();

        // When / Then
        try {
            createGraph(export);
            fail(EXCEPTION_EXPECTED);
        } catch (final IllegalArgumentException e) {
            assertEquals("Validation errors: \n" +
                    String.format(GRAPH_ID_S_CANNOT_BE_CREATED_WITHOUT_DEFINED_KNOWN_S, GRAPH_ID + 1, "StoreProperties"), e.getMessage());
        }
    }

    @Test
    public void shouldNotThrowExceptionIfSchemaIsNotDefined() {
        // Given
        final ExportToOtherGraph export = new ExportToOtherGraph.Builder()
                .graphId(GRAPH_ID + 1)
                .storeProperties(new StoreProperties())
                .build();

<<<<<<< HEAD
        // When / Then
        try {
            createGraph(export);
            fail(EXCEPTION_EXPECTED);
        } catch (final IllegalArgumentException e) {
            assertEquals("Validation errors: \n" +
                    String.format(GRAPH_ID_S_CANNOT_BE_CREATED_WITHOUT_DEFINED_KNOWN_S, GRAPH_ID + 1, SCHEMA_STRING), e.getMessage());
        }
=======
        // When
        validate(export);

        // Then - no exceptions
>>>>>>> a2d04f02
    }

    @Test
    public void shouldValidateWithSchemaAndStorePropertiesSpecified() {
        // Given
        final ExportToOtherGraph export = new ExportToOtherGraph.Builder()
                .graphId(GRAPH_ID + 1)
                .schema(new Schema())
                .storeProperties(new StoreProperties())
                .build();

        // When
        validate(export);

        // Then - no exceptions
    }

    private Graph createGraph(final ExportToOtherGraph export) {
        return new GraphForExportDelegate.Builder()
                .store(store)
                .graphId(export.getGraphId())
                .schema(export.getSchema())
                .storeProperties(export.getStoreProperties())
                .parentSchemaIds(export.getParentSchemaIds())
                .parentStorePropertiesId(export.getParentStorePropertiesId())
                .build();
    }

    private void validate(final ExportToOtherGraph export) {
        new GraphForExportDelegate().validate(store, export.getGraphId(), export.getSchema(), export.getStoreProperties(),
                export.getParentSchemaIds(), export.getParentStorePropertiesId());
    }
}<|MERGE_RESOLUTION|>--- conflicted
+++ resolved
@@ -602,14 +602,13 @@
     }
 
     @Test
-    public void shouldNotThrowExceptionIfSchemaIsNotDefined() {
+    public void shouldThrowExceptionSchemaCannotBeUsedIfNotDefinedOrFound() {
         // Given
         final ExportToOtherGraph export = new ExportToOtherGraph.Builder()
                 .graphId(GRAPH_ID + 1)
                 .storeProperties(new StoreProperties())
                 .build();
 
-<<<<<<< HEAD
         // When / Then
         try {
             createGraph(export);
@@ -618,12 +617,6 @@
             assertEquals("Validation errors: \n" +
                     String.format(GRAPH_ID_S_CANNOT_BE_CREATED_WITHOUT_DEFINED_KNOWN_S, GRAPH_ID + 1, SCHEMA_STRING), e.getMessage());
         }
-=======
-        // When
-        validate(export);
-
-        // Then - no exceptions
->>>>>>> a2d04f02
     }
 
     @Test
