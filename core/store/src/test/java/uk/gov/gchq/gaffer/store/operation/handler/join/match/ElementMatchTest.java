--- conflicted
+++ resolved
@@ -28,20 +28,22 @@
 import java.util.List;
 
 import static org.junit.jupiter.api.Assertions.assertEquals;
-<<<<<<< HEAD
-import static org.junit.jupiter.api.Assertions.assertThrows;
-=======
 import static org.junit.jupiter.api.Assertions.assertTrue;
 import static org.junit.jupiter.api.Assertions.fail;
->>>>>>> 6c60d867
 
 public class ElementMatchTest {
 
     @Test
     public void shouldFullyMatchEqualElementsWithNoGroupBy() {
         // Given
-        final Entity testEntity = makeEntity(TestGroups.ENTITY_3, 3L);
-        final List<Entity> comparisonEntityList = Arrays.asList(testEntity.shallowClone(), testEntity.shallowClone());
+        Entity testEntity = new Entity.Builder()
+                .group(TestGroups.ENTITY_3)
+                .vertex("vertex")
+                .property(TestPropertyNames.SET, CollectionUtil.treeSet("3"))
+                .property(TestPropertyNames.COUNT, 3L)
+                .build();
+
+        List<Entity> comparisonEntityList = Arrays.asList(testEntity.shallowClone(), testEntity.shallowClone());
 
         ElementMatch elementMatch = new ElementMatch();
         elementMatch.init(comparisonEntityList);
@@ -51,14 +53,25 @@
 
         // Then
         assertEquals(2, matchingElements.size());
-        assertEquals(matchingElements, comparisonEntityList);
+        assertTrue(matchingElements.equals(comparisonEntityList));
     }
 
     @Test
     public void shouldPartiallyMatchEqualElementsWithNoGroupBy() {
         // Given
-        final Entity testEntity = makeEntity(TestGroups.ENTITY_3, 3L);
-        final Entity testEntity2 = makeEntity(TestGroups.ENTITY_4, 3L);
+        Entity testEntity = new Entity.Builder()
+                .group(TestGroups.ENTITY_3)
+                .vertex("vertex")
+                .property(TestPropertyNames.SET, CollectionUtil.treeSet("3"))
+                .property(TestPropertyNames.COUNT, 3L)
+                .build();
+
+        Entity testEntity2 = new Entity.Builder()
+                .group(TestGroups.ENTITY_4)
+                .vertex("vertex")
+                .property(TestPropertyNames.SET, CollectionUtil.treeSet("3"))
+                .property(TestPropertyNames.COUNT, 3L)
+                .build();
 
         List<Entity> comparisonEntityList = Arrays.asList(testEntity.shallowClone(), testEntity2.shallowClone());
 
@@ -70,14 +83,25 @@
 
         // Then
         assertEquals(1, matchingElements.size());
-        assertEquals(matchingElements.get(0), testEntity);
+        assertTrue(matchingElements.get(0).equals(testEntity));
     }
 
     @Test
     public void shouldGiveNoMatchForNonEqualElementsWithNoGroupBy() {
         // Given
-        final Entity testEntity = makeEntity(TestGroups.ENTITY_3, 3L);
-        final Entity testEntity2 = makeEntity(TestGroups.ENTITY_4, 3L);
+        Entity testEntity = new Entity.Builder()
+                .group(TestGroups.ENTITY_3)
+                .vertex("vertex")
+                .property(TestPropertyNames.SET, CollectionUtil.treeSet("3"))
+                .property(TestPropertyNames.COUNT, 3L)
+                .build();
+
+        Entity testEntity2 = new Entity.Builder()
+                .group(TestGroups.ENTITY_4)
+                .vertex("vertex")
+                .property(TestPropertyNames.SET, CollectionUtil.treeSet("3"))
+                .property(TestPropertyNames.COUNT, 3L)
+                .build();
 
         List<Entity> comparisonEntityList = Arrays.asList(testEntity2.shallowClone(), testEntity2.shallowClone());
 
@@ -94,28 +118,46 @@
     @Test
     public void shouldThrowExceptionIfInitialisedWithNullValue() {
         // Given
+
         ElementMatch elementMatch = new ElementMatch();
 
         // When / Then
-        final Exception exception = assertThrows(IllegalArgumentException.class, () -> elementMatch.init(null));
-        assertEquals("ElementMatch must be initialised with non-null match candidates", exception.getMessage());
+
+        try {
+            elementMatch.init(null);
+            fail("Exception expected");
+        } catch (final IllegalArgumentException e) {
+            assertEquals("ElementMatch must be initialised with non-null match candidates", e.getMessage());
+        }
     }
 
     @Test
     public void shouldThrowExceptionIfNotInitialised() {
         // Given
-        final ElementMatch elementMatch = new ElementMatch();
+
+        ElementMatch elementMatch = new ElementMatch();
 
         // When / Then
-        final Exception exception = assertThrows(IllegalArgumentException.class, () -> elementMatch.matching(new Entity("testGroup", "test")));
-        assertEquals("ElementMatch must be initialised with non-null match candidates", exception.getMessage());
+
+        try {
+            elementMatch.matching(new Entity("testGroup", "test"));
+            fail("Exception expected");
+        } catch (final IllegalArgumentException e) {
+            assertEquals("ElementMatch must be initialised with non-null match candidates", e.getMessage());
+        }
     }
 
 
     @Test
     public void shouldFullyMatchEqualElementsWithGroupBy() {
         // Given
-        final Entity testEntity = makeEntity(TestGroups.ENTITY_3, 3L);
+        Entity testEntity = new Entity.Builder()
+                .group(TestGroups.ENTITY_3)
+                .vertex("vertex")
+                .property(TestPropertyNames.SET, CollectionUtil.treeSet("3"))
+                .property(TestPropertyNames.COUNT, 3L)
+                .build();
+
         List<Entity> comparisonEntityList = Arrays.asList(testEntity.shallowClone(), testEntity.shallowClone());
 
         ElementMatch elementMatch = new ElementMatch("count");
@@ -126,14 +168,25 @@
 
         // Then
         assertEquals(2, matchingElements.size());
-        assertEquals(matchingElements, comparisonEntityList);
+        assertTrue(matchingElements.equals(comparisonEntityList));
     }
 
     @Test
     public void shouldPartiallyMatchEqualElementsWithGroupBy() {
         // Given
-        final Entity testEntity = makeEntity(TestGroups.ENTITY_3, 3L);
-        final Entity testEntity2 = makeEntity(TestGroups.ENTITY_3, 5L);
+        Entity testEntity = new Entity.Builder()
+                .group(TestGroups.ENTITY_3)
+                .vertex("vertex")
+                .property(TestPropertyNames.SET, CollectionUtil.treeSet("3"))
+                .property(TestPropertyNames.COUNT, 3L)
+                .build();
+
+        Entity testEntity2 = new Entity.Builder()
+                .group(TestGroups.ENTITY_3)
+                .vertex("vertex")
+                .property(TestPropertyNames.SET, CollectionUtil.treeSet("3"))
+                .property(TestPropertyNames.COUNT, 5L)
+                .build();
 
         List<Entity> comparisonEntityList = Arrays.asList(testEntity.shallowClone(), testEntity2.shallowClone());
 
@@ -145,15 +198,32 @@
 
         // Then
         assertEquals(1, matchingElements.size());
-        assertEquals(matchingElements.get(0), testEntity);
+        assertTrue(matchingElements.get(0).equals(testEntity));
     }
 
     @Test
     public void shouldGiveNoMatchForEqualElementsWithGroupBy() {
         // Given
-        final Entity testEntity = makeEntity(TestGroups.ENTITY_3, 3L);
-        final Entity testEntity2 = makeEntity(TestGroups.ENTITY_3, 5L);
-        final Entity testEntity3 = makeEntity(TestGroups.ENTITY_3, 7L);
+        Entity testEntity = new Entity.Builder()
+                .group(TestGroups.ENTITY_3)
+                .vertex("vertex")
+                .property(TestPropertyNames.SET, CollectionUtil.treeSet("3"))
+                .property(TestPropertyNames.COUNT, 3L)
+                .build();
+
+        Entity testEntity2 = new Entity.Builder()
+                .group(TestGroups.ENTITY_3)
+                .vertex("vertex")
+                .property(TestPropertyNames.SET, CollectionUtil.treeSet("3"))
+                .property(TestPropertyNames.COUNT, 5L)
+                .build();
+
+        Entity testEntity3 = new Entity.Builder()
+                .group(TestGroups.ENTITY_3)
+                .vertex("vertex")
+                .property(TestPropertyNames.SET, CollectionUtil.treeSet("3"))
+                .property(TestPropertyNames.COUNT, 7L)
+                .build();
 
 
         List<Entity> comparisonEntityList = Arrays.asList(testEntity2.shallowClone(), testEntity3.shallowClone());
@@ -167,13 +237,4 @@
         // Then
         assertEquals(0, matchingElements.size());
     }
-
-    private Entity makeEntity(final String groupName, long countProperty) {
-        return new Entity.Builder()
-                .group(groupName)
-                .vertex("vertex")
-                .property(TestPropertyNames.SET, CollectionUtil.treeSet("3"))
-                .property(TestPropertyNames.COUNT, countProperty)
-                .build();
-    }
 }