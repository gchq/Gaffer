/*
 * Copyright 2016 Crown Copyright
 *
 * Licensed under the Apache License, Version 2.0 (the "License");
 * you may not use this file except in compliance with the License.
 * You may obtain a copy of the License at
 *
 *     http://www.apache.org/licenses/LICENSE-2.0
 *
 * Unless required by applicable law or agreed to in writing, software
 * distributed under the License is distributed on an "AS IS" BASIS,
 * WITHOUT WARRANTIES OR CONDITIONS OF ANY KIND, either express or implied.
 * See the License for the specific language governing permissions and
 * limitations under the License.
 */

package gaffer.graph;


import gaffer.data.elementdefinition.exception.SchemaException;
import gaffer.data.elementdefinition.view.View;
import gaffer.operation.Operation;
import gaffer.operation.OperationChain;
import gaffer.operation.OperationException;
import gaffer.store.Store;
import gaffer.store.StoreException;
import gaffer.store.StoreProperties;
import gaffer.store.StoreTrait;
<<<<<<< HEAD
import gaffer.store.schema.Schema;
import java.io.IOException;
=======
import gaffer.store.schema.StoreSchema;
import org.apache.commons.io.IOUtils;
>>>>>>> b51ac9c7
import java.io.InputStream;
import java.nio.file.Path;

/**
 * The Graph separates the user from the {@link Store}. It holds an instance of the {@link Store} and
 * acts as a proxy for the store, delegating {@link Operation}s to the store.
 * <p>
 * The Graph provides users with a single point of entry for executing operations on a store.
 * This allows the underlying store to be swapped and the same operations can still be applied.
 * <p>
 * Graphs also provides a view of the data with a instance of {@link View}. The view filters out unwanted information
 * and can transform {@link gaffer.data.element.Properties} into transient properties such as averages.
 * <p>
 * When executing operations on a graph, an operation view would override the graph view.
 */
public final class Graph {

    /**
     * The instance of the store.
     */
    private final Store store;

    /**
     * The {@link gaffer.data.elementdefinition.view.View} - by default this will just contain all the groups
     * in the graph's {@link Schema}, however it can be set to a subview to
     * allow multiple operations to be performed on the same subview.
     */
    private final View view;

    /**
     * Constructs a <code>Graph</code> with the {@link java.nio.file.Path}s to the various JSON schemas and
     * the store property file.
     * <p>
     * A full graph {@link gaffer.data.elementdefinition.view.View} will be automatically generated based on the
     * {@link Schema}, i.e no filtering or transformations will be done.
     *
     * @param storePropertiesPath a {@link java.nio.file.Path} to the store properties
     * @param schemaModulePaths   {@link java.nio.file.Path}s to {@link Schema} modules
     * @throws SchemaException thrown if the {@link Schema} or
     *                         {@link Schema} is invalid
     */
    public Graph(final Path storePropertiesPath, final Path... schemaModulePaths) throws SchemaException {
        this(storePropertiesPath, (View) null, schemaModulePaths);
    }

    /**
     * Constructs a <code>Graph</code> with the {@link java.nio.file.Path}s to the various JSON schemas, the store
     * property file and a JSON graph {@link gaffer.data.elementdefinition.view.View}.
     *
     * @param storePropertiesPath a {@link java.nio.file.Path} to the store properties
     * @param view                a {@link java.nio.file.Path} to the JSON {@link gaffer.data.elementdefinition.view.View}
     * @param schemaModulePaths   {@link java.nio.file.Path}s to {@link Schema} modules
     * @throws SchemaException thrown if the {@link Schema} or
     *                         {@link Schema} is invalid
     */
<<<<<<< HEAD
    public Graph(final Path storePropertiesPath, final View view,
                 final Path... schemaModulePaths) throws SchemaException {
        this(createInputStream(storePropertiesPath), view,
                createInputStreams(schemaModulePaths));
=======
    public Graph(final Path dataSchemaPath, final Path storeSchemaPath,
                 final Path storePropertiesPath, final Path schemaTypesPath, final View view) throws SchemaException {
        this(createStore(dataSchemaPath, storeSchemaPath, storePropertiesPath, schemaTypesPath), view);
>>>>>>> b51ac9c7
    }

    /**
     * Constructs a <code>Graph</code> with the {@link java.io.InputStream}s for the various JSON schemas and
     * the store property file.
     * <p>
     * A full graph {@link gaffer.data.elementdefinition.view.View} will be automatically generated based on the
     * {@link Schema}, i.e no filtering or transformations will be done.
     *
     * @param storePropertiesStream a {@link java.io.InputStream} for the store properties
     * @param schemaModuleStreams   {@link java.io.InputStream}s to {@link Schema} modules
     * @throws SchemaException thrown if the {@link Schema} or
     *                         {@link Schema} is invalid
     */
    public Graph(final InputStream storePropertiesStream,
                 final InputStream... schemaModuleStreams) throws SchemaException {
        this(storePropertiesStream, (View) null, schemaModuleStreams);
    }

    /**
     * Constructs a <code>Graph</code> with the {@link java.io.InputStream}s for the various JSON schemas, the store
     * property file and a JSON graph {@link gaffer.data.elementdefinition.view.View}.
     *
     * @param storePropertiesStream a {@link java.io.InputStream} for the store properties
     * @param view                  a {@link java.io.InputStream}  to the JSON {@link gaffer.data.elementdefinition.view.View}
     * @param schemaModuleStreams   {@link java.io.InputStream}s to {@link Schema} modules
     * @throws SchemaException thrown if the {@link Schema} or
     *                         {@link Schema} is invalid
     */
    public Graph(final InputStream storePropertiesStream, final View view,
                 final InputStream... schemaModuleStreams) throws SchemaException {
        this(createStore(storePropertiesStream, schemaModuleStreams), view);
    }

    /**
     * Constructs a <code>Graph</code> with the various schemas and the store property file.
     * <p>
     * A full graph {@link gaffer.data.elementdefinition.view.View} will be automatically generated based on the
     * {@link Schema}, i.e no filtering or transformations will be done.
     *
     * @param storeProperties the {@link gaffer.store.StoreProperties}
     * @param schemaModules   additional {@link Schema} modules
     * @throws SchemaException thrown if the {@link Schema} or
     *                         {@link Schema} is invalid
     */
    public Graph(final StoreProperties storeProperties, final Schema... schemaModules)
            throws SchemaException {
        this(storeProperties, null, schemaModules);
    }

    /**
     * Constructs a <code>Graph</code> with the various schemas, the store property file and a JSON graph
     * {@link gaffer.data.elementdefinition.view.View}.
     *
     * @param storeProperties the {@link gaffer.store.StoreProperties}
     * @param view            a graph {@link gaffer.data.elementdefinition.view.View}
     * @param schemaModules   {@link Schema} modules
     * @throws SchemaException thrown if the {@link Schema} or
     *                         {@link Schema} is invalid
     */
    public Graph(final StoreProperties storeProperties, final View view,
                 final Schema... schemaModules) throws SchemaException {
        this(createStore(storeProperties, schemaModules), view);
    }

    /**
     * Constructs a <code>Graph</code> with the given {@link gaffer.store.Store}.
     * <p>
     * A full graph {@link gaffer.data.elementdefinition.view.View} will be automatically generated based on the
     * {@link Schema}, i.e no filtering or transformations will be done.
     *
     * @param store an instance of {@link Store} used to store the elements and handle operations.
     */
    public Graph(final Store store) {
        this(store, null);
    }

    /**
     * Constructs a <code>Graph</code> with the given {@link gaffer.store.Store} and
     * {@link gaffer.data.elementdefinition.view.View}.
     *
     * @param store a {@link Store} used to store the elements and handle operations.
     * @param view  a {@link View} defining the view of the data for the graph.
     */
    public Graph(final Store store, final View view) {
        this.store = store;
        if (null == view) {
            this.view = new View(store.getSchema().getEntityGroups(), store.getSchema().getEdgeGroups());
        } else {
            this.view = view;
        }
    }

    /**
     * Performs the given operation on the store.
     * If the operation does not have a view then the graph view is used.
     *
     * @param operation the operation to be executed.
     * @param <OUTPUT>  the operation output type.
     * @return the operation result.
     * @throws OperationException if an operation fails
     */
    public <OUTPUT> OUTPUT execute(final Operation<?, OUTPUT> operation) throws OperationException {
        return execute(new OperationChain<>(operation));
    }

    /**
     * Performs the given operation on the store.
     * If the operation does not have a view then the graph view is used.
     *
     * @param operationChain the operation chain to be executed.
     * @param <OUTPUT>       the operation chain output type.
     * @return the operation result.
     * @throws OperationException if an operation fails
     */
    public <OUTPUT> OUTPUT execute(final OperationChain<OUTPUT> operationChain) throws OperationException {
        for (Operation operation : operationChain.getOperations()) {
            if (null == operation.getView()) {
                operation.setView(view);
            }
        }

        return store.execute(operationChain);
    }

    /**
     * Returns the graph view.
     *
     * @return the graph view.
     */
    public View getView() {
        return view;
    }

    /**
     * @return the schema.
     */
    public Schema getSchema() {
        return store.getSchema();
    }

    /**
     * @param storeTrait the store trait to check
     * @return true if the store has the given trait.
     */
    public boolean hasTrait(final StoreTrait storeTrait) {
        return store.hasTrait(storeTrait);
    }

<<<<<<< HEAD
    private static Store createStore(final InputStream storePropertiesStream,
                                     final InputStream... schemaStreams) {
        if (null == schemaStreams || 0 == schemaStreams.length) {
            throw new IllegalArgumentException("At least one schema module is required");
        }

        final StoreProperties storeProperties = StoreProperties.loadStoreProperties(storePropertiesStream);
        final Class<? extends Schema> schemaClass;
        try {
            schemaClass = Class.forName(storeProperties.getSchemaClass()).asSubclass(Schema.class);
        } catch (ClassNotFoundException e) {
            throw new SchemaException("Schema class was not found: " + storeProperties.getSchemaClass(), e);
        }

        return createStore(storeProperties, Schema.fromJson(schemaClass, schemaStreams));
    }

    private static Store createStore(final StoreProperties storeProperties,
                                     final Schema... schemaModules) {
        if (null == schemaModules || 0 == schemaModules.length) {
            throw new IllegalArgumentException("At least one schema module is required");
        }

        Schema mergedSchema = null;
        for (Schema schemaModule : schemaModules) {
            if (null == mergedSchema) {
                mergedSchema = schemaModule;
            } else {
                mergedSchema.merge(schemaModule);
            }
        }

        return createStore(storeProperties, mergedSchema);
    }

    private static Store createStore(final StoreProperties storeProperties, final Schema schema) {
=======
    private static Store createStore(final Path dataSchemaPath, final Path storeSchemaPath, final Path storePropertiesPath, final Path schemaTypesPath) {
        final StoreProperties storeProperties = StoreProperties.loadStoreProperties(storePropertiesPath);
        DataSchema dataSchema = loadDataSchema(dataSchemaPath, schemaTypesPath);
        StoreSchema storeSchema = loadStoreSchema(storeSchemaPath, storeProperties.getStoreSchemaClass());
        return createStore(dataSchema, storeSchema, storeProperties);
    }

    private static Store createStore(final InputStream dataSchemaStream, final InputStream storeSchemaStream, final InputStream storePropertiesStream, final InputStream schemaTypesStream) {
        try {
            final StoreProperties storeProperties = StoreProperties.loadStoreProperties(storePropertiesStream);
            DataSchema dataSchema = loadDataSchema(dataSchemaStream, schemaTypesStream);
            StoreSchema storeSchema = loadStoreSchema(storeSchemaStream, storeProperties.getStoreSchemaClass());
            return createStore(dataSchema, storeSchema, storeProperties);
        } finally {
            IOUtils.closeQuietly(dataSchemaStream);
            IOUtils.closeQuietly(storeSchemaStream);
            IOUtils.closeQuietly(storePropertiesStream);
            IOUtils.closeQuietly(schemaTypesStream);
        }
    }

    private static Store createStore(final DataSchema dataSchema, final StoreSchema storeSchema, final StoreProperties storeProperties) {
>>>>>>> b51ac9c7
        final String storeClass = storeProperties.getStoreClass();
        if (null == storeClass) {
            throw new IllegalArgumentException("The Store class name was not found in the store properties for key: " + StoreProperties.STORE_PROPERTIES_CLASS);
        }

        final Store newStore;
        try {
            newStore = Class.forName(storeClass).asSubclass(Store.class).newInstance();
        } catch (InstantiationException | IllegalAccessException | ClassNotFoundException e) {
            throw new IllegalArgumentException("Could not create store of type: " + storeClass);
        }

        try {
            newStore.initialise(schema, storeProperties);
        } catch (StoreException e) {
            throw new IllegalArgumentException("Could not initialise the store with provided arguments.", e);
        }
        return newStore;
    }

<<<<<<< HEAD
    private static InputStream createInputStream(final Path path) {
=======
    private static DataSchema loadDataSchema(final Path path, final Path typePath) throws SchemaException {
        final DataSchema dataSchema = DataSchema.fromJson(path);

        if (null != typePath) {
            dataSchema.addTypesFromPath(typePath);
        }

        if (!dataSchema.validate()) {
            throw new SchemaException("ERROR: data schema failed to validate. Please check the logs for more information");
        }

        return dataSchema;
    }

    private static DataSchema loadDataSchema(final InputStream stream, final InputStream typeStream) throws SchemaException {
        final DataSchema dataSchema = DataSchema.fromJson(stream);

        if (null != typeStream) {
            dataSchema.addTypesFromStream(typeStream);
        }

        if (!dataSchema.validate()) {
            throw new SchemaException("ERROR: data schema failed to validate. Please check the logs for more information");
        }

        return dataSchema;
    }

    private static StoreSchema loadStoreSchema(final Path storeSchemaPath, final String storeSchemaClass) throws SchemaException {
        final StoreSchema storeSchema;

        try {
            storeSchema = StoreSchema.fromJson(storeSchemaPath, Class.forName(storeSchemaClass).asSubclass(StoreSchema.class));
        } catch (ClassNotFoundException e) {
            throw new SchemaException("Store schema class was not found: " + storeSchemaClass, e);
        }

        if (!storeSchema.validate()) {
            throw new SchemaException("ERROR: store schema failed to validate. Please check the logs for more information");
        }

        return storeSchema;
    }

    private static StoreSchema loadStoreSchema(final InputStream storeSchemaStream, final String storeSchemaClass) throws SchemaException {
        final StoreSchema storeSchema;

>>>>>>> b51ac9c7
        try {
            storeSchema = StoreSchema.fromJson(storeSchemaStream, Class.forName(storeSchemaClass).asSubclass(StoreSchema.class));
        } catch (ClassNotFoundException e) {
            throw new SchemaException("Store schema class was not found: " + storeSchemaClass, e);
        }

        if (!storeSchema.validate()) {
            throw new SchemaException("ERROR: store schema failed to validate. Please check the logs for more information");
        }

        return storeSchema;
    }

    private static InputStream[] createInputStreams(final Path... paths) {
        InputStream[] stream = new InputStream[paths.length];
        for (int i = 0; i < paths.length; i++) {
            try {
                stream[i] = null != paths[i] ? Files.newInputStream(paths[i]) : null;
            } catch (IOException e) {
                throw new IllegalArgumentException("Failed to create input stream from path: " + paths[i], e);
            }
        }

        return stream;
    }
}<|MERGE_RESOLUTION|>--- conflicted
+++ resolved
@@ -26,13 +26,8 @@
 import gaffer.store.StoreException;
 import gaffer.store.StoreProperties;
 import gaffer.store.StoreTrait;
-<<<<<<< HEAD
 import gaffer.store.schema.Schema;
-import java.io.IOException;
-=======
-import gaffer.store.schema.StoreSchema;
 import org.apache.commons.io.IOUtils;
->>>>>>> b51ac9c7
 import java.io.InputStream;
 import java.nio.file.Path;
 
@@ -88,16 +83,9 @@
      * @throws SchemaException thrown if the {@link Schema} or
      *                         {@link Schema} is invalid
      */
-<<<<<<< HEAD
     public Graph(final Path storePropertiesPath, final View view,
                  final Path... schemaModulePaths) throws SchemaException {
-        this(createInputStream(storePropertiesPath), view,
-                createInputStreams(schemaModulePaths));
-=======
-    public Graph(final Path dataSchemaPath, final Path storeSchemaPath,
-                 final Path storePropertiesPath, final Path schemaTypesPath, final View view) throws SchemaException {
-        this(createStore(dataSchemaPath, storeSchemaPath, storePropertiesPath, schemaTypesPath), view);
->>>>>>> b51ac9c7
+        this(createStore(storePropertiesPath, schemaModulePaths), view);
     }
 
     /**
@@ -247,22 +235,31 @@
         return store.hasTrait(storeTrait);
     }
 
-<<<<<<< HEAD
+    private static Store createStore(final Path storePropertiesPath,
+                                     final Path... schemaPaths) {
+        if (null == schemaPaths || 0 == schemaPaths.length) {
+            throw new IllegalArgumentException("At least one schema module is required");
+        }
+
+        final StoreProperties storeProperties = StoreProperties.loadStoreProperties(storePropertiesPath);
+        return createStore(storeProperties, Schema.fromJson(storeProperties.getSchemaClass(), schemaPaths));
+    }
+
     private static Store createStore(final InputStream storePropertiesStream,
                                      final InputStream... schemaStreams) {
         if (null == schemaStreams || 0 == schemaStreams.length) {
+            IOUtils.closeQuietly(storePropertiesStream);
             throw new IllegalArgumentException("At least one schema module is required");
         }
 
-        final StoreProperties storeProperties = StoreProperties.loadStoreProperties(storePropertiesStream);
-        final Class<? extends Schema> schemaClass;
         try {
-            schemaClass = Class.forName(storeProperties.getSchemaClass()).asSubclass(Schema.class);
-        } catch (ClassNotFoundException e) {
-            throw new SchemaException("Schema class was not found: " + storeProperties.getSchemaClass(), e);
-        }
-
-        return createStore(storeProperties, Schema.fromJson(schemaClass, schemaStreams));
+            final StoreProperties storeProperties = StoreProperties.loadStoreProperties(storePropertiesStream);
+            return createStore(storeProperties, Schema.fromJson(storeProperties.getSchemaClass(), schemaStreams));
+        } finally {
+            for (InputStream inputStream : schemaStreams) {
+                IOUtils.closeQuietly(inputStream);
+            }
+        }
     }
 
     private static Store createStore(final StoreProperties storeProperties,
@@ -284,30 +281,6 @@
     }
 
     private static Store createStore(final StoreProperties storeProperties, final Schema schema) {
-=======
-    private static Store createStore(final Path dataSchemaPath, final Path storeSchemaPath, final Path storePropertiesPath, final Path schemaTypesPath) {
-        final StoreProperties storeProperties = StoreProperties.loadStoreProperties(storePropertiesPath);
-        DataSchema dataSchema = loadDataSchema(dataSchemaPath, schemaTypesPath);
-        StoreSchema storeSchema = loadStoreSchema(storeSchemaPath, storeProperties.getStoreSchemaClass());
-        return createStore(dataSchema, storeSchema, storeProperties);
-    }
-
-    private static Store createStore(final InputStream dataSchemaStream, final InputStream storeSchemaStream, final InputStream storePropertiesStream, final InputStream schemaTypesStream) {
-        try {
-            final StoreProperties storeProperties = StoreProperties.loadStoreProperties(storePropertiesStream);
-            DataSchema dataSchema = loadDataSchema(dataSchemaStream, schemaTypesStream);
-            StoreSchema storeSchema = loadStoreSchema(storeSchemaStream, storeProperties.getStoreSchemaClass());
-            return createStore(dataSchema, storeSchema, storeProperties);
-        } finally {
-            IOUtils.closeQuietly(dataSchemaStream);
-            IOUtils.closeQuietly(storeSchemaStream);
-            IOUtils.closeQuietly(storePropertiesStream);
-            IOUtils.closeQuietly(schemaTypesStream);
-        }
-    }
-
-    private static Store createStore(final DataSchema dataSchema, final StoreSchema storeSchema, final StoreProperties storeProperties) {
->>>>>>> b51ac9c7
         final String storeClass = storeProperties.getStoreClass();
         if (null == storeClass) {
             throw new IllegalArgumentException("The Store class name was not found in the store properties for key: " + StoreProperties.STORE_PROPERTIES_CLASS);
@@ -327,81 +300,4 @@
         }
         return newStore;
     }
-
-<<<<<<< HEAD
-    private static InputStream createInputStream(final Path path) {
-=======
-    private static DataSchema loadDataSchema(final Path path, final Path typePath) throws SchemaException {
-        final DataSchema dataSchema = DataSchema.fromJson(path);
-
-        if (null != typePath) {
-            dataSchema.addTypesFromPath(typePath);
-        }
-
-        if (!dataSchema.validate()) {
-            throw new SchemaException("ERROR: data schema failed to validate. Please check the logs for more information");
-        }
-
-        return dataSchema;
-    }
-
-    private static DataSchema loadDataSchema(final InputStream stream, final InputStream typeStream) throws SchemaException {
-        final DataSchema dataSchema = DataSchema.fromJson(stream);
-
-        if (null != typeStream) {
-            dataSchema.addTypesFromStream(typeStream);
-        }
-
-        if (!dataSchema.validate()) {
-            throw new SchemaException("ERROR: data schema failed to validate. Please check the logs for more information");
-        }
-
-        return dataSchema;
-    }
-
-    private static StoreSchema loadStoreSchema(final Path storeSchemaPath, final String storeSchemaClass) throws SchemaException {
-        final StoreSchema storeSchema;
-
-        try {
-            storeSchema = StoreSchema.fromJson(storeSchemaPath, Class.forName(storeSchemaClass).asSubclass(StoreSchema.class));
-        } catch (ClassNotFoundException e) {
-            throw new SchemaException("Store schema class was not found: " + storeSchemaClass, e);
-        }
-
-        if (!storeSchema.validate()) {
-            throw new SchemaException("ERROR: store schema failed to validate. Please check the logs for more information");
-        }
-
-        return storeSchema;
-    }
-
-    private static StoreSchema loadStoreSchema(final InputStream storeSchemaStream, final String storeSchemaClass) throws SchemaException {
-        final StoreSchema storeSchema;
-
->>>>>>> b51ac9c7
-        try {
-            storeSchema = StoreSchema.fromJson(storeSchemaStream, Class.forName(storeSchemaClass).asSubclass(StoreSchema.class));
-        } catch (ClassNotFoundException e) {
-            throw new SchemaException("Store schema class was not found: " + storeSchemaClass, e);
-        }
-
-        if (!storeSchema.validate()) {
-            throw new SchemaException("ERROR: store schema failed to validate. Please check the logs for more information");
-        }
-
-        return storeSchema;
-    }
-
-    private static InputStream[] createInputStreams(final Path... paths) {
-        InputStream[] stream = new InputStream[paths.length];
-        for (int i = 0; i < paths.length; i++) {
-            try {
-                stream[i] = null != paths[i] ? Files.newInputStream(paths[i]) : null;
-            } catch (IOException e) {
-                throw new IllegalArgumentException("Failed to create input stream from path: " + paths[i], e);
-            }
-        }
-
-        return stream;
-    }
 }