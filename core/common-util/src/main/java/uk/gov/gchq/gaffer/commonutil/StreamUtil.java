--- conflicted
+++ resolved
@@ -146,13 +146,8 @@
     public static InputStream openStream(final URL url) throws IOException {
         try {
             return url.openStream();
-<<<<<<< HEAD
-        } catch (IOException e) {
+        } catch (final IOException e) {
             LOGGER.error("Failed to create input stream: {}", url, e);
-=======
-        } catch (final IOException e) {
-            LOGGER.error("Failed to create input stream: " + url, e);
->>>>>>> 03f09012
             throw e;
         }
     }
@@ -170,19 +165,14 @@
         return closedStreamsCount;
     }
 
-    public static InputStream openStream(final Class clazz, final String path) {
+    public static InputStream openStream(final Class clazz, final String path) throws IllegalArgumentException {
         final String checkedPath = formatPathForOpenStream(path);
         final InputStream resourceAsStream = clazz.getResourceAsStream(checkedPath);
         return (resourceAsStream != null) ? resourceAsStream : processException(path);
     }
 
-<<<<<<< HEAD
     private static InputStream processException(final String path) throws IllegalArgumentException {
         LOGGER.error(LOG_FAILED_TO_CREATE_INPUT_STREAM_FOR_PATH, path);
-=======
-    private static InputStream processException(final String path) {
-        LOGGER.error(FAILED_TO_CREATE_INPUT_STREAM_FOR_PATH + path);
->>>>>>> 03f09012
         throw new IllegalArgumentException(FAILED_TO_CREATE_INPUT_STREAM_FOR_PATH + path);
     }
 
