/*
 * Copyright 2017 Crown Copyright
 *
 * Licensed under the Apache License, Version 2.0 (the "License");
 * you may not use this file except in compliance with the License.
 * You may obtain a copy of the License at
 *
 *     http://www.apache.org/licenses/LICENSE-2.0
 *
 * Unless required by applicable law or agreed to in writing, software
 * distributed under the License is distributed on an "AS IS" BASIS,
 * WITHOUT WARRANTIES OR CONDITIONS OF ANY KIND, either express or implied.
 * See the License for the specific language governing permissions and
 * limitations under the License.
 */
package uk.gov.gchq.gaffer.operation.impl.compare;

import com.google.common.collect.Sets;
import org.junit.Test;
import uk.gov.gchq.gaffer.commonutil.TestGroups;
import uk.gov.gchq.gaffer.commonutil.stream.Streams;
import uk.gov.gchq.gaffer.data.element.Element;
import uk.gov.gchq.gaffer.data.element.Entity;
import uk.gov.gchq.gaffer.data.element.comparison.ElementPropertyComparator;
import uk.gov.gchq.gaffer.operation.OperationTest;
import uk.gov.gchq.gaffer.operation.impl.compare.Min.Builder;
import java.util.Set;

import static java.util.stream.Collectors.toList;
import static org.hamcrest.Matchers.containsInAnyOrder;
import static org.hamcrest.Matchers.is;
import static org.hamcrest.Matchers.iterableWithSize;
import static org.hamcrest.Matchers.notNullValue;
<<<<<<< HEAD
import static org.junit.Assert.assertEquals;
import static org.junit.Assert.assertNotNull;
=======
>>>>>>> 4a7594ad
import static org.junit.Assert.assertThat;

public class MinTest extends OperationTest<Min> {

    @Override
    protected Set<String> getRequiredFields() {
        return Sets.newHashSet("comparators");
    }

    @Test
    @Override
    public void builderShouldCreatePopulatedOperation() {
        // Given
        final Min min = new Builder().input(new Entity.Builder()
                .group(TestGroups.ENTITY)
                .property("property", 1)
                .build(), new Entity.Builder()
                .group(TestGroups.ENTITY)
                .property("property", 2)
                .build()).comparators(new ElementPropertyComparator() {
            @Override
            public int compare(final Element e1, final Element e2) {
                return 0;
            }
        }).build();

        // Then
        assertThat(min.getInput(), is(notNullValue()));
        assertThat(min.getInput(), iterableWithSize(2));
        assertThat(Streams.toStream(min.getInput())
                .map(e -> e.getProperty("property"))
                .collect(toList()), containsInAnyOrder(1, 2));
    }

    @Override
<<<<<<< HEAD
    public void shouldShallowCloneOperation() {
        // Given
        final Entity input = new Entity.Builder()
                .group(TestGroups.ENTITY)
                .property("property", 1)
                .build();
        final ElementPropertyComparator comparator = new ElementPropertyComparator();
        final Min min = new Min.Builder()
                .input(input)
                .comparators(comparator)
                .build();

        // When
        Min clone = (Min) min.shallowClone();

        // Then
        assertEquals(input, clone.getInput().iterator().next());
        assertEquals(comparator, clone.getComparators().iterator().next());
=======
    protected Min getTestObject() {
        return new Min();
>>>>>>> 4a7594ad
    }
}<|MERGE_RESOLUTION|>--- conflicted
+++ resolved
@@ -31,11 +31,7 @@
 import static org.hamcrest.Matchers.is;
 import static org.hamcrest.Matchers.iterableWithSize;
 import static org.hamcrest.Matchers.notNullValue;
-<<<<<<< HEAD
 import static org.junit.Assert.assertEquals;
-import static org.junit.Assert.assertNotNull;
-=======
->>>>>>> 4a7594ad
 import static org.junit.Assert.assertThat;
 
 public class MinTest extends OperationTest<Min> {
@@ -71,7 +67,6 @@
     }
 
     @Override
-<<<<<<< HEAD
     public void shouldShallowCloneOperation() {
         // Given
         final Entity input = new Entity.Builder()
@@ -90,9 +85,9 @@
         // Then
         assertEquals(input, clone.getInput().iterator().next());
         assertEquals(comparator, clone.getComparators().iterator().next());
-=======
+    }
+
     protected Min getTestObject() {
         return new Min();
->>>>>>> 4a7594ad
     }
 }