--- conflicted
+++ resolved
@@ -30,15 +30,6 @@
 import uk.gov.gchq.gaffer.store.schema.SchemaEdgeDefinition;
 import uk.gov.gchq.gaffer.store.schema.SchemaEntityDefinition;
 
-<<<<<<< HEAD
-import static org.junit.Assert.assertEquals;
-import static org.junit.Assert.assertFalse;
-import static org.junit.Assert.assertNotEquals;
-import static org.junit.Assert.assertNull;
-import static org.junit.Assert.assertTrue;
-import static org.junit.jupiter.api.Assertions.assertDoesNotThrow;
-import static org.junit.jupiter.api.Assertions.assertThrows;
-=======
 import static org.junit.jupiter.api.Assertions.assertEquals;
 import static org.junit.jupiter.api.Assertions.assertFalse;
 import static org.junit.jupiter.api.Assertions.assertNotEquals;
@@ -46,7 +37,6 @@
 import static org.junit.jupiter.api.Assertions.assertNull;
 import static org.junit.jupiter.api.Assertions.assertTrue;
 import static org.junit.jupiter.api.Assertions.fail;
->>>>>>> 6c60d867
 
 public abstract class AbstractGraphLibraryTest {
 
@@ -57,6 +47,7 @@
     private static final String TEST_UNKNOWN_ID = "unknownId";
     private static final String TEST_SCHEMA_ID = "testSchemaId";
     private static final String TEST_PROPERTIES_ID = "testPropertiesId";
+    private static final String EXCEPTION_EXPECTED = "Exception expected";
 
     private Schema schema = new Schema.Builder().build();
     private Schema schema1 = new Schema.Builder().build();
@@ -95,7 +86,12 @@
     @Test
     public void shouldThrowExceptionWithInvalidGraphId() {
         // When / Then
-        assertThrows(IllegalArgumentException.class, () -> graphLibrary.add(TEST_GRAPH_ID + "@#", schema, storeProperties));
+        try {
+            graphLibrary.add(TEST_GRAPH_ID + "@#", schema, storeProperties);
+            fail(EXCEPTION_EXPECTED);
+        } catch (final IllegalArgumentException e) {
+            assertNotNull(e.getMessage());
+        }
     }
 
     @Test
@@ -109,11 +105,12 @@
 
     @Test
     public void shouldNotAddNullSchema() {
-        // Given When
-        final Exception exception = assertThrows(IllegalArgumentException.class, () -> graphLibrary.addSchema(null, null));
-
-        // Then
-        assertEquals("Schema cannot be null", exception.getMessage());
+        // When / Then
+        try {
+            graphLibrary.addSchema(null, null);
+        } catch (final IllegalArgumentException e) {
+            assertTrue(e.getMessage().contains("Schema cannot be null"));
+        }
     }
 
     @Test
@@ -123,13 +120,12 @@
         Schema tempSchema = new Schema.Builder().edge("testEdge", new SchemaEdgeDefinition()).build();
 
         // When / Then
-        final Exception exception = assertThrows(OverwritingException.class, () -> graphLibrary.add(TEST_GRAPH_ID, tempSchema, storeProperties));
-        final String expected = "GraphId testGraphId already exists with a different schema:\n" +
-                "existing schema:\n" +
-                "{\"types\":{}}\n" +
-                "new schema:\n" +
-                "{\"edges\":{\"testEdge\":{}},\"types\":{}}";
-        assertEquals(expected, exception.getMessage());
+        try {
+            graphLibrary.add(TEST_GRAPH_ID, tempSchema, storeProperties);
+            fail(EXCEPTION_EXPECTED);
+        } catch (final OverwritingException e) {
+            assertTrue(e.getMessage().contains("already exists with a different schema"));
+        }
     }
 
     @Test
@@ -160,8 +156,11 @@
     @Test
     public void shouldNotAddNullProperties() {
         // When / Then
-        final Exception exception = assertThrows(IllegalArgumentException.class, () -> graphLibrary.addProperties(null, null));
-        assertEquals("Store properties cannot be null", exception.getMessage());
+        try {
+            graphLibrary.addProperties(null, null);
+        } catch (final IllegalArgumentException e) {
+            assertTrue(e.getMessage().contains("Store properties cannot be null"));
+        }
     }
 
     @Test
@@ -172,8 +171,12 @@
         tempStoreProperties.set("testKey", "testValue");
 
         // When / Then
-        final Exception exception = assertThrows(IllegalArgumentException.class, () -> graphLibrary.add(TEST_GRAPH_ID, schema, tempStoreProperties));
-        assertTrue(exception.getMessage().contains("GraphId testGraphId already exists with a different store properties:"));
+        try {
+            graphLibrary.add(TEST_GRAPH_ID, schema, tempStoreProperties);
+            fail(EXCEPTION_EXPECTED);
+        } catch (final Exception e) {
+            assertTrue(e.getMessage().contains("already exists with a different store properties"));
+        }
     }
 
     @Test
@@ -213,8 +216,10 @@
 
         final StoreProperties storePropertiesClone = storeProperties.clone();
 
-        // When / Then
-        assertDoesNotThrow(() -> graphLibrary.checkExisting(TEST_GRAPH_ID, schema1, storePropertiesClone));
+        // When
+        graphLibrary.checkExisting(TEST_GRAPH_ID, schema1, storePropertiesClone);
+
+        // Then - no exceptions
     }
 
     @Test
@@ -260,13 +265,12 @@
         graphLibrary.addProperties(TEST_PROPERTIES_ID, storeProperties);
 
         // Then
-        final Exception exception = assertThrows(OverwritingException.class, () -> graphLibrary.addProperties(TEST_PROPERTIES_ID, tempStoreProperties));
-        final String expected = "propertiesId testPropertiesId already exists with a different store properties:\n" +
-                "existing storeProperties:\n" +
-                "{gaffer.store.properties.class=uk.gov.gchq.gaffer.store.StoreProperties}\n" +
-                "new storeProperties:\n" +
-                "{randomKey=randomValue, gaffer.store.properties.class=uk.gov.gchq.gaffer.store.StoreProperties}";
-        assertEquals(expected, exception.getMessage());
+        try {
+            graphLibrary.addProperties(TEST_PROPERTIES_ID, tempStoreProperties);
+            fail(EXCEPTION_EXPECTED);
+        } catch (final OverwritingException e) {
+            assertTrue(e.getMessage().contains("already exists with a different store properties"));
+        }
     }
 
     @Test
@@ -281,13 +285,12 @@
         graphLibrary.addSchema(TEST_SCHEMA_ID, schema);
 
         // Then
-        final Exception exception = assertThrows(OverwritingException.class, () -> graphLibrary.addSchema(TEST_SCHEMA_ID, tempSchema));
-        final String expected = "schemaId testSchemaId already exists with a different schema:\n" +
-                "existing schema:\n" +
-                "{\"types\":{}}\n" +
-                "new schema:\n" +
-                "{\"edges\":{\"BasicEntity\":{}},\"types\":{}}";
-        assertEquals(expected, exception.getMessage());
+        try {
+            graphLibrary.addSchema(TEST_SCHEMA_ID, tempSchema);
+            fail(EXCEPTION_EXPECTED);
+        } catch (final OverwritingException e) {
+            assertTrue(e.getMessage().contains("already exists with a different schema"));
+        }
     }
 
     @Test
@@ -297,9 +300,9 @@
 
         // When
         graphLibrary.addProperties(TEST_PROPERTIES_ID, storeProperties);
-
-        // Then
-        assertDoesNotThrow(() -> graphLibrary.addProperties(TEST_PROPERTIES_ID, tempStoreProperties));
+        graphLibrary.addProperties(TEST_PROPERTIES_ID, tempStoreProperties);
+
+        // Then - no exception
     }
 
     @Test
@@ -307,91 +310,84 @@
         // Given
         final Schema tempSchema = schema.clone();
 
-        // When / Then
-        assertDoesNotThrow(() -> {
-            graphLibrary.addSchema(TEST_SCHEMA_ID, schema);
-            graphLibrary.addSchema(TEST_SCHEMA_ID, tempSchema);
-        });
-    }
-
-    @Test
-    public void shouldNotOverwriteSchemaWithClashingName() {
-        // Given
+        // When
+        graphLibrary.addSchema(TEST_SCHEMA_ID, schema);
+        graphLibrary.addSchema(TEST_SCHEMA_ID, tempSchema);
+
+        // Then - no exceptions
+    }
+
+    @Test
+    public void shouldNotOverwriteSchemaWithClashingName() throws Exception {
         final String clashingId = "clashingId";
         byte[] entitySchema = new Builder().entity("e1", new SchemaEntityDefinition.Builder().property("p1", "string").build()).type("string", String.class).build().toJson(true);
         byte[] edgeSchema = new Builder().edge("e1", new SchemaEdgeDefinition.Builder().property("p1", "string").build()).type("string", String.class).build().toJson(true);
 
-        // When
         graphLibrary.addSchema(clashingId, Schema.fromJson(entitySchema));
 
-        // Then
-        final OverwritingException exception = assertThrows(OverwritingException.class, () -> graphLibrary.add("graph", clashingId, Schema.fromJson(edgeSchema), TEST_PROPERTIES_ID, new StoreProperties()));
-        final String expected = "schemaId clashingId already exists with a different schema:\n" +
-                "existing schema:\n" +
-                "{\"entities\":{\"e1\":{\"properties\":{\"p1\":\"string\"}}},\"types\":{\"string\":{\"class\":\"java.lang.String\"}}}\n" +
-                "new schema:\n" +
-                "{\"edges\":{\"e1\":{\"properties\":{\"p1\":\"string\"}}},\"types\":{\"string\":{\"class\":\"java.lang.String\"}}}";
-        assertEquals(expected, exception.getMessage());
-
-        final Schema schemaFromLibrary = graphLibrary.getSchema(clashingId);
+        try {
+            graphLibrary.add("graph", clashingId, Schema.fromJson(edgeSchema), TEST_PROPERTIES_ID, new StoreProperties());
+            fail(EXCEPTION_EXPECTED);
+        } catch (final OverwritingException e) {
+            assertTrue(e.getMessage().contains("schemaId clashingId already exists with a different schema"));
+        }
+
+        Schema schemaFromLibrary = graphLibrary.getSchema(clashingId);
 
         assertTrue(JsonUtil.equals(entitySchema, schemaFromLibrary.toJson(true)));
         assertFalse(JsonUtil.equals(schemaFromLibrary.toJson(true), edgeSchema));
     }
 
     @Test
-    public void shouldNotOverwriteStorePropertiesWithClashingName() {
-        // Given
+    public void shouldNotOverwriteStorePropertiesWithClashingName() throws Exception {
         final String clashingId = "clashingId";
         StoreProperties propsA = new StoreProperties();
         propsA.set("a", "a");
         StoreProperties propsB = new StoreProperties();
         propsB.set("b", "b");
 
-        // When
         graphLibrary.addProperties(clashingId, propsA);
 
-        // Then
-        final Exception exception = assertThrows(OverwritingException.class, () -> graphLibrary.add("graph", TEST_SCHEMA_ID, new Schema(), clashingId, propsB));
-        final String expected = "propertiesId clashingId already exists with a different store properties:\n" +
-                "existing storeProperties:\n" +
-                "{a=a, gaffer.store.properties.class=uk.gov.gchq.gaffer.store.StoreProperties}\n" +
-                "new storeProperties:\n" +
-                "{b=b, gaffer.store.properties.class=uk.gov.gchq.gaffer.store.StoreProperties}";
-        assertEquals(expected, exception.getMessage());
-
-        final StoreProperties storePropertiesFromLibrary = graphLibrary.getProperties(clashingId);
+        try {
+            graphLibrary.add("graph", TEST_SCHEMA_ID, new Schema(), clashingId, propsB);
+            fail(EXCEPTION_EXPECTED);
+        } catch (final OverwritingException e) {
+            assertTrue(e.getMessage().contains("propertiesId clashingId already exists with a different store properties"));
+        }
+
+        StoreProperties storePropertiesFromLibrary = graphLibrary.getProperties(clashingId);
 
         assertEquals(propsA.getProperties(), storePropertiesFromLibrary.getProperties());
         assertNotEquals(propsB.getProperties(), storePropertiesFromLibrary.getProperties());
     }
 
     @Test
-    public void shouldThrowExceptionWhenAddingAFullLibraryWithNullSchema() {
-        // Given When
-        final Exception exception = assertThrows(IllegalArgumentException.class, () -> graphLibrary.add(TEST_GRAPH_ID, null, storeProperties));
-
-        final String expected = String.format(GraphLibrary.A_GRAPH_LIBRARY_CAN_T_BE_ADDED_WITH_A_NULL_S_GRAPH_ID_S, Schema.class.getSimpleName(), TEST_GRAPH_ID);
-        assertEquals(expected, exception.getMessage());
-    }
-
-    @Test
-    public void shouldThrowExceptionWhenAddingAFullLibraryWithNullStoreProperties() {
-        // Given When
-        final Exception exception = assertThrows(IllegalArgumentException.class, () -> graphLibrary.add(TEST_GRAPH_ID, schema, null));
-
-        // Then
-        final String expected = String.format(GraphLibrary.A_GRAPH_LIBRARY_CAN_T_BE_ADDED_WITH_A_NULL_S_GRAPH_ID_S, StoreProperties.class.getSimpleName(), TEST_GRAPH_ID);
-        assertEquals(expected, exception.getMessage());
-    }
-
-    @Test
-    public void shouldThrowExceptionWhenAddingAFullLibraryWithNullSchemaAndStoreProperties() {
-        // Given When
-        final Exception exception = assertThrows(IllegalArgumentException.class, () -> graphLibrary.add(TEST_GRAPH_ID, null, null));
-
-        // Then
-        final String expected = String.format(GraphLibrary.A_GRAPH_LIBRARY_CAN_T_BE_ADDED_WITH_A_NULL_S_GRAPH_ID_S, Schema.class.getSimpleName() + " and " + StoreProperties.class.getSimpleName(), TEST_GRAPH_ID);
-        assertEquals(expected, exception.getMessage());
+    public void shouldThrowExceptionWhenAddingAFullLibraryWithNullSchema() throws Exception {
+        try {
+            graphLibrary.add(TEST_GRAPH_ID, null, storeProperties);
+            fail(EXCEPTION_EXPECTED);
+        } catch (final IllegalArgumentException e) {
+            assertEquals(String.format(GraphLibrary.A_GRAPH_LIBRARY_CAN_T_BE_ADDED_WITH_A_NULL_S_GRAPH_ID_S, Schema.class.getSimpleName(), TEST_GRAPH_ID), e.getMessage());
+        }
+    }
+
+    @Test
+    public void shouldThrowExceptionWhenAddingAFullLibraryWithNullStoreProperties() throws Exception {
+        try {
+            graphLibrary.add(TEST_GRAPH_ID, schema, null);
+            fail(EXCEPTION_EXPECTED);
+        } catch (final IllegalArgumentException e) {
+            assertEquals(String.format(GraphLibrary.A_GRAPH_LIBRARY_CAN_T_BE_ADDED_WITH_A_NULL_S_GRAPH_ID_S, StoreProperties.class.getSimpleName(), TEST_GRAPH_ID), e.getMessage());
+        }
+    }
+
+    @Test
+    public void shouldThrowExceptionWhenAddingAFullLibraryWithNullSchemaAndStoreProperties() throws Exception {
+        try {
+            graphLibrary.add(TEST_GRAPH_ID, null, null);
+            fail(EXCEPTION_EXPECTED);
+        } catch (final IllegalArgumentException e) {
+            assertEquals(String.format(GraphLibrary.A_GRAPH_LIBRARY_CAN_T_BE_ADDED_WITH_A_NULL_S_GRAPH_ID_S, Schema.class.getSimpleName() + " and " + StoreProperties.class.getSimpleName(), TEST_GRAPH_ID), e.getMessage());
+        }
     }
 }