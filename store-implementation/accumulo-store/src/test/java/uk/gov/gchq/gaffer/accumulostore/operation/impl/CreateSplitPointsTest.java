--- conflicted
+++ resolved
@@ -65,12 +65,7 @@
     public static final int NUM_ENTITIES = 100;
     private static final Logger LOGGER = LoggerFactory.getLogger(CreateSplitPointsTest.class);
 
-<<<<<<< HEAD
-    @TempDir
-    public File testFolder = CommonTestConstants.TMP_DIRECTORY;
-=======
     File tempDir;
->>>>>>> 2c1ac344
 
     private FileSystem fs;
 
