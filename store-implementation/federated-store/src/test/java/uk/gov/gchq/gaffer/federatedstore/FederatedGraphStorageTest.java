--- conflicted
+++ resolved
@@ -26,14 +26,11 @@
 import uk.gov.gchq.gaffer.access.predicate.NoAccessPredicate;
 import uk.gov.gchq.gaffer.access.predicate.UnrestrictedAccessPredicate;
 import uk.gov.gchq.gaffer.accumulostore.AccumuloProperties;
-<<<<<<< HEAD
 import uk.gov.gchq.gaffer.cache.CacheServiceLoader;
 import uk.gov.gchq.gaffer.cache.ICacheService;
 import uk.gov.gchq.gaffer.cache.impl.HashMapCacheService;
 import uk.gov.gchq.gaffer.cache.util.CacheProperties;
 import uk.gov.gchq.gaffer.commonutil.StreamUtil;
-=======
->>>>>>> c28d20fa
 import uk.gov.gchq.gaffer.federatedstore.exception.StorageException;
 import uk.gov.gchq.gaffer.graph.GraphConfig;
 import uk.gov.gchq.gaffer.graph.GraphSerialisable;
@@ -46,11 +43,8 @@
 import java.util.Arrays;
 import java.util.Collection;
 import java.util.List;
-<<<<<<< HEAD
 import java.util.Map;
 import java.util.Properties;
-=======
->>>>>>> c28d20fa
 import java.util.Set;
 
 import static org.assertj.core.api.Assertions.assertThat;
@@ -62,9 +56,6 @@
 import static org.junit.jupiter.api.Assertions.assertTrue;
 import static org.mockito.Mockito.mock;
 import static uk.gov.gchq.gaffer.federatedstore.FederatedGraphStorage.GRAPH_IDS_NOT_VISIBLE;
-<<<<<<< HEAD
-import static uk.gov.gchq.gaffer.federatedstore.FederatedStoreProperties.CACHE_SERVICE_CLASS_DEFAULT;
-=======
 import static uk.gov.gchq.gaffer.federatedstore.FederatedStoreTestUtil.ACCUMULO_STORE_SINGLE_USE_PROPERTIES;
 import static uk.gov.gchq.gaffer.federatedstore.FederatedStoreTestUtil.EDGES;
 import static uk.gov.gchq.gaffer.federatedstore.FederatedStoreTestUtil.ENTITIES;
@@ -74,7 +65,7 @@
 import static uk.gov.gchq.gaffer.federatedstore.FederatedStoreTestUtil.contextBlankUser;
 import static uk.gov.gchq.gaffer.federatedstore.FederatedStoreTestUtil.contextTestUser;
 import static uk.gov.gchq.gaffer.federatedstore.FederatedStoreTestUtil.loadAccumuloStoreProperties;
->>>>>>> c28d20fa
+import static uk.gov.gchq.gaffer.federatedstore.FederatedStoreProperties.CACHE_SERVICE_CLASS_DEFAULT;
 import static uk.gov.gchq.gaffer.store.TestTypes.DIRECTED_EITHER;
 import static uk.gov.gchq.gaffer.user.StoreUser.AUTH_1;
 import static uk.gov.gchq.gaffer.user.StoreUser.AUTH_2;
@@ -116,15 +107,10 @@
     }
 
     @Test
-<<<<<<< HEAD
-    public void shouldStartWithNoGraphs() throws Exception {
+    public void shouldValidateAssumptionStartWithNoGraphs() throws Exception {
+        //when
         final Collection<GraphSerialisable> graphs = graphStorage.get(nullUser, null);
-=======
-    public void shouldValidateAssumptionStartWithNoGraphs() throws Exception {
-        //when
-        final Collection<Graph> graphs = graphStorage.get(nullUser, null);
-        //then
->>>>>>> c28d20fa
+        //then
         assertThat(graphs).isEmpty();
     }
 
@@ -204,118 +190,73 @@
 
     @Test
     public void shouldGetGraphForAddingUser() throws Exception {
-<<<<<<< HEAD
-        graphStorage.put(a, access);
-        final Collection<GraphSerialisable> allGraphs = graphStorage.getAll(testUser);
-        assertThat(allGraphs).hasSize(1);
-        assertThat(allGraphs.iterator().next()).isEqualTo(a);
-=======
         //given
         //access contains adding user
         graphStorage.put(graphSerialisableA, auth1Access);
         //when
-        final Collection<Graph> allGraphs = graphStorage.getAll(testUser());
+        final Collection<GraphSerialisable> allGraphs = graphStorage.getAll(testUser());
         //then
         assertThat(allGraphs).containsExactly(graphSerialisableA.getGraph());
->>>>>>> c28d20fa
     }
 
     @Test
     public void shouldNotGetGraphForAddingUserWhenBlockingReadAccessPredicateConfigured() throws Exception {
-<<<<<<< HEAD
-        graphStorage.put(a, blockingReadAccess);
-        final Collection<GraphSerialisable> allGraphs = graphStorage.getAll(testUser);
-=======
         //given
         graphStorage.put(graphSerialisableA, blockingReadAccess);
         //when
-        final Collection<Graph> allGraphs = graphStorage.getAll(testUser());
-        //then
->>>>>>> c28d20fa
+        final Collection<GraphSerialisable> allGraphs = graphStorage.getAll(testUser());
+        //then
         assertThat(allGraphs).isEmpty();
     }
 
     @Test
     public void shouldGetGraphForAuthUser() throws Exception {
-<<<<<<< HEAD
-        graphStorage.put(a, access);
-        final Collection<GraphSerialisable> allGraphs = graphStorage.getAll(authUser);
-        assertThat(allGraphs).hasSize(1);
-        assertThat(allGraphs.iterator().next()).isEqualTo(a);
-=======
         //given
         graphStorage.put(graphSerialisableA, auth1Access);
         //when
         final Collection<Graph> allGraphs = graphStorage.getAll(authUser());
         //then
         assertThat(allGraphs).containsExactly(graphSerialisableA.getGraph());
->>>>>>> c28d20fa
     }
 
     @Test
     public void shouldGetDisabledGraphWhenGetAll() throws Exception {
-<<<<<<< HEAD
-        graphStorage.put(a, disabledByDefaultAccess);
-        final Collection<GraphSerialisable> allGraphs = graphStorage.getAll(authUser);
-        assertThat(allGraphs).hasSize(1);
-        assertThat(allGraphs.iterator().next()).isEqualTo(a);
-=======
         //given
         graphStorage.put(graphSerialisableA, disabledByDefaultAccess);
         //when
         final Collection<Graph> allGraphs = graphStorage.getAll(authUser()); //TODO FS disabledByDefault: has auths but still getting the graph so when and why is it disabled?
         //then
         assertThat(allGraphs).containsExactly(graphSerialisableA.getGraph());
->>>>>>> c28d20fa
     }
 
     @Test
     public void shouldNotGetGraphForBlankUser() throws Exception {
-<<<<<<< HEAD
-        graphStorage.put(a, access);
-        final Collection<GraphSerialisable> allGraphs = graphStorage.getAll(blankUser);
-=======
-        //given
-        graphStorage.put(graphSerialisableA, auth1Access);
-        //when
+        //given
+        graphStorage.put(graphSerialisableA, auth1Access);
+        //when
+        final Collection<GraphSerialisable> allGraphs = graphStorage.getAll(blankUser());
+        //then
+        assertThat(allGraphs).isEmpty();
+    }
+
+    @Test
+    public void shouldGetGraphForBlankUserWhenPermissiveReadAccessPredicateConfigured() throws Exception {
+        //given
+        graphStorage.put(graphSerialisableA, permissiveReadAccess);
+        //then
         final Collection<Graph> allGraphs = graphStorage.getAll(blankUser());
         //then
->>>>>>> c28d20fa
-        assertThat(allGraphs).isEmpty();
-    }
-
-    @Test
-    public void shouldGetGraphForBlankUserWhenPermissiveReadAccessPredicateConfigured() throws Exception {
-<<<<<<< HEAD
-        graphStorage.put(a, permissiveReadAccess);
-        final Collection<GraphSerialisable> allGraphs = graphStorage.getAll(blankUser);
-        assertThat(allGraphs).hasSize(1);
-        assertThat(allGraphs.iterator().next()).isEqualTo(a);
-=======
-        //given
-        graphStorage.put(graphSerialisableA, permissiveReadAccess);
-        //then
-        final Collection<Graph> allGraphs = graphStorage.getAll(blankUser());
-        //then
         assertThat(allGraphs).containsExactly(graphSerialisableA.getGraph());
->>>>>>> c28d20fa
     }
 
     @Test
     public void shouldGetGraphForAddingUserWithCorrectId() throws Exception {
-<<<<<<< HEAD
-        graphStorage.put(a, access);
-        final Collection<GraphSerialisable> allGraphs = graphStorage.get(testUser, Lists.newArrayList(GRAPH_ID_A));
-        assertThat(allGraphs).hasSize(1);
-        assertThat(allGraphs.iterator().next()).isEqualTo(a);
-=======
         //given
         graphStorage.put(graphSerialisableA, auth1Access);
         //when
         final Collection<Graph> allGraphs = graphStorage.get(testUser(), Lists.newArrayList(GRAPH_ID_A));
         //then
         assertThat(allGraphs).containsExactly(graphSerialisableA.getGraph());
->>>>>>> c28d20fa
     }
 
     @Test
@@ -330,50 +271,31 @@
 
     @Test
     public void shouldGetGraphForAuthUserWithCorrectId() throws Exception {
-<<<<<<< HEAD
-        graphStorage.put(a, access);
-        final Collection<GraphSerialisable> allGraphs = graphStorage.get(authUser, Lists.newArrayList(GRAPH_ID_A));
-        assertThat(allGraphs).hasSize(1);
-        assertThat(allGraphs.iterator().next()).isEqualTo(a);
-=======
         //given
         graphStorage.put(graphSerialisableA, auth1Access);
         //when
         final Collection<Graph> allGraphs = graphStorage.get(authUser(), Lists.newArrayList(GRAPH_ID_A));
         //then
         assertThat(allGraphs).containsExactly(graphSerialisableA.getGraph());
->>>>>>> c28d20fa
     }
 
     @Test
     public void shouldGetDisabledGraphForAuthUserWithCorrectId() throws Exception {
-<<<<<<< HEAD
-        graphStorage.put(a, disabledByDefaultAccess);
-        final Collection<GraphSerialisable> allGraphs = graphStorage.get(authUser, Lists.newArrayList(GRAPH_ID_A));
-        assertThat(allGraphs).hasSize(1);
-        assertThat(allGraphs.iterator().next()).isEqualTo(a);
-=======
         //given
         graphStorage.put(graphSerialisableA, disabledByDefaultAccess);
         //when
         final Collection<Graph> allGraphs = graphStorage.get(authUser(), Lists.newArrayList(GRAPH_ID_A));
         //then
         assertThat(allGraphs).containsExactly(graphSerialisableA.getGraph());
->>>>>>> c28d20fa
     }
 
     @Test
     public void shouldNotGetDisabledGraphForAuthUserWhenNoIdsProvided() throws Exception {
-<<<<<<< HEAD
-        graphStorage.put(a, disabledByDefaultAccess);
-        final Collection<GraphSerialisable> allGraphs = graphStorage.get(authUser, null);
-=======
         //given
         graphStorage.put(graphSerialisableA, disabledByDefaultAccess);
         //when
-        final Collection<Graph> allGraphs = graphStorage.get(authUser(), null); //TODO FS disabledByDefault: why only missing when get(null)
-        //then
->>>>>>> c28d20fa
+        final Collection<GraphSerialisable> allGraphs = graphStorage.get(authUser(), null); //TODO FS disabledByDefault: why only missing when get(null)
+        //then
         assertThat(allGraphs).isEmpty();
     }
 
@@ -389,19 +311,12 @@
 
     @Test
     public void shouldGetGraphForBlankUserWithCorrectIdWhenPermissiveReadAccessPredicateConfigured() throws Exception {
-<<<<<<< HEAD
-        graphStorage.put(a, permissiveReadAccess);
-        final Collection<GraphSerialisable> allGraphs = graphStorage.get(blankUser, Lists.newArrayList(GRAPH_ID_A));
-        assertThat(allGraphs).hasSize(1);
-        assertThat(allGraphs.iterator().next()).isEqualTo(a);
-=======
         //given
         graphStorage.put(graphSerialisableA, permissiveReadAccess);
         //when
         final Collection<Graph> allGraphs = graphStorage.get(blankUser(), Lists.newArrayList(GRAPH_ID_A));
         //then
         assertThat(allGraphs).containsExactly(graphSerialisableA.getGraph());
->>>>>>> c28d20fa
     }
 
     @Test
@@ -572,31 +487,14 @@
         final List<String> configBA = Arrays.asList(GRAPH_ID_B, GRAPH_ID_A);
 
         // When
-<<<<<<< HEAD
-        final Collection<GraphSerialisable> graphsAB = graphStorage.get(authUser, configAB);
-        final Collection<GraphSerialisable> graphsBA = graphStorage.get(authUser, configBA);
-
-        // Then
-        // A B
-        final Iterator<GraphSerialisable> itrAB = graphsAB.iterator();
-        assertEquals(a, itrAB.next());
-        assertEquals(b, itrAB.next());
-        assertThat(itrAB).isExhausted();
-        // B A
-        final Iterator<GraphSerialisable> itrBA = graphsBA.iterator();
-        assertEquals(b, itrBA.next());
-        assertEquals(a, itrBA.next());
-        assertThat(itrBA).isExhausted();
-=======
-        final Collection<Graph> graphsAB = graphStorage.get(authUser(), configAB);
-        final Collection<Graph> graphsBA = graphStorage.get(authUser(), configBA);
+        final Collection<GraphSerialisable> graphsAB = graphStorage.get(authUser(), configAB);
+        final Collection<GraphSerialisable> graphsBA = graphStorage.get(authUser(), configBA);
 
         // Then
         // A B
         assertThat(graphsAB).containsExactly(graphSerialisableA.getGraph(), graphSerialisableB.getGraph());
         // B A
         assertThat(graphsBA).containsExactly(graphSerialisableB.getGraph(), graphSerialisableA.getGraph());
->>>>>>> c28d20fa
     }
 
     @Test
@@ -652,12 +550,6 @@
                         .build(), auth1Access);
 
         // When / Then
-<<<<<<< HEAD
-        StorageException e = assertThrows(StorageException.class, () -> graphStorage.put(graph2, access));
-        assertTrue(e.getCause().getMessage().contains(String.format("User is attempting to overwrite a graph within FederatedStore. GraphId: %s", GRAPH_ID_A)));
-        testNotLeakingContents(e, unusualType, groupEdge, groupEnt);
-    }
-=======
         final StorageException storageException = assertThrows(StorageException.class, () ->
                 graphStorage.put(
                         new GraphSerialisable.Builder()
@@ -665,7 +557,6 @@
                                 .schema(getSchema(2))
                                 .properties(PROPERTIES.clone())
                                 .build(), auth1Access));
->>>>>>> c28d20fa
 
         assertThat(storageException)
                 .message()
@@ -700,11 +591,6 @@
         graphStorage.put(graph, auth1Access);
 
         // When / Then
-<<<<<<< HEAD
-        StorageException e = assertThrows(StorageException.class, () -> graphStorage.put(graph1, altAccess));
-        assertTrue(e.getCause().getMessage().contains(String.format("User is attempting to overwrite a graph within FederatedStore. GraphId: %s", GRAPH_ID_A)));
-        testNotLeakingContents(e, UNUSUAL_TYPE, GROUP_EDGE, GROUP_ENT);
-=======
         final StorageException storageException = assertThrows(StorageException.class, () -> graphStorage.put(graph, altAuth2Access));
 
         assertThat(storageException)
@@ -712,7 +598,6 @@
                 .isEqualTo("Error adding graph " + GRAPH_ID_A + " to storage due to: " + String.format(FederatedGraphStorage.USER_IS_ATTEMPTING_TO_OVERWRITE, GRAPH_ID_A))
                 .withFailMessage("error message should not contain details about schema")
                 .doesNotContain(UNUSUAL_TYPE, GROUP_EDGE, GROUP_ENT);
->>>>>>> c28d20fa
     }
 
     @Test
@@ -750,11 +635,37 @@
         graphStorage.put(graph2, altAuth2Access);
 
         // When / Then
-<<<<<<< HEAD
-        StorageException e = assertThrows(StorageException.class, () -> graphStorage.put(graph2, access));
-        assertTrue(e.getCause().getMessage().contains(String.format("User is attempting to overwrite a graph within FederatedStore. GraphId: %s", GRAPH_ID_B)));
-        testNotLeakingContents(e, unusualType, groupEdge, groupEnt);
-    }
+        final StorageException storageException = assertThrows(StorageException.class, () -> graphStorage.put(graph2, auth1Access));
+
+        assertThat(storageException)
+                .message()
+                .isEqualTo("Error adding graph " + GRAPH_ID_B + " to storage due to: " + String.format(FederatedGraphStorage.USER_IS_ATTEMPTING_TO_OVERWRITE, GRAPH_ID_B))
+                .withFailMessage("error message should not contain details about schema")
+                .doesNotContain(UNUSUAL_TYPE, GROUP_EDGE, GROUP_ENT);
+
+    }
+
+    private GraphSerialisable getGraphSerialisable(final String graphId, int i) {
+        return new GraphSerialisable.Builder()
+                .config(new GraphConfig(graphId))
+                .properties(PROPERTIES.clone())
+                .schema(getSchema(i))
+                .build();
+    }
+
+    private Schema getSchema(final int i) {
+        return new Schema.Builder()
+                .entity(ENTITIES + i, getEntityDefinition(i))
+                .type(STRING + i, String.class)
+                .build();
+    }
+
+    private SchemaEntityDefinition getEntityDefinition(final int i) {
+        return new SchemaEntityDefinition.Builder()
+                .vertex(STRING + i)
+                .build();
+    }
+
 
     @Test
     public void shouldAddGraphWithCacheEnabled() throws StorageException {
@@ -796,36 +707,6 @@
         assertEquals(1, allIds.size());
         assertEquals(GRAPH_ID_A, allIds.iterator().next());
 
-=======
-        final StorageException storageException = assertThrows(StorageException.class, () -> graphStorage.put(graph2, auth1Access));
-
-        assertThat(storageException)
-                .message()
-                .isEqualTo("Error adding graph " + GRAPH_ID_B + " to storage due to: " + String.format(FederatedGraphStorage.USER_IS_ATTEMPTING_TO_OVERWRITE, GRAPH_ID_B))
-                .withFailMessage("error message should not contain details about schema")
-                .doesNotContain(UNUSUAL_TYPE, GROUP_EDGE, GROUP_ENT);
-
-    }
-
-    private GraphSerialisable getGraphSerialisable(final String graphId, int i) {
-        return new GraphSerialisable.Builder()
-                .config(new GraphConfig(graphId))
-                .properties(PROPERTIES.clone())
-                .schema(getSchema(i))
-                .build();
-    }
-
-    private Schema getSchema(final int i) {
-        return new Schema.Builder()
-                .entity(ENTITIES + i, getEntityDefinition(i))
-                .type(STRING + i, String.class)
-                .build();
-    }
-
-    private SchemaEntityDefinition getEntityDefinition(final int i) {
-        return new SchemaEntityDefinition.Builder()
-                .vertex(STRING + i)
-                .build();
->>>>>>> c28d20fa
-    }
+    }
+
 }