--- conflicted
+++ resolved
@@ -28,21 +28,9 @@
 
     @Override
     protected ReservoirLongsUnion getEmptyExampleOutput() {
-        return ReservoirLongsUnion.getInstance(20);
+        return ReservoirLongsUnion.newInstance(20);
     }
 
-<<<<<<< HEAD
-    @Test
-    public void testSerialiseAndDeserialise() {
-        final ReservoirLongsUnion union = ReservoirLongsUnion.newInstance(20);
-        union.update(1L);
-        union.update(2L);
-        union.update(3L);
-        testSerialiser(union);
-
-        final ReservoirLongsUnion emptyUnion = ReservoirLongsUnion.newInstance(20);
-        testSerialiser(emptyUnion);
-=======
     public Serialiser<ReservoirLongsUnion, byte[]> getSerialisation() {
         return new ReservoirLongsUnionSerialiser();
     }
@@ -54,19 +42,18 @@
 
     @Override
     protected ReservoirLongsUnion getExampleOutput() {
-        final ReservoirLongsUnion union = ReservoirLongsUnion.getInstance(20);
+        final ReservoirLongsUnion union = ReservoirLongsUnion.newInstance(20);
         union.update(1L);
         union.update(2L);
         union.update(3L);
         return union;
->>>>>>> 361a6daf
     }
 
     protected Long[] getTestValue(final ReservoirLongsUnion object) {
-        long[] samples = object.getResult().getSamples();
+        final long[] samples = object.getResult().getSamples();
 
-        //Not ideal but this is test code, performance not important.
-        Long[] longs = new Long[samples.length];
+        // Not ideal but this is test code, performance not important.
+        final Long[] longs = new Long[samples.length];
         for (int i = 0; i < longs.length; i++) {
             longs[i] = samples[i];
         }
