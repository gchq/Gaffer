--- conflicted
+++ resolved
@@ -224,13 +224,8 @@
     @JsonIgnore
     public ElementAggregator getAggregator() {
         final ElementAggregator aggregator = new ElementAggregator();
-<<<<<<< HEAD
-        for (Map.Entry<String, String> entry : getPropertyMap().entrySet()) {
+        for (final Map.Entry<String, String> entry : getPropertyMap().entrySet()) {
             addTypeAggregateFunctions(aggregator, entry.getKey(), entry.getValue());
-=======
-        for (final Map.Entry<String, String> entry : getPropertyMap().entrySet()) {
-            addTypeAggregateFunctions(aggregator, new ElementComponentKey(entry.getKey()), entry.getValue());
->>>>>>> 403d469b
         }
 
         return aggregator;
@@ -251,25 +246,15 @@
 
     public ElementFilter getValidator(final boolean includeIsA) {
         final ElementFilter fullValidator = null != validator ? validator.clone() : new ElementFilter();
-<<<<<<< HEAD
-        for (Map.Entry<IdentifierType, String> entry : getIdentifierMap().entrySet()) {
+        for (final Map.Entry<IdentifierType, String> entry : getIdentifierMap().entrySet()) {
             final String key = entry.getKey().name();
-=======
-        for (final Map.Entry<IdentifierType, String> entry : getIdentifierMap().entrySet()) {
-            final ElementComponentKey key = new ElementComponentKey(entry.getKey());
->>>>>>> 403d469b
             if (includeIsA) {
                 addIsAFunction(fullValidator, key, entry.getValue());
             }
             addTypeValidatorFunctions(fullValidator, key, entry.getValue());
         }
-<<<<<<< HEAD
-        for (Map.Entry<String, String> entry : getPropertyMap().entrySet()) {
+        for (final Map.Entry<String, String> entry : getPropertyMap().entrySet()) {
             final String key = entry.getKey();
-=======
-        for (final Map.Entry<String, String> entry : getPropertyMap().entrySet()) {
-            final ElementComponentKey key = new ElementComponentKey(entry.getKey());
->>>>>>> 403d469b
             if (includeIsA) {
                 addIsAFunction(fullValidator, key, entry.getValue());
             }
@@ -368,13 +353,8 @@
     private void addTypeValidatorFunctions(final ElementFilter fullValidator, final String key, final String classOrTypeName) {
         final TypeDefinition type = getTypeDef(classOrTypeName);
         if (null != type.getValidator()) {
-<<<<<<< HEAD
-            for (ConsumerFunctionContext<String, FilterFunction> function : type.getValidator().clone().getFunctions()) {
+            for (final ConsumerFunctionContext<String, FilterFunction> function : type.getValidator().clone().getFunctions()) {
                 final List<String> selection = function.getSelection();
-=======
-            for (final ConsumerFunctionContext<ElementComponentKey, FilterFunction> function : type.getValidator().clone().getFunctions()) {
-                final List<ElementComponentKey> selection = function.getSelection();
->>>>>>> 403d469b
                 if (null == selection || selection.isEmpty()) {
                     function.setSelection(Collections.singletonList(key));
                 } else if (!selection.contains(key)) {
