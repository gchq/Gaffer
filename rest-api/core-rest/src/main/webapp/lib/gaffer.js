/*
 * Copyright 2016 Crown Copyright
 *
 * Licensed under the Apache License, Version 2.0 (the "License");
 * you may not use this file except in compliance with the License.
 * You may obtain a copy of the License at
 *
 *     http://www.apache.org/licenses/LICENSE-2.0
 *
 * Unless required by applicable law or agreed to in writing, software
 * distributed under the License is distributed on an "AS IS" BASIS,
 * WITHOUT WARRANTIES OR CONDITIONS OF ANY KIND, either express or implied.
 * See the License for the specific language governing permissions and
 * limitations under the License.
 */

function getVersion() {
    var footer = document.getElementById("swagger-ui-container").children[1].children[2].innerText
    return footer.substr(footer.lastIndexOf(':') + 2, 2);
}

function updateElementTextUsingProperties(elementPropertiesObj) {
    Object.keys(elementPropertiesObj).forEach(function(elementId){
        $.get(
            getVersion() + '/properties/' + elementPropertiesObj[elementId],
            null,
            function(propertyValue){
                $('#'+ elementId).text(propertyValue);
            }
        )
    })
}

function updateElementColourUsingProperties(elementPropertiesObj) {
    Object.keys(elementPropertiesObj).forEach(function(elementId){
        $.get(
            getVersion() + '/properties/' + elementPropertiesObj[elementId],
            null,
            function(propertyBannerColour){
                $('#' + elementId).css({'background-color': propertyBannerColour});
            }
        )
    })
}

function addExampleButtons(){

    var tables = $("#resource_operations .operation-params")

    var exampleButton = "<input type='button' value='Add Example' onclick='loadExample(this)'>";
    var exampleOpsAndButton = "<select class='example-operations-select'><option value='uk.gov.gchq.gaffer.operation.OperationChain'>OperationChain</option></select>" + exampleButton;
    var exampleHtml;
    if(getVersion() === "v1") {
        exampleHtml = exampleButton;
    } else {
        exampleHtml = exampleOpsAndButton;
    }

    for (var i = 0; i < tables.length; i++) {
        var table = tables[i]
        var rows = table.children
        for (var j = 0; j < rows.length; j++) {
            var row = rows[j]
            var firstCell = row.firstElementChild
            if (firstCell.firstElementChild.innerText == "body") {
                row.children[2].innerHTML = exampleHtml;
            }
        }
    }

    initExampleOperations();
}

function loadExample(exampleButton){
    var version = getVersion();
    var exampleUrl;
    if(version === "v1") {
        var classPathParam = ""

        var operation = $(exampleButton).closest('.operation')

        var row = operation.find(".operation-params")[0].firstElementChild

        if (row.firstElementChild.textContent == "className") {
            classPathParam = row.children[1].firstElementChild.value
        }

        var urlSuffix = operation.find(".path").text().trim();
        var method = operation.find(".http_method").text().trim();

        if (classPathParam == "" && urlSuffix.includes('{')) {
            classPathParam = "uk.gov.gchq.gaffer.operation.OperationChain"
            row.children[1].firstElementChild.value = "uk.gov.gchq.gaffer.operation.OperationChain"
        }

        exampleUrl = version + "/example" + urlSuffix.replace(/\{(.*?)\}/, classPathParam);
    } else {
        var classPathParam = $(exampleButton).parent().children(".example-operations-select").val();
        exampleUrl = version + "/graph/operations/" + classPathParam + "/example";
    }

    var onSuccess = function(response){
        var jsonStr = JSON.stringify(response, null,"   ");
        var textArea = $(exampleButton.parentElement.parentElement).find("textarea");
        var existingVal = textArea.val()
        if(existingVal !== '') {
            try {
                var existingJson = JSON.parse(existingVal);
                if(!existingJson.operations) {
                    existingJson = {
                       class: "uk.gov.gchq.gaffer.operation.OperationChain",
                       operations: [existingJson]
                    };
                }

                existingJson.operations.push(response);
                jsonStr = JSON.stringify(existingJson, null,"   ");
            } catch(e) {
              // just override the existing.
            }
        }
        textArea.val(jsonStr);
    };
    $.ajax({url: exampleUrl, success: onSuccess});
}

function log() {
    if ('console' in window) {
      console.log.apply(console, arguments);
    }
}

function initExampleOperations() {
    var availableOperationsSelect = $('.example-operations-select');
    $.get(
          getVersion() + '/graph/operations',
          null,
          function(availableOperations){
               // Sort operations based on name of operation (not including the package name)
               availableOperations.sort(function(a,b){return a.split('.').pop().localeCompare(b.split('.').pop())})
               if(availableOperationsSelect && availableOperationsSelect.size() > 0 && availableOperations) {
                  $.each(availableOperations,function(index, item) {
                      var opName = item.split('.').pop();
                      if("OperationChain" !== opName && "OperationChainDAO" !== opName) {
                        availableOperationsSelect.append('<option value=' + item + '>' + opName + '</option>');
                      }
                  });
               }
          }
     )
}

function init(onSwaggerComplete, onPropertiesLoad){
      window.swaggerUi = new SwaggerUi({
        url: "latest/swagger.json",
        dom_id: "swagger-ui-container",
        supportedSubmitMethods: ['get', 'post', 'put', 'delete'],
        onComplete: function(swaggerApi, swaggerUi){
          log("Loaded swagger");
              $('pre code').each(function(i,e){hljs.highlightBlock(e)});
<<<<<<< HEAD
              updateElementColourUsingProperties({"banner": "gaffer.properties.app.banner.colour"});
              updateElementTextUsingProperties({"title": "gaffer.properties.app.title", "banner": "gaffer.properties.app.banner.description", "description": "gaffer.properties.app.description"});
=======
              initFromProperties(onPropertiesLoad);
>>>>>>> 63f93420
              addExampleButtons();
              if(onSwaggerComplete) {
                  onSwaggerComplete();
              }
        },
        onFailure: function(data) {
          log("Unable to load SwaggerUI");
        },
        docExpansion: "none",
        jsonEditor: false,
        defaultModelRendering: 'schema',
        showRequestHeaders: false,
        showOperationIds: false,
        docExpansion: "none",
        sorter: "alpha",
        apisSorter: "alpha",
        operationsSorter: "alpha"
      });

      window.swaggerUi.load();
}

function initFromProperties(onPropertiesLoad) {
    var onSuccess = function(properties) {
        updateTitle(properties);
        if(onPropertiesLoad) {
            onPropertiesLoad(properties);
        }
    }
    $.get(getVersion() + '/properties', null, onSuccess);
}

function updateTitle(properties) {
    updateElement('gaffer.properties.app.title', properties, function(value, id) {
        $('#' + id).text(value);
        document.title = value;
    });
}

function updateElement(key, properties, onSuccess) {
    updateElementWithId(key.split('.').pop(), key, properties, onSuccess);
}

function updateElementWithId(id, key, properties, onSuccess) {
    if(key in properties) {
        if(onSuccess) {
            onSuccess(properties[key], id);
        }
    }
}<|MERGE_RESOLUTION|>--- conflicted
+++ resolved
@@ -17,30 +17,6 @@
 function getVersion() {
     var footer = document.getElementById("swagger-ui-container").children[1].children[2].innerText
     return footer.substr(footer.lastIndexOf(':') + 2, 2);
-}
-
-function updateElementTextUsingProperties(elementPropertiesObj) {
-    Object.keys(elementPropertiesObj).forEach(function(elementId){
-        $.get(
-            getVersion() + '/properties/' + elementPropertiesObj[elementId],
-            null,
-            function(propertyValue){
-                $('#'+ elementId).text(propertyValue);
-            }
-        )
-    })
-}
-
-function updateElementColourUsingProperties(elementPropertiesObj) {
-    Object.keys(elementPropertiesObj).forEach(function(elementId){
-        $.get(
-            getVersion() + '/properties/' + elementPropertiesObj[elementId],
-            null,
-            function(propertyBannerColour){
-                $('#' + elementId).css({'background-color': propertyBannerColour});
-            }
-        )
-    })
 }
 
 function addExampleButtons(){
@@ -158,12 +134,7 @@
         onComplete: function(swaggerApi, swaggerUi){
           log("Loaded swagger");
               $('pre code').each(function(i,e){hljs.highlightBlock(e)});
-<<<<<<< HEAD
-              updateElementColourUsingProperties({"banner": "gaffer.properties.app.banner.colour"});
-              updateElementTextUsingProperties({"title": "gaffer.properties.app.title", "banner": "gaffer.properties.app.banner.description", "description": "gaffer.properties.app.description"});
-=======
               initFromProperties(onPropertiesLoad);
->>>>>>> 63f93420
               addExampleButtons();
               if(onSwaggerComplete) {
                   onSwaggerComplete();
@@ -189,6 +160,7 @@
 function initFromProperties(onPropertiesLoad) {
     var onSuccess = function(properties) {
         updateTitle(properties);
+        updateDescription(properties);
         if(onPropertiesLoad) {
             onPropertiesLoad(properties);
         }
@@ -203,6 +175,12 @@
     });
 }
 
+function updateDescription(properties) {
+    updateElement('gaffer.properties.app.description', properties, function(value, id) {
+        $('#' + id).text(value);
+    });
+}
+
 function updateElement(key, properties, onSuccess) {
     updateElementWithId(key.split('.').pop(), key, properties, onSuccess);
 }
