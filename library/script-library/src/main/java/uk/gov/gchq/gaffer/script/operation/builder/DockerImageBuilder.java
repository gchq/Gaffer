/*
 * Copyright 2019 Crown Copyright
 *
 * Licensed under the Apache License, Version 2.0 (the "License");
 * you may not use this file except in compliance with the License.
 * You may obtain a copy of the License at
 *
 *     http://www.apache.org/licenses/LICENSE-2.0
 *
 * Unless required by applicable law or agreed to in writing, software
 * distributed under the License is distributed on an "AS IS" BASIS,
 * WITHOUT WARRANTIES OR CONDITIONS OF ANY KIND, either express or implied.
 * See the License for the specific language governing permissions and
 * limitations under the License.
 */

package uk.gov.gchq.gaffer.script.operation.builder;

import com.google.gson.Gson;
import com.spotify.docker.client.DockerClient;
import com.spotify.docker.client.exceptions.DockerException;
import org.slf4j.Logger;
import org.slf4j.LoggerFactory;

import uk.gov.gchq.gaffer.commonutil.StreamUtil;
import uk.gov.gchq.gaffer.script.operation.image.DockerImage;
import uk.gov.gchq.gaffer.script.operation.image.Image;
import uk.gov.gchq.gaffer.script.operation.util.DockerClientSingleton;

import java.io.BufferedReader;
import java.io.IOException;
import java.io.InputStream;
import java.io.InputStreamReader;
import java.io.UnsupportedEncodingException;
import java.net.URLEncoder;
import java.nio.file.Files;
import java.nio.file.Paths;
import java.util.ArrayList;
import java.util.Arrays;
import java.util.Collections;
import java.util.HashMap;
import java.util.List;
import java.util.Map;
import java.util.concurrent.atomic.AtomicReference;
import java.util.stream.Collectors;

public class DockerImageBuilder implements ImageBuilder {
    private static final Logger LOGGER = LoggerFactory.getLogger(DockerImageBuilder.class);
    private static List<String> dockerFiles = Collections.unmodifiableList(new ArrayList<>(Arrays.asList("DataInputStream.py", "entrypoint.py", "modules.txt")));

    /**
     * Builds a docker image, which runs a script, from a Dockerfile
     *
     * @param scriptName             the name of the script being run
     * @param scriptParameters       the parameters of the script being run
     * @param pathToBuildFiles       the path to the directory containing the Dockerfile and other build files
     * @return the docker image
     */
    @Override
    public Image buildImage(final String scriptName, final Map<String, Object> scriptParameters,
                            final String pathToBuildFiles) throws Exception {

        DockerClient docker = DockerClientSingleton.getInstance();

        // Convert the script parameters into a string
        String params = stringifyParameters(scriptParameters);
<<<<<<< HEAD

        // Create the build arguments
        StringBuilder buildargs = new StringBuilder();
        buildargs.append("{\"scriptName\":\"").append(scriptName).append("\",");
        buildargs.append("\"scriptParameters\":\"").append(params).append("\",");
        buildargs.append("\"modulesName\":\"").append(scriptName).append("Modules").append("\"}");
        LOGGER.debug(String.valueOf(buildargs));

        DockerClient.BuildParam buildParam = null;
        try {
            buildParam = DockerClient.BuildParam.create("buildargs", URLEncoder.encode(String.valueOf(buildargs), "UTF-8"));
        } catch (final UnsupportedEncodingException e) {
            LOGGER.error(e.getMessage());
        }
=======
        String buildArgs = buildArguments(scriptName, params);
        DockerClient.BuildParam buildParam = null;
>>>>>>> bb56c73f

        // Build an image from the Dockerfile
        LOGGER.info("Building the image from the Dockerfile...");
        LOGGER.info("Path to build files: " + Paths.get(pathToBuildFiles).toString());
        try {
            buildParam = DockerClient.BuildParam.create("buildargs", buildArgs);
            final AtomicReference<String> imageIdFromMessage = new AtomicReference<>();
            return new DockerImage(docker.build(Paths.get(pathToBuildFiles + "/"),
                    "scriptoperation:" + scriptName, "Dockerfile", message -> {
                        final String imageId = message.buildImageId();
                        if (imageId != null) {
                            imageIdFromMessage.set(imageId);
                        }
                        LOGGER.info(String.valueOf(message));
                    }, buildParam));
        } catch (final DockerException | InterruptedException | IOException e) {
            LOGGER.error(e.getMessage());
<<<<<<< HEAD
            throw new Exception(e);
=======
>>>>>>> bb56c73f
        }
    }

    /**
<<<<<<< HEAD
     * Copies the files to be used into the build directory, where a dockerfilePath is specified
=======
     * Builds the arguments string to build the Docker Client.
     *
     * @param scriptName - String name of the script to run.
     * @param params - String parameters to be passed to the script to be run.
     *
     * @return String the build argumnets string.
     */
    private String buildArguments(final String scriptName, final String params) {
        // Create the build arguments
        String retVal = "";

        StringBuilder buildargs = new StringBuilder();
        buildargs.append("{\"scriptName\":\"").append(scriptName).append("\",");
        buildargs.append("\"scriptParameters\":\"").append(params).append("\",");
        buildargs.append("\"modulesName\":\"").append(scriptName).append("Modules").append("\"}");
        LOGGER.info(String.valueOf(buildargs));

        try {
            retVal = URLEncoder.encode(String.valueOf(buildargs), "UTF-8");
        } catch (final UnsupportedEncodingException e) {
            LOGGER.error(e.getMessage());
        }

        return retVal;
    }

    /**
     * Copies the files to be used into the build directory.
>>>>>>> bb56c73f
     *
     * @param pathToBuildFiles       the path to the directory containing the Dockerfile and other build files
     * @param dockerfilePath         the path to the non-default dockerfile
     */
    public void getFiles(final String pathToBuildFiles, final String dockerfilePath) {
        // Copy the Dockerfile
        if (dockerfilePath.equals("")) {
            LOGGER.info("DockerfilePath unspecified, using default Dockerfile");
            createFile("Dockerfile", pathToBuildFiles, "/.ScriptBin/default/");
        } else {
            LOGGER.info("DockerfilePath specified, using non-default dockerfile");
            final String[] pathSplit = dockerfilePath.split("/");
            final String fileName = pathSplit[pathSplit.length - 1];
            final String fileLocation = dockerfilePath.substring(0, dockerfilePath.length() - fileName.length());
            createFile(fileName, pathToBuildFiles, fileLocation);
        }
        // Copy the rest of the files
        for (final String fileName : dockerFiles) {
            createFile(fileName, pathToBuildFiles, "/.ScriptBin/");
        }
    }

    /**
     * Copies the files to be used into the build directory where no dockerfilePath is specified.
     *
     * @param pathToBuildFiles       the path to the directory containing the Dockerfile and other build files
     */
    public void getFiles(final String pathToBuildFiles) {
        // Copy the Dockerfile
        LOGGER.info("DockerfilePath unspecified, using default Dockerfile");
        createFile("Dockerfile", pathToBuildFiles, "/.ScriptBin/default/");
        // Copy the rest of the files
        for (final String fileName : dockerFiles) {
            createFile(fileName, pathToBuildFiles, "/.ScriptBin/");
        }
    }

    /**
     * Copies a file from the given file location to the given destination
     *
     * @param fileName            the filename of the file to copy
     * @param destination         the destination of the file
     * @param fileLocation        the original location of the file
     */
    private void createFile(final String fileName, final String destination, final String fileLocation) {
        try (InputStream inputStream = StreamUtil.openStream(getClass(), fileLocation + fileName);
             BufferedReader reader = new BufferedReader(new InputStreamReader(inputStream))) {
            String fileData = reader.lines().collect(Collectors.joining(System.lineSeparator()));
            Files.write(Paths.get(destination + "/" + fileName), fileData.getBytes());
        } catch (final IOException e) {
            LOGGER.error(e.getMessage());
        }
    }

    /**
     * Converts the script parameters into a JSON string
     *
     * @param scriptParameters            the script parameters
     * @return the JSON string of script parameters
     */
    private String stringifyParameters(final Map<String, Object> scriptParameters) {
        String params = " ";
        if (scriptParameters != null) {
            Map<String, String> stringParameters = new HashMap<>();

            for (final String parameterName: scriptParameters.keySet()) {
                if (scriptParameters.get(parameterName) != null) {
                    stringParameters.put(parameterName, scriptParameters.get(parameterName).toString());
                }
            }
            params = new Gson().toJson(stringParameters).replaceAll("\"", "'");
        }
        return params;
    }
}<|MERGE_RESOLUTION|>--- conflicted
+++ resolved
@@ -64,25 +64,8 @@
 
         // Convert the script parameters into a string
         String params = stringifyParameters(scriptParameters);
-<<<<<<< HEAD
-
-        // Create the build arguments
-        StringBuilder buildargs = new StringBuilder();
-        buildargs.append("{\"scriptName\":\"").append(scriptName).append("\",");
-        buildargs.append("\"scriptParameters\":\"").append(params).append("\",");
-        buildargs.append("\"modulesName\":\"").append(scriptName).append("Modules").append("\"}");
-        LOGGER.debug(String.valueOf(buildargs));
-
-        DockerClient.BuildParam buildParam = null;
-        try {
-            buildParam = DockerClient.BuildParam.create("buildargs", URLEncoder.encode(String.valueOf(buildargs), "UTF-8"));
-        } catch (final UnsupportedEncodingException e) {
-            LOGGER.error(e.getMessage());
-        }
-=======
         String buildArgs = buildArguments(scriptName, params);
         DockerClient.BuildParam buildParam = null;
->>>>>>> bb56c73f
 
         // Build an image from the Dockerfile
         LOGGER.info("Building the image from the Dockerfile...");
@@ -100,17 +83,11 @@
                     }, buildParam));
         } catch (final DockerException | InterruptedException | IOException e) {
             LOGGER.error(e.getMessage());
-<<<<<<< HEAD
             throw new Exception(e);
-=======
->>>>>>> bb56c73f
         }
     }
 
     /**
-<<<<<<< HEAD
-     * Copies the files to be used into the build directory, where a dockerfilePath is specified
-=======
      * Builds the arguments string to build the Docker Client.
      *
      * @param scriptName - String name of the script to run.
@@ -139,7 +116,6 @@
 
     /**
      * Copies the files to be used into the build directory.
->>>>>>> bb56c73f
      *
      * @param pathToBuildFiles       the path to the directory containing the Dockerfile and other build files
      * @param dockerfilePath         the path to the non-default dockerfile
