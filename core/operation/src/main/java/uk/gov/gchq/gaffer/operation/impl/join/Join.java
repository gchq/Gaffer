--- conflicted
+++ resolved
@@ -20,7 +20,6 @@
 import com.fasterxml.jackson.core.type.TypeReference;
 import org.apache.commons.lang3.exception.CloneFailedException;
 
-import uk.gov.gchq.gaffer.operation.Nested;
 import uk.gov.gchq.gaffer.operation.Operation;
 import uk.gov.gchq.gaffer.operation.Operations;
 import uk.gov.gchq.gaffer.operation.impl.join.match.Match;
@@ -33,12 +32,8 @@
 import uk.gov.gchq.koryphe.Since;
 import uk.gov.gchq.koryphe.Summary;
 
-<<<<<<< HEAD
-import java.util.Collections;
-=======
 import java.util.ArrayList;
 import java.util.Collection;
->>>>>>> d4dfe54b
 import java.util.List;
 import java.util.Map;
 
@@ -56,12 +51,8 @@
 @Summary("Joins two iterables based on a join type")
 @JsonPropertyOrder(value = {"input", "operation", "matchMethod", "matchKey", "mergeMethod", "joinType", "collectionLimit", "options"}, alphabetic = true)
 public class Join<I, O> implements InputOutput<Iterable<? extends I>,
-<<<<<<< HEAD
-        Iterable<? extends O>>, MultiInput<I>, Nested {
-=======
         Iterable<? extends O>>, MultiInput<I>,
         Operations<Operation> {
->>>>>>> d4dfe54b
     private Iterable<? extends I> leftSideInput;
     private Operation rightSideOperation;
     private Match matchMethod;
@@ -159,15 +150,10 @@
     }
 
     @Override
-<<<<<<< HEAD
-    public List<Operation> getNestedOperations() {
-        return Collections.singletonList(rightSideOperation);
-=======
     public Collection<Operation> getOperations() {
         List operations = new ArrayList<>();
         operations.add(rightSideOperation);
         return operations;
->>>>>>> d4dfe54b
     }
 
     public static final class Builder<I, O>
