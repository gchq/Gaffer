--- conflicted
+++ resolved
@@ -27,10 +27,7 @@
 import static org.hamcrest.Matchers.notNullValue;
 import static org.junit.jupiter.api.Assertions.assertEquals;
 import static org.junit.jupiter.api.Assertions.assertNotSame;
-<<<<<<< HEAD
-=======
 
->>>>>>> 6c60d867
 
 public class ToArrayTest extends OperationTest<ToArray> {
 
@@ -46,7 +43,6 @@
         assertThat(toArray.getInput(), containsInAnyOrder("1", "2"));
     }
 
-    @Test
     @Override
     public void shouldShallowCloneOperation() {
         // Given
