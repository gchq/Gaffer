--- conflicted
+++ resolved
@@ -17,18 +17,14 @@
 package uk.gov.gchq.gaffer.store.operation.handler.generate;
 
 import org.junit.Test;
-import uk.gov.gchq.gaffer.commonutil.iterable.CloseableIterable;
-import uk.gov.gchq.gaffer.commonutil.iterable.CloseableIterator;
-<<<<<<< HEAD
 import uk.gov.gchq.gaffer.data.element.Element;
 import uk.gov.gchq.gaffer.data.generator.ObjectGenerator;
-=======
-import uk.gov.gchq.gaffer.data.generator.ElementGenerator;
->>>>>>> 05b504fd
 import uk.gov.gchq.gaffer.operation.OperationException;
 import uk.gov.gchq.gaffer.operation.impl.generate.GenerateObjects;
 import uk.gov.gchq.gaffer.store.Context;
 import uk.gov.gchq.gaffer.store.Store;
+import java.util.Iterator;
+import java.util.function.Function;
 
 import static org.junit.Assert.assertSame;
 import static org.mockito.BDDMockito.given;
@@ -42,21 +38,15 @@
         final GenerateObjectsHandler<String> handler = new GenerateObjectsHandler<>();
         final Store store = mock(Store.class);
         final GenerateObjects<String> operation = mock(GenerateObjects.class);
-<<<<<<< HEAD
-        final CloseableIterable<Element> elements = mock(CloseableIterable.class);
-        final ObjectGenerator<String> elementGenerator = mock(ObjectGenerator.class);
-=======
-        final CloseableIterable elements = mock(CloseableIterable.class);
-        final ElementGenerator<String> elementGenerator = mock(ElementGenerator.class);
->>>>>>> 05b504fd
-        final CloseableIterable<String> objs = mock(CloseableIterable.class);
+        final Iterable elements = mock(Iterable.class);
+        final Function<Iterable<? extends Element>, Iterable<? extends String>> objGenerator = mock(ObjectGenerator.class);
+        final Iterable objs = mock(Iterable.class);
         final Context context = new Context();
-
-        final CloseableIterator<String> objsIter = mock(CloseableIterator.class);
+        final Iterator objsIter = mock(Iterator.class);
         given(objs.iterator()).willReturn(objsIter);
-        given(elementGenerator.apply(elements)).willReturn(objs);
+        given(objGenerator.apply(elements)).willReturn(objs);
         given(operation.getInput()).willReturn(elements);
-        given(operation.getElementGenerator()).willReturn(elementGenerator);
+        given(operation.getElementGenerator()).willReturn(objGenerator);
 
         // When
         final Iterable<? extends String> result = handler.doOperation(operation, context, store);
