--- conflicted
+++ resolved
@@ -21,9 +21,9 @@
 import uk.gov.gchq.gaffer.commonutil.TestGroups;
 import uk.gov.gchq.gaffer.commonutil.iterable.CloseableIterable;
 import uk.gov.gchq.gaffer.data.element.Element;
+import uk.gov.gchq.gaffer.data.element.id.EntityId;
 import uk.gov.gchq.gaffer.data.elementdefinition.exception.SchemaException;
 import uk.gov.gchq.gaffer.operation.Operation;
-import uk.gov.gchq.gaffer.operation.data.EntitySeed;
 import uk.gov.gchq.gaffer.operation.impl.add.AddElements;
 import uk.gov.gchq.gaffer.operation.impl.get.GetAdjacentIds;
 import uk.gov.gchq.gaffer.operation.impl.get.GetAllElements;
@@ -96,11 +96,7 @@
         }
 
         @Override
-<<<<<<< HEAD
-        protected OperationHandler<? extends GetAdjacentIds> getAdjacentIdsHandler() {
-=======
-        protected OutputOperationHandler<? extends GetAdjacentEntitySeeds, CloseableIterable<EntitySeed>> getAdjacentEntitySeedsHandler() {
->>>>>>> 5a6388fb
+        protected OutputOperationHandler<GetAdjacentIds, CloseableIterable<EntityId>> getAdjacentIdsHandler() {
             return null;
         }
 
