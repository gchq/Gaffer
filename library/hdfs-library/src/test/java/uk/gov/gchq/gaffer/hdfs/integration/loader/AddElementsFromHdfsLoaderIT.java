/*
 * Copyright 2017-2019 Crown Copyright
 *
 * Licensed under the Apache License, Version 2.0 (the "License");
 * you may not use this file except in compliance with the License.
 * You may obtain a copy of the License at
 *
 *     http://www.apache.org/licenses/LICENSE-2.0
 *
 * Unless required by applicable law or agreed to in writing, software
 * distributed under the License is distributed on an "AS IS" BASIS,
 * WITHOUT WARRANTIES OR CONDITIONS OF ANY KIND, either express or implied.
 * See the License for the specific language governing permissions and
 * limitations under the License.
 */

package uk.gov.gchq.gaffer.hdfs.integration.loader;

import org.apache.hadoop.conf.Configuration;
import org.apache.hadoop.fs.FileSystem;
import org.apache.hadoop.fs.Path;
import org.junit.Rule;
import org.junit.Test;
import org.junit.rules.TemporaryFolder;
import org.slf4j.Logger;
import org.slf4j.LoggerFactory;

import uk.gov.gchq.gaffer.commonutil.CommonTestConstants;
import uk.gov.gchq.gaffer.commonutil.StringUtil;
import uk.gov.gchq.gaffer.data.element.Element;
import uk.gov.gchq.gaffer.hdfs.operation.AddElementsFromHdfs;
import uk.gov.gchq.gaffer.hdfs.operation.handler.job.initialiser.TextJobInitialiser;
import uk.gov.gchq.gaffer.hdfs.operation.mapper.generator.JsonMapperGenerator;
import uk.gov.gchq.gaffer.integration.impl.loader.ParameterizedLoaderIT;
import uk.gov.gchq.gaffer.integration.impl.loader.schemas.SchemaLoader;
import uk.gov.gchq.gaffer.jsonserialisation.JSONSerialiser;
import uk.gov.gchq.gaffer.operation.OperationException;
import uk.gov.gchq.gaffer.store.schema.TestSchema;
import uk.gov.gchq.gaffer.user.User;

import java.io.BufferedWriter;
import java.io.IOException;
import java.io.OutputStreamWriter;
import java.util.Map;
import java.util.Random;

import static org.junit.Assert.assertEquals;
import static org.junit.Assert.assertTrue;
import static org.junit.Assert.fail;

public class AddElementsFromHdfsLoaderIT extends ParameterizedLoaderIT<AddElementsFromHdfs> {
    @Rule
    public final TemporaryFolder testFolder = new TemporaryFolder(CommonTestConstants.TMP_DIRECTORY);

    private static final Logger LOGGER = LoggerFactory.getLogger(AddElementsFromHdfsLoaderIT.class);

    private FileSystem fs;

    private String inputDir1;
    private String inputDir2;
    private String inputDir3;
    private String outputDir;
    private String failureDir;
    private String splitsFile;
    private String workingDir;

    public AddElementsFromHdfsLoaderIT(final TestSchema schema, final SchemaLoader loader, final Map<String, User> userMap) {
        super(schema, loader, userMap);
    }

    @Override
    public void _setup() throws Exception {
        fs = createFileSystem();

<<<<<<< HEAD
        final String root = fs.resolvePath(new Path("/")).toString()
                .replaceFirst("/$", "")
                + testFolder.getRoot().getAbsolutePath();
=======
        final String root = testFolder.getRoot().getAbsolutePath();
>>>>>>> 06ea720b

        LOGGER.info("using root dir: " + root);

        inputDir1 = root + "/inputDir1";
        inputDir2 = root + "/inputDir2";
        inputDir3 = root + "/inputDir3";

        outputDir = root + "/outputDir";
        failureDir = root + "/failureDir";

        splitsFile = root + "/splitsDir/splits";
        workingDir = root + "/workingDir";
        super._setup();
    }

    @Test
    public void shouldThrowExceptionWhenAddElementsFromHdfsWhenFailureDirectoryContainsFiles() throws Exception {
        tearDown();
        fs.mkdirs(new Path(failureDir));
        try (final BufferedWriter writer = new BufferedWriter(new OutputStreamWriter(fs.create(new Path(failureDir + "/someFile.txt"), true)))) {
            writer.write("Some content");
        }

        try {
            setup();
            fail("Exception expected");
        } catch (final OperationException e) {
            assertEquals("Failure directory is not empty: " + failureDir, e.getCause().getMessage());
        } finally {
            tearDown();
        }
    }

    @Test
    public void shouldAddElementsFromHdfsWhenDirectoriesAlreadyExist() throws Exception {
        // Given
        tearDown();
        fs.mkdirs(new Path(outputDir));
        fs.mkdirs(new Path(failureDir));

        // When
        setup();

        // Then
        shouldGetAllElements();
    }

    @Test
    public void shouldThrowExceptionWhenAddElementsFromHdfsWhenOutputDirectoryContainsFiles() throws Exception {
        // Given
        tearDown();
        fs.mkdirs(new Path(outputDir));
        try (final BufferedWriter writer = new BufferedWriter(new OutputStreamWriter(fs.create(new Path(outputDir + "/someFile.txt"), true)))) {
            writer.write("Some content");
        }

        // When
        try {
            setup();
            fail("Exception expected");
        } catch (final Exception e) {
            assertTrue(e.getMessage(), e.getMessage().contains("Output directory exists and is not empty: " + outputDir));
        } finally {
            tearDown();
        }
    }

    @Override
    protected void addElements(final Iterable<? extends Element> elements) throws OperationException {
<<<<<<< HEAD
        createInputFile(elements);
=======
        try {
            createInputFile(elements);
        } catch (IOException e) {
            throw new OperationException("Failed to populate input files with elements");
        }
>>>>>>> 06ea720b

        graph.execute(new AddElementsFromHdfs.Builder()
                .addInputMapperPair(inputDir1, JsonMapperGenerator.class)
                .addInputMapperPair(inputDir2, JsonMapperGenerator.class)
                .addInputMapperPair(inputDir3, JsonMapperGenerator.class)
                .outputPath(outputDir)
                .failurePath(failureDir)
                .jobInitialiser(new TextJobInitialiser())
                .useProvidedSplits(false)
                .splitsFilePath(splitsFile)
                .workingPath(workingDir)
                .build(), user);

    }


<<<<<<< HEAD
    private void createInputFile(final Iterable<? extends Element> elements) {
        final Path inputPath1 = new Path(inputDir1);
        final Path inputFilePath1 = new Path(inputDir1 + "/file.txt");
        final Path inputPath2 = new Path(inputDir2);
        final Path inputFilePath2 = new Path(inputDir2 + "/file.txt");
        final Path inputPath3 = new Path(inputDir3);
        final Path inputFilePath3 = new Path(inputDir3 + "/file.txt");
=======
    private void createInputFile(final Iterable<? extends Element> elements) throws IOException {
        // Resolve the paths using the default FileSystem
        final Path inputPath1 = new Path(fs.resolvePath(new Path("/")), inputDir1);
        final Path inputFilePath1 = new Path(inputPath1, "file.txt");

        final Path inputPath2 = new Path(fs.resolvePath(new Path("/")), inputDir2);
        final Path inputFilePath2 = new Path(inputPath2, "file.txt");

        final Path inputPath3 = new Path(fs.resolvePath(new Path("/")), inputDir3);
        final Path inputFilePath3 = new Path(inputPath3, "file.txt");
>>>>>>> 06ea720b
        try {
            fs.mkdirs(inputPath1);
            fs.mkdirs(inputPath2);
            fs.mkdirs(inputPath3);

            if (fs.exists(inputFilePath1)) {
                fs.delete(inputFilePath1, false);
            }
            if (fs.exists(inputFilePath2)) {
                fs.delete(inputFilePath2, false);
            }
            if (fs.exists(inputFilePath3)) {
                fs.delete(inputFilePath3, false);
            }

            try (final BufferedWriter writer1 = new BufferedWriter(new OutputStreamWriter(fs.create(inputFilePath1, true)));
                 final BufferedWriter writer2 = new BufferedWriter(new OutputStreamWriter(fs.create(inputFilePath2, true)));
                 final BufferedWriter writer3 = new BufferedWriter(new OutputStreamWriter(fs.create(inputFilePath3, true)))) {
                final Random rand = new Random();
                for (final Element element : elements) {
                    final int randVal = rand.nextInt(3);
                    final BufferedWriter writer;
                    if (randVal == 0) {
                        writer = writer1;
                    } else if (randVal == 1) {
                        writer = writer2;
                    } else {
                        writer = writer3;
                    }
                    writer.write(StringUtil.toString(JSONSerialiser.serialise(element)) + "\n");
                }
            }
        } catch (final IOException e) {
            throw new RuntimeException("Unable to create input files: " + e.getMessage(), e);
        }
    }

    private FileSystem createFileSystem() throws IOException {
        return FileSystem.get(new Configuration());
    }
}<|MERGE_RESOLUTION|>--- conflicted
+++ resolved
@@ -72,13 +72,10 @@
     public void _setup() throws Exception {
         fs = createFileSystem();
 
-<<<<<<< HEAD
         final String root = fs.resolvePath(new Path("/")).toString()
                 .replaceFirst("/$", "")
                 + testFolder.getRoot().getAbsolutePath();
-=======
-        final String root = testFolder.getRoot().getAbsolutePath();
->>>>>>> 06ea720b
+
 
         LOGGER.info("using root dir: " + root);
 
@@ -148,15 +145,7 @@
 
     @Override
     protected void addElements(final Iterable<? extends Element> elements) throws OperationException {
-<<<<<<< HEAD
         createInputFile(elements);
-=======
-        try {
-            createInputFile(elements);
-        } catch (IOException e) {
-            throw new OperationException("Failed to populate input files with elements");
-        }
->>>>>>> 06ea720b
 
         graph.execute(new AddElementsFromHdfs.Builder()
                 .addInputMapperPair(inputDir1, JsonMapperGenerator.class)
@@ -173,7 +162,6 @@
     }
 
 
-<<<<<<< HEAD
     private void createInputFile(final Iterable<? extends Element> elements) {
         final Path inputPath1 = new Path(inputDir1);
         final Path inputFilePath1 = new Path(inputDir1 + "/file.txt");
@@ -181,18 +169,7 @@
         final Path inputFilePath2 = new Path(inputDir2 + "/file.txt");
         final Path inputPath3 = new Path(inputDir3);
         final Path inputFilePath3 = new Path(inputDir3 + "/file.txt");
-=======
-    private void createInputFile(final Iterable<? extends Element> elements) throws IOException {
-        // Resolve the paths using the default FileSystem
-        final Path inputPath1 = new Path(fs.resolvePath(new Path("/")), inputDir1);
-        final Path inputFilePath1 = new Path(inputPath1, "file.txt");
-
-        final Path inputPath2 = new Path(fs.resolvePath(new Path("/")), inputDir2);
-        final Path inputFilePath2 = new Path(inputPath2, "file.txt");
-
-        final Path inputPath3 = new Path(fs.resolvePath(new Path("/")), inputDir3);
-        final Path inputFilePath3 = new Path(inputPath3, "file.txt");
->>>>>>> 06ea720b
+
         try {
             fs.mkdirs(inputPath1);
             fs.mkdirs(inputPath2);
