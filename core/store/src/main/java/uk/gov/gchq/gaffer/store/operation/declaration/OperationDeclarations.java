/*
 * Copyright 2016-2017 Crown Copyright
 *
 * Licensed under the Apache License, Version 2.0 (the "License");
 * you may not use this file except in compliance with the License.
 * You may obtain a copy of the License at
 *
 *     http://www.apache.org/licenses/LICENSE-2.0
 *
 * Unless required by applicable law or agreed to in writing, software
 * distributed under the License is distributed on an "AS IS" BASIS,
 * WITHOUT WARRANTIES OR CONDITIONS OF ANY KIND, either express or implied.
 * See the License for the specific language governing permissions and
 * limitations under the License.
 */

package uk.gov.gchq.gaffer.store.operation.declaration;

import uk.gov.gchq.gaffer.commonutil.StreamUtil;
import uk.gov.gchq.gaffer.core.exception.GafferRuntimeException;
<<<<<<< HEAD
import uk.gov.gchq.gaffer.data.elementdefinition.exception.SchemaException;
=======
>>>>>>> a20c5797
import uk.gov.gchq.gaffer.exception.SerialisationException;
import uk.gov.gchq.gaffer.jsonserialisation.JSONSerialiser;

import java.io.IOException;
import java.io.InputStream;
import java.nio.file.Files;
import java.nio.file.Path;
import java.nio.file.Paths;
import java.util.ArrayList;
import java.util.List;

/**
 * Contains a list of Operations defined in a JSON file, referenced in the store.properties.
 * Used to add operation handlers.
 */
public class OperationDeclarations {
    private List<OperationDeclaration> operations;

    public List<OperationDeclaration> getOperations() {
        return operations;
    }

    public void setOperations(final List<OperationDeclaration> operations) {
        this.operations = operations;
    }

    public static class Builder {
        private final OperationDeclarations instance;

        public Builder() {
            this.instance = new OperationDeclarations();
            this.instance.setOperations(new ArrayList<>());
        }

        public Builder declaration(final OperationDeclaration declaration) {
            this.instance.getOperations().add(declaration);
            return this;
        }

        public OperationDeclarations build() {
            return this.instance;
        }
    }

    public static OperationDeclarations fromPaths(final String paths) {
        final OperationDeclarations allDefinitions = new OperationDeclarations.Builder().build();

        try {
            for (final String pathStr : paths.split(",")) {
                final OperationDeclarations definitions;
                final Path path = Paths.get(pathStr);
                if (path.toFile().exists()) {
                    definitions = fromJson(Files.readAllBytes(path));
                } else {
                    definitions = fromJson(StreamUtil.openStream(OperationDeclarations.class, pathStr));
                }
                if (null != definitions && null != definitions.getOperations()) {
                    allDefinitions.getOperations().addAll(definitions.getOperations());
                }
            }
        } catch (final IOException e) {
<<<<<<< HEAD
            throw new SchemaException("Failed to load element definitions from paths: " + paths + ". Due to " + e.getMessage(), e);
=======
            throw new GafferRuntimeException("Failed to load element definitions from paths: " + paths + ". Due to " + e.getMessage(), e);
>>>>>>> a20c5797
        }

        return allDefinitions;
    }

    public static OperationDeclarations fromJson(final byte[] json) {
        try {
            return JSONSerialiser.deserialise(json, OperationDeclarations.class);
        } catch (final SerialisationException e) {
            throw new GafferRuntimeException("Failed to load element definitions from bytes. Due to " + e.getMessage(), e);
        }
    }

    public static OperationDeclarations fromJson(final InputStream inputStream) {
        try {
            return JSONSerialiser.deserialise(inputStream, OperationDeclarations.class);
        } catch (final SerialisationException e) {
            throw new GafferRuntimeException("Failed to load element definitions from bytes. Due to " + e.getMessage(), e);
        }
    }
}<|MERGE_RESOLUTION|>--- conflicted
+++ resolved
@@ -18,10 +18,6 @@
 
 import uk.gov.gchq.gaffer.commonutil.StreamUtil;
 import uk.gov.gchq.gaffer.core.exception.GafferRuntimeException;
-<<<<<<< HEAD
-import uk.gov.gchq.gaffer.data.elementdefinition.exception.SchemaException;
-=======
->>>>>>> a20c5797
 import uk.gov.gchq.gaffer.exception.SerialisationException;
 import uk.gov.gchq.gaffer.jsonserialisation.JSONSerialiser;
 
@@ -83,11 +79,7 @@
                 }
             }
         } catch (final IOException e) {
-<<<<<<< HEAD
-            throw new SchemaException("Failed to load element definitions from paths: " + paths + ". Due to " + e.getMessage(), e);
-=======
             throw new GafferRuntimeException("Failed to load element definitions from paths: " + paths + ". Due to " + e.getMessage(), e);
->>>>>>> a20c5797
         }
 
         return allDefinitions;
