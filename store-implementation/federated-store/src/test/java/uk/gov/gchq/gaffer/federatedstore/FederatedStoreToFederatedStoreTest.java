--- conflicted
+++ resolved
@@ -1,9 +1,5 @@
 /*
-<<<<<<< HEAD
  * Copyright 2020-2021 Crown Copyright
-=======
- * Copyright 2021 Crown Copyright
->>>>>>> d598fcfe
  *
  * Licensed under the Apache License, Version 2.0 (the "License");
  * you may not use this file except in compliance with the License.
@@ -102,6 +98,11 @@
                 .build(), new User());
     }
 
+    @AfterAll
+    public static void afterAll() {
+        SingleUseFederatedStore.cleanUp();
+    }
+
     @Test
     public void shouldErrorIfViewIsInvalid() throws OperationException {
         // Given
@@ -116,15 +117,6 @@
                 .build(), new User());
 
         // When
-<<<<<<< HEAD
-        OperationException e = assertThrows(OperationException.class, () -> federatedStoreGraph.execute(new GetAllElements.Builder()
-                .view(new View.Builder()
-                        .edge(BASIC_EDGE)
-                        .build())
-                .build(), new User()));
-
-        assertTrue(e.getCause().getCause().getMessage().contains("View is not valid for graphIds:[mapStore]"), e.getMessage());
-=======
         assertThatExceptionOfType(OperationException.class)
                 .isThrownBy(() -> federatedStoreGraph.execute(new GetAllElements.Builder()
                         .view(new View.Builder()
@@ -132,7 +124,6 @@
                                 .build())
                         .build(), new User()))
                 .withMessageContaining("View is not valid for graphIds:[mapStore]");
->>>>>>> d598fcfe
     }
 
     @Test
@@ -202,9 +193,4 @@
         assertThat(results).hasSize(1);
         assertEquals(entity, results.get(0));
     }
-
-    @AfterAll
-    public static void afterAll() {
-        SingleUseFederatedStore.cleanUp();
-    }
 }