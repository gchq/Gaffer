--- conflicted
+++ resolved
@@ -131,16 +131,11 @@
     }
 
     @Override
-<<<<<<< HEAD
     protected boolean[] getSourceAndDestinationFromRowKey(final byte[] rowKey, final byte[][] sourceDestValue,
                                                         final Map<String, String> options) throws AccumuloElementConversionException {
         final boolean[] directedReversedValues = new boolean[2];
         directedReversedValues[0] = false;
         directedReversedValues[1] = false;
-=======
-    protected boolean getSourceAndDestinationFromRowKey(final byte[] rowKey, final byte[][] sourceDestValue,
-                                                        final Map<String, String> options) {
->>>>>>> 5ecf6b3f
         // Get sourceValue, destinationValue and directed flag from row key
         // Expect to find 2 delimiters (3 fields)
         final int[] positionsOfDelimiters = new int[2];
