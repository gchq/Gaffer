--- conflicted
+++ resolved
@@ -97,13 +97,8 @@
 
         @Override
         public CloseableIterator<Element> iterator() {
-<<<<<<< HEAD
             Stream<Element> elements = Streams.toStream((Iterable<? extends ElementId>) getElements.getInput())
-                    .flatMap(elementId -> GetElementsUtil.getRelevantElements(mapImpl, elementId, (View) getElements.get(KEY_VIEW), (DirectedType) getElements.get(KEY_DIRECTED_TYPE), (SeededGraphFilters.IncludeIncomingOutgoingType) getElements.get(KEY_INCLUDE_INCOMING_OUT_GOING), (SeedMatching.SeedMatchingType) getElements.get(KEY_SEED_MATCHING)).stream())
-=======
-            Stream<Element> elements = Streams.toStream(getElements.getInput())
-                    .flatMap(elementId -> GetElementsUtil.getRelevantElements(mapImpl, elementId, getElements.getView(), getElements.getDirectedType(), getElements.getIncludeIncomingOutGoing()).stream())
->>>>>>> d598fcfe
+                    .flatMap(elementId -> GetElementsUtil.getRelevantElements(mapImpl, elementId, (View) getElements.getView(), (DirectedType) getElements.getDirectedType(), (SeededGraphFilters.IncludeIncomingOutgoingType) getElements.getIncludeIncomingOutGoing()).stream())
                     .distinct();
             elements = elements.flatMap(e -> Streams.toStream(mapImpl.getElements(e)));
             if (this.supportsVisibility) {
