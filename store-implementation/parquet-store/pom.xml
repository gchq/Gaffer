<?xml version="1.0" encoding="UTF-8"?>
<!--
  ~ Copyright 2017-2020 Crown Copyright
  ~
  ~ Licensed under the Apache License, Version 2.0 (the "License");
  ~ you may not use this file except in compliance with the License.
  ~ You may obtain a copy of the License at
  ~
  ~     http://www.apache.org/licenses/LICENSE-2.0
  ~
  ~ Unless required by applicable law or agreed to in writing, software
  ~ distributed under the License is distributed on an "AS IS" BASIS,
  ~ WITHOUT WARRANTIES OR CONDITIONS OF ANY KIND, either express or implied.
  ~ See the License for the specific language governing permissions and
  ~ limitations under the License.
  -->
<project xmlns="http://maven.apache.org/POM/4.0.0" xmlns:xsi="http://www.w3.org/2001/XMLSchema-instance" xsi:schemaLocation="http://maven.apache.org/POM/4.0.0 http://maven.apache.org/xsd/maven-4.0.0.xsd">
    <modelVersion>4.0.0</modelVersion>

    <parent>
        <groupId>uk.gov.gchq.gaffer</groupId>
        <artifactId>store-implementation</artifactId>
<<<<<<< HEAD
        <version>1.17.1-SNAPSHOT</version>
=======
        <version>1.17.1</version>
>>>>>>> 74945c58
    </parent>

    <artifactId>parquet-store</artifactId>

    <dependencies>
        <!-- Gaffer dependencies -->
        <dependency>
            <groupId>uk.gov.gchq.gaffer</groupId>
            <artifactId>graph</artifactId>
            <version>${project.parent.version}</version>
        </dependency>
        <dependency>
            <groupId>uk.gov.gchq.gaffer</groupId>
            <artifactId>sketches-library</artifactId>
            <version>${project.parent.version}</version>
        </dependency>
        <dependency>
            <groupId>uk.gov.gchq.gaffer</groupId>
            <artifactId>spark-library</artifactId>
            <version>${project.parent.version}</version>
        </dependency>

        <!-- Test dependencies -->
        <dependency>
            <groupId>uk.gov.gchq.gaffer</groupId>
            <artifactId>integration-test</artifactId>
            <version>${project.parent.version}</version>
            <type>test-jar</type>
            <scope>test</scope>
        </dependency>
        <dependency>
            <groupId>uk.gov.gchq.gaffer</groupId>
            <artifactId>graph</artifactId>
            <version>${project.parent.version}</version>
            <type>test-jar</type>
            <scope>test</scope>
        </dependency>
        <dependency>
            <groupId>uk.gov.gchq.gaffer</groupId>
            <artifactId>store</artifactId>
            <version>${project.parent.version}</version>
            <type>test-jar</type>
            <scope>test</scope>
        </dependency>
        <dependency>
            <groupId>uk.gov.gchq.gaffer</groupId>
            <artifactId>data</artifactId>
            <version>${project.parent.version}</version>
            <type>test-jar</type>
            <scope>test</scope>
        </dependency>
        <dependency>
            <groupId>uk.gov.gchq.gaffer</groupId>
            <artifactId>common-util</artifactId>
            <version>${project.parent.version}</version>
            <type>test-jar</type>
            <scope>test</scope>
        </dependency>
        <dependency>
            <groupId>uk.gov.gchq.gaffer</groupId>
            <artifactId>spark-library</artifactId>
            <version>${project.parent.version}</version>
            <type>test-jar</type>
            <scope>test</scope>
        </dependency>
        <!-- Other dependencies -->
        <dependency>
            <groupId>uk.gov.gchq.koryphe</groupId>
            <artifactId>core</artifactId>
            <version>${koryphe.version}</version>
            <scope>compile</scope>
        </dependency>
    </dependencies>

    <build>
        <plugins>
            <plugin>
                <artifactId>maven-shade-plugin</artifactId>
                <version>${shade.plugin.version}</version>
                <executions>
                    <execution>
                        <id>full</id>
                        <phase>${shaded.jar.phase}</phase>
                        <goals>
                            <goal>shade</goal>
                        </goals>
                        <configuration>
                            <shadedArtifactAttached>true
                            </shadedArtifactAttached>
                            <shadedClassifierName>full
                            </shadedClassifierName>
                            <artifactSet>
                                <includes>
                                    <include>uk.gov.gchq.koryphe*</include>
                                    <include>uk.gov.gchq.gaffer*</include>
                                    <include>org.slf4j:slf4j-api</include>
                                    <include>com.google.guava*</include>
                                    <include>org.apache.commons:commons-lang3
                                    </include>
                                    <include>com.fasterxml.jackson.*:*</include>
                                    <include>com.clearspring.analytics:stream
                                    </include>
                                    <include>com.yahoo.*</include>
                                    <include>io.github.lukehutch*</include>
                                </includes>
                            </artifactSet>
                        </configuration>
                    </execution>
                    <execution>
                        <id>utility</id>
                        <phase>package</phase>
                        <goals>
                            <goal>shade</goal>
                        </goals>
                        <configuration>
                            <shadedArtifactAttached>true
                            </shadedArtifactAttached>
                            <shadedClassifierName>utility
                            </shadedClassifierName>
                        </configuration>
                    </execution>
                </executions>
            </plugin>
        </plugins>
    </build>

</project><|MERGE_RESOLUTION|>--- conflicted
+++ resolved
@@ -20,11 +20,7 @@
     <parent>
         <groupId>uk.gov.gchq.gaffer</groupId>
         <artifactId>store-implementation</artifactId>
-<<<<<<< HEAD
-        <version>1.17.1-SNAPSHOT</version>
-=======
         <version>1.17.1</version>
->>>>>>> 74945c58
     </parent>
 
     <artifactId>parquet-store</artifactId>
