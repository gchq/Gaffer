name: Continuous Integration

on:
  pull_request:
    paths-ignore:
      - '**/README.md'
  push:
    branches:
      - 'release/**'
      - 'hotfix/**'
      - 'alpha-release/**'

jobs:
  check-all-modules-are-tested:
    runs-on: ubuntu-latest
    steps:
      - uses: actions/checkout@v3
      - name: Check all modules are tested
        run: ./cd/check_modules.sh

  build-javadoc:
    runs-on: ubuntu-latest
    steps:
      - uses: actions/checkout@v3

      - name: Setup JDK
        uses: actions/setup-java@v2
        with:
          distribution: 'zulu'
          java-version: '8'

      - name: Build Javadoc
        run: |
          mvn -ntp clean install -Pquick -Dskip.jar-with-dependencies=true -Dshaded.jar.phase=true
          mvn -ntp javadoc:javadoc -Pquick

  build:
    runs-on: ${{ matrix.os }}
    strategy:
      fail-fast: true
      matrix:
        # The below line does the following, check if the branch name contains the words 'windows' or 'release'.
        # If these words are present it runs the tests on Windows AND Ubuntu. If the words aren't present it runs the tests on Ubuntu ONLY
        # The 'release' keyword is currently disabled. Change 'release-disabled-for-now' to 'release' once the tests have been fixed to reenable this.
<<<<<<< HEAD
        os: ${{ fromJSON( (contains( github.head_ref, 'windows') || contains( github.head_ref, 'release-disabled-for-now'))  && '["ubuntu-latest", "windows-latest"]' || '["ubuntu-latest"]' ) }}
=======
        os: ${{ fromJSON( (contains( github.head_ref, 'windows') || contains( github.head_ref, 'release-disabled-for-now') )  && '["ubuntu-latest", "windows-latest"]' || '["ubuntu-latest"]' ) }}
>>>>>>> 0e33f107
        modules:
          - name: Core
            values: :gaffer2,:core,:access,:cache,:common-util,:data,:exception,:graph,:operation,:serialisation,:store,:type
          - name: Accumulo
            values: :accumulo-store,:accumulo-rest
          - name: Federated-And-Map
            values: :integration-test,:federated-store,:map-store,:map-rest
          - name: REST
            values: :rest-api,:common-rest,:spring-rest,:core-rest,:store-implementation,:proxy-store
          - name: Examples
            values: :example,:basic,:basic-model,:basic-rest,:road-traffic,:road-traffic-model,:road-traffic-generators,:road-traffic-rest,:road-traffic-demo,:federated-demo
          - name: Big-Data-Libraries
            values: :flink-library,:hdfs-library,:spark,:spark-library,:spark-accumulo-library
          - name: Time-Library
            values: :library,:time-library
          - name: Caches
            values: :cache-library,:sketches-library,:bitmap-library,:hazelcast-cache-service,:jcs-cache-service
        exclude:
          - os: windows-latest
            modules:
              name: Accumulo
          - os: windows-latest
            modules:
              name: Federated-And-Map
          - os: windows-latest
            modules:
              name: Examples
          - os: windows-latest
            modules:
              name: Big-Data-Libraries
          - os: windows-latest
            modules:
              name: Rest

    env:
      MAVEN_OPTS: -Dmaven.wagon.http.retryHandler.count=3 -Dmaven.wagon.httpconnectionManager.ttlSeconds=25
    steps:
      - uses: actions/checkout@v3
        with:
          fetch-depth: 0

      - name: Setup JDK
        uses: actions/setup-java@v2
        with:
          distribution: 'zulu'
          java-version: '8'

      - name: Cache dependencies
        uses: actions/cache@v2
        with:
          path: |
            ~/.m2/repository
            !~/.m2/repository/uk
          key: ${{matrix.modules.name}}-gaffer-dependencies

      - name: Install
        run: mvn -B -ntp clean install -P quick -pl ${{matrix.modules.values}} -am

      - name: Test
        run: mvn -B -ntp verify -P coverage -pl ${{matrix.modules.values}}

      - name: Check Copyright Headers
        if: github.event_name == 'pull_request' && matrix.os == 'ubuntu-latest'
        run: mvn -B -ntp spotless:check -pl ${{matrix.modules.values}}

      - name: Upload Coverage
        if: matrix.os == 'ubuntu-latest'
        uses: codecov/codecov-action@v2<|MERGE_RESOLUTION|>--- conflicted
+++ resolved
@@ -35,18 +35,14 @@
           mvn -ntp javadoc:javadoc -Pquick
 
   build:
-    runs-on: ${{ matrix.os }}
+    runs-on: ubuntu-latest
     strategy:
       fail-fast: true
       matrix:
         # The below line does the following, check if the branch name contains the words 'windows' or 'release'.
         # If these words are present it runs the tests on Windows AND Ubuntu. If the words aren't present it runs the tests on Ubuntu ONLY
         # The 'release' keyword is currently disabled. Change 'release-disabled-for-now' to 'release' once the tests have been fixed to reenable this.
-<<<<<<< HEAD
         os: ${{ fromJSON( (contains( github.head_ref, 'windows') || contains( github.head_ref, 'release-disabled-for-now'))  && '["ubuntu-latest", "windows-latest"]' || '["ubuntu-latest"]' ) }}
-=======
-        os: ${{ fromJSON( (contains( github.head_ref, 'windows') || contains( github.head_ref, 'release-disabled-for-now') )  && '["ubuntu-latest", "windows-latest"]' || '["ubuntu-latest"]' ) }}
->>>>>>> 0e33f107
         modules:
           - name: Core
             values: :gaffer2,:core,:access,:cache,:common-util,:data,:exception,:graph,:operation,:serialisation,:store,:type
