/*
 * Copyright 2016-2020 Crown Copyright
 *
 * Licensed under the Apache License, Version 2.0 (the "License");
 * you may not use this file except in compliance with the License.
 * You may obtain a copy of the License at
 *
 *     http://www.apache.org/licenses/LICENSE-2.0
 *
 * Unless required by applicable law or agreed to in writing, software
 * distributed under the License is distributed on an "AS IS" BASIS,
 * WITHOUT WARRANTIES OR CONDITIONS OF ANY KIND, either express or implied.
 * See the License for the specific language governing permissions and
 * limitations under the License.
 */

package uk.gov.gchq.gaffer.accumulostore.operation.handler;

import com.google.common.collect.Iterables;
import com.google.common.collect.Sets;
<<<<<<< HEAD
import org.junit.jupiter.api.AfterAll;
import org.junit.jupiter.api.BeforeAll;
import org.junit.jupiter.api.BeforeEach;
import org.junit.jupiter.api.Test;
=======
import org.junit.AfterClass;
import org.junit.Before;
import org.junit.BeforeClass;
import org.junit.ClassRule;
import org.junit.Test;
import org.junit.rules.TemporaryFolder;
>>>>>>> e8cede87

import uk.gov.gchq.gaffer.accumulostore.AccumuloProperties;
import uk.gov.gchq.gaffer.accumulostore.AccumuloStore;
import uk.gov.gchq.gaffer.accumulostore.MiniAccumuloClusterManager;
import uk.gov.gchq.gaffer.accumulostore.SingleUseAccumuloStore;
import uk.gov.gchq.gaffer.accumulostore.operation.impl.GetElementsBetweenSets;
import uk.gov.gchq.gaffer.accumulostore.utils.AccumuloPropertyNames;
import uk.gov.gchq.gaffer.commonutil.CommonTestConstants;
import uk.gov.gchq.gaffer.commonutil.StreamUtil;
import uk.gov.gchq.gaffer.commonutil.TestGroups;
import uk.gov.gchq.gaffer.commonutil.iterable.CloseableIterable;
import uk.gov.gchq.gaffer.data.element.Edge;
import uk.gov.gchq.gaffer.data.element.Element;
import uk.gov.gchq.gaffer.data.element.Entity;
import uk.gov.gchq.gaffer.data.element.id.EdgeId;
import uk.gov.gchq.gaffer.data.element.id.EntityId;
import uk.gov.gchq.gaffer.data.elementdefinition.view.View;
import uk.gov.gchq.gaffer.data.elementdefinition.view.ViewElementDefinition;
import uk.gov.gchq.gaffer.operation.OperationException;
import uk.gov.gchq.gaffer.operation.data.EntitySeed;
import uk.gov.gchq.gaffer.operation.graph.SeededGraphFilters.IncludeIncomingOutgoingType;
import uk.gov.gchq.gaffer.operation.impl.add.AddElements;
import uk.gov.gchq.gaffer.store.Context;
import uk.gov.gchq.gaffer.store.StoreException;
import uk.gov.gchq.gaffer.store.schema.Schema;
import uk.gov.gchq.gaffer.user.User;

import java.util.ArrayList;
import java.util.Collections;
import java.util.List;
import java.util.Set;

import static org.junit.jupiter.api.Assertions.assertEquals;
import static org.junit.jupiter.api.Assertions.assertTrue;
import static org.junit.jupiter.api.Assertions.fail;

public class GetElementsBetweenSetsHandlerTest {

    // Query for all edges between the set {A0} and the set {A23}
    private final List<EntityId> inputA = Collections.singletonList(new EntitySeed("A0"));
    private final List<EntityId> inputB = Collections.singletonList(new EntitySeed("A23"));

    private static View defaultView;
    private static AccumuloStore byteEntityStore;
    private static AccumuloStore gaffer1KeyStore;
    private static MiniAccumuloClusterManager miniAccumuloClusterManagerByteEntity;
    private static MiniAccumuloClusterManager miniAccumuloClusterManagerGaffer1Key;
    private static final Schema SCHEMA = Schema.fromJson(StreamUtil.schemas(GetElementsBetweenSetsHandlerTest.class));
    private static final AccumuloProperties PROPERTIES = AccumuloProperties.loadStoreProperties(StreamUtil.storeProps(GetElementsBetweenSetsHandlerTest.class));
    private static final AccumuloProperties CLASSIC_PROPERTIES = AccumuloProperties.loadStoreProperties(StreamUtil.openStream(GetElementsBetweenSetsHandlerTest.class, "/accumuloStoreClassicKeys.properties"));

    private final Element expectedEdge1 =
            new Edge.Builder()
                    .group(TestGroups.EDGE)
                    .source("A0")
                    .dest("A23")
                    .directed(true)
                    .build();
    private final Element expectedEdge2 =
            new Edge.Builder()
                    .group(TestGroups.EDGE)
                    .source("A0")
                    .dest("A23")
                    .directed(true)
                    .build();
    private final Element expectedEdge3 =
            new Edge.Builder()
                    .group(TestGroups.EDGE)
                    .source("A0")
                    .dest("A23")
                    .directed(true)
                    .build();
    private final Element expectedEntity1 =
            new Entity.Builder()
                    .group(TestGroups.ENTITY)
                    .vertex("A0")
                    .build();
    private final Element expectedEntity1B =
            new Entity.Builder()
                    .group(TestGroups.ENTITY)
                    .vertex("A23")
                    .build();
    private final Element expectedSummarisedEdge =
            new Edge.Builder()
                    .group(TestGroups.EDGE)
                    .source("A0")
                    .dest("A23")
                    .directed(true)
                    .build();

    private User user = new User();

<<<<<<< HEAD
    @BeforeAll
=======
    @ClassRule
    public static TemporaryFolder storeBaseFolder = new TemporaryFolder(CommonTestConstants.TMP_DIRECTORY);

    @BeforeClass
>>>>>>> e8cede87
    public static void setup() {
        byteEntityStore = new SingleUseAccumuloStore();
        gaffer1KeyStore = new SingleUseAccumuloStore();
        miniAccumuloClusterManagerByteEntity = new MiniAccumuloClusterManager(PROPERTIES, storeBaseFolder.getRoot().getAbsolutePath());
        miniAccumuloClusterManagerGaffer1Key = new MiniAccumuloClusterManager(CLASSIC_PROPERTIES, storeBaseFolder.getRoot().getAbsolutePath());
    }

    @BeforeEach
    public void reInitialise() throws StoreException {
        expectedEdge1.putProperty(AccumuloPropertyNames.COLUMN_QUALIFIER, 1);
        expectedEdge1.putProperty(AccumuloPropertyNames.COUNT, 23);
        expectedEdge1.putProperty(AccumuloPropertyNames.PROP_1, 0);
        expectedEdge1.putProperty(AccumuloPropertyNames.PROP_2, 0);
        expectedEdge1.putProperty(AccumuloPropertyNames.PROP_3, 0);
        expectedEdge1.putProperty(AccumuloPropertyNames.PROP_4, 0);

        expectedEdge2.putProperty(AccumuloPropertyNames.COLUMN_QUALIFIER, 2);
        expectedEdge2.putProperty(AccumuloPropertyNames.COUNT, 23);

        expectedEdge3.putProperty(AccumuloPropertyNames.COLUMN_QUALIFIER, 3);
        expectedEdge3.putProperty(AccumuloPropertyNames.COUNT, 23);

        expectedEntity1.putProperty(AccumuloPropertyNames.COUNT, 10000);
        expectedEntity1B.putProperty(AccumuloPropertyNames.COUNT, 23);

        expectedSummarisedEdge.putProperty(AccumuloPropertyNames.COLUMN_QUALIFIER, 6);
        expectedSummarisedEdge.putProperty(AccumuloPropertyNames.COUNT, 69);
        expectedSummarisedEdge.putProperty(AccumuloPropertyNames.PROP_1, 0);
        expectedSummarisedEdge.putProperty(AccumuloPropertyNames.PROP_2, 0);
        expectedSummarisedEdge.putProperty(AccumuloPropertyNames.PROP_3, 0);
        expectedSummarisedEdge.putProperty(AccumuloPropertyNames.PROP_4, 0);

        defaultView = new View.Builder()
                .edge(TestGroups.EDGE)
                .entity(TestGroups.ENTITY)
                .build();

        byteEntityStore.initialise("byteEntityGraph", SCHEMA, PROPERTIES);
        gaffer1KeyStore.initialise("gaffer1Graph", SCHEMA, CLASSIC_PROPERTIES);
        setupGraph(byteEntityStore);
        setupGraph(gaffer1KeyStore);
    }

    @AfterAll
    public static void tearDown() {
        miniAccumuloClusterManagerByteEntity.close();
        miniAccumuloClusterManagerGaffer1Key.close();
        byteEntityStore = null;
        gaffer1KeyStore = null;
        defaultView = null;
    }

    @Test
    public void shouldReturnElementsNoSummarisationByteEntityStore() throws OperationException {
        shouldReturnElementsNoSummarisation(byteEntityStore);
    }

    @Test
    public void shouldReturnElementsNoSummarisationGaffer1Store() throws OperationException {
        shouldReturnElementsNoSummarisation(gaffer1KeyStore);
    }

    private void shouldReturnElementsNoSummarisation(final AccumuloStore store) throws OperationException {
        final GetElementsBetweenSets op = new GetElementsBetweenSets.Builder().input(inputA).inputB(inputB).view(defaultView).build();
        final GetElementsBetweenSetsHandler handler = new GetElementsBetweenSetsHandler();
        final CloseableIterable<? extends Element> elements = handler.doOperation(op, user, store);

        final Set<Element> elementsSet = Sets.newHashSet(elements);

        //Without query compaction the result size should be 4
        assertEquals(Sets.newHashSet(expectedEdge1, expectedEdge2, expectedEdge3, expectedEntity1), elementsSet);
        for (final Element element : elementsSet) {
            if (element instanceof Edge) {
                assertEquals(EdgeId.MatchedVertex.SOURCE, ((Edge) element).getMatchedVertex());
            }
        }
    }

    @Test
    public void shouldReturnElementsNoSummarisationByteEntityStoreMatchedAsDestination() throws OperationException {
        shouldReturnElementsNoSummarisationMatchedAsDestination(byteEntityStore);
    }

    @Test
    public void shouldReturnElementsNoSummarisationGaffer1StoreMatchedAsDestination() throws OperationException {
        shouldReturnElementsNoSummarisationMatchedAsDestination(gaffer1KeyStore);
    }

    private void shouldReturnElementsNoSummarisationMatchedAsDestination(final AccumuloStore store) throws OperationException {
        final GetElementsBetweenSets op = new GetElementsBetweenSets.Builder().input(inputB).inputB(inputA).view(defaultView).build();
        final GetElementsBetweenSetsHandler handler = new GetElementsBetweenSetsHandler();
        final CloseableIterable<? extends Element> elements = handler.doOperation(op, user, store);

        final Set<Element> elementsSet = Sets.newHashSet(elements);

        //Without query compaction the result size should be 4
        assertEquals(Sets.newHashSet(expectedEdge1, expectedEdge2, expectedEdge3, expectedEntity1B), elementsSet);
        for (final Element element : elementsSet) {
            if (element instanceof Edge) {
                assertEquals(EdgeId.MatchedVertex.DESTINATION, ((Edge) element).getMatchedVertex());
            }
        }
    }

    @Test
    public void shouldReturnSummarisedElementsByteEntityStore() throws OperationException {
        shouldReturnSummarisedElements(byteEntityStore);
    }

    @Test
    public void shouldReturnSummarisedElementsGaffer1Store() throws OperationException {
        shouldReturnSummarisedElements(gaffer1KeyStore);
    }

    private void shouldReturnSummarisedElements(final AccumuloStore store) throws OperationException {
        final View opView = new View.Builder(defaultView)
                .entity(TestGroups.ENTITY, new ViewElementDefinition.Builder()
                        .groupBy()
                        .build())
                .edge(TestGroups.EDGE, new ViewElementDefinition.Builder()
                        .groupBy()
                        .build())
                .build();

        final GetElementsBetweenSets op = new GetElementsBetweenSets.Builder().input(inputA).inputB(inputB).view(opView).build();

        final GetElementsBetweenSetsHandler handler = new GetElementsBetweenSetsHandler();
        final CloseableIterable<? extends Element> elements = handler.doOperation(op, user, store);

        //With query compaction the result size should be 2
        assertEquals(2, Iterables.size(elements));

        assertTrue(Iterables.contains(elements, expectedSummarisedEdge));
        assertTrue(Iterables.contains(elements, expectedEntity1));
        elements.close();
    }

    @Test
    public void shouldReturnOnlyEdgesWhenOptionSetByteEntityStore() throws OperationException {
        shouldReturnOnlyEdgesWhenViewContainsNoEntities(byteEntityStore);
    }

    @Test
    public void shouldReturnOnlyEdgesWhenOptionSetGaffer1Store() throws OperationException {
        shouldReturnOnlyEdgesWhenViewContainsNoEntities(gaffer1KeyStore);
    }

    private void shouldReturnOnlyEdgesWhenViewContainsNoEntities(final AccumuloStore store) throws OperationException {
        final View opView = new View.Builder()
                .edge(TestGroups.EDGE, new ViewElementDefinition.Builder()
                        .groupBy()
                        .build())
                .build();

        final GetElementsBetweenSets op = new GetElementsBetweenSets.Builder().input(inputA).inputB(inputB).view(opView).build();

        final GetElementsBetweenSetsHandler handler = new GetElementsBetweenSetsHandler();
        final CloseableIterable<? extends Element> elements = handler.doOperation(op, user, store);

        //With query compaction the result size should be 1
        assertEquals(1, Iterables.size(elements));

        assertTrue(Iterables.contains(elements, expectedSummarisedEdge));
        elements.close();
    }

    @Test
    public void shouldReturnOnlyEntitiesWhenOptionSetByteEntityStore() throws OperationException {
        shouldReturnOnlyEntitiesWhenViewContainsNoEdges(byteEntityStore);
    }

    @Test
    public void shouldReturnOnlyEntitiesWhenOptionSetGaffer1Store() throws OperationException {
        shouldReturnOnlyEntitiesWhenViewContainsNoEdges(gaffer1KeyStore);
    }

    private void shouldReturnOnlyEntitiesWhenViewContainsNoEdges(final AccumuloStore store) throws OperationException {
        final View opView = new View.Builder()
                .entity(TestGroups.ENTITY, new ViewElementDefinition.Builder()
                        .groupBy()
                        .build())
                .build();
        final GetElementsBetweenSets op = new GetElementsBetweenSets.Builder().input(inputA).inputB(inputB).view(opView).build();
        final GetElementsBetweenSetsHandler handler = new GetElementsBetweenSetsHandler();
        final CloseableIterable<? extends Element> elements = handler.doOperation(op, user, store);

        //The result size should be 1
        assertEquals(1, Iterables.size(elements));

        assertTrue(Iterables.contains(elements, expectedEntity1));
        elements.close();
    }

    @Test
    public void shouldSummariseOutGoingEdgesOnlyByteEntityStore() throws OperationException {
        shouldSummariseOutGoingEdgesOnly(byteEntityStore);
    }

    @Test
    public void shouldSummariseOutGoingEdgesOnlyGaffer1Store() throws OperationException {
        shouldSummariseOutGoingEdgesOnly(gaffer1KeyStore);
    }

    private void shouldSummariseOutGoingEdgesOnly(final AccumuloStore store) throws OperationException {
        final View view = new View.Builder(defaultView)
                .entity(TestGroups.ENTITY, new ViewElementDefinition.Builder()
                        .groupBy()
                        .build())
                .edge(TestGroups.EDGE, new ViewElementDefinition.Builder()
                        .groupBy()
                        .build())
                .build();
        final GetElementsBetweenSets op = new GetElementsBetweenSets.Builder().input(inputA).inputB(inputB).view(view).build();
        op.setIncludeIncomingOutGoing(IncludeIncomingOutgoingType.OUTGOING);
        final GetElementsBetweenSetsHandler handler = new GetElementsBetweenSetsHandler();
        final CloseableIterable<? extends Element> elements = handler.doOperation(op, user, store);

        //With query compaction the result size should be 2
        assertEquals(2, Iterables.size(elements));

        assertTrue(Iterables.contains(elements, expectedEntity1));
        assertTrue(Iterables.contains(elements, expectedSummarisedEdge));
        elements.close();
    }

    @Test
    public void shouldHaveNoIncomingEdgesByteEntityStore() throws OperationException {
        shouldHaveNoIncomingEdges(byteEntityStore);
    }

    @Test
    public void shouldHaveNoIncomingEdgesGaffer1Store() throws OperationException {
        shouldHaveNoIncomingEdges(gaffer1KeyStore);
    }

    private void shouldHaveNoIncomingEdges(final AccumuloStore store) throws OperationException {
        final View view = new View.Builder(defaultView)
                .entity(TestGroups.ENTITY, new ViewElementDefinition.Builder()
                        .groupBy()
                        .build())
                .edge(TestGroups.EDGE, new ViewElementDefinition.Builder()
                        .groupBy()
                        .build())
                .build();
        final GetElementsBetweenSets op = new GetElementsBetweenSets.Builder().input(inputA).inputB(inputB).view(view).build();
        op.setIncludeIncomingOutGoing(IncludeIncomingOutgoingType.INCOMING);
        final GetElementsBetweenSetsHandler handler = new GetElementsBetweenSetsHandler();
        final CloseableIterable<? extends Element> elements = handler.doOperation(op, user, store);

        //The result size should be 1
        assertEquals(1, Iterables.size(elements));

        assertTrue(Iterables.contains(elements, expectedEntity1));
        elements.close();
    }

    private static void setupGraph(final AccumuloStore store) {
        List<Element> data = new ArrayList<>();

        // Create edges A0 -> A1, A0 -> A2, ..., A0 -> A99. Also create an Entity for each.
        final Entity entity = new Entity(TestGroups.ENTITY, "A0");
        entity.putProperty(AccumuloPropertyNames.COUNT, 10000);
        data.add(entity);
        for (int i = 1; i < 100; i++) {
            data.add(new Edge.Builder()
                    .group(TestGroups.EDGE)
                    .source("A0")
                    .dest("A" + i)
                    .directed(true)
                    .property(AccumuloPropertyNames.COUNT, 23)
                    .property(AccumuloPropertyNames.COLUMN_QUALIFIER, 1)
                    .property(AccumuloPropertyNames.PROP_1, 0)
                    .property(AccumuloPropertyNames.PROP_2, 0)
                    .property(AccumuloPropertyNames.PROP_3, 0)
                    .property(AccumuloPropertyNames.PROP_4, 0)
                    .build()
            );

            data.add(new Edge.Builder()
                    .group(TestGroups.EDGE)
                    .source("A0")
                    .dest("A" + i)
                    .directed(true)
                    .property(AccumuloPropertyNames.COUNT, 23)
                    .property(AccumuloPropertyNames.COLUMN_QUALIFIER, 2)
                    .build()
            );

            data.add(new Edge.Builder()
                    .group(TestGroups.EDGE)
                    .source("A0")
                    .dest("A" + i)
                    .directed(true)
                    .property(AccumuloPropertyNames.COUNT, 23)
                    .property(AccumuloPropertyNames.COLUMN_QUALIFIER, 3)
                    .build()
            );

            data.add(new Entity.Builder()
                    .group(TestGroups.ENTITY)
                    .vertex("A" + i)
                    .property(AccumuloPropertyNames.COUNT, i)
                    .build());
        }
        addElements(data, store, new User());
    }


    private static void addElements(final Iterable<Element> data, final AccumuloStore store, final User user) {
        try {
            store.execute(new AddElements.Builder().input(data).build(), new Context(user));
        } catch (final OperationException e) {
            fail("Failed to set up graph in Accumulo with exception: " + e);
        }
    }
}<|MERGE_RESOLUTION|>--- conflicted
+++ resolved
@@ -18,19 +18,12 @@
 
 import com.google.common.collect.Iterables;
 import com.google.common.collect.Sets;
-<<<<<<< HEAD
+
 import org.junit.jupiter.api.AfterAll;
 import org.junit.jupiter.api.BeforeAll;
 import org.junit.jupiter.api.BeforeEach;
 import org.junit.jupiter.api.Test;
-=======
-import org.junit.AfterClass;
-import org.junit.Before;
-import org.junit.BeforeClass;
-import org.junit.ClassRule;
-import org.junit.Test;
-import org.junit.rules.TemporaryFolder;
->>>>>>> e8cede87
+import org.junit.jupiter.api.io.TempDir;
 
 import uk.gov.gchq.gaffer.accumulostore.AccumuloProperties;
 import uk.gov.gchq.gaffer.accumulostore.AccumuloStore;
@@ -38,7 +31,6 @@
 import uk.gov.gchq.gaffer.accumulostore.SingleUseAccumuloStore;
 import uk.gov.gchq.gaffer.accumulostore.operation.impl.GetElementsBetweenSets;
 import uk.gov.gchq.gaffer.accumulostore.utils.AccumuloPropertyNames;
-import uk.gov.gchq.gaffer.commonutil.CommonTestConstants;
 import uk.gov.gchq.gaffer.commonutil.StreamUtil;
 import uk.gov.gchq.gaffer.commonutil.TestGroups;
 import uk.gov.gchq.gaffer.commonutil.iterable.CloseableIterable;
@@ -58,6 +50,7 @@
 import uk.gov.gchq.gaffer.store.schema.Schema;
 import uk.gov.gchq.gaffer.user.User;
 
+import java.nio.file.Path;
 import java.util.ArrayList;
 import java.util.Collections;
 import java.util.List;
@@ -70,17 +63,18 @@
 public class GetElementsBetweenSetsHandlerTest {
 
     // Query for all edges between the set {A0} and the set {A23}
-    private final List<EntityId> inputA = Collections.singletonList(new EntitySeed("A0"));
-    private final List<EntityId> inputB = Collections.singletonList(new EntitySeed("A23"));
-
-    private static View defaultView;
-    private static AccumuloStore byteEntityStore;
-    private static AccumuloStore gaffer1KeyStore;
-    private static MiniAccumuloClusterManager miniAccumuloClusterManagerByteEntity;
-    private static MiniAccumuloClusterManager miniAccumuloClusterManagerGaffer1Key;
+
+    private static final AccumuloStore BYTE_ENTITY_STORE = new SingleUseAccumuloStore();
+    private static final AccumuloStore GAFFER_1_KEY_STORE = new SingleUseAccumuloStore();
     private static final Schema SCHEMA = Schema.fromJson(StreamUtil.schemas(GetElementsBetweenSetsHandlerTest.class));
     private static final AccumuloProperties PROPERTIES = AccumuloProperties.loadStoreProperties(StreamUtil.storeProps(GetElementsBetweenSetsHandlerTest.class));
     private static final AccumuloProperties CLASSIC_PROPERTIES = AccumuloProperties.loadStoreProperties(StreamUtil.openStream(GetElementsBetweenSetsHandlerTest.class, "/accumuloStoreClassicKeys.properties"));
+    private static MiniAccumuloClusterManager miniAccumuloClusterManagerByteEntity;
+    private static MiniAccumuloClusterManager miniAccumuloClusterManagerGaffer1Key;
+    private static View defaultView;
+
+    private final List<EntityId> inputA = Collections.singletonList(new EntitySeed("A0"));
+    private final List<EntityId> inputB = Collections.singletonList(new EntitySeed("A23"));
 
     private final Element expectedEdge1 =
             new Edge.Builder()
@@ -123,19 +117,10 @@
 
     private User user = new User();
 
-<<<<<<< HEAD
     @BeforeAll
-=======
-    @ClassRule
-    public static TemporaryFolder storeBaseFolder = new TemporaryFolder(CommonTestConstants.TMP_DIRECTORY);
-
-    @BeforeClass
->>>>>>> e8cede87
-    public static void setup() {
-        byteEntityStore = new SingleUseAccumuloStore();
-        gaffer1KeyStore = new SingleUseAccumuloStore();
-        miniAccumuloClusterManagerByteEntity = new MiniAccumuloClusterManager(PROPERTIES, storeBaseFolder.getRoot().getAbsolutePath());
-        miniAccumuloClusterManagerGaffer1Key = new MiniAccumuloClusterManager(CLASSIC_PROPERTIES, storeBaseFolder.getRoot().getAbsolutePath());
+    public static void setup(@TempDir Path tempDir) {
+        miniAccumuloClusterManagerByteEntity = new MiniAccumuloClusterManager(PROPERTIES, tempDir.toAbsolutePath().toString());
+        miniAccumuloClusterManagerGaffer1Key = new MiniAccumuloClusterManager(CLASSIC_PROPERTIES, tempDir.toAbsolutePath().toString());
     }
 
     @BeforeEach
@@ -168,29 +153,26 @@
                 .entity(TestGroups.ENTITY)
                 .build();
 
-        byteEntityStore.initialise("byteEntityGraph", SCHEMA, PROPERTIES);
-        gaffer1KeyStore.initialise("gaffer1Graph", SCHEMA, CLASSIC_PROPERTIES);
-        setupGraph(byteEntityStore);
-        setupGraph(gaffer1KeyStore);
+        BYTE_ENTITY_STORE.initialise("byteEntityGraph", SCHEMA, PROPERTIES);
+        GAFFER_1_KEY_STORE.initialise("gaffer1Graph", SCHEMA, CLASSIC_PROPERTIES);
+        setupGraph(BYTE_ENTITY_STORE);
+        setupGraph(GAFFER_1_KEY_STORE);
     }
 
     @AfterAll
     public static void tearDown() {
         miniAccumuloClusterManagerByteEntity.close();
         miniAccumuloClusterManagerGaffer1Key.close();
-        byteEntityStore = null;
-        gaffer1KeyStore = null;
-        defaultView = null;
     }
 
     @Test
     public void shouldReturnElementsNoSummarisationByteEntityStore() throws OperationException {
-        shouldReturnElementsNoSummarisation(byteEntityStore);
+        shouldReturnElementsNoSummarisation(BYTE_ENTITY_STORE);
     }
 
     @Test
     public void shouldReturnElementsNoSummarisationGaffer1Store() throws OperationException {
-        shouldReturnElementsNoSummarisation(gaffer1KeyStore);
+        shouldReturnElementsNoSummarisation(GAFFER_1_KEY_STORE);
     }
 
     private void shouldReturnElementsNoSummarisation(final AccumuloStore store) throws OperationException {
@@ -211,12 +193,12 @@
 
     @Test
     public void shouldReturnElementsNoSummarisationByteEntityStoreMatchedAsDestination() throws OperationException {
-        shouldReturnElementsNoSummarisationMatchedAsDestination(byteEntityStore);
+        shouldReturnElementsNoSummarisationMatchedAsDestination(BYTE_ENTITY_STORE);
     }
 
     @Test
     public void shouldReturnElementsNoSummarisationGaffer1StoreMatchedAsDestination() throws OperationException {
-        shouldReturnElementsNoSummarisationMatchedAsDestination(gaffer1KeyStore);
+        shouldReturnElementsNoSummarisationMatchedAsDestination(GAFFER_1_KEY_STORE);
     }
 
     private void shouldReturnElementsNoSummarisationMatchedAsDestination(final AccumuloStore store) throws OperationException {
@@ -237,12 +219,12 @@
 
     @Test
     public void shouldReturnSummarisedElementsByteEntityStore() throws OperationException {
-        shouldReturnSummarisedElements(byteEntityStore);
+        shouldReturnSummarisedElements(BYTE_ENTITY_STORE);
     }
 
     @Test
     public void shouldReturnSummarisedElementsGaffer1Store() throws OperationException {
-        shouldReturnSummarisedElements(gaffer1KeyStore);
+        shouldReturnSummarisedElements(GAFFER_1_KEY_STORE);
     }
 
     private void shouldReturnSummarisedElements(final AccumuloStore store) throws OperationException {
@@ -270,12 +252,12 @@
 
     @Test
     public void shouldReturnOnlyEdgesWhenOptionSetByteEntityStore() throws OperationException {
-        shouldReturnOnlyEdgesWhenViewContainsNoEntities(byteEntityStore);
+        shouldReturnOnlyEdgesWhenViewContainsNoEntities(BYTE_ENTITY_STORE);
     }
 
     @Test
     public void shouldReturnOnlyEdgesWhenOptionSetGaffer1Store() throws OperationException {
-        shouldReturnOnlyEdgesWhenViewContainsNoEntities(gaffer1KeyStore);
+        shouldReturnOnlyEdgesWhenViewContainsNoEntities(GAFFER_1_KEY_STORE);
     }
 
     private void shouldReturnOnlyEdgesWhenViewContainsNoEntities(final AccumuloStore store) throws OperationException {
@@ -299,12 +281,12 @@
 
     @Test
     public void shouldReturnOnlyEntitiesWhenOptionSetByteEntityStore() throws OperationException {
-        shouldReturnOnlyEntitiesWhenViewContainsNoEdges(byteEntityStore);
+        shouldReturnOnlyEntitiesWhenViewContainsNoEdges(BYTE_ENTITY_STORE);
     }
 
     @Test
     public void shouldReturnOnlyEntitiesWhenOptionSetGaffer1Store() throws OperationException {
-        shouldReturnOnlyEntitiesWhenViewContainsNoEdges(gaffer1KeyStore);
+        shouldReturnOnlyEntitiesWhenViewContainsNoEdges(GAFFER_1_KEY_STORE);
     }
 
     private void shouldReturnOnlyEntitiesWhenViewContainsNoEdges(final AccumuloStore store) throws OperationException {
@@ -326,12 +308,12 @@
 
     @Test
     public void shouldSummariseOutGoingEdgesOnlyByteEntityStore() throws OperationException {
-        shouldSummariseOutGoingEdgesOnly(byteEntityStore);
+        shouldSummariseOutGoingEdgesOnly(BYTE_ENTITY_STORE);
     }
 
     @Test
     public void shouldSummariseOutGoingEdgesOnlyGaffer1Store() throws OperationException {
-        shouldSummariseOutGoingEdgesOnly(gaffer1KeyStore);
+        shouldSummariseOutGoingEdgesOnly(GAFFER_1_KEY_STORE);
     }
 
     private void shouldSummariseOutGoingEdgesOnly(final AccumuloStore store) throws OperationException {
@@ -358,12 +340,12 @@
 
     @Test
     public void shouldHaveNoIncomingEdgesByteEntityStore() throws OperationException {
-        shouldHaveNoIncomingEdges(byteEntityStore);
+        shouldHaveNoIncomingEdges(BYTE_ENTITY_STORE);
     }
 
     @Test
     public void shouldHaveNoIncomingEdgesGaffer1Store() throws OperationException {
-        shouldHaveNoIncomingEdges(gaffer1KeyStore);
+        shouldHaveNoIncomingEdges(GAFFER_1_KEY_STORE);
     }
 
     private void shouldHaveNoIncomingEdges(final AccumuloStore store) throws OperationException {
