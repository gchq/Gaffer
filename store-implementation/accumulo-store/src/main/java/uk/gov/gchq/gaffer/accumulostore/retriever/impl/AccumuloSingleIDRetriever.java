/*
 * Copyright 2016 Crown Copyright
 *
 * Licensed under the Apache License, Version 2.0 (the "License");
 * you may not use this file except in compliance with the License.
 * You may obtain a copy of the License at
 *
 *     http://www.apache.org/licenses/LICENSE-2.0
 *
 * Unless required by applicable law or agreed to in writing, software
 * distributed under the License is distributed on an "AS IS" BASIS,
 * WITHOUT WARRANTIES OR CONDITIONS OF ANY KIND, either express or implied.
 * See the License for the specific language governing permissions and
 * limitations under the License.
 */

package uk.gov.gchq.gaffer.accumulostore.retriever.impl;

import org.apache.accumulo.core.client.IteratorSetting;
import org.apache.accumulo.core.data.Range;
import uk.gov.gchq.gaffer.accumulostore.AccumuloStore;
import uk.gov.gchq.gaffer.accumulostore.key.exception.IteratorSettingException;
import uk.gov.gchq.gaffer.accumulostore.key.exception.RangeFactoryException;
import uk.gov.gchq.gaffer.accumulostore.retriever.AccumuloItemRetriever;
<<<<<<< HEAD
import uk.gov.gchq.gaffer.data.element.id.ElementId;
import uk.gov.gchq.gaffer.operation.SeededGraphGet;
=======
import uk.gov.gchq.gaffer.data.element.Element;
import uk.gov.gchq.gaffer.operation.Options;
import uk.gov.gchq.gaffer.operation.data.ElementSeed;
import uk.gov.gchq.gaffer.operation.graph.GraphFilters;
import uk.gov.gchq.gaffer.operation.io.IterableInputIterableOutput;
>>>>>>> 460f2b3d
import uk.gov.gchq.gaffer.store.StoreException;
import uk.gov.gchq.gaffer.user.User;
import java.util.Set;

/**
 * This allows queries for all data related to the provided
 * {@link ElementId}s.
 */
<<<<<<< HEAD
public class AccumuloSingleIDRetriever
        extends AccumuloItemRetriever<SeededGraphGet<? extends ElementId, ?>, ElementId> {

    public AccumuloSingleIDRetriever(final AccumuloStore store, final SeededGraphGet<? extends ElementId, ?> operation,
=======
public class AccumuloSingleIDRetriever<OP extends IterableInputIterableOutput<ElementSeed, Element> & GraphFilters & Options>
        extends AccumuloItemRetriever<OP, ElementSeed> {

    public AccumuloSingleIDRetriever(final AccumuloStore store, final OP operation,
>>>>>>> 460f2b3d
                                     final User user)
            throws IteratorSettingException, StoreException {
        this(store, operation, user,
                store.getKeyPackage().getIteratorFactory().getElementPreAggregationFilterIteratorSetting(operation.getView(), store),
                store.getKeyPackage().getIteratorFactory().getElementPostAggregationFilterIteratorSetting(operation.getView(), store),
                store.getKeyPackage().getIteratorFactory().getEdgeEntityDirectionFilterIteratorSetting(operation));
    }

    /**
     * Use of the varargs parameter here will mean the usual default iterators
     * wont be applied, (Edge Direction,Edge/Entity TypeDefinition and View Filtering) To
     * apply them pass them directly to the varargs via calling your
     * keyPackage.getIteratorFactory() and either
     * getElementFilterIteratorSetting and/Or
     * getEdgeEntityDirectionFilterIteratorSetting
     *
     * @param store            the accumulo store
     * @param operation        the get operation
     * @param user             the user executing the operation
     * @param iteratorSettings the iterator settings
     * @throws StoreException if any store issues occur
     */
<<<<<<< HEAD
    public AccumuloSingleIDRetriever(final AccumuloStore store, final SeededGraphGet<? extends ElementId, ?> operation,
=======
    public AccumuloSingleIDRetriever(final AccumuloStore store, final OP operation,
>>>>>>> 460f2b3d
                                     final User user,
                                     final IteratorSetting... iteratorSettings) throws StoreException {
        super(store, operation, user, iteratorSettings);
    }

    @Override
    protected void addToRanges(final ElementId seed, final Set<Range> ranges) throws RangeFactoryException {
        ranges.addAll(rangeFactory.getRange(seed, operation));
    }
}<|MERGE_RESOLUTION|>--- conflicted
+++ resolved
@@ -22,16 +22,11 @@
 import uk.gov.gchq.gaffer.accumulostore.key.exception.IteratorSettingException;
 import uk.gov.gchq.gaffer.accumulostore.key.exception.RangeFactoryException;
 import uk.gov.gchq.gaffer.accumulostore.retriever.AccumuloItemRetriever;
-<<<<<<< HEAD
+import uk.gov.gchq.gaffer.data.element.Element;
 import uk.gov.gchq.gaffer.data.element.id.ElementId;
-import uk.gov.gchq.gaffer.operation.SeededGraphGet;
-=======
-import uk.gov.gchq.gaffer.data.element.Element;
 import uk.gov.gchq.gaffer.operation.Options;
-import uk.gov.gchq.gaffer.operation.data.ElementSeed;
 import uk.gov.gchq.gaffer.operation.graph.GraphFilters;
 import uk.gov.gchq.gaffer.operation.io.IterableInputIterableOutput;
->>>>>>> 460f2b3d
 import uk.gov.gchq.gaffer.store.StoreException;
 import uk.gov.gchq.gaffer.user.User;
 import java.util.Set;
@@ -40,17 +35,10 @@
  * This allows queries for all data related to the provided
  * {@link ElementId}s.
  */
-<<<<<<< HEAD
-public class AccumuloSingleIDRetriever
-        extends AccumuloItemRetriever<SeededGraphGet<? extends ElementId, ?>, ElementId> {
-
-    public AccumuloSingleIDRetriever(final AccumuloStore store, final SeededGraphGet<? extends ElementId, ?> operation,
-=======
-public class AccumuloSingleIDRetriever<OP extends IterableInputIterableOutput<ElementSeed, Element> & GraphFilters & Options>
-        extends AccumuloItemRetriever<OP, ElementSeed> {
+public class AccumuloSingleIDRetriever<OP extends IterableInputIterableOutput<ElementId, Element> & GraphFilters & Options>
+        extends AccumuloItemRetriever<OP, ElementId> {
 
     public AccumuloSingleIDRetriever(final AccumuloStore store, final OP operation,
->>>>>>> 460f2b3d
                                      final User user)
             throws IteratorSettingException, StoreException {
         this(store, operation, user,
@@ -73,11 +61,7 @@
      * @param iteratorSettings the iterator settings
      * @throws StoreException if any store issues occur
      */
-<<<<<<< HEAD
-    public AccumuloSingleIDRetriever(final AccumuloStore store, final SeededGraphGet<? extends ElementId, ?> operation,
-=======
     public AccumuloSingleIDRetriever(final AccumuloStore store, final OP operation,
->>>>>>> 460f2b3d
                                      final User user,
                                      final IteratorSetting... iteratorSettings) throws StoreException {
         super(store, operation, user, iteratorSettings);
