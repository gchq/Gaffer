<?xml version="1.0" encoding="UTF-8"?>
<!--
  ~ Copyright 2016-2020 Crown Copyright
  ~
  ~ Licensed under the Apache License, Version 2.0 (the "License");
  ~ you may not use this file except in compliance with the License.
  ~ You may obtain a copy of the License at
  ~
  ~   http://www.apache.org/licenses/LICENSE-2.0
  ~
  ~ Unless required by applicable law or agreed to in writing, software
  ~ distributed under the License is distributed on an "AS IS" BASIS,
  ~ WITHOUT WARRANTIES OR CONDITIONS OF ANY KIND, either express or implied.
  ~ See the License for the specific language governing permissions and
  ~ limitations under the License.
  -->

<project xmlns="http://maven.apache.org/POM/4.0.0" xmlns:xsi="http://www.w3.org/2001/XMLSchema-instance" xsi:schemaLocation="http://maven.apache.org/POM/4.0.0 http://maven.apache.org/maven-v4_0_0.xsd">
<<<<<<< HEAD
  <parent>
    <groupId>uk.gov.gchq.gaffer</groupId>
    <artifactId>road-traffic</artifactId>
    <version>1.13.5-SNAPSHOT</version>
  </parent>
  <modelVersion>4.0.0</modelVersion>
=======
    <parent>
        <groupId>uk.gov.gchq.gaffer</groupId>
        <artifactId>road-traffic</artifactId>
        <version>1.14.1-SNAPSHOT</version>
    </parent>
    <modelVersion>4.0.0</modelVersion>
>>>>>>> ea879393

  <artifactId>road-traffic-rest</artifactId>

  <properties>
    <store.type>accumulo</store.type>
    <!-- Test Properties -->
    <gaffer.rest.host>localhost</gaffer.rest.host>
    <gaffer.rest.port>8080</gaffer.rest.port>
    <loader.path>${project.build.outputDirectory}/roadTrafficSampleData.csv</loader.path>
  </properties>

  <dependencies>
    <dependency>
      <groupId>uk.gov.gchq.gaffer</groupId>
      <artifactId>road-traffic-generators</artifactId>
      <version>${project.parent.version}</version>
    </dependency>
    <dependency>
      <groupId>uk.gov.gchq.gaffer</groupId>
      <artifactId>jcs-cache-service</artifactId>
      <version>${project.parent.version}</version>
    </dependency>
    <dependency>
      <groupId>uk.gov.gchq.gaffer</groupId>
      <artifactId>spring-rest</artifactId>
      <version>${project.parent.version}</version>
    </dependency>
    <!-- This dependency allows exporting to different Gaffer REST APIs -->
    <dependency>
      <groupId>uk.gov.gchq.gaffer</groupId>
      <artifactId>proxy-store</artifactId>
      <version>${project.parent.version}</version>
    </dependency>
    <dependency>
      <groupId>uk.gov.gchq.gaffer</groupId>
      <artifactId>map-store</artifactId>
      <version>${project.parent.version}</version>
    </dependency>

    <dependency>
        <groupId>uk.gov.gchq.gaffer</groupId>
        <artifactId>${store.type}-store</artifactId>
      <version>${project.parent.version}</version>
    </dependency>

    <!-- Test dependencies -->
    <dependency>
      <groupId>org.springframework.boot</groupId>
      <artifactId>spring-boot-starter-test</artifactId>
      <scope>test</scope>
    </dependency>

    <dependency>
      <groupId>uk.gov.gchq.gaffer</groupId>
      <artifactId>common-util</artifactId>
      <version>${project.parent.version}</version>
      <type>test-jar</type>
      <scope>test</scope>
    </dependency>

    <dependency>
      <groupId>uk.gov.gchq.gaffer</groupId>
      <artifactId>accumulo-store</artifactId>
      <version>${project.parent.version}</version>
      <type>test-jar</type>
      <scope>test</scope>
    </dependency>
    <dependency>
      <groupId>uk.gov.gchq.gaffer</groupId>
      <artifactId>hdfs-library</artifactId>
      <version>${project.parent.version}</version>
      <type>test-jar</type>
      <scope>test</scope>
    </dependency>
    <dependency>
      <groupId>org.apache.accumulo</groupId>
      <artifactId>accumulo-minicluster</artifactId>
      <scope>test</scope>
    </dependency>
    <dependency>
      <groupId>org.apache.hadoop</groupId>
      <artifactId>hadoop-hdfs</artifactId>
      <version>${hadoop.version}</version>
      <scope>test</scope>
      <!-- exclude server-side parts that conflict with running in a webapp -->
      <exclusions>
        <exclusion>
          <groupId>com.sun.jersey</groupId>
          <artifactId>jersey-grizzly2</artifactId>
        </exclusion>
        <exclusion>
          <groupId>com.sun.jersey</groupId>
          <artifactId>jersey-json</artifactId>
        </exclusion>
        <exclusion>
          <groupId>com.sun.jersey</groupId>
          <artifactId>jersey-server</artifactId>
        </exclusion>
        <exclusion>
          <groupId>com.sun.jersey</groupId>
          <artifactId>jersey-client</artifactId>
        </exclusion>
        <exclusion>
          <groupId>com.sun.jersey</groupId>
          <artifactId>jersey-core</artifactId>
        </exclusion>
        <exclusion>
          <groupId>javax.servlet</groupId>
          <artifactId>servlet-api</artifactId>
        </exclusion>
        <exclusion>
          <groupId>org.mortbay.jetty</groupId>
          <artifactId>jetty-util</artifactId>
        </exclusion>
        <exclusion>
          <groupId>org.apache.avro</groupId>
          <artifactId>avro-ipc</artifactId>
        </exclusion>
      </exclusions>
    </dependency>

  </dependencies>

  <build>
    <finalName>${project.artifactId}-${project.version}</finalName>
    <sourceDirectory>src/main/java</sourceDirectory>
    <plugins>
      <plugin>
        <artifactId>maven-failsafe-plugin</artifactId>
        <configuration>
          <systemPropertyVariables>
            <store.type>${store.type}</store.type>
            <roadTraffic.dataLoader.dataPath>
              ${loader.path}
            </roadTraffic.dataLoader.dataPath>
          </systemPropertyVariables>
        </configuration>
      </plugin>
      <plugin>
        <groupId>org.springframework.boot</groupId>
        <artifactId>spring-boot-maven-plugin</artifactId>
        <configuration>
          <mainClass>uk.gov.gchq.gaffer.rest.GafferWebApplication</mainClass>
          <systemPropertyVariables>
            <roadTraffic.dataLoader.dataPath>${project.build.outputDirectory}/roadTrafficSampleData.csv</roadTraffic.dataLoader.dataPath>
            <gaffer.storeProperties>${project.build.outputDirectory}/${store.type}/store.properties</gaffer.storeProperties>
            <gaffer.graph.config>${project.build.outputDirectory}/graphConfig.json</gaffer.graph.config>
            <gaffer.schemas>${project.build.outputDirectory}/schemas</gaffer.schemas>
          </systemPropertyVariables>
        </configuration>
      </plugin>
    </plugins>
  </build>

  <profiles>
    <profile>
      <id>system-test</id>
      <properties>
        <skip.surefire.tests>true</skip.surefire.tests>
        <skip.failsafe.tests>false</skip.failsafe.tests>
      </properties>
      <build>
        <plugins>
          <plugin>
            <groupId>org.apache.maven.plugins</groupId>
            <artifactId>maven-failsafe-plugin</artifactId>
            <version>${failsafe.version}</version>
            <executions>
              <execution>
                <id>system-test</id>
                <goals>
                  <goal>integration-test</goal>
                  <goal>verify</goal>
                </goals>
              </execution>
            </executions>
            <configuration>
              <skipITs>${skip.failsafe.tests}</skipITs>
              <excludes>
                <exclude>**/*$*</exclude>
                <exclude>**/performance/**</exclude>
                <exclude>${exclude.tests}</exclude>
              </excludes>
              <includes>
                <include>**/*SystemTest.java</include>
                <include>**/*ST.java</include>
                <include>**/*STs.java</include>
                <include>**/*SystemTests.java</include>
              </includes>
              <systemPropertyVariables>
                <gaffer.host>${gaffer.rest.host}</gaffer.host>
                <gaffer.port>${gaffer.rest.port}</gaffer.port>
              </systemPropertyVariables>
            </configuration>
          </plugin>
        </plugins>
      </build>
    </profile>
  </profiles>

</project><|MERGE_RESOLUTION|>--- conflicted
+++ resolved
@@ -15,220 +15,224 @@
   ~ limitations under the License.
   -->
 
-<project xmlns="http://maven.apache.org/POM/4.0.0" xmlns:xsi="http://www.w3.org/2001/XMLSchema-instance" xsi:schemaLocation="http://maven.apache.org/POM/4.0.0 http://maven.apache.org/maven-v4_0_0.xsd">
-<<<<<<< HEAD
-  <parent>
-    <groupId>uk.gov.gchq.gaffer</groupId>
-    <artifactId>road-traffic</artifactId>
-    <version>1.13.5-SNAPSHOT</version>
-  </parent>
-  <modelVersion>4.0.0</modelVersion>
-=======
+<project xmlns="http://maven.apache.org/POM/4.0.0"
+         xmlns:xsi="http://www.w3.org/2001/XMLSchema-instance"
+         xsi:schemaLocation="http://maven.apache.org/POM/4.0.0 http://maven.apache.org/maven-v4_0_0.xsd">
     <parent>
         <groupId>uk.gov.gchq.gaffer</groupId>
         <artifactId>road-traffic</artifactId>
         <version>1.14.1-SNAPSHOT</version>
     </parent>
     <modelVersion>4.0.0</modelVersion>
->>>>>>> ea879393
-
-  <artifactId>road-traffic-rest</artifactId>
-
-  <properties>
-    <store.type>accumulo</store.type>
-    <!-- Test Properties -->
-    <gaffer.rest.host>localhost</gaffer.rest.host>
-    <gaffer.rest.port>8080</gaffer.rest.port>
-    <loader.path>${project.build.outputDirectory}/roadTrafficSampleData.csv</loader.path>
-  </properties>
-
-  <dependencies>
-    <dependency>
-      <groupId>uk.gov.gchq.gaffer</groupId>
-      <artifactId>road-traffic-generators</artifactId>
-      <version>${project.parent.version}</version>
-    </dependency>
-    <dependency>
-      <groupId>uk.gov.gchq.gaffer</groupId>
-      <artifactId>jcs-cache-service</artifactId>
-      <version>${project.parent.version}</version>
-    </dependency>
-    <dependency>
-      <groupId>uk.gov.gchq.gaffer</groupId>
-      <artifactId>spring-rest</artifactId>
-      <version>${project.parent.version}</version>
-    </dependency>
-    <!-- This dependency allows exporting to different Gaffer REST APIs -->
-    <dependency>
-      <groupId>uk.gov.gchq.gaffer</groupId>
-      <artifactId>proxy-store</artifactId>
-      <version>${project.parent.version}</version>
-    </dependency>
-    <dependency>
-      <groupId>uk.gov.gchq.gaffer</groupId>
-      <artifactId>map-store</artifactId>
-      <version>${project.parent.version}</version>
-    </dependency>
-
-    <dependency>
-        <groupId>uk.gov.gchq.gaffer</groupId>
-        <artifactId>${store.type}-store</artifactId>
-      <version>${project.parent.version}</version>
-    </dependency>
-
-    <!-- Test dependencies -->
-    <dependency>
-      <groupId>org.springframework.boot</groupId>
-      <artifactId>spring-boot-starter-test</artifactId>
-      <scope>test</scope>
-    </dependency>
-
-    <dependency>
-      <groupId>uk.gov.gchq.gaffer</groupId>
-      <artifactId>common-util</artifactId>
-      <version>${project.parent.version}</version>
-      <type>test-jar</type>
-      <scope>test</scope>
-    </dependency>
-
-    <dependency>
-      <groupId>uk.gov.gchq.gaffer</groupId>
-      <artifactId>accumulo-store</artifactId>
-      <version>${project.parent.version}</version>
-      <type>test-jar</type>
-      <scope>test</scope>
-    </dependency>
-    <dependency>
-      <groupId>uk.gov.gchq.gaffer</groupId>
-      <artifactId>hdfs-library</artifactId>
-      <version>${project.parent.version}</version>
-      <type>test-jar</type>
-      <scope>test</scope>
-    </dependency>
-    <dependency>
-      <groupId>org.apache.accumulo</groupId>
-      <artifactId>accumulo-minicluster</artifactId>
-      <scope>test</scope>
-    </dependency>
-    <dependency>
-      <groupId>org.apache.hadoop</groupId>
-      <artifactId>hadoop-hdfs</artifactId>
-      <version>${hadoop.version}</version>
-      <scope>test</scope>
-      <!-- exclude server-side parts that conflict with running in a webapp -->
-      <exclusions>
-        <exclusion>
-          <groupId>com.sun.jersey</groupId>
-          <artifactId>jersey-grizzly2</artifactId>
-        </exclusion>
-        <exclusion>
-          <groupId>com.sun.jersey</groupId>
-          <artifactId>jersey-json</artifactId>
-        </exclusion>
-        <exclusion>
-          <groupId>com.sun.jersey</groupId>
-          <artifactId>jersey-server</artifactId>
-        </exclusion>
-        <exclusion>
-          <groupId>com.sun.jersey</groupId>
-          <artifactId>jersey-client</artifactId>
-        </exclusion>
-        <exclusion>
-          <groupId>com.sun.jersey</groupId>
-          <artifactId>jersey-core</artifactId>
-        </exclusion>
-        <exclusion>
-          <groupId>javax.servlet</groupId>
-          <artifactId>servlet-api</artifactId>
-        </exclusion>
-        <exclusion>
-          <groupId>org.mortbay.jetty</groupId>
-          <artifactId>jetty-util</artifactId>
-        </exclusion>
-        <exclusion>
-          <groupId>org.apache.avro</groupId>
-          <artifactId>avro-ipc</artifactId>
-        </exclusion>
-      </exclusions>
-    </dependency>
-
-  </dependencies>
-
-  <build>
-    <finalName>${project.artifactId}-${project.version}</finalName>
-    <sourceDirectory>src/main/java</sourceDirectory>
-    <plugins>
-      <plugin>
-        <artifactId>maven-failsafe-plugin</artifactId>
-        <configuration>
-          <systemPropertyVariables>
-            <store.type>${store.type}</store.type>
-            <roadTraffic.dataLoader.dataPath>
-              ${loader.path}
-            </roadTraffic.dataLoader.dataPath>
-          </systemPropertyVariables>
-        </configuration>
-      </plugin>
-      <plugin>
-        <groupId>org.springframework.boot</groupId>
-        <artifactId>spring-boot-maven-plugin</artifactId>
-        <configuration>
-          <mainClass>uk.gov.gchq.gaffer.rest.GafferWebApplication</mainClass>
-          <systemPropertyVariables>
-            <roadTraffic.dataLoader.dataPath>${project.build.outputDirectory}/roadTrafficSampleData.csv</roadTraffic.dataLoader.dataPath>
-            <gaffer.storeProperties>${project.build.outputDirectory}/${store.type}/store.properties</gaffer.storeProperties>
-            <gaffer.graph.config>${project.build.outputDirectory}/graphConfig.json</gaffer.graph.config>
-            <gaffer.schemas>${project.build.outputDirectory}/schemas</gaffer.schemas>
-          </systemPropertyVariables>
-        </configuration>
-      </plugin>
-    </plugins>
-  </build>
-
-  <profiles>
-    <profile>
-      <id>system-test</id>
-      <properties>
-        <skip.surefire.tests>true</skip.surefire.tests>
-        <skip.failsafe.tests>false</skip.failsafe.tests>
-      </properties>
-      <build>
+
+    <artifactId>road-traffic-rest</artifactId>
+
+    <properties>
+        <store.type>accumulo</store.type>
+        <!-- Test Properties -->
+        <gaffer.rest.host>localhost</gaffer.rest.host>
+        <gaffer.rest.port>8080</gaffer.rest.port>
+        <loader.path>
+            ${project.build.outputDirectory}/roadTrafficSampleData.csv
+        </loader.path>
+    </properties>
+
+    <dependencies>
+        <dependency>
+            <groupId>uk.gov.gchq.gaffer</groupId>
+            <artifactId>road-traffic-generators</artifactId>
+            <version>${project.parent.version}</version>
+        </dependency>
+        <dependency>
+            <groupId>uk.gov.gchq.gaffer</groupId>
+            <artifactId>jcs-cache-service</artifactId>
+            <version>${project.parent.version}</version>
+        </dependency>
+        <dependency>
+            <groupId>uk.gov.gchq.gaffer</groupId>
+            <artifactId>spring-rest</artifactId>
+            <version>${project.parent.version}</version>
+        </dependency>
+        <!-- This dependency allows exporting to different Gaffer REST APIs -->
+        <dependency>
+            <groupId>uk.gov.gchq.gaffer</groupId>
+            <artifactId>proxy-store</artifactId>
+            <version>${project.parent.version}</version>
+        </dependency>
+        <dependency>
+            <groupId>uk.gov.gchq.gaffer</groupId>
+            <artifactId>map-store</artifactId>
+            <version>${project.parent.version}</version>
+        </dependency>
+
+        <dependency>
+            <groupId>uk.gov.gchq.gaffer</groupId>
+            <artifactId>${store.type}-store</artifactId>
+            <version>${project.parent.version}</version>
+        </dependency>
+
+        <!-- Test dependencies -->
+        <dependency>
+            <groupId>org.springframework.boot</groupId>
+            <artifactId>spring-boot-starter-test</artifactId>
+            <scope>test</scope>
+        </dependency>
+
+        <dependency>
+            <groupId>uk.gov.gchq.gaffer</groupId>
+            <artifactId>common-util</artifactId>
+            <version>${project.parent.version}</version>
+            <type>test-jar</type>
+            <scope>test</scope>
+        </dependency>
+
+        <dependency>
+            <groupId>uk.gov.gchq.gaffer</groupId>
+            <artifactId>accumulo-store</artifactId>
+            <version>${project.parent.version}</version>
+            <type>test-jar</type>
+            <scope>test</scope>
+        </dependency>
+        <dependency>
+            <groupId>uk.gov.gchq.gaffer</groupId>
+            <artifactId>hdfs-library</artifactId>
+            <version>${project.parent.version}</version>
+            <type>test-jar</type>
+            <scope>test</scope>
+        </dependency>
+        <dependency>
+            <groupId>org.apache.accumulo</groupId>
+            <artifactId>accumulo-minicluster</artifactId>
+            <scope>test</scope>
+        </dependency>
+        <dependency>
+            <groupId>org.apache.hadoop</groupId>
+            <artifactId>hadoop-hdfs</artifactId>
+            <version>${hadoop.version}</version>
+            <scope>test</scope>
+            <!-- exclude server-side parts that conflict with running in a webapp -->
+            <exclusions>
+                <exclusion>
+                    <groupId>com.sun.jersey</groupId>
+                    <artifactId>jersey-grizzly2</artifactId>
+                </exclusion>
+                <exclusion>
+                    <groupId>com.sun.jersey</groupId>
+                    <artifactId>jersey-json</artifactId>
+                </exclusion>
+                <exclusion>
+                    <groupId>com.sun.jersey</groupId>
+                    <artifactId>jersey-server</artifactId>
+                </exclusion>
+                <exclusion>
+                    <groupId>com.sun.jersey</groupId>
+                    <artifactId>jersey-client</artifactId>
+                </exclusion>
+                <exclusion>
+                    <groupId>com.sun.jersey</groupId>
+                    <artifactId>jersey-core</artifactId>
+                </exclusion>
+                <exclusion>
+                    <groupId>javax.servlet</groupId>
+                    <artifactId>servlet-api</artifactId>
+                </exclusion>
+                <exclusion>
+                    <groupId>org.mortbay.jetty</groupId>
+                    <artifactId>jetty-util</artifactId>
+                </exclusion>
+                <exclusion>
+                    <groupId>org.apache.avro</groupId>
+                    <artifactId>avro-ipc</artifactId>
+                </exclusion>
+            </exclusions>
+        </dependency>
+
+    </dependencies>
+
+    <build>
+        <finalName>${project.artifactId}-${project.version}</finalName>
+        <sourceDirectory>src/main/java</sourceDirectory>
         <plugins>
-          <plugin>
-            <groupId>org.apache.maven.plugins</groupId>
-            <artifactId>maven-failsafe-plugin</artifactId>
-            <version>${failsafe.version}</version>
-            <executions>
-              <execution>
-                <id>system-test</id>
-                <goals>
-                  <goal>integration-test</goal>
-                  <goal>verify</goal>
-                </goals>
-              </execution>
-            </executions>
-            <configuration>
-              <skipITs>${skip.failsafe.tests}</skipITs>
-              <excludes>
-                <exclude>**/*$*</exclude>
-                <exclude>**/performance/**</exclude>
-                <exclude>${exclude.tests}</exclude>
-              </excludes>
-              <includes>
-                <include>**/*SystemTest.java</include>
-                <include>**/*ST.java</include>
-                <include>**/*STs.java</include>
-                <include>**/*SystemTests.java</include>
-              </includes>
-              <systemPropertyVariables>
-                <gaffer.host>${gaffer.rest.host}</gaffer.host>
-                <gaffer.port>${gaffer.rest.port}</gaffer.port>
-              </systemPropertyVariables>
-            </configuration>
-          </plugin>
+            <plugin>
+                <artifactId>maven-failsafe-plugin</artifactId>
+                <configuration>
+                    <systemPropertyVariables>
+                        <store.type>${store.type}</store.type>
+                        <roadTraffic.dataLoader.dataPath>
+                            ${loader.path}
+                        </roadTraffic.dataLoader.dataPath>
+                    </systemPropertyVariables>
+                </configuration>
+            </plugin>
+            <plugin>
+                <groupId>org.springframework.boot</groupId>
+                <artifactId>spring-boot-maven-plugin</artifactId>
+                <configuration>
+                    <mainClass>uk.gov.gchq.gaffer.rest.GafferWebApplication
+                    </mainClass>
+                    <systemPropertyVariables>
+                        <roadTraffic.dataLoader.dataPath>
+                            ${project.build.outputDirectory}/roadTrafficSampleData.csv
+                        </roadTraffic.dataLoader.dataPath>
+                        <gaffer.storeProperties>
+                            ${project.build.outputDirectory}/${store.type}/store.properties
+                        </gaffer.storeProperties>
+                        <gaffer.graph.config>
+                            ${project.build.outputDirectory}/graphConfig.json
+                        </gaffer.graph.config>
+                        <gaffer.schemas>
+                            ${project.build.outputDirectory}/schemas
+                        </gaffer.schemas>
+                    </systemPropertyVariables>
+                </configuration>
+            </plugin>
         </plugins>
-      </build>
-    </profile>
-  </profiles>
+    </build>
+
+    <profiles>
+        <profile>
+            <id>system-test</id>
+            <properties>
+                <skip.surefire.tests>true</skip.surefire.tests>
+                <skip.failsafe.tests>false</skip.failsafe.tests>
+            </properties>
+            <build>
+                <plugins>
+                    <plugin>
+                        <groupId>org.apache.maven.plugins</groupId>
+                        <artifactId>maven-failsafe-plugin</artifactId>
+                        <version>${failsafe.version}</version>
+                        <executions>
+                            <execution>
+                                <id>system-test</id>
+                                <goals>
+                                    <goal>integration-test</goal>
+                                    <goal>verify</goal>
+                                </goals>
+                            </execution>
+                        </executions>
+                        <configuration>
+                            <skipITs>${skip.failsafe.tests}</skipITs>
+                            <excludes>
+                                <exclude>**/*$*</exclude>
+                                <exclude>**/performance/**</exclude>
+                                <exclude>${exclude.tests}</exclude>
+                            </excludes>
+                            <includes>
+                                <include>**/*SystemTest.java</include>
+                                <include>**/*ST.java</include>
+                                <include>**/*STs.java</include>
+                                <include>**/*SystemTests.java</include>
+                            </includes>
+                            <systemPropertyVariables>
+                                <gaffer.host>${gaffer.rest.host}</gaffer.host>
+                                <gaffer.port>${gaffer.rest.port}</gaffer.port>
+                            </systemPropertyVariables>
+                        </configuration>
+                    </plugin>
+                </plugins>
+            </build>
+        </profile>
+    </profiles>
 
 </project>