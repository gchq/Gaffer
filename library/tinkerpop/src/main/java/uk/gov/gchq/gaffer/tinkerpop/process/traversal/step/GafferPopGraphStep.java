/*
 * Copyright 2024 Crown Copyright
 *
 * Licensed under the Apache License, Version 2.0 (the "License");
 * you may not use this file except in compliance with the License.
 * You may obtain a copy of the License at
 *
 *     http://www.apache.org/licenses/LICENSE-2.0
 *
 * Unless required by applicable law or agreed to in writing, software
 * distributed under the License is distributed on an "AS IS" BASIS,
 * WITHOUT WARRANTIES OR CONDITIONS OF ANY KIND, either express or implied.
 * See the License for the specific language governing permissions and
 * limitations under the License.
 */

package uk.gov.gchq.gaffer.tinkerpop.process.traversal.step;

import org.apache.tinkerpop.gremlin.process.traversal.Compare;
import org.apache.tinkerpop.gremlin.process.traversal.Contains;
import org.apache.tinkerpop.gremlin.process.traversal.step.HasContainerHolder;
import org.apache.tinkerpop.gremlin.process.traversal.step.map.GraphStep;
import org.apache.tinkerpop.gremlin.process.traversal.step.util.HasContainer;
import org.apache.tinkerpop.gremlin.process.traversal.strategy.decoration.OptionsStrategy;
import org.apache.tinkerpop.gremlin.process.traversal.util.AndP;
import org.apache.tinkerpop.gremlin.structure.Direction;
import org.apache.tinkerpop.gremlin.structure.Edge;
import org.apache.tinkerpop.gremlin.structure.Element;
import org.apache.tinkerpop.gremlin.structure.T;
import org.apache.tinkerpop.gremlin.structure.Vertex;
import org.apache.tinkerpop.gremlin.util.iterator.IteratorUtils;
import org.slf4j.Logger;
import org.slf4j.LoggerFactory;

import uk.gov.gchq.gaffer.data.element.function.ElementFilter;
import uk.gov.gchq.gaffer.data.elementdefinition.view.ViewElementDefinition;
import uk.gov.gchq.gaffer.tinkerpop.GafferPopGraph;
import uk.gov.gchq.gaffer.tinkerpop.GafferPopGraph.HasStepFilterStage;
import uk.gov.gchq.gaffer.tinkerpop.GafferPopGraphVariables;
import uk.gov.gchq.koryphe.impl.predicate.Exists;

import java.util.ArrayList;
import java.util.Arrays;
import java.util.Collection;
import java.util.Collections;
import java.util.Iterator;
import java.util.List;
import java.util.Optional;
import java.util.stream.Collectors;

/**
 * Custom GafferPop GraphStep provides Gaffer specific optimisations
 * for the initial GraphStep in a query. Also responsible for parsing
 * any options passed via a 'with()' call on the query.
 *
 * <pre>
 * g.with("userId", "user").V()   // userId extracted to be used in the operation executions
 * g.with("dataAuths", "write-access,read-access").V()   // user access controls to apply on the user
 * g.with("operationOptions", ["graphId:graph1", "opt1:val1"]).V()   // operation options extracted and applied
 * </pre>
 */
public class GafferPopGraphStep<S, E extends Element> extends GraphStep<S, E> implements HasContainerHolder {

    private static final Logger LOGGER = LoggerFactory.getLogger(GafferPopGraphStep.class);

    private final List<HasContainer> hasContainers = new ArrayList<>();

    public GafferPopGraphStep(final GraphStep<S, E> originalGraphStep) {
        super(originalGraphStep.getTraversal(), originalGraphStep.getReturnClass(), originalGraphStep.isStartStep(), originalGraphStep.getIds());
        LOGGER.debug("Running custom GraphStep on GafferPopGraph");
        originalGraphStep.getLabels().forEach(this::addLabel);

        // Save reference to the graph
        GafferPopGraph graph = (GafferPopGraph) originalGraphStep.getTraversal().getGraph().get();

        // Restore variables to defaults before parsing options
        graph.setDefaultVariables((GafferPopGraphVariables) graph.variables());

        // Find any options on the traversal
        Optional<OptionsStrategy> optionsStrategy = originalGraphStep.getTraversal().getStrategies().getStrategy(OptionsStrategy.class);
        if (optionsStrategy.isPresent()) {
            LOGGER.debug("Found options on requested traversal");
            optionsStrategy.get().getOptions().forEach((k, v) -> {
                if (graph.variables().asMap().containsKey(k)) {
                    graph.variables().set(k, v);
                }
            });
        }

        // Set the output iterator to the relevant filtered output from the class methods
        this.setIteratorSupplier(() ->
            (Iterator<E>) (Vertex.class.isAssignableFrom(this.returnClass) ? this.vertices(graph) : this.edges(graph)));
    }

    private Iterator<? extends Edge> edges(final GafferPopGraph graph) {
        // Check for the labels being searched for to construct a View to filter with
        List<String> labels = getRequestedLabels();

        String filterStage = ((GafferPopGraphVariables) graph.variables()).getHasStepFilterStage();
        // Get the ViewElementDefinition needed to for the property predicates
        ViewElementDefinition viewElementDefinition = createViewFromPredicates(filterStage);

        if (viewElementDefinition != null) {
            // Find using labels and predicates to filter results
            return graph.edgesWithView(Arrays.asList(this.ids), Direction.BOTH, viewElementDefinition, labels);
        } else if (!labels.isEmpty()) {
            // Find using label to filter results
            return graph.edges(Arrays.asList(this.ids), Direction.BOTH, labels.toArray(new String[0]));
        }

        // linear scan as fallback
        LOGGER.debug("Using fallback filter method: {} hasContainers found", hasContainers.size());
        return IteratorUtils.filter(graph.edges(this.ids), edge -> HasContainer.testAll(edge, hasContainers));
    }

    private Iterator<? extends Vertex> vertices(final GafferPopGraph graph) {
        // Check for the labels being searched for to construct a View to filter with
        List<String> labels = getRequestedLabels();

        String filterStage = ((GafferPopGraphVariables) graph.variables()).getHasStepFilterStage();
        // Get the ViewElementDefinition needed to for the property predicates
        ViewElementDefinition viewElementDefinition = createViewFromPredicates(filterStage);

        if (viewElementDefinition != null) {
            // Find using labels and predicates to filter results
            return graph.verticesWithView(Arrays.asList(this.ids), viewElementDefinition, labels);
        } else if (!labels.isEmpty()) {
            // Find using label to filter results
            return graph.vertices(Arrays.asList(this.ids), labels.toArray(new String[0]));
        }

        // linear scan as fallback
<<<<<<< HEAD
        LOGGER.debug("Using fallback filter method: {} hasContainers found", hasContainers.size());
        return IteratorUtils.filter(graph.vertices(Arrays.asList(this.ids)), vertex -> HasContainer.testAll(vertex, hasContainers));
=======
        return IteratorUtils.filter(graph.vertices(this.ids), vertex -> HasContainer.testAll(vertex, hasContainers));
>>>>>>> 8df736ac
    }

    /**
     * Checks all the HasContainers to see what labels have been
     * requested for.
     *
     * @return List of labels requested in the {@link GraphStep}
     */
    private List<String> getRequestedLabels() {
        return hasContainers.stream()
            .filter(hc -> hc.getKey() != null && hc.getKey().equals(T.label.getAccessor()))
            .filter(hc -> Compare.eq == hc.getBiPredicate() || Contains.within == hc.getBiPredicate())
            .filter(hc -> hc.getValue() != null)
            // Incase of ~label.within([]) predicate
            // map to value list and then flatten
            .map(hc -> hc.getValue() instanceof List<?> ?
                (List<String>) hc.getValue() :
                Collections.singletonList((String) hc.getValue()))
            .flatMap(Collection::stream)
            .collect(Collectors.toList());
    }

    /**
     * Creates a ViewElementDefinition from the predicates in the HasContainers.
     * This can be used in a View to filter entities.
     *
     * @param filterStage the stage to apply the filters
     * @return ViewElementDefinition containing the filters
     */
    private ViewElementDefinition createViewFromPredicates(final String filterStage) {
        List<HasContainer> predicateContainers = getRequestedPredicates();

        // No predicates found
        if (predicateContainers.isEmpty()) {
            return null;
        }

        // Add each predicate to the filter
        ElementFilter.Builder filterBuilder = new ElementFilter.Builder();
        predicateContainers
            .forEach(hc -> filterBuilder.select(hc.getKey())
                                        // Only apply the HC predicate to properties that exist
                                        .execute(new Exists())
                                        .select(hc.getKey())
                                        .execute(hc.getPredicate()));
        ElementFilter elementFilter = filterBuilder.build();

        // Decide when to apply the filter
        ViewElementDefinition.Builder vBuilder = new ViewElementDefinition.Builder();
        HasStepFilterStage hasStepFilterStage;
        try {
            hasStepFilterStage = HasStepFilterStage.valueOf(filterStage);
        } catch (final IllegalArgumentException e) {
            LOGGER.warn("Unknown hasStepFilterStage: {}. Defaulting to {}",
                filterStage, GafferPopGraph.DEFAULT_HAS_STEP_FILTER_STAGE);
            hasStepFilterStage = GafferPopGraph.DEFAULT_HAS_STEP_FILTER_STAGE;
        }

        switch (hasStepFilterStage) {
            case POST_TRANSFORM:
                vBuilder.postTransformFilter(elementFilter);
                break;
            case POST_AGGREGATION:
                vBuilder.postAggregationFilter(elementFilter);
                break;
            case PRE_AGGREGATION:
                vBuilder.preAggregationFilter(elementFilter);
                break;
            default:
                vBuilder.preAggregationFilter(elementFilter);
                break;
        }
        return vBuilder.build();
    }

    /**
     * Checks all the HasContainers to see which predicates have been requested
     *
     * @return List of HasContainers with predicates
     */
    private List<HasContainer> getRequestedPredicates() {
        // Don't filter out null hc.getValue() incase of AndP/OrP
        return hasContainers.stream()
            .filter(hc -> hc.getKey() != null)
            .filter(hc -> !hc.getKey().equals(T.label.getAccessor()))
            .filter(hc -> !hc.getKey().equals(T.id.getAccessor()))
            .collect(Collectors.toList());
    }

    @Override
    public List<HasContainer> getHasContainers() {
        return Collections.unmodifiableList(this.hasContainers);
    }

    @Override
    public void addHasContainer(final HasContainer hasContainer) {
        if (hasContainer.getPredicate() instanceof AndP) {
            ((AndP<?>) hasContainer.getPredicate()).getPredicates().forEach(
                p -> this.addHasContainer(new HasContainer(hasContainer.getKey(), p)));
        } else {
            this.hasContainers.add(hasContainer);
        }
    }
}<|MERGE_RESOLUTION|>--- conflicted
+++ resolved
@@ -130,12 +130,8 @@
         }
 
         // linear scan as fallback
-<<<<<<< HEAD
         LOGGER.debug("Using fallback filter method: {} hasContainers found", hasContainers.size());
-        return IteratorUtils.filter(graph.vertices(Arrays.asList(this.ids)), vertex -> HasContainer.testAll(vertex, hasContainers));
-=======
         return IteratorUtils.filter(graph.vertices(this.ids), vertex -> HasContainer.testAll(vertex, hasContainers));
->>>>>>> 8df736ac
     }
 
     /**
