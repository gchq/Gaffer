/*
 * Copyright 2016 Crown Copyright
 *
 * Licensed under the Apache License, Version 2.0 (the "License");
 * you may not use this file except in compliance with the License.
 * You may obtain a copy of the License at
 *
 *     http://www.apache.org/licenses/LICENSE-2.0
 *
 * Unless required by applicable law or agreed to in writing, software
 * distributed under the License is distributed on an "AS IS" BASIS,
 * WITHOUT WARRANTIES OR CONDITIONS OF ANY KIND, either express or implied.
 * See the License for the specific language governing permissions and
 * limitations under the License.
 */
package uk.gov.gchq.gaffer.example.gettingstarted.walkthrough;

import org.apache.commons.lang3.text.StrSubstitutor;
import sun.misc.IOUtils;
import uk.gov.gchq.gaffer.accumulostore.AccumuloStore;
import uk.gov.gchq.gaffer.accumulostore.MockAccumuloStore;
import uk.gov.gchq.gaffer.accumulostore.key.AccumuloKeyPackage;
import uk.gov.gchq.gaffer.commonutil.CommonConstants;
import uk.gov.gchq.gaffer.commonutil.StreamUtil;
import uk.gov.gchq.gaffer.data.element.Edge;
import uk.gov.gchq.gaffer.data.element.Element;
import uk.gov.gchq.gaffer.data.element.Properties;
import uk.gov.gchq.gaffer.data.element.function.ElementTransformer;
import uk.gov.gchq.gaffer.data.elementdefinition.view.View;
import uk.gov.gchq.gaffer.data.elementdefinition.view.ViewElementDefinition;
import uk.gov.gchq.gaffer.data.generator.ElementGenerator;
import uk.gov.gchq.gaffer.example.gettingstarted.analytic.LoadAndQuery;
import uk.gov.gchq.gaffer.example.gettingstarted.function.aggregate.VisibilityAggregator;
import uk.gov.gchq.gaffer.example.gettingstarted.function.transform.MeanTransform;
import uk.gov.gchq.gaffer.example.gettingstarted.generator.DataGenerator1;
import uk.gov.gchq.gaffer.example.gettingstarted.serialiser.VisibilitySerialiser;
import uk.gov.gchq.gaffer.example.util.JavaSourceUtil;
import uk.gov.gchq.gaffer.function.AggregateFunction;
import uk.gov.gchq.gaffer.function.FilterFunction;
import uk.gov.gchq.gaffer.function.Function;
import uk.gov.gchq.gaffer.function.TransformFunction;
import uk.gov.gchq.gaffer.function.aggregate.Sum;
import uk.gov.gchq.gaffer.function.filter.Exists;
import uk.gov.gchq.gaffer.graph.Graph;
import uk.gov.gchq.gaffer.operation.Operation;
import uk.gov.gchq.gaffer.operation.OperationException;
import uk.gov.gchq.gaffer.operation.data.generator.EntitySeedExtractor;
import uk.gov.gchq.gaffer.operation.impl.add.AddElements;
import uk.gov.gchq.gaffer.operation.impl.export.FetchExport;
import uk.gov.gchq.gaffer.operation.impl.export.UpdateExport;
import uk.gov.gchq.gaffer.operation.impl.generate.GenerateObjects;
import uk.gov.gchq.gaffer.operation.impl.get.GetAdjacentEntitySeeds;
import uk.gov.gchq.gaffer.operation.impl.get.GetEdges;
import uk.gov.gchq.gaffer.store.Store;
import uk.gov.gchq.gaffer.store.schema.Schema;
import java.io.IOException;
import java.io.InputStream;
import java.util.HashMap;
import java.util.Locale;
import java.util.Map;
import java.util.Map.Entry;

public abstract class WalkthroughStrSubstitutor {
    private static final String JAVA_DOC_URL_PREFIX = "http://gchq.github.io/Gaffer/";
    private static final String GITHUB_URL_PREFIX = "https://github.com/gchq/Gaffer/blob/master/";
    private static final String GITHUB_WIKI_URL_PREFIX = "https://github.com/gchq/Gaffer/wiki/";
    private static final String JAVA_SRC_PATH = "/src/main/java/";
    private static final String RESOURCES_SRC_PATH = "/src/main/resources/";
    private static final String EXAMPLE_GRAPH_MODULE_PATH = "example/example-graph";
    private static final String EXAMPLE_RESOURCE_PATH = "example/gettingstarted";

    public static String substitute(final String description, final LoadAndQuery example, final int exampleId, final String header) {
        return substitute(description, createParameterMap(example, exampleId, header));
    }

    public static String substitute(final String text) {
        return substitute(text, createParameterMap());
    }

    public static String substitute(final String text, final Map<String, String> paramMap) {
        final String formattedDescription = new StrSubstitutor(paramMap).replace(text);
        final int startIndex = formattedDescription.indexOf("${");
        if (startIndex > -1) {
            final String tmp = formattedDescription.substring(startIndex + 2);
            final int endIndex = tmp.indexOf("}");
            if (endIndex > -1) {
                throw new RuntimeException("Parameter was not substituted: " + tmp.substring(0, endIndex));
            }
        }
        return formattedDescription;
    }

    public static Map<String, String> createParameterMap(final LoadAndQuery example, final int exampleId, final String header) {
        final Class<?> exampleClass = example.getClass();
        final Map<String, String> params = new HashMap<>();
<<<<<<< HEAD
        params.put("HEADER", "### " + header);
        params.put("CODE_LINK", "The code for this example is " + getGitHubCodeLink(example.getClass(), EXAMPLE_GRAPH_MODULE_PATH));
        params.put("DATA", "\n```csv\n" + getResource("/" + EXAMPLE_RESOURCE_PATH + "/" + exampleId + "/data.txt", exampleClass) + "\n```\n");
        params.put("DATA_GENERATOR_JAVA", JavaSourceUtil.getJava(DataGenerator1.class.getName().replace("1", String.valueOf(exampleId)), EXAMPLE_GRAPH_MODULE_PATH));
        params.put("STORE_PROPERTIES", "\n```properties\n" + getResource("/" + EXAMPLE_RESOURCE_PATH + "/mockaccumulostore.properties", exampleClass).replaceAll("#.*\\n", "") + "\n```\n");
        params.put("DATA_SCHEMA_LINK", getGitHubResourcesLink(EXAMPLE_RESOURCE_PATH + "/" + exampleId + "/schema/dataSchema.json", EXAMPLE_GRAPH_MODULE_PATH));
        params.put("DATA_TYPES_LINK", getGitHubResourcesLink(EXAMPLE_RESOURCE_PATH + "/" + exampleId + "/schema/dataTypes.json", EXAMPLE_GRAPH_MODULE_PATH));
        params.put("STORE_TYPES_LINK", getGitHubResourcesLink(EXAMPLE_RESOURCE_PATH + "/" + exampleId + "/schema/storeTypes.json", EXAMPLE_GRAPH_MODULE_PATH));
        params.put("STORE_PROPERTIES_LINK", getGitHubResourcesLink(EXAMPLE_RESOURCE_PATH + "/" + exampleId + "/mockaccumulostore.properties", EXAMPLE_GRAPH_MODULE_PATH));
        params.put("DATA_SCHEMA_JSON", "\n```json\n" + getResource("/" + EXAMPLE_RESOURCE_PATH + "/" + exampleId + "/schema/dataSchema.json", exampleClass) + "\n```\n");
        params.put("DATA_TYPES_JSON", "\n```json\n" + getResource("/" + EXAMPLE_RESOURCE_PATH + "/" + exampleId + "/schema/dataTypes.json", exampleClass) + "\n```\n");
        params.put("STORE_TYPES_JSON", "\n```json\n" + getResource("/" + EXAMPLE_RESOURCE_PATH + "/" + exampleId + "/schema/storeTypes.json", exampleClass) + "\n```\n");
        params.put("USER_SNIPPET", JavaSourceUtil.getJavaSnippet(example.getClass(), EXAMPLE_GRAPH_MODULE_PATH, "user"));
        params.put("GENERATE_SNIPPET", JavaSourceUtil.getJavaSnippet(example.getClass(), EXAMPLE_GRAPH_MODULE_PATH, "generate"));
        params.put("GRAPH_SNIPPET", JavaSourceUtil.getJavaSnippet(example.getClass(), EXAMPLE_GRAPH_MODULE_PATH, "graph"));
        params.put("ADD_SNIPPET", JavaSourceUtil.getJavaSnippet(example.getClass(), EXAMPLE_GRAPH_MODULE_PATH, "add"));
        params.put("TRANSFORM_SNIPPET", JavaSourceUtil.getJavaSnippet(example.getClass(), EXAMPLE_GRAPH_MODULE_PATH, "transform"));
        params.put("GET_SNIPPET", JavaSourceUtil.getJavaSnippet(example.getClass(), EXAMPLE_GRAPH_MODULE_PATH, "get"));
        params.put("GET_PUBLIC_SNIPPET", JavaSourceUtil.getJavaSnippet(example.getClass(), EXAMPLE_GRAPH_MODULE_PATH, "get public"));
        params.put("GET_PRIVATE_SNIPPET", JavaSourceUtil.getJavaSnippet(example.getClass(), EXAMPLE_GRAPH_MODULE_PATH, "get private"));
        params.put("EXTRACTOR_SNIPPET", JavaSourceUtil.getJavaSnippet(example.getClass(), EXAMPLE_GRAPH_MODULE_PATH, "extractor"));
        params.put("GET_ALL_EDGES_SUMMARISED_SNIPPET", JavaSourceUtil.getJavaSnippet(example.getClass(), EXAMPLE_GRAPH_MODULE_PATH, "get all edges summarised"));
        params.put("GET_ALL_EDGES_SUMMARISED_IN_TIME_WINDOW_SNIPPET", JavaSourceUtil.getJavaSnippet(example.getClass(), EXAMPLE_GRAPH_MODULE_PATH, "get all edges summarised in time window"));
        params.put("GET_ALL_CARDINALITIES_SNIPPET", JavaSourceUtil.getJavaSnippet(example.getClass(), EXAMPLE_GRAPH_MODULE_PATH, "get all cardinalities"));
        params.put("GET_ALL_SUMMARISED_CARDINALITIES_SNIPPET", JavaSourceUtil.getJavaSnippet(example.getClass(), EXAMPLE_GRAPH_MODULE_PATH, "get all summarised cardinalities"));
        params.put("GET_RED_EDGE_CARDINALITY_SNIPPET", JavaSourceUtil.getJavaSnippet(example.getClass(), EXAMPLE_GRAPH_MODULE_PATH, "get red edge cardinality 1"));
=======
        params.put("HEADER",
                "### " + header);
        params.put("CODE_LINK",
                "The code for this example is " + getGitHubCodeLink(example.getClass(), EXAMPLE_GRAPH_MODULE_PATH));
        params.put("DATA",
                "```csv\n" + getResource("/" + EXAMPLE_RESOURCE_PATH + "/" + exampleId + "/data.txt", exampleClass) + "\n```");
        params.put("DATA_GENERATOR_JAVA",
                JavaSourceUtil.getJava(DataGenerator1.class.getName().replace("1", String.valueOf(exampleId)), EXAMPLE_GRAPH_MODULE_PATH));
        params.put("STORE_PROPERTIES",
                "```properties\n" + getResource("/" + EXAMPLE_RESOURCE_PATH + "/mockaccumulostore.properties", exampleClass).replaceAll("#.*\\n", "") + "\n```");
        params.put("DATA_SCHEMA_LINK",
                getGitHubResourcesLink(EXAMPLE_RESOURCE_PATH + "/" + exampleId + "/schema/dataSchema.json", EXAMPLE_GRAPH_MODULE_PATH));
        params.put("DATA_TYPES_LINK",
                getGitHubResourcesLink(EXAMPLE_RESOURCE_PATH + "/" + exampleId + "/schema/dataTypes.json", EXAMPLE_GRAPH_MODULE_PATH));
        params.put("STORE_TYPES_LINK",
                getGitHubResourcesLink(EXAMPLE_RESOURCE_PATH + "/" + exampleId + "/schema/storeTypes.json", EXAMPLE_GRAPH_MODULE_PATH));
        params.put("STORE_PROPERTIES_LINK",
                getGitHubResourcesLink(EXAMPLE_RESOURCE_PATH + "/" + exampleId + "/mockaccumulostore.properties", EXAMPLE_GRAPH_MODULE_PATH));
        params.put("DATA_SCHEMA_JSON",
                "```json\n" + getResource("/" + EXAMPLE_RESOURCE_PATH + "/" + exampleId + "/schema/dataSchema.json", exampleClass) + "\n```");
        params.put("DATA_TYPES_JSON",
                "```json\n" + getResource("/" + EXAMPLE_RESOURCE_PATH + "/" + exampleId + "/schema/dataTypes.json", exampleClass) + "\n```");
        params.put("STORE_TYPES_JSON",
                "```json\n" + getResource("/" + EXAMPLE_RESOURCE_PATH + "/" + exampleId + "/schema/storeTypes.json", exampleClass) + "\n```");
        params.put("USER_SNIPPET",
                JavaSourceUtil.getJavaSnippet(example.getClass(), EXAMPLE_GRAPH_MODULE_PATH, "user"));
        params.put("GENERATE_SNIPPET",
                JavaSourceUtil.getJavaSnippet(example.getClass(), EXAMPLE_GRAPH_MODULE_PATH, "generate"));
        params.put("GRAPH_SNIPPET",
                JavaSourceUtil.getJavaSnippet(example.getClass(), EXAMPLE_GRAPH_MODULE_PATH, "graph"));
        params.put("ADD_SNIPPET",
                JavaSourceUtil.getJavaSnippet(example.getClass(), EXAMPLE_GRAPH_MODULE_PATH, "add"));
        params.put("TRANSFORM_SNIPPET",
                JavaSourceUtil.getJavaSnippet(example.getClass(), EXAMPLE_GRAPH_MODULE_PATH, "transform"));
        params.put("GET_SNIPPET",
                JavaSourceUtil.getJavaSnippet(example.getClass(), EXAMPLE_GRAPH_MODULE_PATH, "get"));
        params.put("GET_PUBLIC_SNIPPET",
                JavaSourceUtil.getJavaSnippet(example.getClass(), EXAMPLE_GRAPH_MODULE_PATH, "get public"));
        params.put("GET_PRIVATE_SNIPPET",
                JavaSourceUtil.getJavaSnippet(example.getClass(), EXAMPLE_GRAPH_MODULE_PATH, "get private"));
        params.put("EXTRACTOR_SNIPPET",
                JavaSourceUtil.getJavaSnippet(example.getClass(), EXAMPLE_GRAPH_MODULE_PATH, "extractor"));
        params.put("GET_ALL_EDGES_SUMMARISED_SNIPPET",
                JavaSourceUtil.getJavaSnippet(example.getClass(), EXAMPLE_GRAPH_MODULE_PATH, "get all edges summarised"));
        params.put("GET_ALL_EDGES_SUMMARISED_IN_TIME_WINDOW_SNIPPET",
                JavaSourceUtil.getJavaSnippet(example.getClass(), EXAMPLE_GRAPH_MODULE_PATH, "get all edges summarised in time window"));
        params.put("GET_ALL_CARDINALITIES_SNIPPET",
                JavaSourceUtil.getJavaSnippet(example.getClass(), EXAMPLE_GRAPH_MODULE_PATH, "get all cardinalities"));
        params.put("GET_ALL_SUMMARISED_CARDINALITIES_SNIPPET",
                JavaSourceUtil.getJavaSnippet(example.getClass(), EXAMPLE_GRAPH_MODULE_PATH, "get all summarised cardinalities"));
        params.put("GET_RED_EDGE_CARDINALITY_SNIPPET",
                JavaSourceUtil.getJavaSnippet(example.getClass(), EXAMPLE_GRAPH_MODULE_PATH, "get red edge cardinality 1"));
        params.put("GET_FREQUENCIES_OF_1_AND_9_FOR_EDGE_A_B_SNIPPET",
                JavaSourceUtil.getJavaSnippet(example.getClass(), EXAMPLE_GRAPH_MODULE_PATH, "get frequencies of 1L and 9L"));
        params.put("GET_0.25_0.5_0.75_PERCENTILES_FOR_EDGE_A_B_SNIPPET",
                JavaSourceUtil.getJavaSnippet(example.getClass(), EXAMPLE_GRAPH_MODULE_PATH, "get 0.25, 0.5, 0.75 percentiles"));
        params.put("GET_CDF_SNIPPET",
                JavaSourceUtil.getJavaSnippet(example.getClass(), EXAMPLE_GRAPH_MODULE_PATH, "get cdf"));
        params.put("GET_SAMPLE_FOR_EDGE_A_B_SNIPPET",
                JavaSourceUtil.getJavaSnippet(example.getClass(), EXAMPLE_GRAPH_MODULE_PATH, "get strings sample from the red edge"));
        params.put("GET_ENTITY_FOR_X_SNIPPET",
                JavaSourceUtil.getJavaSnippet(example.getClass(), EXAMPLE_GRAPH_MODULE_PATH, "get sample from the blue entity"));
        params.put("GET_ESTIMATE_SEPARATE_DAYS_SNIPPET",
                JavaSourceUtil.getJavaSnippet(example.getClass(), EXAMPLE_GRAPH_MODULE_PATH, "get estimate separate days"));
        params.put("INTERSECT_ACROSS_DAYS_SNIPPET",
                JavaSourceUtil.getJavaSnippet(example.getClass(), EXAMPLE_GRAPH_MODULE_PATH, "get intersection"));
        params.put("UNION_ACROSS_DAYS_SNIPPET",
                JavaSourceUtil.getJavaSnippet(example.getClass(), EXAMPLE_GRAPH_MODULE_PATH, "get union across all days"));
>>>>>>> 0295d04b

        try {
            example.run();
        } catch (final OperationException e) {
            throw new RuntimeException(e);
        }

        for (final Entry<String, StringBuilder> log : example.getLogCache().entrySet()) {
            params.put(log.getKey(), log.getValue().toString() + "\n");
        }

        params.putAll(createParameterMap());
        return params;
    }

    public static Map<String, String> createParameterMap() {
        final Map<String, String> params = new HashMap<>();
        params.put("EDGE_JAVADOC", getJavaDocLink(Edge.class));
        params.put("STORE_JAVADOC", getJavaDocLink(Store.class));
        params.put("ACCUMULO_STORE_JAVADOC", getJavaDocLink(AccumuloStore.class));
        params.put("MOCK_ACCUMULO_STORE_JAVADOC", getJavaDocLink(MockAccumuloStore.class));
        params.put("GRAPH_JAVADOC", getJavaDocLink(Graph.class));
        params.put("ELEMENT_GENERATOR_JAVADOC", getJavaDocLink(ElementGenerator.class));
        params.put("ELEMENT_JAVADOC", getJavaDocLink(Element.class));
        params.put("SCHEMA_JAVADOC", getJavaDocLink(Schema.class));
        params.put("PROPERTIES_JAVADOC", getJavaDocLink(Properties.class));
        params.put("ADD_ELEMENTS_JAVADOC", getJavaDocLink(AddElements.class));
        params.put("OPERATION_JAVADOC", getJavaDocLink(Operation.class));
        params.put("GET_RELATED_EDGES_JAVADOC", getJavaDocLink(GetEdges.class));
        params.put("VIEW_JAVADOC", getJavaDocLink(View.class));
        params.put("SUM_JAVADOC", getJavaDocLink(Sum.class));
        params.put("EXISTS_JAVADOC", getJavaDocLink(Exists.class));
        params.put("VIEW_ELEMENT_DEF_JAVADOC", getJavaDocLink(ViewElementDefinition.class));
        params.put("FILTER_FUNCTION_JAVADOC", getJavaDocLink(FilterFunction.class));
        params.put("ELEMENT_TRANSFORMER_JAVADOC", getJavaDocLink(ElementTransformer.class));
        params.put("FUNCTION_JAVADOC", getJavaDocLink(Function.class));
        params.put("TRANSFORM_FUNCTION_JAVADOC", getJavaDocLink(TransformFunction.class));
        params.put("GET_ADJACENT_ENTITY_SEEDS_JAVADOC", getJavaDocLink(GetAdjacentEntitySeeds.class));
        params.put("GENERATE_OBJECTS_JAVADOC", getJavaDocLink(GenerateObjects.class));
        params.put("ENTITY_SEED_EXTRACTOR_JAVADOC", getJavaDocLink(EntitySeedExtractor.class));
        params.put("FETCH_EXPORT_JAVADOC", getJavaDocLink(FetchExport.class));
        params.put("UPDATE_EXPORT_JAVADOC", getJavaDocLink(UpdateExport.class));

        params.put("EXAMPLES_LINK", getGitHubPackageLink("Examples", LoadAndQuery.class.getPackage().getName(), EXAMPLE_GRAPH_MODULE_PATH));

        params.put("MEAN_TRANSFORM_LINK", getGitHubCodeLink(MeanTransform.class, EXAMPLE_GRAPH_MODULE_PATH));
        params.put("VISIBILITY_AGGREGATOR_LINK", getGitHubCodeLink(VisibilityAggregator.class, EXAMPLE_GRAPH_MODULE_PATH));
        params.put("VISIBILITY_SERIALISER_LINK", getGitHubCodeLink(VisibilitySerialiser.class, EXAMPLE_GRAPH_MODULE_PATH));
        params.put("ACCUMULO_USER_GUIDE", "[Accumulo Store User Guide](https://github.com/gchq/Gaffer/wiki/Accumulo-Store-User-Guide)");
        params.put("AGGREGATE_FUNCTION", getGitHubCodeLink(AggregateFunction.class, "core/function"));
        params.put("ACCUMULO_KEY_PACKAGE", getGitHubCodeLink(AccumuloKeyPackage.class, "store-implementations/accumulo-store"));


        params.put("OPERATION_EXAMPLES_LINK", getGitHubWikiLink("Operation Examples"));
        return params;
    }

    private static String getGitHubWikiLink(final String page) {
        return "[" + page + "](" + GITHUB_WIKI_URL_PREFIX + page.toLowerCase(Locale.getDefault()).replace(" ", "-") + ")";
    }

    private static String getResource(final String resourcePath, final Class<?> clazz) {
        final String resource;
        try (final InputStream stream = StreamUtil.openStream(clazz, resourcePath)) {
<<<<<<< HEAD
            if (null == stream) {
                resource = "";
            } else {
                resource = new String(IOUtils.readFully(stream, stream.available(), true), CommonConstants.UTF_8);
            }
        } catch (IOException e) {
=======
            resource = new String(IOUtils.readFully(stream, stream.available(), true), CommonConstants.UTF_8);
        } catch (final IOException e) {
>>>>>>> 0295d04b
            throw new RuntimeException(e);
        }
        return resource;
    }

    private static String getJavaDocLink(final Class<?> clazz) {
        return "[" + clazz.getSimpleName() + "](" + JAVA_DOC_URL_PREFIX + clazz.getName().replaceAll("\\.", "/") + ".html)";
    }

    private static String getGitHubResourcesLink(final String resourcePath, final String modulePath) {
        final String resourceName = resourcePath.substring(resourcePath.lastIndexOf("/") + 1, resourcePath.length());
        return "[" + resourceName + "](" + GITHUB_URL_PREFIX + modulePath + RESOURCES_SRC_PATH + resourcePath + ")";
    }

    private static String getGitHubPackageLink(final String displayName, final String packagePath, final String modulePath) {
        return "[" + displayName + "](" + GITHUB_URL_PREFIX + modulePath + JAVA_SRC_PATH + packagePath.replaceAll("\\.", "/") + ")";
    }

    private static String getGitHubCodeLink(final Class<?> clazz, final String modulePath) {
        return getGitHubCodeLink(clazz.getName(), modulePath);
    }

    private static String getGitHubCodeLink(final String className, final String modulePath) {
        final String simpleClassName = className.substring(className.lastIndexOf(".") + 1, className.length());
        return "[" + simpleClassName + "](" + GITHUB_URL_PREFIX + modulePath + JAVA_SRC_PATH + className.replaceAll("\\.", "/") + ".java)";
    }
}<|MERGE_RESOLUTION|>--- conflicted
+++ resolved
@@ -93,44 +93,16 @@
     public static Map<String, String> createParameterMap(final LoadAndQuery example, final int exampleId, final String header) {
         final Class<?> exampleClass = example.getClass();
         final Map<String, String> params = new HashMap<>();
-<<<<<<< HEAD
-        params.put("HEADER", "### " + header);
-        params.put("CODE_LINK", "The code for this example is " + getGitHubCodeLink(example.getClass(), EXAMPLE_GRAPH_MODULE_PATH));
-        params.put("DATA", "\n```csv\n" + getResource("/" + EXAMPLE_RESOURCE_PATH + "/" + exampleId + "/data.txt", exampleClass) + "\n```\n");
-        params.put("DATA_GENERATOR_JAVA", JavaSourceUtil.getJava(DataGenerator1.class.getName().replace("1", String.valueOf(exampleId)), EXAMPLE_GRAPH_MODULE_PATH));
-        params.put("STORE_PROPERTIES", "\n```properties\n" + getResource("/" + EXAMPLE_RESOURCE_PATH + "/mockaccumulostore.properties", exampleClass).replaceAll("#.*\\n", "") + "\n```\n");
-        params.put("DATA_SCHEMA_LINK", getGitHubResourcesLink(EXAMPLE_RESOURCE_PATH + "/" + exampleId + "/schema/dataSchema.json", EXAMPLE_GRAPH_MODULE_PATH));
-        params.put("DATA_TYPES_LINK", getGitHubResourcesLink(EXAMPLE_RESOURCE_PATH + "/" + exampleId + "/schema/dataTypes.json", EXAMPLE_GRAPH_MODULE_PATH));
-        params.put("STORE_TYPES_LINK", getGitHubResourcesLink(EXAMPLE_RESOURCE_PATH + "/" + exampleId + "/schema/storeTypes.json", EXAMPLE_GRAPH_MODULE_PATH));
-        params.put("STORE_PROPERTIES_LINK", getGitHubResourcesLink(EXAMPLE_RESOURCE_PATH + "/" + exampleId + "/mockaccumulostore.properties", EXAMPLE_GRAPH_MODULE_PATH));
-        params.put("DATA_SCHEMA_JSON", "\n```json\n" + getResource("/" + EXAMPLE_RESOURCE_PATH + "/" + exampleId + "/schema/dataSchema.json", exampleClass) + "\n```\n");
-        params.put("DATA_TYPES_JSON", "\n```json\n" + getResource("/" + EXAMPLE_RESOURCE_PATH + "/" + exampleId + "/schema/dataTypes.json", exampleClass) + "\n```\n");
-        params.put("STORE_TYPES_JSON", "\n```json\n" + getResource("/" + EXAMPLE_RESOURCE_PATH + "/" + exampleId + "/schema/storeTypes.json", exampleClass) + "\n```\n");
-        params.put("USER_SNIPPET", JavaSourceUtil.getJavaSnippet(example.getClass(), EXAMPLE_GRAPH_MODULE_PATH, "user"));
-        params.put("GENERATE_SNIPPET", JavaSourceUtil.getJavaSnippet(example.getClass(), EXAMPLE_GRAPH_MODULE_PATH, "generate"));
-        params.put("GRAPH_SNIPPET", JavaSourceUtil.getJavaSnippet(example.getClass(), EXAMPLE_GRAPH_MODULE_PATH, "graph"));
-        params.put("ADD_SNIPPET", JavaSourceUtil.getJavaSnippet(example.getClass(), EXAMPLE_GRAPH_MODULE_PATH, "add"));
-        params.put("TRANSFORM_SNIPPET", JavaSourceUtil.getJavaSnippet(example.getClass(), EXAMPLE_GRAPH_MODULE_PATH, "transform"));
-        params.put("GET_SNIPPET", JavaSourceUtil.getJavaSnippet(example.getClass(), EXAMPLE_GRAPH_MODULE_PATH, "get"));
-        params.put("GET_PUBLIC_SNIPPET", JavaSourceUtil.getJavaSnippet(example.getClass(), EXAMPLE_GRAPH_MODULE_PATH, "get public"));
-        params.put("GET_PRIVATE_SNIPPET", JavaSourceUtil.getJavaSnippet(example.getClass(), EXAMPLE_GRAPH_MODULE_PATH, "get private"));
-        params.put("EXTRACTOR_SNIPPET", JavaSourceUtil.getJavaSnippet(example.getClass(), EXAMPLE_GRAPH_MODULE_PATH, "extractor"));
-        params.put("GET_ALL_EDGES_SUMMARISED_SNIPPET", JavaSourceUtil.getJavaSnippet(example.getClass(), EXAMPLE_GRAPH_MODULE_PATH, "get all edges summarised"));
-        params.put("GET_ALL_EDGES_SUMMARISED_IN_TIME_WINDOW_SNIPPET", JavaSourceUtil.getJavaSnippet(example.getClass(), EXAMPLE_GRAPH_MODULE_PATH, "get all edges summarised in time window"));
-        params.put("GET_ALL_CARDINALITIES_SNIPPET", JavaSourceUtil.getJavaSnippet(example.getClass(), EXAMPLE_GRAPH_MODULE_PATH, "get all cardinalities"));
-        params.put("GET_ALL_SUMMARISED_CARDINALITIES_SNIPPET", JavaSourceUtil.getJavaSnippet(example.getClass(), EXAMPLE_GRAPH_MODULE_PATH, "get all summarised cardinalities"));
-        params.put("GET_RED_EDGE_CARDINALITY_SNIPPET", JavaSourceUtil.getJavaSnippet(example.getClass(), EXAMPLE_GRAPH_MODULE_PATH, "get red edge cardinality 1"));
-=======
         params.put("HEADER",
                 "### " + header);
         params.put("CODE_LINK",
                 "The code for this example is " + getGitHubCodeLink(example.getClass(), EXAMPLE_GRAPH_MODULE_PATH));
         params.put("DATA",
-                "```csv\n" + getResource("/" + EXAMPLE_RESOURCE_PATH + "/" + exampleId + "/data.txt", exampleClass) + "\n```");
+                "\n```csv\n" + getResource("/" + EXAMPLE_RESOURCE_PATH + "/" + exampleId + "/data.txt", exampleClass) + "\n```\n");
         params.put("DATA_GENERATOR_JAVA",
                 JavaSourceUtil.getJava(DataGenerator1.class.getName().replace("1", String.valueOf(exampleId)), EXAMPLE_GRAPH_MODULE_PATH));
         params.put("STORE_PROPERTIES",
-                "```properties\n" + getResource("/" + EXAMPLE_RESOURCE_PATH + "/mockaccumulostore.properties", exampleClass).replaceAll("#.*\\n", "") + "\n```");
+                "\n```properties\n" + getResource("/" + EXAMPLE_RESOURCE_PATH + "/mockaccumulostore.properties", exampleClass).replaceAll("#.*\\n", "") + "\n```\n");
         params.put("DATA_SCHEMA_LINK",
                 getGitHubResourcesLink(EXAMPLE_RESOURCE_PATH + "/" + exampleId + "/schema/dataSchema.json", EXAMPLE_GRAPH_MODULE_PATH));
         params.put("DATA_TYPES_LINK",
@@ -140,11 +112,11 @@
         params.put("STORE_PROPERTIES_LINK",
                 getGitHubResourcesLink(EXAMPLE_RESOURCE_PATH + "/" + exampleId + "/mockaccumulostore.properties", EXAMPLE_GRAPH_MODULE_PATH));
         params.put("DATA_SCHEMA_JSON",
-                "```json\n" + getResource("/" + EXAMPLE_RESOURCE_PATH + "/" + exampleId + "/schema/dataSchema.json", exampleClass) + "\n```");
+                "\n```json\n" + getResource("/" + EXAMPLE_RESOURCE_PATH + "/" + exampleId + "/schema/dataSchema.json", exampleClass) + "\n```\n");
         params.put("DATA_TYPES_JSON",
-                "```json\n" + getResource("/" + EXAMPLE_RESOURCE_PATH + "/" + exampleId + "/schema/dataTypes.json", exampleClass) + "\n```");
+                "\n```json\n" + getResource("/" + EXAMPLE_RESOURCE_PATH + "/" + exampleId + "/schema/dataTypes.json", exampleClass) + "\n```\n");
         params.put("STORE_TYPES_JSON",
-                "```json\n" + getResource("/" + EXAMPLE_RESOURCE_PATH + "/" + exampleId + "/schema/storeTypes.json", exampleClass) + "\n```");
+                "\n```json\n" + getResource("/" + EXAMPLE_RESOURCE_PATH + "/" + exampleId + "/schema/storeTypes.json", exampleClass) + "\n```\n");
         params.put("USER_SNIPPET",
                 JavaSourceUtil.getJavaSnippet(example.getClass(), EXAMPLE_GRAPH_MODULE_PATH, "user"));
         params.put("GENERATE_SNIPPET",
@@ -189,7 +161,6 @@
                 JavaSourceUtil.getJavaSnippet(example.getClass(), EXAMPLE_GRAPH_MODULE_PATH, "get intersection"));
         params.put("UNION_ACROSS_DAYS_SNIPPET",
                 JavaSourceUtil.getJavaSnippet(example.getClass(), EXAMPLE_GRAPH_MODULE_PATH, "get union across all days"));
->>>>>>> 0295d04b
 
         try {
             example.run();
@@ -254,17 +225,12 @@
     private static String getResource(final String resourcePath, final Class<?> clazz) {
         final String resource;
         try (final InputStream stream = StreamUtil.openStream(clazz, resourcePath)) {
-<<<<<<< HEAD
             if (null == stream) {
                 resource = "";
             } else {
                 resource = new String(IOUtils.readFully(stream, stream.available(), true), CommonConstants.UTF_8);
             }
-        } catch (IOException e) {
-=======
-            resource = new String(IOUtils.readFully(stream, stream.available(), true), CommonConstants.UTF_8);
         } catch (final IOException e) {
->>>>>>> 0295d04b
             throw new RuntimeException(e);
         }
         return resource;
