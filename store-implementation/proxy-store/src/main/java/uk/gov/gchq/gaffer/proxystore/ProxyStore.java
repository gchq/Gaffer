/*
 * Copyright 2016-2018 Crown Copyright
 *
 * Licensed under the Apache License, Version 2.0 (the "License");
 * you may not use this file except in compliance with the License.
 * You may obtain a copy of the License at
 *
 *     http://www.apache.org/licenses/LICENSE-2.0
 *
 * Unless required by applicable law or agreed to in writing, software
 * distributed under the License is distributed on an "AS IS" BASIS,
 * WITHOUT WARRANTIES OR CONDITIONS OF ANY KIND, either express or implied.
 * See the License for the specific language governing permissions and
 * limitations under the License.
 */

package uk.gov.gchq.gaffer.proxystore;

import com.fasterxml.jackson.core.type.TypeReference;
import com.google.common.collect.Sets;
import edu.umd.cs.findbugs.annotations.SuppressFBWarnings;
import org.glassfish.jersey.client.ClientProperties;
import org.slf4j.Logger;
import org.slf4j.LoggerFactory;

import uk.gov.gchq.gaffer.commonutil.CommonConstants;
import uk.gov.gchq.gaffer.commonutil.StringUtil;
import uk.gov.gchq.gaffer.commonutil.iterable.CloseableIterable;
import uk.gov.gchq.gaffer.core.exception.Error;
import uk.gov.gchq.gaffer.core.exception.GafferRuntimeException;
import uk.gov.gchq.gaffer.core.exception.GafferWrappedErrorRuntimeException;
import uk.gov.gchq.gaffer.data.element.Element;
import uk.gov.gchq.gaffer.data.element.id.EntityId;
import uk.gov.gchq.gaffer.exception.SerialisationException;
import uk.gov.gchq.gaffer.jobtracker.JobDetail;
import uk.gov.gchq.gaffer.jsonserialisation.JSONSerialiser;
import uk.gov.gchq.gaffer.operation.Operation;
import uk.gov.gchq.gaffer.operation.OperationChain;
import uk.gov.gchq.gaffer.operation.OperationException;
import uk.gov.gchq.gaffer.operation.impl.add.AddElements;
import uk.gov.gchq.gaffer.operation.impl.get.GetAdjacentIds;
import uk.gov.gchq.gaffer.operation.impl.get.GetAllElements;
import uk.gov.gchq.gaffer.operation.impl.get.GetElements;
import uk.gov.gchq.gaffer.operation.serialisation.TypeReferenceImpl;
import uk.gov.gchq.gaffer.proxystore.operation.handler.OperationChainHandler;
import uk.gov.gchq.gaffer.serialisation.Serialiser;
import uk.gov.gchq.gaffer.serialisation.ToBytesSerialiser;
import uk.gov.gchq.gaffer.store.Context;
import uk.gov.gchq.gaffer.store.Store;
import uk.gov.gchq.gaffer.store.StoreException;
import uk.gov.gchq.gaffer.store.StoreProperties;
import uk.gov.gchq.gaffer.store.StoreTrait;
import uk.gov.gchq.gaffer.store.TypeReferenceStoreImpl;
import uk.gov.gchq.gaffer.store.operation.handler.OperationHandler;
import uk.gov.gchq.gaffer.store.operation.handler.OutputOperationHandler;
import uk.gov.gchq.gaffer.store.schema.Schema;

import javax.ws.rs.client.Client;
import javax.ws.rs.client.ClientBuilder;
import javax.ws.rs.client.Entity;
import javax.ws.rs.client.Invocation;
import javax.ws.rs.core.MediaType;
import javax.ws.rs.core.Response;
import javax.ws.rs.core.Response.Status.Family;

import java.io.UnsupportedEncodingException;
import java.net.URL;
import java.util.Collections;
import java.util.HashSet;
import java.util.LinkedHashMap;
import java.util.Set;

/**
 * Gaffer {@code ProxyStore} implementation.
 * <p>
 * The ProxyStore is simply a Gaffer store which delegates all operations to a Gaffer
 * REST API.
 */
public class ProxyStore extends Store {
    private static final Logger LOGGER = LoggerFactory.getLogger(ProxyStore.class);
    private Client client;
    private Schema schema;

    public ProxyStore() {
        super(false);
    }

    @SuppressFBWarnings(value = "BC_UNCONFIRMED_CAST", justification = "The properties should always be ProxyProperties")
    @Override
    public void initialise(final String graphId, final Schema unusedSchema, final StoreProperties properties) throws StoreException {
        setProperties(properties);
        client = createClient();
        schema = getRemoteSchema();

        super.initialise(graphId, schema, getProperties());
        checkDelegateStoreStatus();
    }

    protected void checkDelegateStoreStatus() throws StoreException {
        final URL url = getProperties().getGafferUrl("graph/status");
        final LinkedHashMap status = doGet(url, new TypeReferenceImpl.Map(), null);
        LOGGER.info("Delegate REST API status: {}", status.get("description"));
    }

    @SuppressFBWarnings(value = "SIC_INNER_SHOULD_BE_STATIC_ANON")
<<<<<<< HEAD
    protected Set<Class<? extends Operation>> fetchOperations() throws StoreException {
        final URL url = getProperties().getGafferUrl("graph/operations");
        return Collections.unmodifiableSet(doGet(url, new TypeReferenceStoreImpl.Operations(), null));
=======
    protected Set<Class<? extends Operation>> getRemoteSupportedOperations() {
        try {
            URL url = getProperties().getGafferUrl("graph/operations");
            return Collections.unmodifiableSet(doGet(url, new TypeReferenceStoreImpl.Operations(), null));
        } catch (final StoreException e) {
            throw new GafferRuntimeException("Failed to fetch operations from remote store.", e);
        }
>>>>>>> af75bf5d
    }

    @Override
    public Set<Class<? extends Operation>> getSupportedOperations() {
        HashSet<Class<? extends Operation>> allSupportedOperations = Sets.newHashSet();
        allSupportedOperations.addAll(getRemoteSupportedOperations());
        allSupportedOperations.addAll(super.getSupportedOperations());
        return Collections.unmodifiableSet(allSupportedOperations);
    }

    @Override
    public boolean isSupported(final Class<? extends Operation> operationClass) {
        return getSupportedOperations().contains(operationClass);
    }

    protected Set<StoreTrait> getRemoteTraits() throws StoreException {
        final URL url = getProperties().getGafferUrl("graph/config/storeTraits");
        Set<StoreTrait> newTraits = doGet(url, new TypeReferenceStoreImpl.StoreTraits(), null);
        if (null == newTraits) {
            newTraits = new HashSet<>(0);
        } else {
            // This proxy store cannot handle visibility due to the simple rest api using a default user.
            newTraits.remove(StoreTrait.VISIBILITY);
        }
        return newTraits;
    }

    protected Schema getRemoteSchema() throws StoreException {
        final URL url = getProperties().getGafferUrl("graph/config/schema");
        return doGet(url, new TypeReferenceStoreImpl.Schema(), null);
    }

    @Override
    public void validateSchemas() {
        // no validation required
    }

    @Override
    public JobDetail executeJob(final OperationChain<?> operationChain, final Context context) throws OperationException {
        final URL url = getProperties().getGafferUrl("graph/jobs");
        try {
            return doPost(url, operationChain, new TypeReferenceImpl.JobDetail(), context);
        } catch (final StoreException e) {
            throw new OperationException(e.getMessage(), e);
        }
    }

    public <O> O executeOpChainViaUrl(final OperationChain<O> opChain, final Context context)
            throws OperationException {
        final String opChainJson;
        try {
            opChainJson = new String(JSONSerialiser.serialise(opChain), CommonConstants.UTF_8);
        } catch (final UnsupportedEncodingException | SerialisationException e) {
            throw new OperationException("Unable to serialise operation chain into JSON.", e);
        }

        final URL url = getProperties().getGafferUrl("graph/operations/execute");
        try {
            return doPost(url, opChainJson, opChain.getOutputTypeReference(), context);
        } catch (final StoreException e) {
            throw new OperationException(e.getMessage(), e);
        }
    }

    protected <O> O doPost(final URL url, final Object body,
                           final TypeReference<O> outputType,
                           final Context context) throws StoreException {
        try {
            return doPost(url, new String(JSONSerialiser.serialise(body), CommonConstants.UTF_8), outputType, context);
        } catch (final SerialisationException | UnsupportedEncodingException e) {
            throw new StoreException("Unable to serialise body of request into json.", e);
        }
    }

    protected <O> O doPost(final URL url, final String jsonBody,
                           final TypeReference<O> clazz,
                           final Context context) throws StoreException {

        final Invocation.Builder request = createRequest(jsonBody, url, context);
        final Response response;
        try {
            response = request.post(Entity.json(jsonBody));
        } catch (final Exception e) {
            throw new StoreException("Failed to execute post via " +
                    "the Gaffer URL " + url.toExternalForm(), e);
        }

        return handleResponse(response, clazz);
    }

    protected <O> O doGet(final URL url,
                          final TypeReference<O> outputTypeReference, final Context context)
            throws StoreException {
        final Invocation.Builder request = createRequest(null, url, context);
        final Response response;
        try {
            response = request.get();
        } catch (final Exception e) {
            throw new StoreException("Request failed to execute via url "
                    + url.toExternalForm(), e);
        }

        return handleResponse(response, outputTypeReference);
    }

    protected <O> O handleResponse(final Response response,
                                   final TypeReference<O> outputTypeReference)
            throws StoreException {
        final String outputJson = response.hasEntity() ? response.readEntity(String.class) : null;
        if (Family.SUCCESSFUL != response.getStatusInfo().getFamily()) {
            final Error error;
            try {
                error = JSONSerialiser.deserialise(StringUtil.toBytes(outputJson), Error.class);
            } catch (final Exception e) {
                LOGGER.warn("Gaffer bad status {}. Detail: {}", response.getStatus(), outputJson);
                throw new StoreException("Delegate Gaffer store returned status: " + response.getStatus() + ". Response content was: " + outputJson);
            }
            throw new GafferWrappedErrorRuntimeException(error);
        }

        O output = null;
        if (null != outputJson) {
            try {
                output = deserialise(outputJson, outputTypeReference);
            } catch (final SerialisationException e) {
                throw new StoreException(e.getMessage(), e);
            }
        }

        return output;
    }

    protected Invocation.Builder createRequest(final String body, final URL url, final Context context) {
        final Invocation.Builder request = client.target(url.toString())
                .request();
        if (null != body) {
            request.header("Content", MediaType.APPLICATION_JSON_TYPE);
            request.build(body);
        }
        return request;
    }

    protected <O> O deserialise(final String jsonString,
                                final TypeReference<O> outputTypeReference)
            throws SerialisationException {
        final byte[] jsonBytes;
        try {
            jsonBytes = jsonString.getBytes(CommonConstants.UTF_8);
        } catch (final UnsupportedEncodingException e) {
            throw new SerialisationException(
                    "Unable to deserialise JSON: " + jsonString, e);
        }

        return JSONSerialiser.deserialise(jsonBytes, outputTypeReference);
    }

    @SuppressFBWarnings(value = "BC_UNCONFIRMED_CAST_OF_RETURN_VALUE", justification = "The properties should always be ProxyProperties")
    @Override
    public ProxyProperties getProperties() {
        return (ProxyProperties) super.getProperties();
    }

    @Override
    protected Class<ProxyProperties> getPropertiesClass() {
        return ProxyProperties.class;
    }

    @Override
    protected void addAdditionalOperationHandlers() {
        addOperationHandler(OperationChain.class, new OperationChainHandler());
    }

    @Override
    public Schema getSchema() {
        return schema;
    }

    @Override
    public Set<StoreTrait> getTraits() {
        try {
            return getRemoteTraits();
        } catch (final StoreException e) {
            throw new GafferRuntimeException(e.getMessage(), e);
        }
    }

    @Override
    protected OutputOperationHandler<GetElements, CloseableIterable<? extends Element>> getGetElementsHandler() {
        return null;
    }

    @Override
    protected OutputOperationHandler<GetAllElements, CloseableIterable<? extends Element>> getGetAllElementsHandler() {
        return null;
    }

    @Override
    protected OutputOperationHandler<? extends GetAdjacentIds, CloseableIterable<? extends EntityId>> getAdjacentIdsHandler() {
        return null;
    }

    @Override
    protected OperationHandler<? extends AddElements> getAddElementsHandler() {
        return null;
    }

    @Override
    protected OperationHandler<? extends OperationChain<?>> getOperationChainHandler() {
        return new uk.gov.gchq.gaffer.proxystore.operation.handler.OperationChainHandler<>();
    }

    protected Client createClient() {
        final Client client = ClientBuilder.newClient();
        client.property(ClientProperties.CONNECT_TIMEOUT, getProperties().getConnectTimeout());
        client.property(ClientProperties.READ_TIMEOUT, getProperties().getReadTimeout());
        return client;
    }

    @Override
    protected Class<? extends Serialiser> getRequiredParentSerialiserClass() {
        return ToBytesSerialiser.class;
    }

    public static final class Builder {
        private final ProxyStore store;
        private final ProxyProperties properties;
        private String graphId;

        public Builder() {
            store = new ProxyStore();
            properties = new ProxyProperties();
            properties.setStoreClass(ProxyStore.class);
            properties.setStorePropertiesClass(ProxyProperties.class);
        }

        public Builder host(final String host) {
            properties.setGafferHost(host);
            return this;
        }

        public Builder port(final int port) {
            properties.setGafferPort(port);
            return this;
        }

        public Builder contextRoot(final String contextRoot) {
            properties.setGafferContextRoot(contextRoot);
            return this;
        }

        public Builder connectTimeout(final int timeout) {
            properties.setConnectTimeout(timeout);
            return this;
        }

        public Builder readTimeout(final int timeout) {
            properties.setReadTimeout(timeout);
            return this;
        }

        public Builder jsonSerialiser(final Class<? extends JSONSerialiser> serialiserClass) {
            properties.setJsonSerialiserClass(serialiserClass);
            return this;
        }

        public Builder graphId(final String graphId) {
            this.graphId = graphId;
            return this;
        }

        public ProxyStore build() {
            try {
                store.initialise(graphId, new Schema(), properties);
            } catch (final StoreException e) {
                throw new IllegalArgumentException("The store could not be initialised with the provided properties", e);
            }
            return store;
        }
    }
}<|MERGE_RESOLUTION|>--- conflicted
+++ resolved
@@ -103,11 +103,6 @@
     }
 
     @SuppressFBWarnings(value = "SIC_INNER_SHOULD_BE_STATIC_ANON")
-<<<<<<< HEAD
-    protected Set<Class<? extends Operation>> fetchOperations() throws StoreException {
-        final URL url = getProperties().getGafferUrl("graph/operations");
-        return Collections.unmodifiableSet(doGet(url, new TypeReferenceStoreImpl.Operations(), null));
-=======
     protected Set<Class<? extends Operation>> getRemoteSupportedOperations() {
         try {
             URL url = getProperties().getGafferUrl("graph/operations");
@@ -115,7 +110,6 @@
         } catch (final StoreException e) {
             throw new GafferRuntimeException("Failed to fetch operations from remote store.", e);
         }
->>>>>>> af75bf5d
     }
 
     @Override
