--- conflicted
+++ resolved
@@ -20,11 +20,7 @@
     <parent>
         <groupId>uk.gov.gchq.gaffer</groupId>
         <artifactId>library</artifactId>
-<<<<<<< HEAD
-        <version>1.22.1-SNAPSHOT</version>
-=======
         <version>2.0.0-alpha-1.3.1-SNAPSHOT</version>
->>>>>>> 2de6dbc5
     </parent>
 
     <artifactId>sketches-library</artifactId>
