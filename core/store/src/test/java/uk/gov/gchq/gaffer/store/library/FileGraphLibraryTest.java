/*
 * Copyright 2017-2020 Crown Copyright
 *
 * Licensed under the Apache License, Version 2.0 (the "License");
 * you may not use this file except in compliance with the License.
 * You may obtain a copy of the License at
 *
 *     http://www.apache.org/licenses/LICENSE-2.0
 *
 * Unless required by applicable law or agreed to in writing, software
 * distributed under the License is distributed on an "AS IS" BASIS,
 * WITHOUT WARRANTIES OR CONDITIONS OF ANY KIND, either express or implied.
 * See the License for the specific language governing permissions and
 * limitations under the License.
 */

package uk.gov.gchq.gaffer.store.library;

import org.apache.commons.io.FileUtils;
import org.junit.jupiter.api.AfterEach;
import org.junit.jupiter.api.Test;

import java.io.File;
import java.io.IOException;

<<<<<<< HEAD
import static org.junit.jupiter.api.Assertions.assertThrows;
=======
import static org.junit.jupiter.api.Assertions.assertNotNull;
import static org.junit.jupiter.api.Assertions.fail;
>>>>>>> 6c60d867

public class FileGraphLibraryTest extends AbstractGraphLibraryTest {

    private static final String TEST_FILE_PATH = "src/test/resources/graphLibrary";
    private static final String TEST_INVALID_FINAL_PATH = "inv@lidP@th";

    @Override
    public GraphLibrary createGraphLibraryInstance() {
        return new FileGraphLibrary(TEST_FILE_PATH);
    }

    @AfterEach
    public void cleanUp() throws IOException {
        if (new File(TEST_FILE_PATH).exists()) {
            FileUtils.forceDelete(new File(TEST_FILE_PATH));
        }
    }

    @Test
    public void shouldThrowExceptionWithInvalidPath() {
<<<<<<< HEAD
        assertThrows(IllegalArgumentException.class, () -> new FileGraphLibrary(TEST_INVALID_FINAL_PATH));
=======
        // When / Then
        try {
            new FileGraphLibrary(TEST_INVALID_FINAL_PATH);
            fail("Exception expected");
        } catch (final IllegalArgumentException e) {
            assertNotNull(e.getMessage());
        }
>>>>>>> 6c60d867
    }
}<|MERGE_RESOLUTION|>--- conflicted
+++ resolved
@@ -23,12 +23,8 @@
 import java.io.File;
 import java.io.IOException;
 
-<<<<<<< HEAD
-import static org.junit.jupiter.api.Assertions.assertThrows;
-=======
 import static org.junit.jupiter.api.Assertions.assertNotNull;
 import static org.junit.jupiter.api.Assertions.fail;
->>>>>>> 6c60d867
 
 public class FileGraphLibraryTest extends AbstractGraphLibraryTest {
 
@@ -49,9 +45,6 @@
 
     @Test
     public void shouldThrowExceptionWithInvalidPath() {
-<<<<<<< HEAD
-        assertThrows(IllegalArgumentException.class, () -> new FileGraphLibrary(TEST_INVALID_FINAL_PATH));
-=======
         // When / Then
         try {
             new FileGraphLibrary(TEST_INVALID_FINAL_PATH);
@@ -59,6 +52,5 @@
         } catch (final IllegalArgumentException e) {
             assertNotNull(e.getMessage());
         }
->>>>>>> 6c60d867
     }
 }