/*
 * Copyright 2016-2017 Crown Copyright
 *
 * Licensed under the Apache License, Version 2.0 (the "License");
 * you may not use this file except in compliance with the License.
 * You may obtain a copy of the License at
 *
 *     http://www.apache.org/licenses/LICENSE-2.0
 *
 * Unless required by applicable law or agreed to in writing, software
 * distributed under the License is distributed on an "AS IS" BASIS,
 * WITHOUT WARRANTIES OR CONDITIONS OF ANY KIND, either express or implied.
 * See the License for the specific language governing permissions and
 * limitations under the License.
 */

package uk.gov.gchq.gaffer.accumulostore;

import uk.gov.gchq.gaffer.accumulostore.key.core.impl.byteEntity.ByteEntityKeyPackage;
import uk.gov.gchq.gaffer.sketches.serialisation.json.SketchesJsonModules;
import uk.gov.gchq.gaffer.store.StoreProperties;
import uk.gov.gchq.koryphe.impl.binaryoperator.StringDeduplicateConcat;

import java.io.InputStream;
import java.nio.file.Path;

/**
 * An {@code AccumuloProperties} contains specific configuration information for the
 * {@link uk.gov.gchq.gaffer.accumulostore.AccumuloStore}, such as database connection strings. It wraps
 * {@link uk.gov.gchq.gaffer.data.element.Properties} and lazy loads the all properties from
 * a file when first used.
 */
public class AccumuloProperties extends StoreProperties {

    public static final String KEY_PACKAGE_CLASS = "gaffer.store.accumulo.keypackage.class";
    public static final String INSTANCE_NAME = "accumulo.instance";
    public static final String ZOOKEEPERS = "accumulo.zookeepers";
    /**
     * @deprecated use a graphId.
     */
    @Deprecated
    public static final String TABLE = "accumulo.table";
    public static final String USER = "accumulo.user";
    public static final String PASSWORD = "accumulo.password";
    public static final String THREADS_FOR_BATCH_SCANNER = "accumulo.batchScannerThreads";
    public static final String MAX_ENTRIES_FOR_BATCH_SCANNER = "accumulo.entriesForBatchScanner";
    public static final String CLIENT_SIDE_BLOOM_FILTER_SIZE = "accumulo.clientSideBloomFilterSize";
    public static final String FALSE_POSITIVE_RATE = "accumulo.falsePositiveRate";
    public static final String MAX_BLOOM_FILTER_TO_PASS_TO_AN_ITERATOR = "accumulo.maxBloomFilterToPassToAnIterator";
    public static final String MAX_BUFFER_SIZE_FOR_BATCH_WRITER = "accumulo.maxBufferSizeForBatchWriterInBytes";
    public static final String MAX_TIME_OUT_FOR_BATCH_WRITER = "accumulo.maxTimeOutForBatchWriterInMilliseconds";
    public static final String NUM_THREADS_FOR_BATCH_WRITER = "accumulo.numThreadsForBatchWriter";
    public static final String TABLE_REPLICATION_FACTOR = "accumulo.file.replication";
    public static final String ENABLE_VALIDATOR_ITERATOR = "gaffer.store.accumulo.enable.validator.iterator";

    // default values
    private static final String NUM_THREADS_FOR_BATCH_WRITER_DEFAULT = "10";
    private static final String MAX_ENTRIES_FOR_BATCH_SCANNER_DEFAULT = "50000";
    private static final String CLIENT_SIDE_BLOOM_FILTER_SIZE_DEFAULT = "838860800";
    private static final String FALSE_POSITIVE_RATE_DEFAULT = "0.0002";
    private static final String MAX_BLOOM_FILTER_TO_PASS_TO_AN_ITERATOR_DEFAULT = "8388608";
    private static final String MAX_BUFFER_SIZE_FOR_BATCH_WRITER_DEFAULT = "100000000";
    private static final String MAX_TIME_OUT_FOR_BATCH_WRITER_DEFAULT = "1000";
    private static final String THREADS_FOR_BATCH_SCANNER_DEFAULT = "10";
    public static final String ENABLE_VALIDATOR_ITERATOR_DEFAULT = "true";

    public AccumuloProperties() {
<<<<<<< HEAD
        super();
        setStoreClass(AccumuloStore.class);
    }

    public AccumuloProperties(final Path propFileLocation) {
        super(propFileLocation);
        if (null == getStoreClass()) {
            setStoreClass(AccumuloStore.class);
        }
=======
        super(AccumuloStore.class);
    }

    public AccumuloProperties(final Path propFileLocation) {
        super(propFileLocation, AccumuloStore.class);
    }

    public static AccumuloProperties loadStoreProperties(final String pathStr) {
        return StoreProperties.loadStoreProperties(pathStr, AccumuloProperties.class);
>>>>>>> dce014a1
    }

    public static AccumuloProperties loadStoreProperties(final InputStream storePropertiesStream) {
        return StoreProperties.loadStoreProperties(storePropertiesStream, AccumuloProperties.class);
    }

    public static AccumuloProperties loadStoreProperties(final Path storePropertiesPath) {
        return StoreProperties.loadStoreProperties(storePropertiesPath, AccumuloProperties.class);
    }

    @Override
    public AccumuloProperties clone() {
        return (AccumuloProperties) super.clone();
    }

    /**
     * Sets the number of threads that should be used for the Accumulo batch
     * writers.
     *
     * @param numThreadsForBatchWriter The number of concurrent threads to use in the batch writer.
     */
    public void setNumThreadsForBatchWriter(final String numThreadsForBatchWriter) {
        set(NUM_THREADS_FOR_BATCH_WRITER, numThreadsForBatchWriter);
    }

    /**
     * Sets the time out/latency that should be used for the Accumulo batch
     * writers.
     *
     * @param maxTimeOutForBatchWriterInMilliseconds The timeout to use on the batch writer.
     */
    public void setMaxTimeOutForBatchWriterInMilliseconds(final String maxTimeOutForBatchWriterInMilliseconds) {
        set(MAX_TIME_OUT_FOR_BATCH_WRITER, maxTimeOutForBatchWriterInMilliseconds);
    }

    /**
     * Sets the memory buffer size that should be used for the Accumulo batch
     * writers.
     *
     * @param maxBufferSizeForBatchWriterInBytes The buffer size in bytes to use in the batch writer.
     */
    public void setMaxBufferSizeForBatchWriterInBytes(final String maxBufferSizeForBatchWriterInBytes) {
        set(MAX_BUFFER_SIZE_FOR_BATCH_WRITER, maxBufferSizeForBatchWriterInBytes);
    }

    /**
     * Gets the number of threads that should be used for the Accumulo batch
     * writers.
     *
     * @return The number of concurrent threads to use in the batch writer.
     */
    public int getNumThreadsForBatchWriter() {
        return Integer.parseInt(get(NUM_THREADS_FOR_BATCH_WRITER, NUM_THREADS_FOR_BATCH_WRITER_DEFAULT));
    }

    /**
     * Gets the time out/latency that should be used for the Accumulo batch
     * writers.
     *
     * @return The timeout to use on the batch writer.
     */
    public Long getMaxTimeOutForBatchWriterInMilliseconds() {
        return Long.parseLong(get(MAX_TIME_OUT_FOR_BATCH_WRITER, MAX_TIME_OUT_FOR_BATCH_WRITER_DEFAULT));
    }

    /**
     * Gets the memory buffer size that should be used for the Accumulo batch
     * writers.
     *
     * @return The buffer size in bytes to use in the batch writer.
     */
    public Long getMaxBufferSizeForBatchWriterInBytes() {
        return Long.parseLong(get(MAX_BUFFER_SIZE_FOR_BATCH_WRITER, MAX_BUFFER_SIZE_FOR_BATCH_WRITER_DEFAULT));
    }

    /**
     * Gets the list of Zookeeper servers.
     *
     * @return A comma separated list of Zookeeper servers.
     */
    public String getZookeepers() {
        return get(ZOOKEEPERS);
    }

    /**
     * Sets the list of Zookeeper servers.
     *
     * @param zookeepers the list of Zookeeper servers.
     */
    public void setZookeepers(final String zookeepers) {
        set(ZOOKEEPERS, zookeepers);
    }

    /**
     * Gets the Accumulo instance name.
     *
     * @return Return the instance name of Accumulo set in the properties file.
     */
    public String getInstance() {
        return get(INSTANCE_NAME);
    }

    /**
     * Sets the Accumulo instance name.
     *
     * @param instance the Accumulo instance name.
     */
    public void setInstance(final String instance) {
        set(INSTANCE_NAME, instance);
    }

    /**
     * Gets the particular table name.
     *
     * @return The Accumulo table to use as set in the properties file.
     * @deprecated use {@link AccumuloStore#getTableName}.
     */
    @Deprecated
    public String getTable() {
        return get(TABLE);
    }

    /**
     * Sets the table name.
     *
     * @param tableName the table name.
     * @deprecated use a graphId.
     */
    @Deprecated
    public void setTable(final String tableName) {
        set(TABLE, tableName);
    }

    /**
     * Gets the configured Accumulo user.
     *
     * @return Get the configured accumulo user.
     */
    public String getUser() {
        return get(USER);
    }

    /**
     * Sets the configured Accumulo user.
     *
     * @param user the configured Accumulo user.
     */
    public void setUser(final String user) {
        set(USER, user);
    }

    /**
     * Gets the password for the Accumulo user.
     *
     * @return the password for the configured Accumulo user.
     */
    public String getPassword() {
        return get(PASSWORD);
    }

    /**
     * Sets the password to use for the Accumulo user.
     *
     * @param password the password to use for the Accumulo user.
     */
    public void setPassword(final String password) {
        set(PASSWORD, password);
    }

    /**
     * Gets the number of threads to use in the batch scanner.
     *
     * @return An integer representing the number of threads to use in the batch
     * scanner.
     */
    public int getThreadsForBatchScanner() {
        return Integer.parseInt(get(THREADS_FOR_BATCH_SCANNER, THREADS_FOR_BATCH_SCANNER_DEFAULT));
    }

    /**
     * Sets the number of threads to use in the batch scanner.
     *
     * @param threadsForBatchScanner the number of threads to use in the batch scanner.
     */
    public void setThreadsForBatchScanner(final String threadsForBatchScanner) {
        set(THREADS_FOR_BATCH_SCANNER, threadsForBatchScanner);
    }

    /**
     * Gets the max number of items that should be read into the scanner at any
     * one time.
     *
     * @return An integer representing the max number of items that should be
     * read into the scanner at any one time.
     */
    public int getMaxEntriesForBatchScanner() {
        return Integer.parseInt(get(MAX_ENTRIES_FOR_BATCH_SCANNER, MAX_ENTRIES_FOR_BATCH_SCANNER_DEFAULT));
    }

    /**
     * Sets the max number of items that should be read into the scanner at any
     * one time.
     *
     * @param maxEntriesForBatchScanner the max number of items that should be read into the scanner at any one time.
     */
    public void setMaxEntriesForBatchScanner(final String maxEntriesForBatchScanner) {
        set(MAX_ENTRIES_FOR_BATCH_SCANNER, maxEntriesForBatchScanner);
    }

    /**
     * Gets the size that should be used for the creation of bloom filters on the
     * client side.
     *
     * @return An integer representing the size that should be used for the
     * creation of bloom filters on the client side.
     */
    public int getClientSideBloomFilterSize() {
        return Integer.parseInt(get(CLIENT_SIDE_BLOOM_FILTER_SIZE, CLIENT_SIDE_BLOOM_FILTER_SIZE_DEFAULT));
    }

    /**
     * Sets the size that should be used for the creation of bloom filters on the
     * client side.
     *
     * @param clientSideBloomFilterSize the size that should be used for the creation of bloom filters on the client side.
     */
    public void setClientSideBloomFilterSize(final String clientSideBloomFilterSize) {
        set(CLIENT_SIDE_BLOOM_FILTER_SIZE, clientSideBloomFilterSize);
    }

    /**
     * Gets the allowable rate of false positives for bloom filters (Generally
     * the higher the value the faster the filter).
     *
     * @return A number representing the rate of false positives for bloom
     * filters (Generally the higher the value the faster the filter).
     */
    public double getFalsePositiveRate() {
        return Double.parseDouble(get(FALSE_POSITIVE_RATE, FALSE_POSITIVE_RATE_DEFAULT));
    }

    /**
     * Sets the allowable rate of false positives for bloom filters (Generally
     * the higher the value the faster the filter).
     *
     * @param falsePositiveRate the allowable rate of false positives for bloom
     *                          filters (Generally the higher the value the faster the filter).
     */
    public void setFalsePositiveRate(final String falsePositiveRate) {
        set(FALSE_POSITIVE_RATE, falsePositiveRate);
    }

    /**
     * Gets the size that should be used for the creation of bloom filters on the
     * server side.
     *
     * @return An integer representing the size that should be used for the
     * creation of bloom filters on the server side.
     */
    public int getMaxBloomFilterToPassToAnIterator() {
        return Integer.parseInt(
                get(MAX_BLOOM_FILTER_TO_PASS_TO_AN_ITERATOR, MAX_BLOOM_FILTER_TO_PASS_TO_AN_ITERATOR_DEFAULT));
    }

    /**
     * Sets the size that should be used for the creation of bloom filters on the
     * server side.
     *
     * @param maxBloomFilterToPassToAnIterator the size that should be used
     *                                         for the creation of bloom filters on the server side.
     */
    public void setMaxBloomFilterToPassToAnIterator(final String maxBloomFilterToPassToAnIterator) {
        set(MAX_BLOOM_FILTER_TO_PASS_TO_AN_ITERATOR, maxBloomFilterToPassToAnIterator);
    }

    /**
     * Gets the key package that should be used in conjunction with this table.
     *
     * @return An implementation of
     * {@link uk.gov.gchq.gaffer.accumulostore.key.AccumuloKeyPackage} to be used
     * for this accumulo table.
     */
    public String getKeyPackageClass() {
        return get(KEY_PACKAGE_CLASS, ByteEntityKeyPackage.class.getName());
    }

    /**
     * Sets the key package that should be used in conjunction with this table.
     *
     * @param keyPackageClass the key package that should be used in conjunction with this table.
     */
    public void setKeyPackageClass(final String keyPackageClass) {
        set(KEY_PACKAGE_CLASS, keyPackageClass);
    }

    /**
     * Gets the replication factor to be applied to tables created by Gaffer, if
     * not set then the table will use your general Accumulo settings default
     * value.
     *
     * @return The replication factor to be applied to tables created by Gaffer.
     */
    public String getTableFileReplicationFactor() {
        return get(TABLE_REPLICATION_FACTOR, null);
    }

    /**
     * Sets the replication factor to be applied to tables created by Gaffer, if
     * not set then the table will use your general Accumulo settings default
     * value.
     *
     * @param replicationFactor the replication factor to be applied to tables
     *                          created by gaffer, if not set then the table
     *                          will use your general accumulo settings default value.
     */
    public void setTableFileReplicationFactor(final String replicationFactor) {
        set(TABLE_REPLICATION_FACTOR, replicationFactor);
    }

    /**
     * Gets the flag determining whether the validator iterator should be enabled.
     *
     * @return true if the validator iterator should be enabled.
     */
    public boolean getEnableValidatorIterator() {
        return Boolean.parseBoolean(get(ENABLE_VALIDATOR_ITERATOR, ENABLE_VALIDATOR_ITERATOR_DEFAULT));
    }

    /**
     * Sets the flag determining whether the validator iterator should be enabled.
     *
     * @param enableValidatorIterator true if the validator iterator should be enabled.
     */
    public void setEnableValidatorIterator(final boolean enableValidatorIterator) {
        set(ENABLE_VALIDATOR_ITERATOR, Boolean.toString(enableValidatorIterator));
    }

    @Override
    public String getJsonSerialiserModules() {
        return new StringDeduplicateConcat().apply(
                SketchesJsonModules.class.getName(),
                super.getJsonSerialiserModules()
        );
    }
}<|MERGE_RESOLUTION|>--- conflicted
+++ resolved
@@ -65,17 +65,6 @@
     public static final String ENABLE_VALIDATOR_ITERATOR_DEFAULT = "true";
 
     public AccumuloProperties() {
-<<<<<<< HEAD
-        super();
-        setStoreClass(AccumuloStore.class);
-    }
-
-    public AccumuloProperties(final Path propFileLocation) {
-        super(propFileLocation);
-        if (null == getStoreClass()) {
-            setStoreClass(AccumuloStore.class);
-        }
-=======
         super(AccumuloStore.class);
     }
 
@@ -85,7 +74,6 @@
 
     public static AccumuloProperties loadStoreProperties(final String pathStr) {
         return StoreProperties.loadStoreProperties(pathStr, AccumuloProperties.class);
->>>>>>> dce014a1
     }
 
     public static AccumuloProperties loadStoreProperties(final InputStream storePropertiesStream) {
