/*
 * Copyright 2016-2019 Crown Copyright
 *
 * Licensed under the Apache License, Version 2.0 (the "License");
 * you may not use this file except in compliance with the License.
 * You may obtain a copy of the License at
 *
 *     http://www.apache.org/licenses/LICENSE-2.0
 *
 * Unless required by applicable law or agreed to in writing, software
 * distributed under the License is distributed on an "AS IS" BASIS,
 * WITHOUT WARRANTIES OR CONDITIONS OF ANY KIND, either express or implied.
 * See the License for the specific language governing permissions and
 * limitations under the License.
 */
package uk.gov.gchq.gaffer.serialisation.implementation;

import com.fasterxml.jackson.annotation.JsonGetter;
import com.fasterxml.jackson.annotation.JsonIgnore;
import com.fasterxml.jackson.annotation.JsonSetter;
import org.apache.commons.lang3.builder.EqualsBuilder;
import org.apache.commons.lang3.builder.HashCodeBuilder;

import uk.gov.gchq.gaffer.exception.SerialisationException;
import uk.gov.gchq.gaffer.jsonserialisation.JSONSerialiser;
import uk.gov.gchq.gaffer.serialisation.ToBytesSerialiser;
import uk.gov.gchq.gaffer.serialisation.util.LengthValueBytesSerialiserUtil;
import uk.gov.gchq.koryphe.serialisation.json.SimpleClassNameIdResolver;

import java.io.IOException;
import java.util.HashMap;
import java.util.Map;

import static java.util.Objects.requireNonNull;

/**
 * This class is used to serialise and deserialise {@link Map}s.
 */
public class MapSerialiser implements ToBytesSerialiser<Map> {

    private static final long serialVersionUID = 323888878024609587L;
    private ToBytesSerialiser keySerialiser;
    private ToBytesSerialiser valueSerialiser;
    private Class<? extends Map> mapClass;

    @Override
    public boolean canHandle(final Class clazz) {
        return Map.class.isAssignableFrom(clazz);
    }

    @Override
    public byte[] serialise(final Map object) throws SerialisationException {
        LengthValueBytesSerialiserUtil.LengthValueBuilder builder = new LengthValueBytesSerialiserUtil.LengthValueBuilder();
        try {
            for (final Object o : object.entrySet()) {
                if (o instanceof Map.Entry) {
                    Map.Entry entry = (Map.Entry) o;
                    final ToBytesSerialiser keySerialiser = getKeySerialiser();
                    final ToBytesSerialiser valueSerialiser = getValueSerialiser();
                    checkSerialiers(keySerialiser, valueSerialiser);
                    builder.appendLengthValueFromObjectToByteStream(keySerialiser, entry.getKey());
                    builder.appendLengthValueFromObjectToByteStream(valueSerialiser, entry.getValue());
                } else {
                    throw new SerialisationException("Was not able to process EntrySet of Map");
                }
            }
        } catch (final IOException e) {
            throw new SerialisationException(e.getMessage(), e);
        }
        return builder.toArray();
    }

    protected void checkSerialiers(final ToBytesSerialiser keySerialiser, final ToBytesSerialiser valueSerialiser) {
        requireNonNull(keySerialiser, "keySerialiser has to been set.");
        requireNonNull(valueSerialiser, "valueSerialiser has to been set.");
    }

    @Override
    public Map<? extends Object, ? extends Object> deserialise(final byte[] bytes) throws SerialisationException {
        Map map;
        if (null == getMapClass()) {
            map = new HashMap<>();
        } else {
            try {
                map = getMapClass().newInstance();
            } catch (final IllegalAccessException | IllegalArgumentException | SecurityException | InstantiationException e) {
                throw new SerialisationException("Failed to create map instance" + e.getMessage(), e);
            }
        }
        final int arrayLength = bytes.length;
        int carriage = 0;
        while (carriage < arrayLength) {
            final ToBytesSerialiser keySerialiser = getKeySerialiser();
            final ToBytesSerialiser valueSerialiser = getValueSerialiser();
            checkSerialiers(keySerialiser, valueSerialiser);
            LengthValueBytesSerialiserUtil.ObjectCarriage c = LengthValueBytesSerialiserUtil.deserialiseNextObject(keySerialiser, carriage, bytes);
            LengthValueBytesSerialiserUtil.ObjectCarriage c2 = LengthValueBytesSerialiserUtil.deserialiseNextObject(valueSerialiser, c.getCarriage(), bytes);
            map.put(c.getObject(), c2.getObject());
            carriage = c2.getCarriage();
        }
        return map;
    }


    @Override
    public Map<? extends Object, ? extends Object> deserialiseEmpty() throws SerialisationException {
        return null;
    }

    @Override
    public boolean preservesObjectOrdering() {
        return false;
    }

    @Override
    public boolean isConsistent() {
        return false;
    }

    @Override
    public byte[] serialiseNull() {
        return new byte[0];
    }

    @JsonIgnore
    public ToBytesSerialiser getKeySerialiser() {
        return keySerialiser;
    }

    @JsonIgnore
    public void setKeySerialiser(final ToBytesSerialiser keySerialiser) {
        this.keySerialiser = keySerialiser;
    }

    @JsonGetter("keySerialiser")
    public String getKeySerialiserClassString() {
        return null != keySerialiser ? SimpleClassNameIdResolver.getSimpleClassName(keySerialiser.getClass()) : null;
    }

    @JsonSetter("keySerialiser")
    public void setKeySerialiserClassString(final String classType) throws ClassNotFoundException, IllegalAccessException, InstantiationException {
        this.keySerialiser = null != classType ? Class.forName(SimpleClassNameIdResolver.getClassName(classType)).asSubclass(ToBytesSerialiser.class).newInstance() : null;
    }

    @JsonIgnore
    public ToBytesSerialiser getValueSerialiser() {
        return valueSerialiser;
    }

    @JsonIgnore
    public void setValueSerialiser(final ToBytesSerialiser valueSerialiser) {
        this.valueSerialiser = valueSerialiser;
    }

    @JsonGetter("valueSerialiser")
    public String getValueSerialiserClassString() {
        return null != valueSerialiser ? SimpleClassNameIdResolver.getSimpleClassName(valueSerialiser.getClass()) : null;
    }

    @JsonSetter("valueSerialiser")
    public void setValueSerialiserClassString(final String classType) throws ClassNotFoundException, IllegalAccessException, InstantiationException {
        this.valueSerialiser = null != classType ? Class.forName(SimpleClassNameIdResolver.getClassName(classType)).asSubclass(ToBytesSerialiser.class).newInstance() : null;
    }

    @JsonGetter("mapClass")
    public String getMapClassString() {
        return null != mapClass ? SimpleClassNameIdResolver.getSimpleClassName(mapClass) : null;
    }

    @JsonSetter("mapClass")
    public void setMapClassString(final String classType) throws ClassNotFoundException {
        this.mapClass = null != classType ? Class.forName(SimpleClassNameIdResolver.getClassName(classType)).asSubclass(Map.class) : null;
    }

    @JsonIgnore
    public Class<? extends Map> getMapClass() {
        return mapClass;
    }

    public void setMapClass(final Class<? extends Map> mapClass) {
        this.mapClass = mapClass;
    }

    @Override
    public boolean equals(final Object o) {
        boolean rtn = (this == o);
        if (!rtn && o != null && getClass() == o.getClass()) {
            final MapSerialiser that = (MapSerialiser) o;
<<<<<<< HEAD
            rtn = new EqualsBuilder()
                    .append(keySerialiser, that.keySerialiser)
                    .append(valueSerialiser, that.valueSerialiser)
                    .append(mapClass, that.mapClass)
                    .isEquals();
=======
            try {
                rtn = new EqualsBuilder()
                        /*
                         * JSONSerialiser is used because ToByteSerialisers.equals checks for sames instance.
                         * All these serialises would require equals method to be updated.
                         */
                        .append(JSONSerialiser.serialise(keySerialiser), JSONSerialiser.serialise(that.keySerialiser))
                        .append(JSONSerialiser.serialise(valueSerialiser), JSONSerialiser.serialise(that.valueSerialiser))
                        .append(mapClass, that.mapClass)
                        .isEquals();
            } catch (final SerialisationException e) {
                throw new RuntimeException("Error occurred during equals check.", e);
            }
>>>>>>> 5c7f67db
        }
        return rtn;
    }

    @Override
    public int hashCode() {
        return new HashCodeBuilder(17, 37)
                .append(keySerialiser)
                .append(valueSerialiser)
                .append(mapClass)
                .toHashCode();
    }
}<|MERGE_RESOLUTION|>--- conflicted
+++ resolved
@@ -186,27 +186,11 @@
         boolean rtn = (this == o);
         if (!rtn && o != null && getClass() == o.getClass()) {
             final MapSerialiser that = (MapSerialiser) o;
-<<<<<<< HEAD
             rtn = new EqualsBuilder()
                     .append(keySerialiser, that.keySerialiser)
                     .append(valueSerialiser, that.valueSerialiser)
                     .append(mapClass, that.mapClass)
                     .isEquals();
-=======
-            try {
-                rtn = new EqualsBuilder()
-                        /*
-                         * JSONSerialiser is used because ToByteSerialisers.equals checks for sames instance.
-                         * All these serialises would require equals method to be updated.
-                         */
-                        .append(JSONSerialiser.serialise(keySerialiser), JSONSerialiser.serialise(that.keySerialiser))
-                        .append(JSONSerialiser.serialise(valueSerialiser), JSONSerialiser.serialise(that.valueSerialiser))
-                        .append(mapClass, that.mapClass)
-                        .isEquals();
-            } catch (final SerialisationException e) {
-                throw new RuntimeException("Error occurred during equals check.", e);
-            }
->>>>>>> 5c7f67db
         }
         return rtn;
     }
