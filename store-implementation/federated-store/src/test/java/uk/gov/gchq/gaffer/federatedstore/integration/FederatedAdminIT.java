/*
 * Copyright 2020-2021 Crown Copyright
 *
 * Licensed under the Apache License, Version 2.0 (the "License");
 * you may not use this file except in compliance with the License.
 * You may obtain a copy of the License at
 *
 *     http://www.apache.org/licenses/LICENSE-2.0
 *
 * Unless required by applicable law or agreed to in writing, software
 * distributed under the License is distributed on an "AS IS" BASIS,
 * WITHOUT WARRANTIES OR CONDITIONS OF ANY KIND, either express or implied.
 * See the License for the specific language governing permissions and
 * limitations under the License.
 */
package uk.gov.gchq.gaffer.federatedstore.integration;

import com.google.common.collect.Lists;
import com.google.common.collect.Sets;
import org.apache.accumulo.core.client.Connector;
<<<<<<< HEAD
import org.junit.Before;
import org.junit.Test;
=======
import org.assertj.core.api.Assertions;
import org.junit.jupiter.api.Test;
>>>>>>> d598fcfe

import uk.gov.gchq.gaffer.accumulostore.AccumuloProperties;
import uk.gov.gchq.gaffer.accumulostore.utils.TableUtils;
import uk.gov.gchq.gaffer.commonutil.StreamUtil;
import uk.gov.gchq.gaffer.federatedstore.FederatedAccess;
import uk.gov.gchq.gaffer.federatedstore.FederatedStoreCache;
import uk.gov.gchq.gaffer.federatedstore.FederatedStoreConstants;
import uk.gov.gchq.gaffer.federatedstore.PublicAccessPredefinedFederatedStore;
import uk.gov.gchq.gaffer.federatedstore.operation.AddGraph;
import uk.gov.gchq.gaffer.federatedstore.operation.ChangeGraphAccess;
import uk.gov.gchq.gaffer.federatedstore.operation.ChangeGraphId;
import uk.gov.gchq.gaffer.federatedstore.operation.GetAllGraphIds;
import uk.gov.gchq.gaffer.federatedstore.operation.GetAllGraphInfo;
import uk.gov.gchq.gaffer.federatedstore.operation.RemoveGraph;
import uk.gov.gchq.gaffer.graph.GraphSerialisable;
import uk.gov.gchq.gaffer.integration.AbstractStoreIT;
import uk.gov.gchq.gaffer.jsonserialisation.JSONSerialiser;
import uk.gov.gchq.gaffer.store.schema.Schema;
import uk.gov.gchq.gaffer.user.User;

import java.util.ArrayList;
import java.util.Collections;
import java.util.Map;
<<<<<<< HEAD
import java.util.Random;
import java.util.Set;

import static org.junit.Assert.assertArrayEquals;
import static org.junit.Assert.assertEquals;
import static org.junit.Assert.assertFalse;
import static org.junit.Assert.assertNotEquals;
import static org.junit.Assert.assertNotNull;
import static org.junit.Assert.assertNull;
import static org.junit.Assert.assertTrue;
=======
import java.util.Set;

import static org.assertj.core.api.Assertions.assertThat;
>>>>>>> d598fcfe
import static uk.gov.gchq.gaffer.federatedstore.FederatedStoreConstants.KEY_OPERATION_OPTIONS_GRAPH_IDS;

public class FederatedAdminIT extends AbstractStandaloneFederatedStoreIT {

    public static final User ADMIN_USER = new User("admin", Collections.EMPTY_SET, Sets.newHashSet("AdminAuth"));
    public static final User NOT_ADMIN_USER = new User("admin", Collections.EMPTY_SET, Sets.newHashSet("NotAdminAuth"));

    private static final AccumuloProperties ACCUMULO_PROPERTIES = AccumuloProperties.loadStoreProperties(
            StreamUtil.openStream(FederatedAdminIT.class, "properties/singleUseAccumuloStore.properties"));

    @Override
    protected Schema createSchema() {
        final Schema.Builder schemaBuilder = new Schema.Builder(AbstractStoreIT.createDefaultSchema());
        schemaBuilder.edges(Collections.EMPTY_MAP);
        schemaBuilder.entities(Collections.EMPTY_MAP);
        return schemaBuilder.build();
    }

    @Override
    public void _setUp() throws Exception {
        graph.execute(new RemoveGraph.Builder()
                .graphId(PublicAccessPredefinedFederatedStore.ACCUMULO_GRAPH_WITH_EDGES)
                .build(), user);
        graph.execute(new RemoveGraph.Builder()
                .graphId(PublicAccessPredefinedFederatedStore.ACCUMULO_GRAPH_WITH_ENTITIES)
                .build(), user);
    }

    @Test
    public void shouldRemoveGraphFromStorage() throws Exception {
        //given
        final String graphA = "graphA";
        graph.execute(new AddGraph.Builder()
                .graphId(graphA)
                .schema(new Schema())
                .storeProperties(ACCUMULO_PROPERTIES)
                .build(), user);
<<<<<<< HEAD
        assertTrue(Lists.newArrayList(graph.execute(new GetAllGraphIds(), user)).contains(graphA));
=======
        assertThat(Lists.newArrayList(graph.execute(new GetAllGraphIds(), user))).contains(graphA);
>>>>>>> d598fcfe

        //when
        final Boolean removed = graph.execute(new RemoveGraph.Builder()
                .graphId(graphA)
                .build(), user);

        //then
<<<<<<< HEAD
        assertTrue(removed);
        assertEquals(0, Lists.newArrayList(graph.execute(new GetAllGraphIds(), user)).size());
=======
        assertThat(removed).isTrue();
        assertThat(Lists.newArrayList(graph.execute(new GetAllGraphIds(), user))).isEmpty();
>>>>>>> d598fcfe

    }

    @Test
    public void shouldRemoveGraphFromCache() throws Exception {
        //given
        FederatedStoreCache federatedStoreCache = new FederatedStoreCache();
        final String graphA = "graphA";
        graph.execute(new AddGraph.Builder()
                .graphId(graphA)
                .schema(new Schema())
                .storeProperties(ACCUMULO_PROPERTIES)
                .build(), user);
<<<<<<< HEAD
        assertTrue(Lists.newArrayList(graph.execute(new GetAllGraphIds(), user)).contains(graphA));

        //when
        assertNotNull(federatedStoreCache.getGraphSerialisableFromCache(graphA));
=======
        assertThat(Lists.newArrayList(graph.execute(new GetAllGraphIds(), user))).contains(graphA);

        //when
        assertThat(federatedStoreCache.getGraphSerialisableFromCache(graphA)).isNotNull();
>>>>>>> d598fcfe
        final Boolean removed = graph.execute(new RemoveGraph.Builder()
                .graphId(graphA)
                .build(), user);

        //then
<<<<<<< HEAD
        assertTrue(removed);
        GraphSerialisable graphSerialisableFromCache = federatedStoreCache.getGraphSerialisableFromCache(graphA);
        assertNull(new String(JSONSerialiser.serialise(graphSerialisableFromCache, true)), graphSerialisableFromCache);
        assertEquals(0, federatedStoreCache.getAllGraphIds().size());
=======
        assertThat(removed).isTrue();
        GraphSerialisable graphSerialisableFromCache = federatedStoreCache.getGraphSerialisableFromCache(graphA);
        assertThat(graphSerialisableFromCache)
                .as(new String(JSONSerialiser.serialise(graphSerialisableFromCache, true)))
                .isNull();
        assertThat(federatedStoreCache.getAllGraphIds()).isEmpty();
>>>>>>> d598fcfe
    }

    @Test
    public void shouldRemoveGraphForAdmin() throws Exception {
        //given
        final String graphA = "graphA";
        graph.execute(new AddGraph.Builder()
                .graphId(graphA)
                .schema(new Schema())
                .storeProperties(ACCUMULO_PROPERTIES)
                .build(), user);
        assertThat(Lists.newArrayList(graph.execute(new GetAllGraphIds(), user))).contains(graphA);

        //when
        final Boolean removed = graph.execute(new RemoveGraph.Builder()
                .graphId(graphA)
                .option(FederatedStoreConstants.KEY_FEDERATION_ADMIN, "true")
                .build(), ADMIN_USER);

        //then
        assertThat(removed).isTrue();
        assertThat(Lists.newArrayList(graph.execute(new GetAllGraphIds(), user))).isEmpty();

    }

    @Test
    public void shouldNotRemoveGraphForNonAdmin() throws Exception {
        //given
        final String graphA = "graphA";
        graph.execute(new AddGraph.Builder()
                .graphId(graphA)
                .schema(new Schema())
                .storeProperties(ACCUMULO_PROPERTIES)
                .build(), user);
        assertThat(Lists.newArrayList(graph.execute(new GetAllGraphIds(), user))).contains(graphA);

        //when
        final Boolean removed = graph.execute(new RemoveGraph.Builder()
                .graphId(graphA)
                .option(FederatedStoreConstants.KEY_FEDERATION_ADMIN, "true")
                .build(), NOT_ADMIN_USER);

        //then
        assertThat(removed).isFalse();
        assertThat(Lists.newArrayList(graph.execute(new GetAllGraphIds(), user))).hasSize(1);

    }

    @Test
    public void shouldGetAllGraphIdsForAdmin() throws Exception {
        //given
        final String graphA = "graphA";
        graph.execute(new AddGraph.Builder()
                .graphId(graphA)
                .schema(new Schema())
                .storeProperties(ACCUMULO_PROPERTIES)
                .build(), user);
        assertThat(Lists.newArrayList(graph.execute(new GetAllGraphIds(), user))).contains(graphA);

        //when
        final Iterable<? extends String> adminGraphIds = graph.execute(new GetAllGraphIds.Builder()
                .option(FederatedStoreConstants.KEY_FEDERATION_ADMIN, "true")
                .build(), ADMIN_USER);

        //then
        Assertions.<String>assertThat(adminGraphIds).contains(graphA);
    }

    @Test
    public void shouldNotGetAllGraphIdsForNonAdmin() throws Exception {
        //given
        final String graphA = "graphA";
        graph.execute(new AddGraph.Builder()
                .graphId(graphA)
                .schema(new Schema())
                .storeProperties(ACCUMULO_PROPERTIES)
                .build(), user);
        assertThat(Lists.newArrayList(graph.execute(new GetAllGraphIds(), user))).contains(graphA);

        //when
        final Iterable<? extends String> adminGraphIds = graph.execute(new GetAllGraphIds.Builder()
                .option(FederatedStoreConstants.KEY_FEDERATION_ADMIN, "true")
                .build(), NOT_ADMIN_USER);

        //then
        Assertions.<String>assertThat(adminGraphIds).doesNotContain(graphA);
    }

    @Test
    public void shouldGetAllGraphInfoForAdmin() throws Exception {
        //given
        final String graphA = "graphA";
        graph.execute(new AddGraph.Builder()
                .graphId(graphA)
                .schema(new Schema())
                .storeProperties(ACCUMULO_PROPERTIES)
                .graphAuths("authsValueA")
                .build(), user);
        assertThat(Lists.newArrayList(graph.execute(new GetAllGraphIds(), user))).contains(graphA);
        final FederatedAccess expectedFedAccess = new FederatedAccess.Builder().addingUserId(user.getUserId()).graphAuths("authsValueA").makePrivate().build();

        //when
        final Map<String, Object> allGraphsAndAuths = graph.execute(new GetAllGraphInfo.Builder()
                .option(FederatedStoreConstants.KEY_FEDERATION_ADMIN, "true")
                .build(), ADMIN_USER);

        //then
        assertThat(allGraphsAndAuths)
                .hasSize(1);
        assertThat(allGraphsAndAuths.keySet().toArray(new String[]{})[0]).isEqualTo(graphA);
        assertThat(allGraphsAndAuths.values().toArray(new Object[]{})[0]).isEqualTo(expectedFedAccess);

    }

    @Test
    public void shouldNotGetAllGraphInfoForNonAdmin() throws Exception {
        //given
        final String graphA = "graphA";
        graph.execute(new AddGraph.Builder()
                .graphId(graphA)
                .schema(new Schema())
                .storeProperties(ACCUMULO_PROPERTIES)
                .build(), user);
        assertThat(Lists.newArrayList(graph.execute(new GetAllGraphIds(), user))).contains(graphA);

        //when
        final Map<String, Object> allGraphsAndAuths = graph.execute(new GetAllGraphInfo.Builder().build(), NOT_ADMIN_USER);

        assertThat(allGraphsAndAuths)
                .isEmpty();
    }

    @Test
    public void shouldNotGetAllGraphInfoForNonAdminWithAdminDeclarationsInOption() throws Exception {
        //given
        final String graphA = "graphA";
        graph.execute(new AddGraph.Builder()
                .graphId(graphA)
                .schema(new Schema())
                .storeProperties(ACCUMULO_PROPERTIES)
                .build(), user);
        assertThat(Lists.newArrayList(graph.execute(new GetAllGraphIds(), user))).contains(graphA);

        //when
        final Map<String, Object> allGraphsAndAuths = graph.execute(new GetAllGraphInfo.Builder()
                .option(FederatedStoreConstants.KEY_FEDERATION_ADMIN, "true")
                .build(), NOT_ADMIN_USER);

        assertThat(allGraphsAndAuths)
                .isEmpty();
    }

    @Test
    public void shouldNotGetAllGraphInfoForAdminWithoutAdminDeclartionInOptions() throws Exception {
        //given
        final String graphA = "graphA";
        graph.execute(new AddGraph.Builder()
                .graphId(graphA)
                .schema(new Schema())
                .storeProperties(ACCUMULO_PROPERTIES)
                .build(), user);
        assertThat(Lists.newArrayList(graph.execute(new GetAllGraphIds(), user))).contains(graphA);

        //when
        final Map<String, Object> allGraphsAndAuths = graph.execute(new GetAllGraphInfo.Builder().build(), ADMIN_USER);

        assertThat(allGraphsAndAuths)
                .isEmpty();
    }

    @Test
    public void shouldGetGraphInfoForSelectedGraphsOnly() throws Exception {
        //given
        final String graphA = "graphA";
        graph.execute(new AddGraph.Builder()
                .graphId(graphA)
                .schema(new Schema())
                .storeProperties(ACCUMULO_PROPERTIES)
                .graphAuths("authsValueA")
                .build(), user);
        final String graphB = "graphB";
        graph.execute(new AddGraph.Builder()
                .graphId(graphB)
                .schema(new Schema())
                .storeProperties(ACCUMULO_PROPERTIES)
                .graphAuths("authsValueB")
                .build(), user);
        assertThat(Lists.newArrayList(graph.execute(new GetAllGraphIds(), user))).contains(graphA, graphB);
        final FederatedAccess expectedFedAccess = new FederatedAccess.Builder().addingUserId(user.getUserId()).graphAuths("authsValueB").makePrivate().build();

        //when
        final Map<String, Object> allGraphsAndAuths = graph.execute(new GetAllGraphInfo.Builder().option(KEY_OPERATION_OPTIONS_GRAPH_IDS, graphB).build(), user);

        //then
        assertThat(allGraphsAndAuths)
                .hasSize(1)
                .hasSize(1);
        assertThat(allGraphsAndAuths.keySet().toArray(new String[]{})[0]).isEqualTo(graphB);
        assertThat(allGraphsAndAuths.values().toArray(new Object[]{})[0]).isEqualTo(expectedFedAccess);
    }

    @Test
    public void shouldChangeGraphUserFromOwnGraphToReplacementUser() throws Exception {
        //given
        final String graphA = "graphA";
        final User replacementUser = new User("replacement");
        graph.execute(new AddGraph.Builder()
                .graphId(graphA)
                .schema(new Schema())
                .storeProperties(ACCUMULO_PROPERTIES)
                .graphAuths("Auths1")
                .build(), user);
        assertThat(Lists.newArrayList(graph.execute(new GetAllGraphIds(), user))).contains(graphA);
        assertThat(Lists.newArrayList(graph.execute(new GetAllGraphIds(), replacementUser))).doesNotContain(graphA);

        //when
        final Boolean changed = graph.execute(new ChangeGraphAccess.Builder()
                .graphId(graphA)
                .ownerUserId(replacementUser.getUserId())
                .build(), user);

        //then
        assertThat(changed).isTrue();
        assertThat(Lists.newArrayList(graph.execute(new GetAllGraphIds(), user))).doesNotContain(graphA);
        assertThat(Lists.newArrayList(graph.execute(new GetAllGraphIds(), replacementUser))).contains(graphA);

    }

    @Test
    public void shouldChangeGraphUserFromSomeoneElseToReplacementUserAsAdminWhenRequestingAdminAccess() throws Exception {
        //given
        final String graphA = "graphA";
        final User replacementUser = new User("replacement");
        graph.execute(new AddGraph.Builder()
                .graphId(graphA)
                .schema(new Schema())
                .storeProperties(ACCUMULO_PROPERTIES)
                .graphAuths("Auths1")
                .build(), user);
        assertThat(Lists.newArrayList(graph.execute(new GetAllGraphIds(), user))).contains(graphA);
        assertThat(Lists.newArrayList(graph.execute(new GetAllGraphIds(), replacementUser))).doesNotContain(graphA);

        //when
        final Boolean changed = graph.execute(new ChangeGraphAccess.Builder()
                .graphId(graphA)
                .ownerUserId(replacementUser.getUserId())
                .option(FederatedStoreConstants.KEY_FEDERATION_ADMIN, "true")
                .build(), ADMIN_USER);

        //then
        assertThat(changed).isTrue();
        assertThat(Lists.newArrayList(graph.execute(new GetAllGraphIds(), user))).doesNotContain(graphA);
        assertThat(Lists.newArrayList(graph.execute(new GetAllGraphIds(), replacementUser))).contains(graphA);

    }

    @Test
    public void shouldNotChangeGraphUserFromSomeoneElseToReplacementUserAsAdminWhenNotRequestingAdminAccess() throws Exception {
        //given
        final String graphA = "graphA";
        final User replacementUser = new User("replacement");
        graph.execute(new AddGraph.Builder()
                .graphId(graphA)
                .schema(new Schema())
                .storeProperties(ACCUMULO_PROPERTIES)
                .graphAuths("Auths1")
                .build(), user);
        assertThat(Lists.newArrayList(graph.execute(new GetAllGraphIds(), user))).contains(graphA);
        assertThat(Lists.newArrayList(graph.execute(new GetAllGraphIds(), replacementUser))).doesNotContain(graphA);

        //when
        final Boolean changed = graph.execute(new ChangeGraphAccess.Builder()
                .graphId(graphA)
                .ownerUserId(replacementUser.getUserId())
                .build(), ADMIN_USER);

        //then
        assertThat(changed).isFalse();
        assertThat(Lists.newArrayList(graph.execute(new GetAllGraphIds(), user))).contains(graphA);
        assertThat(Lists.newArrayList(graph.execute(new GetAllGraphIds(), replacementUser))).doesNotContain(graphA);
    }

    @Test
    public void shouldNotChangeGraphUserFromSomeoneElseToReplacementUserAsNonAdminWhenRequestingAdminAccess() throws Exception {
        //given
        final String graphA = "graphA";
        final User replacementUser = new User("replacement");
        graph.execute(new AddGraph.Builder()
                .graphId(graphA)
                .schema(new Schema())
                .storeProperties(ACCUMULO_PROPERTIES)
                .graphAuths("Auths1")
                .build(), user);
        assertThat(Lists.newArrayList(graph.execute(new GetAllGraphIds(), user))).contains(graphA);
        assertThat(Lists.newArrayList(graph.execute(new GetAllGraphIds(), replacementUser))).doesNotContain(graphA);

        //when
        final Boolean changed = graph.execute(new ChangeGraphAccess.Builder()
                .graphId(graphA)
                .ownerUserId(replacementUser.getUserId())
                .option(FederatedStoreConstants.KEY_FEDERATION_ADMIN, "true")
                .build(), replacementUser);

        //then
        assertThat(changed).isFalse();
        assertThat(Lists.newArrayList(graph.execute(new GetAllGraphIds(), user))).contains(graphA);
        assertThat(Lists.newArrayList(graph.execute(new GetAllGraphIds(), replacementUser))).doesNotContain(graphA);
    }

    @Test
    public void shouldChangeGraphIdForOwnGraph() throws Exception {
        //given
<<<<<<< HEAD
        Random random = new Random(); //This is a hack, a state isn't being cleared somewhere.
        final String graphA = "graphTableA_" + random.nextInt(1000);
        final String graphB = "graphTableB_" + random.nextInt(1000);
=======
        final String graphA = "graphTableA";
        final String graphB = "graphTableB";
>>>>>>> d598fcfe
        Connector connector = TableUtils.getConnector(ACCUMULO_PROPERTIES.getInstance(),
                ACCUMULO_PROPERTIES.getZookeepers(),
                ACCUMULO_PROPERTIES.getUser(),
                ACCUMULO_PROPERTIES.getPassword());

        graph.execute(new AddGraph.Builder()
                .graphId(graphA)
                .schema(new Schema())
                .storeProperties(ACCUMULO_PROPERTIES)
                .graphAuths("Auths1")
                .build(), user);
        assertThat(Lists.newArrayList(graph.execute(new GetAllGraphIds(), user))).contains(graphA);

        //when
        boolean tableGraphABefore = connector.tableOperations().exists(graphA);
        boolean tableGraphBBefore = connector.tableOperations().exists(graphB);

        final Boolean changed = graph.execute(new ChangeGraphId.Builder()
                .graphId(graphA)
                .newGraphId(graphB)
                .build(), user);

        boolean tableGraphAfter = connector.tableOperations().exists(graphA);
        boolean tableGraphBAfter = connector.tableOperations().exists(graphB);
<<<<<<< HEAD

        //then
        assertTrue(changed);
        assertFalse(Lists.newArrayList(graph.execute(new GetAllGraphIds(), user)).contains(graphA));
        assertTrue(Lists.newArrayList(graph.execute(new GetAllGraphIds(), user)).contains(graphB));
        assertTrue(tableGraphABefore);
        assertFalse(tableGraphBBefore);
        assertFalse(tableGraphAfter);
        assertTrue(tableGraphBAfter);
=======
>>>>>>> d598fcfe

        //then
        assertThat(changed).isTrue();
        assertThat(Lists.newArrayList(graph.execute(new GetAllGraphIds(), user))).doesNotContain(graphA)
                .contains(graphB);
        assertThat(tableGraphABefore).isTrue();
        assertThat(tableGraphBBefore).isFalse();
        assertThat(tableGraphAfter).isFalse();
        assertThat(tableGraphBAfter).isTrue();
    }

    @Test
    public void shouldChangeGraphIdForNonOwnedGraphAsAdminWhenRequestingAdminAccess() throws Exception {
        //given
        final String graphA = "graphA";
        final String graphB = "graphB";
        graph.execute(new AddGraph.Builder()
                .graphId(graphA)
                .schema(new Schema())
                .storeProperties(ACCUMULO_PROPERTIES)
                .graphAuths("Auths1")
                .build(), user);
        assertThat(Lists.newArrayList(graph.execute(new GetAllGraphIds(), user))).contains(graphA);

        //when
        final Boolean changed = graph.execute(new ChangeGraphId.Builder()
                .graphId(graphA)
                .newGraphId(graphB)
                .option(FederatedStoreConstants.KEY_FEDERATION_ADMIN, "true")
                .build(), ADMIN_USER);

        //then
        assertThat(changed).isTrue();
        assertThat(Lists.newArrayList(graph.execute(new GetAllGraphIds(), user))).doesNotContain(graphA)
                .contains(graphB);

    }

    @Test
    public void shouldNotChangeGraphIdForNonOwnedGraphAsAdminWhenNotRequestingAdminAccess() throws Exception {
        //given
        final String graphA = "graphA";
        final String graphB = "graphB";
        graph.execute(new AddGraph.Builder()
                .graphId(graphA)
                .schema(new Schema())
                .storeProperties(ACCUMULO_PROPERTIES)
                .graphAuths("Auths1")
                .build(), user);
        assertThat(Lists.newArrayList(graph.execute(new GetAllGraphIds(), user))).contains(graphA);

        //when
        final Boolean changed = graph.execute(new ChangeGraphId.Builder()
                .graphId(graphA)
                .newGraphId(graphB)
                .build(), ADMIN_USER);

        //then
        assertThat(changed).isFalse();
        assertThat(Lists.newArrayList(graph.execute(new GetAllGraphIds(), user))).contains(graphA)
                .doesNotContain(graphB);

    }

    @Test
    public void shouldNotChangeGraphIdForNonOwnedGraphAsNonAdminWhenRequestingAdminAccess() throws Exception {
        //given
        final String graphA = "graphA";
        final String graphB = "graphB";
        final User otherUser = new User("other");
        graph.execute(new AddGraph.Builder()
                .graphId(graphA)
                .schema(new Schema())
                .storeProperties(ACCUMULO_PROPERTIES)
                .graphAuths("Auths1")
                .build(), user);
        assertThat(Lists.newArrayList(graph.execute(new GetAllGraphIds(), user))).contains(graphA);
        assertThat(Lists.newArrayList(graph.execute(new GetAllGraphIds(), otherUser))).doesNotContain(graphA);

        //when
        final Boolean changed = graph.execute(new ChangeGraphId.Builder()
                .graphId(graphA)
                .newGraphId(graphB)
                .option(FederatedStoreConstants.KEY_FEDERATION_ADMIN, "true")
                .build(), otherUser);

        //then
        assertThat(changed).isFalse();
        assertThat(Lists.newArrayList(graph.execute(new GetAllGraphIds(), user))).contains(graphA)
                .doesNotContain(graphB);
        assertThat(Lists.newArrayList(graph.execute(new GetAllGraphIds(), otherUser))).doesNotContain(graphA, graphB);
    }

    @Test
    public void shouldStartWithEmptyCache() throws Exception {
        //given
        FederatedStoreCache federatedStoreCache = new FederatedStoreCache();

        //then
        assertThat(federatedStoreCache.getAllGraphIds()).isEmpty();
    }

    @Test
<<<<<<< HEAD
    public void shouldStartWithEmptyCache() throws Exception {
        //given
        FederatedStoreCache federatedStoreCache = new FederatedStoreCache();

        //then
        assertEquals(0, federatedStoreCache.getAllGraphIds().size());
    }

    @Test
=======
>>>>>>> d598fcfe
    public void shouldChangeGraphIdInStorage() throws Exception {
        //given
        String newName = "newName";
        final String graphA = "graphA";
        graph.execute(new AddGraph.Builder()
                .graphId(graphA)
                .schema(new Schema())
                .storeProperties(ACCUMULO_PROPERTIES)
                .build(), user);
<<<<<<< HEAD
        assertTrue(Lists.newArrayList(graph.execute(new GetAllGraphIds(), user)).contains(graphA));
=======
        assertThat(Lists.newArrayList(graph.execute(new GetAllGraphIds(), user))).contains(graphA);
>>>>>>> d598fcfe

        //when
        final Boolean changed = graph.execute(new ChangeGraphId.Builder()
                .graphId(graphA)
                .newGraphId(newName)
                .build(), user);

        //then
        ArrayList<String> graphIds = Lists.newArrayList(graph.execute(new GetAllGraphIds(), user));

<<<<<<< HEAD
        assertTrue(changed);
        assertEquals(1, graphIds.size());
        assertArrayEquals(new String[]{newName}, graphIds.toArray());
=======
        assertThat(changed).isTrue();
        assertThat(graphIds).hasSize(1);
        assertThat(graphIds.toArray()).containsExactly(new String[]{newName});
>>>>>>> d598fcfe
    }

    @Test
    public void shouldChangeGraphIdInCache() throws Exception {
        //given
        String newName = "newName";
        FederatedStoreCache federatedStoreCache = new FederatedStoreCache();
        final String graphA = "graphA";
        graph.execute(new AddGraph.Builder()
                .graphId(graphA)
                .schema(new Schema())
                .storeProperties(ACCUMULO_PROPERTIES)
                .build(), user);
<<<<<<< HEAD
        assertTrue(Lists.newArrayList(graph.execute(new GetAllGraphIds(), user)).contains(graphA));
=======
        assertThat(Lists.newArrayList(graph.execute(new GetAllGraphIds(), user))).contains(graphA);
>>>>>>> d598fcfe

        //when
        final Boolean changed = graph.execute(new ChangeGraphId.Builder()
                .graphId(graphA)
                .newGraphId(newName)
                .build(), user);

        //then
        Set<String> graphIds = federatedStoreCache.getAllGraphIds();

<<<<<<< HEAD
        assertTrue(changed);
        assertArrayEquals(graphIds.toString(), new String[]{newName}, graphIds.toArray());
=======
        assertThat(changed).isTrue();
        assertThat(graphIds.toArray())
                .as(graphIds.toString())
                .containsExactly(new String[]{newName});
>>>>>>> d598fcfe
    }

    @Test
    public void shouldChangeGraphAccessIdInStorage() throws Exception {
        //given
        final String graphA = "graphA";
        graph.execute(new AddGraph.Builder()
                .graphId(graphA)
                .schema(new Schema())
                .storeProperties(ACCUMULO_PROPERTIES)
                .build(), user);
<<<<<<< HEAD
        assertTrue(Lists.newArrayList(graph.execute(new GetAllGraphIds(), user)).contains(graphA));
=======
        assertThat(Lists.newArrayList(graph.execute(new GetAllGraphIds(), user))).contains(graphA);
>>>>>>> d598fcfe

        //when
        final Boolean changed = graph.execute(new ChangeGraphAccess.Builder()
                .graphId(graphA)
                .ownerUserId(NOT_ADMIN_USER.getUserId())
                .build(), user);

        //then
        ArrayList<String> userGraphIds = Lists.newArrayList(graph.execute(new GetAllGraphIds(), user));
        ArrayList<String> otherUserGraphIds = Lists.newArrayList(graph.execute(new GetAllGraphIds(), NOT_ADMIN_USER));

<<<<<<< HEAD
        assertTrue(changed);
        assertEquals(0, userGraphIds.size());
        assertEquals(1, otherUserGraphIds.size());
        assertArrayEquals(new String[]{graphA}, otherUserGraphIds.toArray());
=======
        assertThat(changed).isTrue();
        assertThat(userGraphIds).isEmpty();
        assertThat(otherUserGraphIds).hasSize(1);
        assertThat(otherUserGraphIds.toArray()).containsExactly(new String[]{graphA});
>>>>>>> d598fcfe
    }

    @Test
    public void shouldChangeGraphAccessIdInCache() throws Exception {
        //given
        FederatedStoreCache federatedStoreCache = new FederatedStoreCache();
        final String graphA = "graphA";
        graph.execute(new AddGraph.Builder()
                .graphId(graphA)
                .schema(new Schema())
                .storeProperties(ACCUMULO_PROPERTIES)
                .build(), user);
<<<<<<< HEAD
        assertTrue(Lists.newArrayList(graph.execute(new GetAllGraphIds(), user)).contains(graphA));
=======
        assertThat(Lists.newArrayList(graph.execute(new GetAllGraphIds(), user))).contains(graphA);
>>>>>>> d598fcfe

        //when
        FederatedAccess before = federatedStoreCache.getAccessFromCache(graphA);
        final Boolean changed = graph.execute(new ChangeGraphAccess.Builder()
                .graphId(graphA)
                .ownerUserId(ADMIN_USER.getUserId())
                .build(), user);
        FederatedAccess after = federatedStoreCache.getAccessFromCache(graphA);

        //then
<<<<<<< HEAD
        assertTrue(changed);
        assertNotEquals(before, after);
        assertEquals(user.getUserId(), before.getAddingUserId());
        assertEquals(ADMIN_USER.getUserId(), after.getAddingUserId());
=======
        assertThat(changed).isTrue();
        assertThat(after).isNotEqualTo(before);
        assertThat(before.getAddingUserId()).isEqualTo(user.getUserId());
        assertThat(after.getAddingUserId()).isEqualTo(ADMIN_USER.getUserId());
>>>>>>> d598fcfe
    }

}<|MERGE_RESOLUTION|>--- conflicted
+++ resolved
@@ -18,13 +18,8 @@
 import com.google.common.collect.Lists;
 import com.google.common.collect.Sets;
 import org.apache.accumulo.core.client.Connector;
-<<<<<<< HEAD
-import org.junit.Before;
-import org.junit.Test;
-=======
 import org.assertj.core.api.Assertions;
 import org.junit.jupiter.api.Test;
->>>>>>> d598fcfe
 
 import uk.gov.gchq.gaffer.accumulostore.AccumuloProperties;
 import uk.gov.gchq.gaffer.accumulostore.utils.TableUtils;
@@ -48,22 +43,9 @@
 import java.util.ArrayList;
 import java.util.Collections;
 import java.util.Map;
-<<<<<<< HEAD
-import java.util.Random;
 import java.util.Set;
 
-import static org.junit.Assert.assertArrayEquals;
-import static org.junit.Assert.assertEquals;
-import static org.junit.Assert.assertFalse;
-import static org.junit.Assert.assertNotEquals;
-import static org.junit.Assert.assertNotNull;
-import static org.junit.Assert.assertNull;
-import static org.junit.Assert.assertTrue;
-=======
-import java.util.Set;
-
 import static org.assertj.core.api.Assertions.assertThat;
->>>>>>> d598fcfe
 import static uk.gov.gchq.gaffer.federatedstore.FederatedStoreConstants.KEY_OPERATION_OPTIONS_GRAPH_IDS;
 
 public class FederatedAdminIT extends AbstractStandaloneFederatedStoreIT {
@@ -101,11 +83,7 @@
                 .schema(new Schema())
                 .storeProperties(ACCUMULO_PROPERTIES)
                 .build(), user);
-<<<<<<< HEAD
-        assertTrue(Lists.newArrayList(graph.execute(new GetAllGraphIds(), user)).contains(graphA));
-=======
-        assertThat(Lists.newArrayList(graph.execute(new GetAllGraphIds(), user))).contains(graphA);
->>>>>>> d598fcfe
+        assertThat(Lists.newArrayList(graph.execute(new GetAllGraphIds(), user))).contains(graphA);
 
         //when
         final Boolean removed = graph.execute(new RemoveGraph.Builder()
@@ -113,13 +91,8 @@
                 .build(), user);
 
         //then
-<<<<<<< HEAD
-        assertTrue(removed);
-        assertEquals(0, Lists.newArrayList(graph.execute(new GetAllGraphIds(), user)).size());
-=======
         assertThat(removed).isTrue();
         assertThat(Lists.newArrayList(graph.execute(new GetAllGraphIds(), user))).isEmpty();
->>>>>>> d598fcfe
 
     }
 
@@ -133,35 +106,21 @@
                 .schema(new Schema())
                 .storeProperties(ACCUMULO_PROPERTIES)
                 .build(), user);
-<<<<<<< HEAD
-        assertTrue(Lists.newArrayList(graph.execute(new GetAllGraphIds(), user)).contains(graphA));
-
-        //when
-        assertNotNull(federatedStoreCache.getGraphSerialisableFromCache(graphA));
-=======
         assertThat(Lists.newArrayList(graph.execute(new GetAllGraphIds(), user))).contains(graphA);
 
         //when
         assertThat(federatedStoreCache.getGraphSerialisableFromCache(graphA)).isNotNull();
->>>>>>> d598fcfe
         final Boolean removed = graph.execute(new RemoveGraph.Builder()
                 .graphId(graphA)
                 .build(), user);
 
         //then
-<<<<<<< HEAD
-        assertTrue(removed);
-        GraphSerialisable graphSerialisableFromCache = federatedStoreCache.getGraphSerialisableFromCache(graphA);
-        assertNull(new String(JSONSerialiser.serialise(graphSerialisableFromCache, true)), graphSerialisableFromCache);
-        assertEquals(0, federatedStoreCache.getAllGraphIds().size());
-=======
         assertThat(removed).isTrue();
         GraphSerialisable graphSerialisableFromCache = federatedStoreCache.getGraphSerialisableFromCache(graphA);
         assertThat(graphSerialisableFromCache)
                 .as(new String(JSONSerialiser.serialise(graphSerialisableFromCache, true)))
                 .isNull();
         assertThat(federatedStoreCache.getAllGraphIds()).isEmpty();
->>>>>>> d598fcfe
     }
 
     @Test
@@ -474,14 +433,8 @@
     @Test
     public void shouldChangeGraphIdForOwnGraph() throws Exception {
         //given
-<<<<<<< HEAD
-        Random random = new Random(); //This is a hack, a state isn't being cleared somewhere.
-        final String graphA = "graphTableA_" + random.nextInt(1000);
-        final String graphB = "graphTableB_" + random.nextInt(1000);
-=======
         final String graphA = "graphTableA";
         final String graphB = "graphTableB";
->>>>>>> d598fcfe
         Connector connector = TableUtils.getConnector(ACCUMULO_PROPERTIES.getInstance(),
                 ACCUMULO_PROPERTIES.getZookeepers(),
                 ACCUMULO_PROPERTIES.getUser(),
@@ -494,7 +447,6 @@
                 .graphAuths("Auths1")
                 .build(), user);
         assertThat(Lists.newArrayList(graph.execute(new GetAllGraphIds(), user))).contains(graphA);
-
         //when
         boolean tableGraphABefore = connector.tableOperations().exists(graphA);
         boolean tableGraphBBefore = connector.tableOperations().exists(graphB);
@@ -506,18 +458,6 @@
 
         boolean tableGraphAfter = connector.tableOperations().exists(graphA);
         boolean tableGraphBAfter = connector.tableOperations().exists(graphB);
-<<<<<<< HEAD
-
-        //then
-        assertTrue(changed);
-        assertFalse(Lists.newArrayList(graph.execute(new GetAllGraphIds(), user)).contains(graphA));
-        assertTrue(Lists.newArrayList(graph.execute(new GetAllGraphIds(), user)).contains(graphB));
-        assertTrue(tableGraphABefore);
-        assertFalse(tableGraphBBefore);
-        assertFalse(tableGraphAfter);
-        assertTrue(tableGraphBAfter);
-=======
->>>>>>> d598fcfe
 
         //then
         assertThat(changed).isTrue();
@@ -621,18 +561,6 @@
     }
 
     @Test
-<<<<<<< HEAD
-    public void shouldStartWithEmptyCache() throws Exception {
-        //given
-        FederatedStoreCache federatedStoreCache = new FederatedStoreCache();
-
-        //then
-        assertEquals(0, federatedStoreCache.getAllGraphIds().size());
-    }
-
-    @Test
-=======
->>>>>>> d598fcfe
     public void shouldChangeGraphIdInStorage() throws Exception {
         //given
         String newName = "newName";
@@ -642,11 +570,7 @@
                 .schema(new Schema())
                 .storeProperties(ACCUMULO_PROPERTIES)
                 .build(), user);
-<<<<<<< HEAD
-        assertTrue(Lists.newArrayList(graph.execute(new GetAllGraphIds(), user)).contains(graphA));
-=======
-        assertThat(Lists.newArrayList(graph.execute(new GetAllGraphIds(), user))).contains(graphA);
->>>>>>> d598fcfe
+        assertThat(Lists.newArrayList(graph.execute(new GetAllGraphIds(), user))).contains(graphA);
 
         //when
         final Boolean changed = graph.execute(new ChangeGraphId.Builder()
@@ -657,15 +581,9 @@
         //then
         ArrayList<String> graphIds = Lists.newArrayList(graph.execute(new GetAllGraphIds(), user));
 
-<<<<<<< HEAD
-        assertTrue(changed);
-        assertEquals(1, graphIds.size());
-        assertArrayEquals(new String[]{newName}, graphIds.toArray());
-=======
         assertThat(changed).isTrue();
         assertThat(graphIds).hasSize(1);
         assertThat(graphIds.toArray()).containsExactly(new String[]{newName});
->>>>>>> d598fcfe
     }
 
     @Test
@@ -679,11 +597,7 @@
                 .schema(new Schema())
                 .storeProperties(ACCUMULO_PROPERTIES)
                 .build(), user);
-<<<<<<< HEAD
-        assertTrue(Lists.newArrayList(graph.execute(new GetAllGraphIds(), user)).contains(graphA));
-=======
-        assertThat(Lists.newArrayList(graph.execute(new GetAllGraphIds(), user))).contains(graphA);
->>>>>>> d598fcfe
+        assertThat(Lists.newArrayList(graph.execute(new GetAllGraphIds(), user))).contains(graphA);
 
         //when
         final Boolean changed = graph.execute(new ChangeGraphId.Builder()
@@ -694,15 +608,10 @@
         //then
         Set<String> graphIds = federatedStoreCache.getAllGraphIds();
 
-<<<<<<< HEAD
-        assertTrue(changed);
-        assertArrayEquals(graphIds.toString(), new String[]{newName}, graphIds.toArray());
-=======
         assertThat(changed).isTrue();
         assertThat(graphIds.toArray())
                 .as(graphIds.toString())
                 .containsExactly(new String[]{newName});
->>>>>>> d598fcfe
     }
 
     @Test
@@ -714,11 +623,7 @@
                 .schema(new Schema())
                 .storeProperties(ACCUMULO_PROPERTIES)
                 .build(), user);
-<<<<<<< HEAD
-        assertTrue(Lists.newArrayList(graph.execute(new GetAllGraphIds(), user)).contains(graphA));
-=======
-        assertThat(Lists.newArrayList(graph.execute(new GetAllGraphIds(), user))).contains(graphA);
->>>>>>> d598fcfe
+        assertThat(Lists.newArrayList(graph.execute(new GetAllGraphIds(), user))).contains(graphA);
 
         //when
         final Boolean changed = graph.execute(new ChangeGraphAccess.Builder()
@@ -730,17 +635,10 @@
         ArrayList<String> userGraphIds = Lists.newArrayList(graph.execute(new GetAllGraphIds(), user));
         ArrayList<String> otherUserGraphIds = Lists.newArrayList(graph.execute(new GetAllGraphIds(), NOT_ADMIN_USER));
 
-<<<<<<< HEAD
-        assertTrue(changed);
-        assertEquals(0, userGraphIds.size());
-        assertEquals(1, otherUserGraphIds.size());
-        assertArrayEquals(new String[]{graphA}, otherUserGraphIds.toArray());
-=======
         assertThat(changed).isTrue();
         assertThat(userGraphIds).isEmpty();
         assertThat(otherUserGraphIds).hasSize(1);
         assertThat(otherUserGraphIds.toArray()).containsExactly(new String[]{graphA});
->>>>>>> d598fcfe
     }
 
     @Test
@@ -753,11 +651,7 @@
                 .schema(new Schema())
                 .storeProperties(ACCUMULO_PROPERTIES)
                 .build(), user);
-<<<<<<< HEAD
-        assertTrue(Lists.newArrayList(graph.execute(new GetAllGraphIds(), user)).contains(graphA));
-=======
-        assertThat(Lists.newArrayList(graph.execute(new GetAllGraphIds(), user))).contains(graphA);
->>>>>>> d598fcfe
+        assertThat(Lists.newArrayList(graph.execute(new GetAllGraphIds(), user))).contains(graphA);
 
         //when
         FederatedAccess before = federatedStoreCache.getAccessFromCache(graphA);
@@ -768,17 +662,10 @@
         FederatedAccess after = federatedStoreCache.getAccessFromCache(graphA);
 
         //then
-<<<<<<< HEAD
-        assertTrue(changed);
-        assertNotEquals(before, after);
-        assertEquals(user.getUserId(), before.getAddingUserId());
-        assertEquals(ADMIN_USER.getUserId(), after.getAddingUserId());
-=======
         assertThat(changed).isTrue();
         assertThat(after).isNotEqualTo(before);
         assertThat(before.getAddingUserId()).isEqualTo(user.getUserId());
         assertThat(after.getAddingUserId()).isEqualTo(ADMIN_USER.getUserId());
->>>>>>> d598fcfe
     }
 
 }