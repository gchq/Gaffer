--- conflicted
+++ resolved
@@ -16,12 +16,15 @@
 
 package uk.gov.gchq.gaffer.store.schema;
 
+import com.google.common.collect.Sets;
 import org.junit.Test;
 import uk.gov.gchq.gaffer.commonutil.JsonUtil;
 import uk.gov.gchq.gaffer.commonutil.StreamUtil;
 import uk.gov.gchq.gaffer.commonutil.TestGroups;
 import uk.gov.gchq.gaffer.commonutil.TestPropertyNames;
 import uk.gov.gchq.gaffer.commonutil.TestTypes;
+import uk.gov.gchq.gaffer.data.element.IdentifierType;
+import uk.gov.gchq.gaffer.data.element.function.ElementAggregator;
 import uk.gov.gchq.gaffer.data.element.function.ElementFilter;
 import uk.gov.gchq.gaffer.data.elementdefinition.exception.SchemaException;
 import uk.gov.gchq.gaffer.exception.SerialisationException;
@@ -35,7 +38,10 @@
 import java.io.IOException;
 import java.io.InputStream;
 import java.io.NotSerializableException;
+import java.util.Collections;
+import java.util.Date;
 import java.util.HashSet;
+import java.util.List;
 import java.util.Map;
 import java.util.Set;
 
@@ -44,6 +50,7 @@
 import static org.junit.Assert.assertFalse;
 import static org.junit.Assert.assertNotNull;
 import static org.junit.Assert.assertNotSame;
+import static org.junit.Assert.assertNull;
 import static org.junit.Assert.assertSame;
 import static org.junit.Assert.assertTrue;
 import static org.junit.Assert.fail;
@@ -100,103 +107,6 @@
         JsonUtil.assertEquals(json1, json2);
     }
 
-<<<<<<< HEAD
-//    @Test
-//    public void testLoadingSchemaFromJson() {
-//        // Edge definitions
-//        SchemaElementDefinition edgeDefinition = schema.getEdge(TestGroups.EDGE);
-//        assertNotNull(edgeDefinition);
-//        assertEquals(EDGE_DESCRIPTION, edgeDefinition.getDescription());
-//
-//        final Map<String, String> propertyMap = edgeDefinition.getPropertyMap();
-//        assertEquals(3, propertyMap.size());
-//        assertEquals("prop.string", propertyMap.get(TestPropertyNames.PROP_2));
-//        assertEquals("prop.date", propertyMap.get(TestPropertyNames.DATE));
-//        assertEquals("timestamp", propertyMap.get(TestPropertyNames.TIMESTAMP));
-//
-//        assertEquals(Sets.newLinkedHashSet(Collections.singletonList(TestPropertyNames.DATE)),
-//                edgeDefinition.getGroupBy());
-//
-//        // Check validator
-//        ElementFilter validator = edgeDefinition.getValidator();
-//        final List<TuplePredicate<String, Tuple<String>>> valContexts = validator.getFunctions();
-//        int index = 0;
-//
-//        TuplePredicate<String, Tuple<String>> tuplePredicate = valContexts.get(index++);
-//        assertTrue(tuplePredicate.getFunction() instanceof IsA);
-//        assertEquals(1, tuplePredicate.getSelection().size());
-//        assertEquals(IdentifierType.SOURCE.name(), tuplePredicate.getSelection().get(0));
-//
-//        tuplePredicate = valContexts.get(index++);
-//        assertTrue(tuplePredicate.getFunction() instanceof IsA);
-//        assertEquals(1, tuplePredicate.getSelection().size());
-//        assertEquals(IdentifierType.DESTINATION.name(), tuplePredicate.getSelection().get(0));
-//
-//        tuplePredicate = valContexts.get(index++);
-//        assertTrue(tuplePredicate.getFunction() instanceof IsA);
-//        assertEquals(1, tuplePredicate.getSelection().size());
-//        assertEquals(IdentifierType.DIRECTED.name(), tuplePredicate.getSelection().get(0));
-//
-//        tuplePredicate = valContexts.get(index++);
-//        assertTrue(tuplePredicate.getFunction() instanceof ExampleFilterFunction);
-//        assertEquals(1, tuplePredicate.getSelection().size());
-//        assertEquals(IdentifierType.DIRECTED.name(), tuplePredicate.getSelection().get(0));
-//
-//        tuplePredicate = valContexts.get(index++);
-//        assertTrue(tuplePredicate.getFunction() instanceof IsA);
-//        assertEquals(1, tuplePredicate.getSelection().size());
-//        assertEquals(TestPropertyNames.PROP_2, tuplePredicate.getSelection().get(0));
-//
-//        tuplePredicate = valContexts.get(index++);
-//        assertTrue(tuplePredicate.getFunction() instanceof ExampleFilterFunction);
-//        assertEquals(1, tuplePredicate.getSelection().size());
-//        assertEquals(TestPropertyNames.PROP_2, tuplePredicate.getSelection().get(0));
-//
-//        tuplePredicate = valContexts.get(index++);
-//        assertTrue(tuplePredicate.getFunction() instanceof IsA);
-//        assertEquals(1, tuplePredicate.getSelection().size());
-//        assertEquals(TestPropertyNames.DATE, tuplePredicate.getSelection().get(0));
-//
-//        tuplePredicate = valContexts.get(index++);
-//        assertTrue(tuplePredicate.getFunction() instanceof IsA);
-//        assertEquals(1, tuplePredicate.getSelection().size());
-//        assertEquals(TestPropertyNames.TIMESTAMP, tuplePredicate.getSelection().get(0));
-//
-//        assertEquals(index, valContexts.size());
-//
-//        TypeDefinition type = edgeDefinition.getPropertyTypeDef(TestPropertyNames.DATE);
-//        assertEquals(Date.class, type.getClazz());
-//        assertEquals(DATE_TYPE_DESCRIPTION, type.getDescription());
-//        assertNull(type.getSerialiser());
-//        assertTrue(type.getAggregateFunction() instanceof ExampleAggregateFunction);
-//
-//        // Entity definitions
-//        SchemaElementDefinition entityDefinition = schema.getEntity(TestGroups.ENTITY);
-//        assertNotNull(entityDefinition);
-//        assertEquals(ENTITY_DESCRIPTION, entityDefinition.getDescription());
-//        assertTrue(entityDefinition.containsProperty(TestPropertyNames.PROP_1));
-//        type = entityDefinition.getPropertyTypeDef(TestPropertyNames.PROP_1);
-//        assertEquals(0, entityDefinition.getGroupBy().size());
-//        assertEquals(STRING_TYPE_DESCRIPTION, type.getDescription());
-//        assertEquals(String.class, type.getClazz());
-//        assertNull(type.getSerialiser());
-//        assertTrue(type.getAggregateFunction() instanceof ExampleAggregateFunction);
-//
-//        ElementAggregator aggregator = edgeDefinition.getAggregator();
-//        List<PassThroughFunctionContext<String, AggregateFunction>> aggContexts = aggregator.getFunctions();
-//        assertEquals(3, aggContexts.size());
-//
-//        PassThroughFunctionContext<String, AggregateFunction> aggContext = aggContexts.get(0);
-//        assertTrue(aggContext.getFunction() instanceof ExampleAggregateFunction);
-//        assertEquals(1, aggContext.getSelection().size());
-//        assertEquals(TestPropertyNames.PROP_2, aggContext.getSelection().get(0));
-//
-//        aggContext = aggContexts.get(1);
-//        assertTrue(aggContext.getFunction() instanceof ExampleAggregateFunction);
-//        assertEquals(1, aggContext.getSelection().size());
-//        assertEquals(TestPropertyNames.DATE, aggContext.getSelection().get(0));
-//    }
-=======
     @Test
     public void testLoadingSchemaFromJson() {
         // Edge definitions
@@ -292,7 +202,6 @@
         assertEquals(1, aggContext.getSelection().length);
         assertEquals(TestPropertyNames.DATE, aggContext.getSelection()[0]);
     }
->>>>>>> b89930a3
 
     @Test
     public void shouldReturnTrueWhenSchemaHasNoAggregators() {
