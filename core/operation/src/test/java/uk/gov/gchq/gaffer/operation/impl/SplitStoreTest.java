--- conflicted
+++ resolved
@@ -17,10 +17,7 @@
 package uk.gov.gchq.gaffer.operation.impl;
 
 import com.google.common.collect.Sets;
-<<<<<<< HEAD
-=======
 
->>>>>>> 6c60d867
 import org.junit.jupiter.api.Test;
 
 import uk.gov.gchq.gaffer.exception.SerialisationException;
@@ -33,7 +30,6 @@
 import static org.junit.jupiter.api.Assertions.assertNotSame;
 
 public class SplitStoreTest extends OperationTest<SplitStore> {
-
     private static final String INPUT_DIRECTORY = "/input";
     private static final String TEST_OPTION_KEY = "testOption";
 
@@ -61,15 +57,11 @@
     @Test
     @Override
     public void builderShouldCreatePopulatedOperation() {
-        // When
         final SplitStore splitTable = new SplitStore.Builder().inputPath(INPUT_DIRECTORY).option(TEST_OPTION_KEY, "true").build();
-
-        // Then
         assertEquals(INPUT_DIRECTORY, splitTable.getInputPath());
         assertEquals("true", splitTable.getOption(TEST_OPTION_KEY));
     }
 
-    @Test
     @Override
     public void shouldShallowCloneOperation() {
         // Given
