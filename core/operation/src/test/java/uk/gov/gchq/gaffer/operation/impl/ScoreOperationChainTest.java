/*
 * Copyright 2017-2020 Crown Copyright
 *
 * Licensed under the Apache License, Version 2.0 (the "License");
 * you may not use this file except in compliance with the License.
 * You may obtain a copy of the License at
 *
 *     http://www.apache.org/licenses/LICENSE-2.0
 *
 * Unless required by applicable law or agreed to in writing, software
 * distributed under the License is distributed on an "AS IS" BASIS,
 * WITHOUT WARRANTIES OR CONDITIONS OF ANY KIND, either express or implied.
 * See the License for the specific language governing permissions and
 * limitations under the License.
 */

package uk.gov.gchq.gaffer.operation.impl;

import com.fasterxml.jackson.core.JsonProcessingException;
<<<<<<< HEAD
=======

>>>>>>> 6c60d867
import org.junit.jupiter.api.Test;

import uk.gov.gchq.gaffer.exception.SerialisationException;
import uk.gov.gchq.gaffer.jsonserialisation.JSONSerialiser;
import uk.gov.gchq.gaffer.operation.OperationChain;
import uk.gov.gchq.gaffer.operation.OperationTest;

import static org.hamcrest.MatcherAssert.assertThat;
import static org.hamcrest.Matchers.is;
import static org.hamcrest.Matchers.notNullValue;
import static org.junit.jupiter.api.Assertions.assertEquals;
import static org.junit.jupiter.api.Assertions.assertNotNull;
import static org.junit.jupiter.api.Assertions.assertNotSame;

public class ScoreOperationChainTest extends OperationTest<ScoreOperationChain> {

    @Test
    public void shouldJSONSerialiseAndDeserialise() throws SerialisationException, JsonProcessingException {
        // Given
        final ScoreOperationChain op = new ScoreOperationChain();

        // When
        byte[] json = JSONSerialiser.serialise(op, true);
        final ScoreOperationChain deserialisedOp = JSONSerialiser.deserialise(json, ScoreOperationChain.class);

        // Then
        assertNotNull(deserialisedOp);
    }

    @Test
    @Override
    public void builderShouldCreatePopulatedOperation() {
        // Given
        final OperationChain opChain = new OperationChain();
        final ScoreOperationChain scoreOperationChain = new ScoreOperationChain.Builder()
                .operationChain(opChain)
                .build();

        // Then
        assertThat(scoreOperationChain.getOperationChain(), is(notNullValue()));
    }

    @Test
    @Override
    public void shouldShallowCloneOperation() {
        // Given
        final OperationChain opChain = new OperationChain();
        final ScoreOperationChain scoreOperationChain = new ScoreOperationChain.Builder()
                .operationChain(opChain)
                .build();

        // When
        ScoreOperationChain clone = scoreOperationChain.shallowClone();

        // Then
        assertNotSame(scoreOperationChain, clone);
        assertEquals(opChain, clone.getOperationChain());
    }

    @Test
    public void shouldGetOutputClass() {
        // When
        final Class<?> outputClass = getTestObject().getOutputClass();

        // Then
        assertEquals(Integer.class, outputClass);
    }

    @Override
    protected ScoreOperationChain getTestObject() {
        return new ScoreOperationChain();
    }
}<|MERGE_RESOLUTION|>--- conflicted
+++ resolved
@@ -17,10 +17,7 @@
 package uk.gov.gchq.gaffer.operation.impl;
 
 import com.fasterxml.jackson.core.JsonProcessingException;
-<<<<<<< HEAD
-=======
 
->>>>>>> 6c60d867
 import org.junit.jupiter.api.Test;
 
 import uk.gov.gchq.gaffer.exception.SerialisationException;
@@ -36,7 +33,6 @@
 import static org.junit.jupiter.api.Assertions.assertNotSame;
 
 public class ScoreOperationChainTest extends OperationTest<ScoreOperationChain> {
-
     @Test
     public void shouldJSONSerialiseAndDeserialise() throws SerialisationException, JsonProcessingException {
         // Given
@@ -50,7 +46,6 @@
         assertNotNull(deserialisedOp);
     }
 
-    @Test
     @Override
     public void builderShouldCreatePopulatedOperation() {
         // Given
@@ -63,7 +58,6 @@
         assertThat(scoreOperationChain.getOperationChain(), is(notNullValue()));
     }
 
-    @Test
     @Override
     public void shouldShallowCloneOperation() {
         // Given
