/*
 * Copyright 2017-2022 Crown Copyright
 *
 * Licensed under the Apache License, Version 2.0 (the "License");
 * you may not use this file except in compliance with the License.
 * You may obtain a copy of the License at
 *
 *     http://www.apache.org/licenses/LICENSE-2.0
 *
 * Unless required by applicable law or agreed to in writing, software
 * distributed under the License is distributed on an "AS IS" BASIS,
 * WITHOUT WARRANTIES OR CONDITIONS OF ANY KIND, either express or implied.
 * See the License for the specific language governing permissions and
 * limitations under the License.
 */

package uk.gov.gchq.gaffer.federatedstore;

import com.fasterxml.jackson.annotation.JsonCreator;
import com.fasterxml.jackson.annotation.JsonProperty;
import com.fasterxml.jackson.annotation.JsonTypeInfo;
import org.slf4j.Logger;
import org.slf4j.LoggerFactory;

import uk.gov.gchq.gaffer.access.predicate.AccessPredicate;
import uk.gov.gchq.gaffer.access.predicate.user.NoAccessUserPredicate;
import uk.gov.gchq.gaffer.core.exception.GafferRuntimeException;
import uk.gov.gchq.gaffer.data.element.Element;
import uk.gov.gchq.gaffer.data.element.id.EntityId;
import uk.gov.gchq.gaffer.federatedstore.exception.StorageException;
import uk.gov.gchq.gaffer.federatedstore.operation.AddGraph;
import uk.gov.gchq.gaffer.federatedstore.operation.AddGraphWithHooks;
import uk.gov.gchq.gaffer.federatedstore.operation.ChangeGraphAccess;
import uk.gov.gchq.gaffer.federatedstore.operation.ChangeGraphId;
import uk.gov.gchq.gaffer.federatedstore.operation.FederatedOperation;
import uk.gov.gchq.gaffer.federatedstore.operation.FederatedOperationChainValidator;
import uk.gov.gchq.gaffer.federatedstore.operation.GetAllGraphIds;
import uk.gov.gchq.gaffer.federatedstore.operation.GetAllGraphInfo;
import uk.gov.gchq.gaffer.federatedstore.operation.IFederationOperation;
import uk.gov.gchq.gaffer.federatedstore.operation.RemoveGraph;
import uk.gov.gchq.gaffer.federatedstore.operation.RemoveGraphAndDeleteAllData;
import uk.gov.gchq.gaffer.federatedstore.operation.handler.FederatedDelegateToHandler;
import uk.gov.gchq.gaffer.federatedstore.operation.handler.impl.FederatedAddGraphHandler;
import uk.gov.gchq.gaffer.federatedstore.operation.handler.impl.FederatedAddGraphWithHooksHandler;
import uk.gov.gchq.gaffer.federatedstore.operation.handler.impl.FederatedChangeGraphAccessHandler;
import uk.gov.gchq.gaffer.federatedstore.operation.handler.impl.FederatedChangeGraphIdHandler;
import uk.gov.gchq.gaffer.federatedstore.operation.handler.impl.FederatedGetAllGraphIDHandler;
import uk.gov.gchq.gaffer.federatedstore.operation.handler.impl.FederatedGetAllGraphInfoHandler;
import uk.gov.gchq.gaffer.federatedstore.operation.handler.impl.FederatedNoOutputHandler;
import uk.gov.gchq.gaffer.federatedstore.operation.handler.impl.FederatedOperationHandler;
import uk.gov.gchq.gaffer.federatedstore.operation.handler.impl.FederatedOutputHandler;
import uk.gov.gchq.gaffer.federatedstore.operation.handler.impl.FederatedOutputIterableHandler;
import uk.gov.gchq.gaffer.federatedstore.operation.handler.impl.FederatedRemoveGraphAndDeleteAllDataHandler;
import uk.gov.gchq.gaffer.federatedstore.operation.handler.impl.FederatedRemoveGraphHandler;
import uk.gov.gchq.gaffer.federatedstore.schema.FederatedViewValidator;
import uk.gov.gchq.gaffer.federatedstore.util.ApplyViewToElementsFunction;
import uk.gov.gchq.gaffer.federatedstore.util.MergeSchema;
import uk.gov.gchq.gaffer.graph.GraphSerialisable;
import uk.gov.gchq.gaffer.named.operation.AddNamedOperation;
import uk.gov.gchq.gaffer.named.view.AddNamedView;
import uk.gov.gchq.gaffer.operation.Operation;
import uk.gov.gchq.gaffer.operation.impl.DiscardOutput;
import uk.gov.gchq.gaffer.operation.impl.Validate;
import uk.gov.gchq.gaffer.operation.impl.add.AddElements;
import uk.gov.gchq.gaffer.operation.impl.function.Aggregate;
import uk.gov.gchq.gaffer.operation.impl.function.Filter;
import uk.gov.gchq.gaffer.operation.impl.function.Transform;
import uk.gov.gchq.gaffer.operation.impl.get.GetAdjacentIds;
import uk.gov.gchq.gaffer.operation.impl.get.GetAllElements;
import uk.gov.gchq.gaffer.operation.impl.get.GetElements;
import uk.gov.gchq.gaffer.operation.io.Output;
import uk.gov.gchq.gaffer.serialisation.Serialiser;
import uk.gov.gchq.gaffer.store.Context;
import uk.gov.gchq.gaffer.store.Store;
import uk.gov.gchq.gaffer.store.StoreException;
import uk.gov.gchq.gaffer.store.StoreProperties;
import uk.gov.gchq.gaffer.store.StoreTrait;
import uk.gov.gchq.gaffer.store.library.GraphLibrary;
import uk.gov.gchq.gaffer.store.operation.GetSchema;
import uk.gov.gchq.gaffer.store.operation.GetTraits;
import uk.gov.gchq.gaffer.store.operation.OperationChainValidator;
import uk.gov.gchq.gaffer.store.operation.handler.OperationHandler;
import uk.gov.gchq.gaffer.store.operation.handler.OutputOperationHandler;
import uk.gov.gchq.gaffer.store.operation.handler.ValidateHandler;
import uk.gov.gchq.gaffer.store.operation.handler.function.AggregateHandler;
import uk.gov.gchq.gaffer.store.operation.handler.function.FilterHandler;
import uk.gov.gchq.gaffer.store.operation.handler.function.TransformHandler;
import uk.gov.gchq.gaffer.store.schema.Schema;
import uk.gov.gchq.gaffer.user.User;
import uk.gov.gchq.koryphe.impl.binaryoperator.CollectionIntersect;

import java.io.IOException;
import java.util.ArrayList;
import java.util.Collection;
import java.util.Collections;
import java.util.HashMap;
import java.util.HashSet;
import java.util.List;
import java.util.Map;
import java.util.Random;
import java.util.Set;
import java.util.function.BiFunction;
import java.util.stream.Collectors;

import static com.google.common.base.Strings.isNullOrEmpty;
import static java.util.Objects.isNull;
import static java.util.Objects.nonNull;
import static uk.gov.gchq.gaffer.federatedstore.FederatedStoreProperties.IS_PUBLIC_ACCESS_ALLOWED_DEFAULT;
import static uk.gov.gchq.gaffer.federatedstore.FederatedStoreProperties.STORE_CONFIGURED_GRAPHIDS;
import static uk.gov.gchq.gaffer.federatedstore.FederatedStoreProperties.STORE_CONFIGURED_MERGE_FUNCTIONS;
import static uk.gov.gchq.gaffer.federatedstore.util.FederatedStoreUtil.getCleanStrings;
import static uk.gov.gchq.gaffer.federatedstore.util.FederatedStoreUtil.getFederatedWrappedSchema;
import static uk.gov.gchq.gaffer.federatedstore.util.FederatedStoreUtil.loadStoreConfiguredGraphIdsListFrom;
import static uk.gov.gchq.gaffer.federatedstore.util.FederatedStoreUtil.loadStoreConfiguredMergeFunctionMapFrom;

/**
 * <p>
 * A Store that encapsulates a collection of sub-graphs and executes operations
 * against them and returns results as though it was a single graph.
 * <p>
 * To create a FederatedStore you need to initialise the store with a
 * graphId and (if graphId is not known by the {@link uk.gov.gchq.gaffer.store.library.GraphLibrary})
 * the {@link Schema} and {@link StoreProperties}.
 *
 * @see #initialise(String, Schema, StoreProperties)
 * @see Store
 * @see uk.gov.gchq.gaffer.graph.Graph
 */
public class FederatedStore extends Store {
    public static final String FEDERATED_STORE_PROCESSED = "FederatedStore.processed.";
    public static final String FED_STORE_GRAPH_ID_VALUE_NULL_OR_EMPTY = "FedStoreGraphId_value_null_or_empty";
    private static final Logger LOGGER = LoggerFactory.getLogger(Store.class);
    private static final List<Integer> ALL_IDS = new ArrayList<>();
    private FederatedGraphStorage graphStorage;
    private final int id;
    private Set<String> customPropertiesAuths;
    private Boolean isPublicAccessAllowed;
    private List<String> storeConfiguredGraphIds;
    @JsonTypeInfo(use = JsonTypeInfo.Id.CLASS, property = "class")
    private Map<String, BiFunction> storeConfiguredMergeFunctions;

    @JsonCreator
    public FederatedStore(@JsonProperty("customPropertiesAuths") final Set<String> customPropertiesAuths,
                          @JsonProperty("isPublicAccessAllowed") final Boolean isPublicAccessAllowed,
                          @JsonProperty("storeConfiguredGraphIds") final List<String> storeConfiguredGraphIds,
                          @JsonProperty("storeConfiguredMergeFunctions") final Map<String, BiFunction> storeConfiguredMergeFunctions) {
        Integer i = null;
        while (isNull(i) || ALL_IDS.contains(i)) {
            i = new Random().nextInt();
        }
        ALL_IDS.add(id = i);

        this.customPropertiesAuths = customPropertiesAuths;
        this.isPublicAccessAllowed = (null == isPublicAccessAllowed) ? Boolean.valueOf(IS_PUBLIC_ACCESS_ALLOWED_DEFAULT) : isPublicAccessAllowed;
        this.storeConfiguredGraphIds = storeConfiguredGraphIds;
        this.storeConfiguredMergeFunctions = (null == storeConfiguredMergeFunctions) ? new HashMap<>() : new HashMap<>(storeConfiguredMergeFunctions);

        this.storeConfiguredMergeFunctions.putIfAbsent(GetTraits.class.getCanonicalName(), new CollectionIntersect<>());
        this.storeConfiguredMergeFunctions.putIfAbsent(GetAllElements.class.getCanonicalName(), new ApplyViewToElementsFunction());
        this.storeConfiguredMergeFunctions.putIfAbsent(GetElements.class.getCanonicalName(), new ApplyViewToElementsFunction());
        this.storeConfiguredMergeFunctions.putIfAbsent(GetSchema.class.getCanonicalName(), new MergeSchema());
    }

    public FederatedStore() {
        this(null, null, null, null);
    }

    /**
     * Initialise this FederatedStore with any sub-graphs defined within the
     * properties.
     *
     * @param graphId    the graphId to label this FederatedStore.
     * @param unused     unused
     * @param properties properties to initialise this FederatedStore with, can
     *                   contain details on graphs to add to scope.
     * @throws StoreException if no cache has been set
     */
    @Override
    public void initialise(final String graphId, final Schema unused, final StoreProperties properties) throws StoreException {
        graphStorage = new FederatedGraphStorage(properties.getCacheServiceNameSuffix());
        super.initialise(graphId, new Schema(), properties);
        customPropertiesAuths = getCustomPropertiesAuths();
        isPublicAccessAllowed = Boolean.valueOf(getProperties().getIsPublicAccessAllowed());

        loadStoreConfiguredMergeFunctions(properties);

        loadStoreConfiguredGraphIds(properties);
    }

    private void loadStoreConfiguredGraphIds(final StoreProperties properties) throws StoreException {
        try {
            final List<String> configuredGraphIds = loadStoreConfiguredGraphIdsListFrom(properties.get(STORE_CONFIGURED_GRAPHIDS));
            if (nonNull(configuredGraphIds)) {
                //Overwrite with configured values
                this.storeConfiguredGraphIds = new ArrayList<>(configuredGraphIds);
            }
        } catch (final IOException e) {
            throw new StoreException("Error loading Merge Functions from StoreProperties.", e);
        }
    }

    private void loadStoreConfiguredMergeFunctions(final StoreProperties properties) throws StoreException {
        try {
            final Map<String, BiFunction> configuredMergeFunctions = loadStoreConfiguredMergeFunctionMapFrom(properties.get(STORE_CONFIGURED_MERGE_FUNCTIONS));
            //Overwrite with configured values
            this.storeConfiguredMergeFunctions.putAll(configuredMergeFunctions);
        } catch (final IOException e) {
            throw new StoreException("Error loading Merge Functions from StoreProperties.", e);
        }
    }

    @Override
    public void setGraphLibrary(final GraphLibrary library) {
        super.setGraphLibrary(library);
        if (nonNull(graphStorage)) {
            graphStorage.setGraphLibrary(library);
        } else {
            throw new GafferRuntimeException("Error adding GraphLibrary, Initialise the FederatedStore first.");
        }
    }

    /**
     * Get this Store's {@link uk.gov.gchq.gaffer.federatedstore.FederatedStoreProperties}.
     *
     * @return the instance of {@link uk.gov.gchq.gaffer.federatedstore.FederatedStoreProperties},
     * this may contain details such as database connection details.
     */
    @Override
    public FederatedStoreProperties getProperties() {
        return (FederatedStoreProperties) super.getProperties();
    }

    /**
     * Adds graphs to the scope of FederatedStore.
     * <p>
     * To be used by the FederatedStore and Handlers only. Users should add
     * graphs via the {@link AddGraph} operation.
     * public access will be ignored if the FederatedStore denies this action
     * at initialisation, will default to usual access with addingUserId and
     * graphAuths
     * </p>
     *
     * @param addingUserId the adding userId
     * @param graphs       the graph to add
     * @param isPublic     if this class should have public access.
     * @param graphAuths   the access auths for the graph being added
     * @throws StorageException if unable to put graph into storage
     */
    public void addGraphs(final Set<String> graphAuths,
                          final String addingUserId,
                          final boolean isPublic,
                          final GraphSerialisable... graphs) throws StorageException {
        addGraphs(graphAuths, addingUserId, isPublic, FederatedGraphStorage.DEFAULT_DISABLED_BY_DEFAULT, graphs);
    }

    /**
     * Adds graphs to the scope of FederatedStore.
     * <p>
     * To be used by the FederatedStore and Handlers only. Users should add
     * graphs via the {@link AddGraph} operation.
     * public access will be ignored if the FederatedStore denies this action
     * at initialisation, will default to usual access with addingUserId and
     * graphAuths
     * </p>
     *
     * @param addingUserId      the adding userId
     * @param graphs            the graph to add
     * @param isPublic          if this class should have public access.
     * @param disabledByDefault true if the graph should be disabled by default - requiring the graphId to be provided in queries
     * @param graphAuths        the access auths for the graph being added
     * @throws StorageException if unable to put graph into storage
     */
    public void addGraphs(final Set<String> graphAuths,
                          final String addingUserId,
                          final boolean isPublic,
                          final boolean disabledByDefault,
                          final GraphSerialisable... graphs) throws StorageException {
        addGraphs(graphAuths, addingUserId, isPublic, disabledByDefault, null, null, graphs);
    }

    public void addGraphs(final Set<String> graphAuths,
                          final String addingUserId,
                          final boolean isPublic,
                          final boolean disabledByDefault,
                          final AccessPredicate readAccessPredicate,
                          final AccessPredicate writeAccessPredicate,
                          final GraphSerialisable... graphs) throws StorageException {
        final FederatedAccess access = new FederatedAccess(graphAuths, addingUserId, isPublicAccessAllowed && isPublic, disabledByDefault, readAccessPredicate, writeAccessPredicate);
        addGraphs(access, graphs);
    }

    public void addGraphs(final FederatedAccess access, final GraphSerialisable... graphs) throws StorageException {
        for (final GraphSerialisable graph : graphs) {
            _add(graph, access);
        }
    }

    /**
     * <p>
     * Removes graphs from the scope of FederatedStore.
     * </p>
     * <p>
     * To be used by the FederatedStore and Handlers only. Users should remove
     * graphs via the {@link RemoveGraph} operation.
     * </p>
     *
     * @param graphId to be removed from scope
     * @param user    to match visibility against
     * @return success of removal
     */
    public boolean remove(final String graphId, final User user) {
        return remove(graphId, user, false);
    }

    public boolean remove(final String graphId, final User user, final boolean asAdmin) {
        return asAdmin
                ? graphStorage.remove(graphId, user, this.getProperties().getAdminAuth())
                : graphStorage.remove(graphId, user);
    }

    /**
     * @param user the visibility to use for getting graphIds
     * @return All the graphId(s) within scope of this FederatedStore and within
     * visibility for the given user.
     */
    public Collection<String> getAllGraphIds(final User user) {
        return getAllGraphIds(user, false);
    }

    public List<String> getAllGraphIds(final User user, final boolean userRequestingAdminUsage) {
        return userRequestingAdminUsage
                ? graphStorage.getAllIds(user, this.getProperties().getAdminAuth())
                : graphStorage.getAllIds(user);
    }

    /**
     * @return schema
     * @deprecated use {@link uk.gov.gchq.gaffer.store.Store#execute(Operation, Context)} with GetSchema Operation.
     */
    @Override
    @Deprecated
    public Schema getSchema() {
        return getSchema((Context) null);
    }

    /**
     * @param context context with User.
     * @return schema
     * @deprecated use {@link uk.gov.gchq.gaffer.store.Store#execute(Operation, Context)} with GetSchema Operation.
     */
    @Deprecated
    public Schema getSchema(final Context context) {
        return getSchema(getFederatedWrappedSchema(), context);
    }

    /**
     * @param operation operation with graphIds.
     * @param context   context with User.
     * @return schema
     * @deprecated use {@link uk.gov.gchq.gaffer.store.Store#execute(Operation, Context)} with GetSchema Operation.
     */
    @Deprecated
    public Schema getSchema(final FederatedOperation operation, final Context context) {
        return graphStorage.getSchema(operation, context);
    }

    /**
     * @return the {@link uk.gov.gchq.gaffer.store.StoreTrait}s for this store.
     * @see Store#getTraits()
     * @deprecated use {@link uk.gov.gchq.gaffer.store.Store#execute(Operation, Context)} with GetTraits Operation.
     */
    @Deprecated
    @Override
    public Set<StoreTrait> getTraits() {
        return StoreTrait.ALL_TRAITS;
    }

    /**
     * <p>
     * Gets a collection of graph objects within FederatedStore scope from the
     * given csv of graphIds, with visibility of the given user.
     * </p>
     * <p>
     * Graphs are returned once per operation, this does not allow an infinite loop of FederatedStores to occur.
     * </p>
     * <p>
     * if graphIdsCSV is null then all graph objects within FederatedStore
     * scope are returned.
     * </p>
     *
     * @param user      the users scope to get graphs for.
     * @param graphIds  the list of graphIds to get. null will return all graphs.
     * @param operation the requesting operation, graphs are returned only once per operation.
     * @return the graph collection.
     */
    public List<GraphSerialisable> getGraphs(final User user, final List<String> graphIds, final IFederationOperation operation) {
        List<GraphSerialisable> rtn = new ArrayList<>();
        if (nonNull(operation)) {
            boolean isFedStoreIdPreexisting = addFedStoreIdToOperation(operation);
            if (isFedStoreIdPreexisting) {
                List<String> federatedStoreIds = operation.getOptions()
                        .entrySet()
                        .stream()
                        .filter(e -> e.getKey().startsWith(FEDERATED_STORE_PROCESSED))
                        .map(Map.Entry::getValue)
                        .collect(Collectors.toList());
                String ln = System.lineSeparator();
                LOGGER.error("This operation has already been processed by this FederatedStore. " +
                        "This is a symptom of an infinite loop of FederatedStores and Proxies.{}" +
                        "This FederatedStore: {}{}" +
                        "All FederatedStore in this loop: {}", ln, this.getGraphId(), ln, federatedStoreIds.toString());
            } else if (isNull(graphIds)) {
                LOGGER.debug("Getting default graphs because requested graphIds is null");
                rtn = getDefaultGraphs(user, operation);
            } else {
                if (graphIds.isEmpty()) {
                    LOGGER.info("A get graphs request was made with empty graphIds");
                }
                String adminAuth = operation.isUserRequestingAdminUsage() ? this.getProperties().getAdminAuth() : null;
                rtn.addAll(new ArrayList<>(graphStorage.get(user, graphIds, adminAuth)));
            }
        } else {
            LOGGER.warn("getGraphs was requested with null Operation, this will return no graphs.");
        }
        return rtn;
    }

    private String getKeyForProcessedFedStoreId() {
        return FEDERATED_STORE_PROCESSED + id;
    }

    private boolean addFedStoreIdToOperation(final Operation operation) {
        final String keyForFedStoreId = getKeyForProcessedFedStoreId();
        boolean isFedStoreIdPreexisting = false;
        if (nonNull(operation) && !isNullOrEmpty(keyForFedStoreId)) {
            // KEEP THIS NUMBERED ORDER!
            // 1) Check operation for ID
            final boolean doesOperationHavePreexistingFedStoreId = !isValueForFedStoreIdNullOrEmpty(operation, keyForFedStoreId);

            // 2) Check and Add ID any payload for ID (recursion)
            final boolean doesPayloadHavePreexistingFedStoreId = (operation instanceof FederatedOperation)
                    && addFedStoreIdToOperation(((FederatedOperation<?, ?>) operation).getUnClonedPayload());

            // 3) Add the ID
            operation.addOption(keyForFedStoreId, getValueForProcessedFedStoreId());

            // 4) return if the ID was found.
            isFedStoreIdPreexisting = doesOperationHavePreexistingFedStoreId || doesPayloadHavePreexistingFedStoreId;
        }
        return isFedStoreIdPreexisting;
    }

    private static boolean isValueForFedStoreIdNullOrEmpty(final Operation operation, final String fedStoreId) {
        final boolean isValueForFedStoreIdNullOrEmpty = isNullOrEmpty(operation.getOption(fedStoreId, null));
        if (operation.getOptions() != null && operation.getOptions().containsKey(fedStoreId) && isValueForFedStoreIdNullOrEmpty) {
            //There is a slight difference between value null and key not found
            LOGGER.debug(String.format("The FederatedStoreId Key has a null Value, this means the Key has been intentionally cleared for reprocessing by this FederatedStore. Key:%s", fedStoreId));
        }
        return isValueForFedStoreIdNullOrEmpty;
    }

    public Map<String, Object> getAllGraphsAndAuths(final User user, final List<String> graphIds, final boolean userRequestingAdminUsage) {
        return userRequestingAdminUsage
                ? graphStorage.getAllGraphsAndAccess(user, graphIds, this.getProperties().getAdminAuth())
                : graphStorage.getAllGraphsAndAccess(user, graphIds);
    }

    /**
     * The FederatedStore at time of initialisation, can set the auths required
     * to allow users to use custom {@link StoreProperties} outside the
     * scope of the {@link uk.gov.gchq.gaffer.store.library.GraphLibrary}.
     *
     * @param user the user needing validation for custom property usage.
     * @return boolean permission
     */
    public boolean isLimitedToLibraryProperties(final User user) {
        return isLimitedToLibraryProperties(user, false);
    }

    public boolean isLimitedToLibraryProperties(final User user, final boolean userRequestingAdminUsage) {

        boolean isAdmin = userRequestingAdminUsage && new AccessPredicate(new NoAccessUserPredicate()).test(user, this.getProperties().getAdminAuth());

        return !isAdmin
                && nonNull(this.customPropertiesAuths)
                && Collections.disjoint(user.getOpAuths(), this.customPropertiesAuths);
    }

    @Override
    protected Class<FederatedStoreProperties> getPropertiesClass() {
        return FederatedStoreProperties.class;
    }

    @SuppressWarnings("rawtypes")
    @Override
    protected void addAdditionalOperationHandlers() {
<<<<<<< HEAD
=======
        // Override the Operations that don't have an output
        getSupportedOperations()
                .stream()
                .filter(op -> !Output.class.isAssignableFrom(op)
                        && !AddElements.class.equals(op)
                        && !AddNamedOperation.class.equals(op)
                        && !AddNamedView.class.equals(op)
                        && !DiscardOutput.class.equals(op))
                .forEach(op -> addOperationHandler(op, new FederatedNoOutputHandler()));
>>>>>>> 4c8b8701

        addOperationHandler(GetSchema.class, new FederatedOutputHandler<>(new Schema()));

        addOperationHandler(Filter.class, new FederatedDelegateToHandler(new FilterHandler()));
        addOperationHandler(Aggregate.class, new FederatedDelegateToHandler(new AggregateHandler()));
        addOperationHandler(Transform.class, new FederatedDelegateToHandler(new TransformHandler()));
        addOperationHandler(Validate.class, new FederatedDelegateToHandler(new ValidateHandler()));

        //FederationOperations
        addOperationHandler(GetAllGraphIds.class, new FederatedGetAllGraphIDHandler());
        addOperationHandler(AddGraph.class, new FederatedAddGraphHandler());
        addOperationHandler(AddGraphWithHooks.class, new FederatedAddGraphWithHooksHandler());
        addOperationHandler(RemoveGraph.class, new FederatedRemoveGraphHandler());
        addOperationHandler(RemoveGraphAndDeleteAllData.class, new FederatedRemoveGraphAndDeleteAllDataHandler());

        addOperationHandler(GetAllGraphInfo.class, new FederatedGetAllGraphInfoHandler());
        addOperationHandler(ChangeGraphAccess.class, new FederatedChangeGraphAccessHandler());
        addOperationHandler(ChangeGraphId.class, new FederatedChangeGraphIdHandler());
        addOperationHandler(FederatedOperation.class, new FederatedOperationHandler());
    }

    @Override
    protected OperationChainValidator createOperationChainValidator() {
        return new FederatedOperationChainValidator(new FederatedViewValidator());
    }

    @Override
    protected OutputOperationHandler<GetElements, Iterable<? extends Element>> getGetElementsHandler() {
        return new FederatedOutputIterableHandler<>();
    }

    @Override
    protected OutputOperationHandler<GetAllElements, Iterable<? extends Element>> getGetAllElementsHandler() {
        return new FederatedOutputIterableHandler<>();
    }

    @Override
    protected OutputOperationHandler<? extends GetAdjacentIds, Iterable<? extends EntityId>> getAdjacentIdsHandler() {
        return new FederatedOutputIterableHandler<>();
    }

    @SuppressWarnings({"rawtypes", "unchecked"})
    @Override
    protected OperationHandler<? extends AddElements> getAddElementsHandler() {
        return new FederatedNoOutputHandler<>();
    }

    @Override
    protected OutputOperationHandler<GetTraits, Set<StoreTrait>> getGetTraitsHandler() {
        return new FederatedOutputHandler<>(/*default null value*/);
    }

    @SuppressWarnings("rawtypes")
    @Override
    protected Class<? extends Serialiser> getRequiredParentSerialiserClass() {
        return Serialiser.class;
    }

    @Override
    protected void startCacheServiceLoader(final StoreProperties properties) {
        //this line sets the property map with the default value if required.
        properties.setCacheServiceClass(properties.getCacheServiceClass(FederatedStoreProperties.CACHE_SERVICE_CLASS_DEFAULT));
        super.startCacheServiceLoader(properties);
        try {
            graphStorage.startCacheServiceLoader();
        } catch (final Exception e) {
            throw new RuntimeException("Error occurred while starting cache. " + e.getMessage(), e);
        }
    }

    private Set<String> getCustomPropertiesAuths() {
        final String value = getProperties().getCustomPropsValue();
        return (isNullOrEmpty(value)) ? null : new HashSet<>(getCleanStrings(value));
    }

    private void _add(final GraphSerialisable newGraph, final FederatedAccess access) throws StorageException {
        graphStorage.put(newGraph, access);
    }

    public boolean changeGraphAccess(final User requestingUser, final String graphId, final FederatedAccess federatedAccess, final boolean isAdmin) throws StorageException {
        return isAdmin
                ? graphStorage.changeGraphAccess(graphId, federatedAccess, requestingUser, this.getProperties().getAdminAuth())
                : graphStorage.changeGraphAccess(graphId, federatedAccess, requestingUser);
    }

    public boolean changeGraphId(final User requestingUser, final String graphId, final String newGraphId, final boolean isAdmin) throws StorageException {
        return isAdmin
                ? graphStorage.changeGraphId(graphId, newGraphId, requestingUser, this.getProperties().getAdminAuth())
                : graphStorage.changeGraphId(graphId, newGraphId, requestingUser);
    }

    public List<String> getStoreConfiguredGraphIds() {
        return storeConfiguredGraphIds;
    }

    private List<GraphSerialisable> getDefaultGraphs(final User user, final IFederationOperation operation) {

        boolean isAdminRequestingOverridingDefaultGraphs =
                operation.isUserRequestingAdminUsage()
                        && (operation instanceof FederatedOperation)
                        && ((FederatedOperation) operation).isUserRequestingDefaultGraphsOverride();

        if (isNull(storeConfiguredGraphIds) || isAdminRequestingOverridingDefaultGraphs) {
            return graphStorage.get(user, null, (/*TODO FS examine isAdminRequestingOverridingDefaultGraphs vs ->*/operation.isUserRequestingAdminUsage() ? getProperties().getAdminAuth() : null));
        } else {
            //This operation has already been processes once, by this store.
            String keyForProcessedFedStoreId = getKeyForProcessedFedStoreId();
            operation.addOption(keyForProcessedFedStoreId, null); // value is null, but key is still found.
            List<GraphSerialisable> graphs = getGraphs(user, storeConfiguredGraphIds, operation);
            //put it back
            operation.addOption(keyForProcessedFedStoreId, getValueForProcessedFedStoreId());
            return graphs;
        }
    }

    private String getValueForProcessedFedStoreId() {
        return isNullOrEmpty(getGraphId()) ? FED_STORE_GRAPH_ID_VALUE_NULL_OR_EMPTY : getGraphId();
    }

    public Map<String, BiFunction> getStoreConfiguredMergeFunctions() {
        return Collections.unmodifiableMap(storeConfiguredMergeFunctions);
    }

}<|MERGE_RESOLUTION|>--- conflicted
+++ resolved
@@ -494,8 +494,6 @@
     @SuppressWarnings("rawtypes")
     @Override
     protected void addAdditionalOperationHandlers() {
-<<<<<<< HEAD
-=======
         // Override the Operations that don't have an output
         getSupportedOperations()
                 .stream()
@@ -505,7 +503,6 @@
                         && !AddNamedView.class.equals(op)
                         && !DiscardOutput.class.equals(op))
                 .forEach(op -> addOperationHandler(op, new FederatedNoOutputHandler()));
->>>>>>> 4c8b8701
 
         addOperationHandler(GetSchema.class, new FederatedOutputHandler<>(new Schema()));
 
