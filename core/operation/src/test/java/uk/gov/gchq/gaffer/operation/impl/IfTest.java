/*
 * Copyright 2017-2020 Crown Copyright
 *
 * Licensed under the Apache License, Version 2.0 (the "License");
 * you may not use this file except in compliance with the License.
 * You may obtain a copy of the License at
 *
 *     http://www.apache.org/licenses/LICENSE-2.0
 *
 * Unless required by applicable law or agreed to in writing, software
 * distributed under the License is distributed on an "AS IS" BASIS,
 * WITHOUT WARRANTIES OR CONDITIONS OF ANY KIND, either express or implied.
 * See the License for the specific language governing permissions and
 * limitations under the License.
 */
package uk.gov.gchq.gaffer.operation.impl;

import com.google.common.collect.Lists;
<<<<<<< HEAD
=======

>>>>>>> 6c60d867
import org.junit.jupiter.api.Test;

import uk.gov.gchq.gaffer.commonutil.JsonAssert;
import uk.gov.gchq.gaffer.commonutil.StringUtil;
import uk.gov.gchq.gaffer.operation.Operation;
import uk.gov.gchq.gaffer.operation.OperationChain;
import uk.gov.gchq.gaffer.operation.OperationTest;
import uk.gov.gchq.gaffer.operation.data.EntitySeed;
import uk.gov.gchq.gaffer.operation.impl.get.GetAllElements;
import uk.gov.gchq.gaffer.operation.impl.get.GetElements;
import uk.gov.gchq.gaffer.operation.util.Conditional;

import java.util.Arrays;
import java.util.Collection;
import java.util.Collections;

import static org.hamcrest.MatcherAssert.assertThat;
import static org.hamcrest.Matchers.is;
import static org.hamcrest.Matchers.notNullValue;
<<<<<<< HEAD
import static org.junit.Assert.assertEquals;
import static org.junit.Assert.assertNotNull;
import static org.junit.Assert.assertNotSame;
import static org.junit.Assert.assertThat;
import static org.junit.Assert.assertTrue;
import static org.junit.jupiter.api.Assertions.assertThrows;
=======
import static org.junit.jupiter.api.Assertions.assertEquals;
import static org.junit.jupiter.api.Assertions.assertNotNull;
import static org.junit.jupiter.api.Assertions.assertNotSame;
import static org.junit.jupiter.api.Assertions.assertTrue;
import static org.junit.jupiter.api.Assertions.fail;
>>>>>>> 6c60d867

public class IfTest extends OperationTest<If> {

    @Test
    @Override
    public void builderShouldCreatePopulatedOperation() {
        // Given
        final If<Object, Object> ifOp = new If.Builder<>()
                .input(Arrays.asList(new EntitySeed("1"), new EntitySeed("2")))
                .condition(true)
                .then(new GetElements())
                .otherwise(new GetAllElements())
                .build();

        // Then
        assertThat(ifOp.getInput(), is(notNullValue()));
        assertTrue(ifOp.getCondition());
        assertTrue(ifOp.getThen() instanceof GetElements);
        assertTrue(ifOp.getOtherwise() instanceof GetAllElements);
    }

    @Test
    @Override
    public void shouldShallowCloneOperation() {
        // Given
        final Object input = "testInput";
        final If ifOp = new If.Builder<>()
                .input(input)
                .condition(true)
                .conditional(new Conditional())
                .then(new GetElements.Builder()
                        .input(new EntitySeed("A"))
                        .build())
                .otherwise(new GetAllElements())
                .build();

        // When
        final If clone = ifOp.shallowClone();

        // Then
        assertNotSame(ifOp, clone);
        assertEquals(input, clone.getInput());
    }

    @Test
    public void shouldGetOperations() {
        // Given
        final GetElements getElements = new GetElements.Builder()
                .input(new EntitySeed("A"))
                .build();

        final OperationChain opChain = new OperationChain.Builder()
                .first(new GetAllElements())
                .then(new Limit<>(3))
                .build();

        final If<Object, Object> ifOp = new If.Builder<>()
                .condition(true)
                .then(getElements)
                .otherwise(opChain)
                .build();

        final Collection<Operation> expectedOps = Lists.newArrayList(new OperationChain<>(), OperationChain.wrap(getElements), opChain);

        // When
        final Collection<Operation> result = ifOp.getOperations();

        // Then
        assertEquals(expectedOps, result);
    }

    @Test
    public void shouldUpdateOperations() {
        // Given
        final GetElements getElements = new GetElements.Builder()
                .input(new EntitySeed("A"))
                .build();

        final OperationChain opChain = new OperationChain.Builder()
                .first(new GetAllElements())
                .then(new Limit<>(3))
                .build();

        final If<Object, Object> ifOp = new If.Builder<>()
                .condition(false)
                .build();

        final Collection<Operation> opList = Lists.newArrayList(new OperationChain<>(), getElements, opChain);

        // When
        ifOp.updateOperations(opList);

        // Then
        assertNotNull(ifOp.getThen());
        assertNotNull(ifOp.getOtherwise());
        assertEquals(getElements, ifOp.getThen());
        assertEquals(opChain, ifOp.getOtherwise());
    }

    @Test
    public void shouldThrowErrorForTryingToUpdateOperationsWithEmptyList() {
        // Given
        final If<Object, Object> ifOp = new If.Builder<>()
                .condition(true)
                .build();

        final Collection<Operation> opList = Collections.emptyList();

        // When / Then
        final Exception exception = assertThrows(IllegalArgumentException.class, () -> ifOp.updateOperations(opList));
        assertEquals("Unable to update operations - exactly 3 operations are required. Received 0 operations", exception.getMessage());
    }

    @Test
    public void shouldThrowErrorForTryingToUpdateOperationsWithTooFewOps() {
        // Given
        final GetElements getElements = new GetElements.Builder()
                .input(new EntitySeed("1"))
                .build();

        final If<Object, Object> ifOp = new If.Builder<>()
                .condition(false)
                .build();

        final Collection<Operation> opList = Lists.newArrayList(getElements);

        // When / Then
        final Exception exception = assertThrows(IllegalArgumentException.class, () -> ifOp.updateOperations(opList));
        assertEquals("Unable to update operations - exactly 3 operations are required. Received 1 operations", exception.getMessage());
    }

    @Test
    public void shouldThrowErrorForTryingToUpdateOperationsWithTooManyOps() {
        // Given
        final GetElements getElements = new GetElements.Builder()
                .input(new EntitySeed("2"))
                .build();

        final GetAllElements getAllElements = new GetAllElements();

        final Limit limit = new Limit(5);

        final If<Object, Object> ifOp = new If.Builder<>()
                .build();

        final Collection<Operation> opList = Lists.newArrayList(getElements, getAllElements, limit, limit);

        // When / Then
        final Exception exception = assertThrows(IllegalArgumentException.class, () -> ifOp.updateOperations(opList));
        assertEquals("Unable to update operations - exactly 3 operations are required. Received 4 operations", exception.getMessage());
    }

    @Test
    public void testShallowClone() {
        // Given
        final Object input = "testInput";
        final GetAllElements getAllElements = new GetAllElements();

        final If<Object, Object> ifOp = new If.Builder<>()
                .input(input)
                .then(getAllElements)
                .build();

        // When
        final If<Object, Object> clone = ifOp.shallowClone();

        // Then
        assertNotNull(clone);
        assertNotSame(clone, ifOp);
        assertEquals(input, clone.getInput());
    }

    @Test
    @Override
    public void shouldJsonSerialiseAndDeserialise() {
        // Given
        final If op = new If.Builder<>()
                .input(Arrays.asList(new EntitySeed("1"), new EntitySeed("2")))
                .condition(true)
                .then(new GetElements())
                .otherwise(new GetAllElements())
                .build();

        // When
        final byte[] json = toJson(op);
        JsonAssert.assertEquals(String.format("{%n" +
                "  \"class\" : \"uk.gov.gchq.gaffer.operation.impl.If\",%n" +
                "  \"input\" : [ {%n" +
                "    \"class\" : \"uk.gov.gchq.gaffer.operation.data.EntitySeed\",%n" +
                "    \"class\" : \"uk.gov.gchq.gaffer.operation.data.EntitySeed\",%n" +
                "    \"vertex\" : \"1\"%n" +
                "  }, {%n" +
                "    \"class\" : \"uk.gov.gchq.gaffer.operation.data.EntitySeed\",%n" +
                "    \"class\" : \"uk.gov.gchq.gaffer.operation.data.EntitySeed\",%n" +
                "    \"vertex\" : \"2\"%n" +
                "  } ],%n" +
                "  \"condition\" : true,%n" +
                "  \"then\" : {%n" +
                "    \"class\" : \"uk.gov.gchq.gaffer.operation.impl.get.GetElements\"%n" +
                "  },%n" +
                "  \"otherwise\" : {%n" +
                "    \"class\" : \"uk.gov.gchq.gaffer.operation.impl.get.GetAllElements\"%n" +
                "  }%n" +
                "}"), StringUtil.toString(json));

        final If deserialisedObj = fromJson(json);

        // Then
        assertNotNull(deserialisedObj);
        assertEquals(Arrays.asList(new EntitySeed("1"), new EntitySeed("2")), Lists.newArrayList((Iterable) deserialisedObj.getInput()));
    }

    @Test
    public void shouldJsonSerialiseAndDeserialiseWithSingleValue() {
        // Given
        final If op = new If.Builder<>()
                .input(new EntitySeed("1"))
                .condition(true)
                .then(new GetElements())
                .otherwise(new GetAllElements())
                .build();

        // When
        final byte[] json = toJson(op);
        JsonAssert.assertEquals(String.format("{%n" +
                "  \"class\" : \"uk.gov.gchq.gaffer.operation.impl.If\",%n" +
                "  \"input\" :  {%n" +
                "    \"class\" : \"uk.gov.gchq.gaffer.operation.data.EntitySeed\",%n" +
                "    \"class\" : \"uk.gov.gchq.gaffer.operation.data.EntitySeed\",%n" +
                "    \"vertex\" : \"1\"%n" +
                "  }, %n" +
                "  \"condition\" : true,%n" +
                "  \"then\" : {%n" +
                "    \"class\" : \"uk.gov.gchq.gaffer.operation.impl.get.GetElements\"%n" +
                "  },%n" +
                "  \"otherwise\" : {%n" +
                "    \"class\" : \"uk.gov.gchq.gaffer.operation.impl.get.GetAllElements\"%n" +
                "  }%n" +
                "}"), StringUtil.toString(json));

        final If deserialisedObj = fromJson(json);

        // Then
        assertNotNull(deserialisedObj);
        assertEquals(new EntitySeed("1"), deserialisedObj.getInput());
    }

    @Override
    protected If<Object, Object> getTestObject() {
        return new If<>();
    }
}<|MERGE_RESOLUTION|>--- conflicted
+++ resolved
@@ -16,10 +16,7 @@
 package uk.gov.gchq.gaffer.operation.impl;
 
 import com.google.common.collect.Lists;
-<<<<<<< HEAD
-=======
-
->>>>>>> 6c60d867
+
 import org.junit.jupiter.api.Test;
 
 import uk.gov.gchq.gaffer.commonutil.JsonAssert;
@@ -39,24 +36,13 @@
 import static org.hamcrest.MatcherAssert.assertThat;
 import static org.hamcrest.Matchers.is;
 import static org.hamcrest.Matchers.notNullValue;
-<<<<<<< HEAD
-import static org.junit.Assert.assertEquals;
-import static org.junit.Assert.assertNotNull;
-import static org.junit.Assert.assertNotSame;
-import static org.junit.Assert.assertThat;
-import static org.junit.Assert.assertTrue;
-import static org.junit.jupiter.api.Assertions.assertThrows;
-=======
 import static org.junit.jupiter.api.Assertions.assertEquals;
 import static org.junit.jupiter.api.Assertions.assertNotNull;
 import static org.junit.jupiter.api.Assertions.assertNotSame;
 import static org.junit.jupiter.api.Assertions.assertTrue;
 import static org.junit.jupiter.api.Assertions.fail;
->>>>>>> 6c60d867
 
 public class IfTest extends OperationTest<If> {
-
-    @Test
     @Override
     public void builderShouldCreatePopulatedOperation() {
         // Given
@@ -74,7 +60,6 @@
         assertTrue(ifOp.getOtherwise() instanceof GetAllElements);
     }
 
-    @Test
     @Override
     public void shouldShallowCloneOperation() {
         // Given
@@ -162,8 +147,12 @@
         final Collection<Operation> opList = Collections.emptyList();
 
         // When / Then
-        final Exception exception = assertThrows(IllegalArgumentException.class, () -> ifOp.updateOperations(opList));
-        assertEquals("Unable to update operations - exactly 3 operations are required. Received 0 operations", exception.getMessage());
+        try {
+            ifOp.updateOperations(opList);
+            fail("Exception expected");
+        } catch (final IllegalArgumentException e) {
+            assertEquals("Unable to update operations - exactly 3 operations are required. Received 0 operations", e.getMessage());
+        }
     }
 
     @Test
@@ -180,8 +169,12 @@
         final Collection<Operation> opList = Lists.newArrayList(getElements);
 
         // When / Then
-        final Exception exception = assertThrows(IllegalArgumentException.class, () -> ifOp.updateOperations(opList));
-        assertEquals("Unable to update operations - exactly 3 operations are required. Received 1 operations", exception.getMessage());
+        try {
+            ifOp.updateOperations(opList);
+            fail("Exception expected");
+        } catch (final IllegalArgumentException e) {
+            assertEquals("Unable to update operations - exactly 3 operations are required. Received 1 operations", e.getMessage());
+        }
     }
 
     @Test
@@ -201,8 +194,12 @@
         final Collection<Operation> opList = Lists.newArrayList(getElements, getAllElements, limit, limit);
 
         // When / Then
-        final Exception exception = assertThrows(IllegalArgumentException.class, () -> ifOp.updateOperations(opList));
-        assertEquals("Unable to update operations - exactly 3 operations are required. Received 4 operations", exception.getMessage());
+        try {
+            ifOp.updateOperations(opList);
+            fail("Exception expected");
+        } catch (final IllegalArgumentException e) {
+            assertEquals("Unable to update operations - exactly 3 operations are required. Received 4 operations", e.getMessage());
+        }
     }
 
     @Test
