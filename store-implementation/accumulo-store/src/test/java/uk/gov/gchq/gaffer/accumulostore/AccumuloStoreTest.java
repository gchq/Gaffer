/*
 * Copyright 2016-2020 Crown Copyright
 *
 * Licensed under the Apache License, Version 2.0 (the "License");
 * you may not use this file except in compliance with the License.
 * You may obtain a copy of the License at
 *
 *     http://www.apache.org/licenses/LICENSE-2.0
 *
 * Unless required by applicable law or agreed to in writing, software
 * distributed under the License is distributed on an "AS IS" BASIS,
 * WITHOUT WARRANTIES OR CONDITIONS OF ANY KIND, either express or implied.
 * See the License for the specific language governing permissions and
 * limitations under the License.
 */

package uk.gov.gchq.gaffer.accumulostore;

import com.google.common.collect.Iterables;

import org.apache.accumulo.core.client.AccumuloException;
import org.apache.accumulo.core.client.AccumuloSecurityException;
import org.apache.accumulo.core.client.Connector;
import org.apache.accumulo.core.client.TableNotFoundException;
<<<<<<< HEAD
import org.junit.jupiter.api.AfterAll;
import org.junit.jupiter.api.BeforeAll;
import org.junit.jupiter.api.BeforeEach;
import org.junit.jupiter.api.Test;
=======
import org.junit.AfterClass;
import org.junit.Before;
import org.junit.BeforeClass;
import org.junit.ClassRule;
import org.junit.Rule;
import org.junit.Test;
import org.junit.rules.ExpectedException;
import org.junit.rules.TemporaryFolder;
>>>>>>> e8cede87

import uk.gov.gchq.gaffer.accumulostore.operation.handler.GetElementsBetweenSetsHandler;
import uk.gov.gchq.gaffer.accumulostore.operation.handler.GetElementsInRangesHandler;
import uk.gov.gchq.gaffer.accumulostore.operation.handler.GetElementsWithinSetHandler;
import uk.gov.gchq.gaffer.accumulostore.operation.hdfs.handler.AddElementsFromHdfsHandler;
import uk.gov.gchq.gaffer.accumulostore.operation.hdfs.handler.ImportAccumuloKeyValueFilesHandler;
import uk.gov.gchq.gaffer.accumulostore.operation.hdfs.handler.SampleDataForSplitPointsHandler;
import uk.gov.gchq.gaffer.accumulostore.operation.hdfs.handler.SplitStoreHandler;
import uk.gov.gchq.gaffer.accumulostore.operation.hdfs.operation.ImportAccumuloKeyValueFiles;
import uk.gov.gchq.gaffer.accumulostore.operation.impl.GetElementsBetweenSets;
import uk.gov.gchq.gaffer.accumulostore.operation.impl.GetElementsInRanges;
import uk.gov.gchq.gaffer.accumulostore.operation.impl.GetElementsWithinSet;
import uk.gov.gchq.gaffer.accumulostore.operation.impl.SummariseGroupOverRanges;
import uk.gov.gchq.gaffer.commonutil.CommonTestConstants;
import uk.gov.gchq.gaffer.commonutil.StreamUtil;
import uk.gov.gchq.gaffer.commonutil.TestGroups;
import uk.gov.gchq.gaffer.commonutil.TestPropertyNames;
import uk.gov.gchq.gaffer.commonutil.iterable.CloseableIterable;
import uk.gov.gchq.gaffer.data.element.Element;
import uk.gov.gchq.gaffer.data.element.Entity;
import uk.gov.gchq.gaffer.data.element.function.ElementFilter;
import uk.gov.gchq.gaffer.data.element.id.EntityId;
import uk.gov.gchq.gaffer.data.elementdefinition.exception.SchemaException;
import uk.gov.gchq.gaffer.data.elementdefinition.view.View;
import uk.gov.gchq.gaffer.data.elementdefinition.view.ViewElementDefinition;
import uk.gov.gchq.gaffer.graph.Graph;
import uk.gov.gchq.gaffer.hdfs.operation.AddElementsFromHdfs;
import uk.gov.gchq.gaffer.hdfs.operation.SampleDataForSplitPoints;
import uk.gov.gchq.gaffer.operation.OperationException;
import uk.gov.gchq.gaffer.operation.data.EntitySeed;
import uk.gov.gchq.gaffer.operation.impl.SplitStore;
import uk.gov.gchq.gaffer.operation.impl.Validate;
import uk.gov.gchq.gaffer.operation.impl.add.AddElements;
import uk.gov.gchq.gaffer.operation.impl.generate.GenerateElements;
import uk.gov.gchq.gaffer.operation.impl.generate.GenerateObjects;
import uk.gov.gchq.gaffer.operation.impl.get.GetElements;
import uk.gov.gchq.gaffer.serialisation.Serialiser;
import uk.gov.gchq.gaffer.serialisation.implementation.JavaSerialiser;
import uk.gov.gchq.gaffer.serialisation.implementation.StringSerialiser;
import uk.gov.gchq.gaffer.serialisation.implementation.raw.CompactRawLongSerialiser;
import uk.gov.gchq.gaffer.store.Context;
import uk.gov.gchq.gaffer.store.StoreException;
import uk.gov.gchq.gaffer.store.StoreTrait;
import uk.gov.gchq.gaffer.store.TestTypes;
import uk.gov.gchq.gaffer.store.operation.handler.OperationHandler;
import uk.gov.gchq.gaffer.store.operation.handler.generate.GenerateElementsHandler;
import uk.gov.gchq.gaffer.store.operation.handler.generate.GenerateObjectsHandler;
import uk.gov.gchq.gaffer.store.schema.Schema;
import uk.gov.gchq.gaffer.store.schema.SchemaEdgeDefinition;
import uk.gov.gchq.gaffer.store.schema.SchemaEntityDefinition;
import uk.gov.gchq.gaffer.store.schema.TypeDefinition;
import uk.gov.gchq.gaffer.user.User;
import uk.gov.gchq.koryphe.impl.binaryoperator.Max;
import uk.gov.gchq.koryphe.impl.binaryoperator.Min;
import uk.gov.gchq.koryphe.impl.binaryoperator.StringConcat;
import uk.gov.gchq.koryphe.impl.binaryoperator.Sum;
import uk.gov.gchq.koryphe.impl.predicate.IsMoreThan;

import java.util.Collection;

import static org.junit.jupiter.api.Assertions.assertEquals;
import static org.junit.jupiter.api.Assertions.assertFalse;
import static org.junit.jupiter.api.Assertions.assertNotNull;
import static org.junit.jupiter.api.Assertions.assertNull;
import static org.junit.jupiter.api.Assertions.assertThrows;
import static org.junit.jupiter.api.Assertions.assertTrue;

import static uk.gov.gchq.gaffer.store.StoreTrait.INGEST_AGGREGATION;
import static uk.gov.gchq.gaffer.store.StoreTrait.ORDERED;
import static uk.gov.gchq.gaffer.store.StoreTrait.POST_AGGREGATION_FILTERING;
import static uk.gov.gchq.gaffer.store.StoreTrait.POST_TRANSFORMATION_FILTERING;
import static uk.gov.gchq.gaffer.store.StoreTrait.PRE_AGGREGATION_FILTERING;
import static uk.gov.gchq.gaffer.store.StoreTrait.QUERY_AGGREGATION;
import static uk.gov.gchq.gaffer.store.StoreTrait.STORE_VALIDATION;
import static uk.gov.gchq.gaffer.store.StoreTrait.TRANSFORMATION;
import static uk.gov.gchq.gaffer.store.StoreTrait.VISIBILITY;

public class AccumuloStoreTest {
    private static final String BYTE_ENTITY_GRAPH = "byteEntityGraph";
    private static final String GAFFER_1_GRAPH = "gaffer1Graph";
    private static AccumuloStore byteEntityStore;
    private static AccumuloStore gaffer1KeyStore;
    private static final Schema SCHEMA = Schema.fromJson(StreamUtil.schemas(AccumuloStoreTest.class));
    private static final AccumuloProperties PROPERTIES = AccumuloProperties.loadStoreProperties(StreamUtil.storeProps(AccumuloStoreTest.class));
    private static final AccumuloProperties CLASSIC_PROPERTIES = AccumuloProperties.loadStoreProperties(StreamUtil.openStream(AccumuloStoreTest.class, "/accumuloStoreClassicKeys.properties"));
    private static MiniAccumuloClusterManager miniAccumuloClusterManagerByteEntity = null;
    private static MiniAccumuloClusterManager miniAccumuloClusterManagerGaffer1Key = null;

    @ClassRule
    public static TemporaryFolder storeBaseFolder = new TemporaryFolder(CommonTestConstants.TMP_DIRECTORY);

    @BeforeAll
    public static void setup() {
        byteEntityStore = new AccumuloStore();
        gaffer1KeyStore = new AccumuloStore();
        miniAccumuloClusterManagerByteEntity = new MiniAccumuloClusterManager(PROPERTIES, storeBaseFolder.getRoot().getAbsolutePath());
        miniAccumuloClusterManagerGaffer1Key = new MiniAccumuloClusterManager(CLASSIC_PROPERTIES, storeBaseFolder.getRoot().getAbsolutePath());
    }

    @BeforeEach
    public void beforeMethod() throws StoreException {
        byteEntityStore.initialise(BYTE_ENTITY_GRAPH, SCHEMA, PROPERTIES);
        gaffer1KeyStore.initialise(GAFFER_1_GRAPH, SCHEMA, CLASSIC_PROPERTIES);
    }

    @AfterAll
    public static void tearDown() {
        byteEntityStore = null;
        gaffer1KeyStore = null;
        miniAccumuloClusterManagerByteEntity.close();
        miniAccumuloClusterManagerGaffer1Key.close();
    }

    @Test
    public void shouldNotCreateTableWhenInitialisedWithGeneralInitialiseMethod() throws StoreException, AccumuloSecurityException, AccumuloException, TableNotFoundException {
        Connector connector = byteEntityStore.getConnection();

        connector.tableOperations().delete(byteEntityStore.getTableName());
        assertFalse(connector.tableOperations().exists(byteEntityStore.getTableName()));

        byteEntityStore.preInitialise(BYTE_ENTITY_GRAPH, SCHEMA, PROPERTIES);
        connector = byteEntityStore.getConnection();
        assertFalse(connector.tableOperations().exists(byteEntityStore.getTableName()));

        byteEntityStore.initialise(GAFFER_1_GRAPH, SCHEMA, PROPERTIES);
        connector = byteEntityStore.getConnection();
        assertTrue(connector.tableOperations().exists(byteEntityStore.getTableName()));
    }

    @Test
    public void shouldCreateAStoreUsingTableName() throws Exception {
        // Given
        final AccumuloProperties properties = PROPERTIES.clone();
        properties.setTable("tableName");
        final AccumuloStore store = new AccumuloStore();

        // When
        store.initialise(null, SCHEMA, properties);

        // Then
        assertEquals("tableName", store.getTableName());
        assertEquals("tableName", store.getGraphId());
    }

    @Test
    public void shouldCreateAStoreUsingTableNameWithNamespace() throws Exception {
        // Given
        final AccumuloProperties properties = PROPERTIES.clone();
        properties.setNamespace("namespaceName");

        final AccumuloStore store = new AccumuloStore();

        // When
        store.initialise("graphId", SCHEMA, properties);

        // Then
        assertEquals("namespaceName.graphId", store.getTableName());
        assertEquals("graphId", store.getGraphId());
    }

    @Test
    public void shouldBuildGraphAndGetGraphIdFromTableName() {
        // Given
        final AccumuloProperties properties = PROPERTIES.clone();
        properties.setTable("tableName");

        // When
        final Graph graph = new Graph.Builder()
                .addSchemas(StreamUtil.schemas(getClass()))
                .storeProperties(properties)
                .build();

        // Then
        assertEquals("tableName", graph.getGraphId());
    }

    @Test
    public void shouldCreateAStoreUsingGraphIdIfItIsEqualToTableName() throws Exception {
        // Given
        final AccumuloProperties properties = PROPERTIES.clone();
        properties.setTable("tableName");
        final AccumuloStore store = new AccumuloStore();

        // When
        store.initialise("tableName", SCHEMA, properties);

        // Then
        assertEquals("tableName", store.getTableName());
    }

    @Test
    public void shouldThrowExceptionIfGraphIdAndTableNameAreProvidedAndDifferent() throws StoreException {
        // Given
        final AccumuloProperties properties = PROPERTIES.clone();
        properties.setTable("tableName");
        final AccumuloStore store = new AccumuloStore();

        // When
        IllegalArgumentException actual =
                assertThrows(IllegalArgumentException.class, () -> store.initialise("graphId", SCHEMA, properties));

        assertEquals("The table in store.properties should no longer be used. Please use a graphId instead " +
                "or for now just set the graphId to be the same value as the store.properties table.",
                actual.getMessage());
    }

    @Test
    public void shouldCreateAStoreUsingGraphId() throws Exception {
        // Given
        final AccumuloProperties properties = PROPERTIES.clone();
        final AccumuloStore store = new AccumuloStore();

        // When
        store.initialise("graphId", SCHEMA, properties);

        // Then
        assertEquals("graphId", store.getTableName());
    }


    @Test
    public void shouldBeAnOrderedStore() {
        assertTrue(byteEntityStore.hasTrait(StoreTrait.ORDERED));
        assertTrue(gaffer1KeyStore.hasTrait(StoreTrait.ORDERED));
    }

    @Test
    public void shouldAllowRangeScanOperationsWhenVertexSerialiserDoesPreserveObjectOrdering() throws StoreException {
        // Given
        final AccumuloStore store = new AccumuloStore();
        final Serialiser serialiser = new StringSerialiser();
        store.preInitialise(BYTE_ENTITY_GRAPH,
                new Schema.Builder()
                        .vertexSerialiser(serialiser)
                        .build(),
                PROPERTIES);

        // When
        final boolean isGetElementsInRangesSupported = store.isSupported(GetElementsInRanges.class);
        final boolean isSummariseGroupOverRangesSupported = store.isSupported(SummariseGroupOverRanges.class);

        // Then
        assertTrue(isGetElementsInRangesSupported);
        assertTrue(isSummariseGroupOverRangesSupported);
    }

    @Test
    public void shouldNotAllowRangeScanOperationsWhenVertexSerialiserDoesNotPreserveObjectOrdering() throws StoreException {
        // Given
        final AccumuloStore store = new AccumuloStore();
        final Serialiser serialiser = new CompactRawLongSerialiser();
        store.preInitialise(
                BYTE_ENTITY_GRAPH,
                new Schema.Builder()
                        .vertexSerialiser(serialiser)
                        .build(),
                PROPERTIES);

        // When
        final boolean isGetElementsInRangesSupported = store.isSupported(GetElementsInRanges.class);
        final boolean isSummariseGroupOverRangesSupported = store.isSupported(SummariseGroupOverRanges.class);

        // Then
        assertFalse(isGetElementsInRangesSupported);
        assertFalse(isSummariseGroupOverRangesSupported);
    }

    @Test
    public void testAbleToInsertAndRetrieveEntityQueryingEqualAndRelatedGaffer1() throws OperationException {
        testAbleToInsertAndRetrieveEntityQueryingEqualAndRelated(gaffer1KeyStore);
    }

    @Test
    public void testAbleToInsertAndRetrieveEntityQueryingEqualAndRelatedByteEntity() throws OperationException {
        testAbleToInsertAndRetrieveEntityQueryingEqualAndRelated(byteEntityStore);
    }

    private void testAbleToInsertAndRetrieveEntityQueryingEqualAndRelated(final AccumuloStore store) throws OperationException {
        final Entity e = new Entity(TestGroups.ENTITY, "1");
        e.putProperty(TestPropertyNames.PROP_1, 1);
        e.putProperty(TestPropertyNames.PROP_2, 2);
        e.putProperty(TestPropertyNames.PROP_3, 3);
        e.putProperty(TestPropertyNames.PROP_4, 4);
        e.putProperty(TestPropertyNames.COUNT, 1);

        final User user = new User();
        final AddElements add = new AddElements.Builder()
                .input(e)
                .build();
        store.execute(add, new Context(user));

        final EntityId entityId1 = new EntitySeed("1");
        final GetElements getBySeed = new GetElements.Builder()
                .view(new View.Builder()
                        .entity(TestGroups.ENTITY)
                        .build())
                .input(entityId1)
                .build();
        final CloseableIterable<? extends Element> results = store.execute(getBySeed, new Context(user));

        assertEquals(1, Iterables.size(results));
        assertTrue(Iterables.contains(results, e));

        final GetElements getRelated = new GetElements.Builder()
                .view(new View.Builder()
                        .entity(TestGroups.ENTITY)
                        .build())
                .input(entityId1)
                .build();
        CloseableIterable<? extends Element> relatedResults = store.execute(getRelated, store.createContext(user));
        assertEquals(1, Iterables.size(relatedResults));
        assertTrue(Iterables.contains(relatedResults, e));

        final GetElements getRelatedWithPostAggregationFilter = new GetElements.Builder()
                .view(new View.Builder()
                        .entity(TestGroups.ENTITY, new ViewElementDefinition.Builder()
                                .preAggregationFilter(new ElementFilter.Builder()
                                        .select(TestPropertyNames.PROP_1)
                                        .execute(new IsMoreThan(0))
                                        .build())
                                .postAggregationFilter(new ElementFilter.Builder()
                                        .select(TestPropertyNames.COUNT)
                                        .execute(new IsMoreThan(6))
                                        .build())
                                .build())
                        .build())
                .input(entityId1)
                .build();
        relatedResults = store.execute(getRelatedWithPostAggregationFilter, store.createContext(user));

        assertEquals(0, Iterables.size(relatedResults));
    }

    @Test
    public void testStoreReturnsHandlersForRegisteredOperationsGaffer1() {
        testStoreReturnsHandlersForRegisteredOperations(gaffer1KeyStore);
    }

    @Test
    public void testStoreReturnsHandlersForRegisteredOperationsByteEntity() {
        testStoreReturnsHandlersForRegisteredOperations(byteEntityStore);
    }

    public void testStoreReturnsHandlersForRegisteredOperations(final AccumuloStore store) {
        OperationHandler op;
        // Then
        assertNotNull(store.getOperationHandler(Validate.class));
        op = store.getOperationHandler(AddElementsFromHdfs.class);
        assertTrue(op instanceof AddElementsFromHdfsHandler);
        op = store.getOperationHandler(GetElementsBetweenSets.class);
        assertTrue(op instanceof GetElementsBetweenSetsHandler);
        op = store.getOperationHandler(GetElementsInRanges.class);
        assertTrue(op instanceof GetElementsInRangesHandler);
        op = store.getOperationHandler(GetElementsWithinSet.class);
        assertTrue(op instanceof GetElementsWithinSetHandler);
        op = store.getOperationHandler(SplitStore.class);
        assertTrue(op instanceof SplitStoreHandler);
        op = store.getOperationHandler(SampleDataForSplitPoints.class);
        assertTrue(op instanceof SampleDataForSplitPointsHandler);
        op = store.getOperationHandler(ImportAccumuloKeyValueFiles.class);
        assertTrue(op instanceof ImportAccumuloKeyValueFilesHandler);
        op = store.getOperationHandler(GenerateElements.class);
        assertTrue(op instanceof GenerateElementsHandler);
        op = store.getOperationHandler(GenerateObjects.class);
        assertTrue(op instanceof GenerateObjectsHandler);
    }

    @Test
    public void testRequestForNullHandlerManagedGaffer1() {
        testRequestForNullHandlerManaged(gaffer1KeyStore);
    }

    @Test
    public void testRequestForNullHandlerManagedByteEntity() {
        testRequestForNullHandlerManaged(byteEntityStore);
    }

    public void testRequestForNullHandlerManaged(final AccumuloStore store) {
        final OperationHandler returnedHandler = store.getOperationHandler(null);
        assertNull(returnedHandler);
    }

    @Test
    public void testStoreTraitsGaffer1() {
        testStoreTraits(gaffer1KeyStore);
    }

    @Test
    public void testStoreTraitsByteEntity() {
        testStoreTraits(byteEntityStore);
    }

    public void testStoreTraits(final AccumuloStore store) {
        final Collection<StoreTrait> traits = store.getTraits();
        assertNotNull(traits);
        assertEquals(traits.size(), 10, "Collection size should be 10");
        assertTrue(traits.contains(INGEST_AGGREGATION), "Collection should contain INGEST_AGGREGATION trait");
        assertTrue(traits.contains(QUERY_AGGREGATION), "Collection should contain QUERY_AGGREGATION trait");
        assertTrue(traits.contains(PRE_AGGREGATION_FILTERING), "Collection should contain PRE_AGGREGATION_FILTERING trait");
        assertTrue(traits.contains(POST_AGGREGATION_FILTERING), "Collection should contain POST_AGGREGATION_FILTERING trait");
        assertTrue(traits.contains(TRANSFORMATION), "Collection should contain TRANSFORMATION trait");
        assertTrue(traits.contains(POST_TRANSFORMATION_FILTERING), "Collection should contain POST_TRANSFORMATION_FILTERING trait");
        assertTrue(traits.contains(STORE_VALIDATION), "Collection should contain STORE_VALIDATION trait");
        assertTrue(traits.contains(ORDERED), "Collection should contain ORDERED trait");
        assertTrue(traits.contains(VISIBILITY), "Collection should contain VISIBILITY trait");
    }

    @Test
    public void shouldFindInconsistentVertexSerialiser() throws StoreException {
        final Schema inconsistentSchema = new Schema.Builder()
                .edge(TestGroups.EDGE, new SchemaEdgeDefinition.Builder()
                        .source("string")
                        .destination("string")
                        .directed("false")
                        .property(TestPropertyNames.INT, "int")
                        .groupBy(TestPropertyNames.INT)
                        .build())
                .type("string", new TypeDefinition.Builder()
                        .clazz(String.class)
                        .serialiser(new JavaSerialiser())
                        .aggregateFunction(new StringConcat())
                        .build())
                .type("int", new TypeDefinition.Builder()
                        .clazz(Integer.class)
                        .serialiser(new JavaSerialiser())
                        .aggregateFunction(new Sum())
                        .build())
                .type("false", Boolean.class)
                .vertexSerialiser(new JavaSerialiser())
                .build();

        final AccumuloStore store = new AccumuloStore();

        // When & Then
        SchemaException actual = assertThrows(SchemaException.class,
                () -> store.preInitialise("graphId", inconsistentSchema, PROPERTIES));
        assertEquals("Vertex serialiser is inconsistent. This store requires vertices to be serialised in a consistent way.",
                actual.getMessage());

        // When & Then
        actual = assertThrows(SchemaException.class, () -> store.validateSchemas());
        assertEquals("Vertex serialiser is inconsistent. This store requires vertices to be serialised in a consistent way.",
                actual.getMessage());
    }

    @Test
    public void shouldValidateTimestampPropertyHasMaxAggregator() throws Exception {
        // Given
        final AccumuloStore store = new AccumuloStore();
        final Schema schema = new Schema.Builder()
                .entity(TestGroups.ENTITY, new SchemaEntityDefinition.Builder()
                        .vertex(TestTypes.ID_STRING)
                        .property(TestPropertyNames.TIMESTAMP, TestTypes.TIMESTAMP)
                        .build())
                .edge(TestGroups.EDGE, new SchemaEdgeDefinition.Builder()
                        .source(TestTypes.ID_STRING)
                        .destination(TestTypes.ID_STRING)
                        .directed(TestTypes.DIRECTED_EITHER)
                        .property(TestPropertyNames.TIMESTAMP, TestTypes.TIMESTAMP_2)
                        .build())
                .type(TestTypes.ID_STRING, String.class)
                .type(TestTypes.DIRECTED_EITHER, new TypeDefinition.Builder()
                        .clazz(Boolean.class)
                        .build())
                .type(TestTypes.TIMESTAMP, new TypeDefinition.Builder()
                        .clazz(Long.class)
                        .aggregateFunction(new Max())
                        .build())
                .type(TestTypes.TIMESTAMP_2, new TypeDefinition.Builder()
                        .clazz(Long.class)
                        .aggregateFunction(new Max())
                        .build())
                .timestampProperty(TestPropertyNames.TIMESTAMP)
                .build();

        // When
        store.initialise("graphId", schema, PROPERTIES);

        // Then - no validation exceptions
    }

    @Test
    public void shouldPassSchemaValidationWhenTimestampPropertyDoesNotHaveAnAggregator() throws Exception {
        // Given
        final AccumuloStore store = new AccumuloStore();
        final Schema schema = new Schema.Builder()
                .entity(TestGroups.ENTITY, new SchemaEntityDefinition.Builder()
                        .vertex(TestTypes.ID_STRING)
                        .property(TestPropertyNames.TIMESTAMP, TestTypes.TIMESTAMP)
                        .aggregate(false)
                        .build())
                .edge(TestGroups.EDGE, new SchemaEdgeDefinition.Builder()
                        .source(TestTypes.ID_STRING)
                        .destination(TestTypes.ID_STRING)
                        .directed(TestTypes.DIRECTED_EITHER)
                        .property(TestPropertyNames.TIMESTAMP, TestTypes.TIMESTAMP_2)
                        .aggregate(false)
                        .build())
                .type(TestTypes.ID_STRING, String.class)
                .type(TestTypes.DIRECTED_EITHER, new TypeDefinition.Builder()
                        .clazz(Boolean.class)
                        .build())
                .type(TestTypes.TIMESTAMP, new TypeDefinition.Builder()
                        .clazz(Long.class)
                        .build())
                .type(TestTypes.TIMESTAMP_2, new TypeDefinition.Builder()
                        .clazz(Long.class)
                        .build())
                .timestampProperty(TestPropertyNames.TIMESTAMP)
                .build();

        // When
        store.preInitialise("graphId", schema, PROPERTIES);

        // Then - no validation exceptions
    }

    @Test
    public void shouldFailSchemaValidationWhenTimestampPropertyDoesNotHaveMaxAggregator() throws StoreException {
        // Given
        final AccumuloStore store = new AccumuloStore();
        final Schema schema = new Schema.Builder()
                .entity(TestGroups.ENTITY, new SchemaEntityDefinition.Builder()
                        .vertex(TestTypes.ID_STRING)
                        .property(TestPropertyNames.TIMESTAMP, TestTypes.TIMESTAMP)
                        .build())
                .edge(TestGroups.EDGE, new SchemaEdgeDefinition.Builder()
                        .source(TestTypes.ID_STRING)
                        .destination(TestTypes.ID_STRING)
                        .property(TestPropertyNames.TIMESTAMP, TestTypes.TIMESTAMP_2)
                        .build())
                .type(TestTypes.ID_STRING, String.class)
                .type(TestTypes.TIMESTAMP, new TypeDefinition.Builder()
                        .clazz(Long.class)
                        .aggregateFunction(new Max())
                        .build())
                .type(TestTypes.TIMESTAMP_2, new TypeDefinition.Builder()
                        .clazz(Long.class)
                        .aggregateFunction(new Min())
                        .build())
                .timestampProperty(TestPropertyNames.TIMESTAMP)
                .build();

        // When
<<<<<<< HEAD
        SchemaException actual = assertThrows(SchemaException.class,
                () -> store.initialise("graphId", schema, properties));
=======
        store.initialise("graphId", schema, PROPERTIES);
>>>>>>> e8cede87

        // Then
        assertEquals("Schema is not valid. Validation errors: \n" +
                "The aggregator for the timestamp property must be set to: uk.gov.gchq.koryphe.impl.binaryoperator.Max " +
                "this cannot be overridden for this Accumulo Store, as you have told Accumulo to store this property " +
                "in the timestamp column.", actual.getMessage());
    }
}<|MERGE_RESOLUTION|>--- conflicted
+++ resolved
@@ -22,21 +22,12 @@
 import org.apache.accumulo.core.client.AccumuloSecurityException;
 import org.apache.accumulo.core.client.Connector;
 import org.apache.accumulo.core.client.TableNotFoundException;
-<<<<<<< HEAD
+
 import org.junit.jupiter.api.AfterAll;
 import org.junit.jupiter.api.BeforeAll;
 import org.junit.jupiter.api.BeforeEach;
 import org.junit.jupiter.api.Test;
-=======
-import org.junit.AfterClass;
-import org.junit.Before;
-import org.junit.BeforeClass;
-import org.junit.ClassRule;
-import org.junit.Rule;
-import org.junit.Test;
-import org.junit.rules.ExpectedException;
-import org.junit.rules.TemporaryFolder;
->>>>>>> e8cede87
+import org.junit.jupiter.api.io.TempDir;
 
 import uk.gov.gchq.gaffer.accumulostore.operation.handler.GetElementsBetweenSetsHandler;
 import uk.gov.gchq.gaffer.accumulostore.operation.handler.GetElementsInRangesHandler;
@@ -50,7 +41,6 @@
 import uk.gov.gchq.gaffer.accumulostore.operation.impl.GetElementsInRanges;
 import uk.gov.gchq.gaffer.accumulostore.operation.impl.GetElementsWithinSet;
 import uk.gov.gchq.gaffer.accumulostore.operation.impl.SummariseGroupOverRanges;
-import uk.gov.gchq.gaffer.commonutil.CommonTestConstants;
 import uk.gov.gchq.gaffer.commonutil.StreamUtil;
 import uk.gov.gchq.gaffer.commonutil.TestGroups;
 import uk.gov.gchq.gaffer.commonutil.TestPropertyNames;
@@ -95,6 +85,7 @@
 import uk.gov.gchq.koryphe.impl.binaryoperator.Sum;
 import uk.gov.gchq.koryphe.impl.predicate.IsMoreThan;
 
+import java.nio.file.Path;
 import java.util.Collection;
 
 import static org.junit.jupiter.api.Assertions.assertEquals;
@@ -115,55 +106,49 @@
 import static uk.gov.gchq.gaffer.store.StoreTrait.VISIBILITY;
 
 public class AccumuloStoreTest {
+
     private static final String BYTE_ENTITY_GRAPH = "byteEntityGraph";
     private static final String GAFFER_1_GRAPH = "gaffer1Graph";
-    private static AccumuloStore byteEntityStore;
-    private static AccumuloStore gaffer1KeyStore;
     private static final Schema SCHEMA = Schema.fromJson(StreamUtil.schemas(AccumuloStoreTest.class));
     private static final AccumuloProperties PROPERTIES = AccumuloProperties.loadStoreProperties(StreamUtil.storeProps(AccumuloStoreTest.class));
     private static final AccumuloProperties CLASSIC_PROPERTIES = AccumuloProperties.loadStoreProperties(StreamUtil.openStream(AccumuloStoreTest.class, "/accumuloStoreClassicKeys.properties"));
+    private static final AccumuloStore BYTE_ENTITY_STORE = new AccumuloStore();
+    private static final AccumuloStore GAFFER_1_KEY_STORE = new AccumuloStore();
     private static MiniAccumuloClusterManager miniAccumuloClusterManagerByteEntity = null;
     private static MiniAccumuloClusterManager miniAccumuloClusterManagerGaffer1Key = null;
 
-    @ClassRule
-    public static TemporaryFolder storeBaseFolder = new TemporaryFolder(CommonTestConstants.TMP_DIRECTORY);
-
     @BeforeAll
-    public static void setup() {
-        byteEntityStore = new AccumuloStore();
-        gaffer1KeyStore = new AccumuloStore();
-        miniAccumuloClusterManagerByteEntity = new MiniAccumuloClusterManager(PROPERTIES, storeBaseFolder.getRoot().getAbsolutePath());
-        miniAccumuloClusterManagerGaffer1Key = new MiniAccumuloClusterManager(CLASSIC_PROPERTIES, storeBaseFolder.getRoot().getAbsolutePath());
+    public static void setup(@TempDir Path tempDir) {
+        miniAccumuloClusterManagerByteEntity = new MiniAccumuloClusterManager(PROPERTIES, tempDir.toAbsolutePath().toString());
+        miniAccumuloClusterManagerGaffer1Key = new MiniAccumuloClusterManager(CLASSIC_PROPERTIES, tempDir.toAbsolutePath().toString());
     }
 
     @BeforeEach
     public void beforeMethod() throws StoreException {
-        byteEntityStore.initialise(BYTE_ENTITY_GRAPH, SCHEMA, PROPERTIES);
-        gaffer1KeyStore.initialise(GAFFER_1_GRAPH, SCHEMA, CLASSIC_PROPERTIES);
+        BYTE_ENTITY_STORE.initialise(BYTE_ENTITY_GRAPH, SCHEMA, PROPERTIES);
+        GAFFER_1_KEY_STORE.initialise(GAFFER_1_GRAPH, SCHEMA, CLASSIC_PROPERTIES);
     }
 
     @AfterAll
     public static void tearDown() {
-        byteEntityStore = null;
-        gaffer1KeyStore = null;
         miniAccumuloClusterManagerByteEntity.close();
         miniAccumuloClusterManagerGaffer1Key.close();
     }
 
     @Test
     public void shouldNotCreateTableWhenInitialisedWithGeneralInitialiseMethod() throws StoreException, AccumuloSecurityException, AccumuloException, TableNotFoundException {
-        Connector connector = byteEntityStore.getConnection();
-
-        connector.tableOperations().delete(byteEntityStore.getTableName());
-        assertFalse(connector.tableOperations().exists(byteEntityStore.getTableName()));
-
-        byteEntityStore.preInitialise(BYTE_ENTITY_GRAPH, SCHEMA, PROPERTIES);
-        connector = byteEntityStore.getConnection();
-        assertFalse(connector.tableOperations().exists(byteEntityStore.getTableName()));
-
-        byteEntityStore.initialise(GAFFER_1_GRAPH, SCHEMA, PROPERTIES);
-        connector = byteEntityStore.getConnection();
-        assertTrue(connector.tableOperations().exists(byteEntityStore.getTableName()));
+        Connector connector = BYTE_ENTITY_STORE.getConnection();
+
+        connector.tableOperations().delete(BYTE_ENTITY_STORE.getTableName());
+        assertFalse(connector.tableOperations().exists(BYTE_ENTITY_STORE.getTableName()));
+
+        BYTE_ENTITY_STORE.preInitialise(BYTE_ENTITY_GRAPH, SCHEMA, PROPERTIES);
+        connector = BYTE_ENTITY_STORE.getConnection();
+        assertFalse(connector.tableOperations().exists(BYTE_ENTITY_STORE.getTableName()));
+
+        BYTE_ENTITY_STORE.initialise(GAFFER_1_GRAPH, SCHEMA, PROPERTIES);
+        connector = BYTE_ENTITY_STORE.getConnection();
+        assertTrue(connector.tableOperations().exists(BYTE_ENTITY_STORE.getTableName()));
     }
 
     @Test
@@ -259,8 +244,8 @@
 
     @Test
     public void shouldBeAnOrderedStore() {
-        assertTrue(byteEntityStore.hasTrait(StoreTrait.ORDERED));
-        assertTrue(gaffer1KeyStore.hasTrait(StoreTrait.ORDERED));
+        assertTrue(BYTE_ENTITY_STORE.hasTrait(StoreTrait.ORDERED));
+        assertTrue(GAFFER_1_KEY_STORE.hasTrait(StoreTrait.ORDERED));
     }
 
     @Test
@@ -306,12 +291,12 @@
 
     @Test
     public void testAbleToInsertAndRetrieveEntityQueryingEqualAndRelatedGaffer1() throws OperationException {
-        testAbleToInsertAndRetrieveEntityQueryingEqualAndRelated(gaffer1KeyStore);
+        testAbleToInsertAndRetrieveEntityQueryingEqualAndRelated(GAFFER_1_KEY_STORE);
     }
 
     @Test
     public void testAbleToInsertAndRetrieveEntityQueryingEqualAndRelatedByteEntity() throws OperationException {
-        testAbleToInsertAndRetrieveEntityQueryingEqualAndRelated(byteEntityStore);
+        testAbleToInsertAndRetrieveEntityQueryingEqualAndRelated(BYTE_ENTITY_STORE);
     }
 
     private void testAbleToInsertAndRetrieveEntityQueryingEqualAndRelated(final AccumuloStore store) throws OperationException {
@@ -335,10 +320,18 @@
                         .build())
                 .input(entityId1)
                 .build();
-        final CloseableIterable<? extends Element> results = store.execute(getBySeed, new Context(user));
-
-        assertEquals(1, Iterables.size(results));
-        assertTrue(Iterables.contains(results, e));
+
+        CloseableIterable<? extends Element> results = null;
+        try {
+            results = store.execute(getBySeed, new Context(user));
+
+            assertEquals(1, Iterables.size(results));
+            assertTrue(Iterables.contains(results, e));
+        } finally {
+            if (results != null) {
+                results.close();
+            }
+        }
 
         final GetElements getRelated = new GetElements.Builder()
                 .view(new View.Builder()
@@ -346,38 +339,46 @@
                         .build())
                 .input(entityId1)
                 .build();
-        CloseableIterable<? extends Element> relatedResults = store.execute(getRelated, store.createContext(user));
-        assertEquals(1, Iterables.size(relatedResults));
-        assertTrue(Iterables.contains(relatedResults, e));
-
-        final GetElements getRelatedWithPostAggregationFilter = new GetElements.Builder()
-                .view(new View.Builder()
-                        .entity(TestGroups.ENTITY, new ViewElementDefinition.Builder()
-                                .preAggregationFilter(new ElementFilter.Builder()
-                                        .select(TestPropertyNames.PROP_1)
-                                        .execute(new IsMoreThan(0))
-                                        .build())
-                                .postAggregationFilter(new ElementFilter.Builder()
-                                        .select(TestPropertyNames.COUNT)
-                                        .execute(new IsMoreThan(6))
-                                        .build())
-                                .build())
-                        .build())
-                .input(entityId1)
-                .build();
-        relatedResults = store.execute(getRelatedWithPostAggregationFilter, store.createContext(user));
-
-        assertEquals(0, Iterables.size(relatedResults));
+
+        CloseableIterable<? extends Element> relatedResults = null;
+        try {
+            relatedResults = store.execute(getRelated, store.createContext(user));
+            assertEquals(1, Iterables.size(relatedResults));
+            assertTrue(Iterables.contains(relatedResults, e));
+
+            final GetElements getRelatedWithPostAggregationFilter = new GetElements.Builder()
+                    .view(new View.Builder()
+                            .entity(TestGroups.ENTITY, new ViewElementDefinition.Builder()
+                                    .preAggregationFilter(new ElementFilter.Builder()
+                                            .select(TestPropertyNames.PROP_1)
+                                            .execute(new IsMoreThan(0))
+                                            .build())
+                                    .postAggregationFilter(new ElementFilter.Builder()
+                                            .select(TestPropertyNames.COUNT)
+                                            .execute(new IsMoreThan(6))
+                                            .build())
+                                    .build())
+                            .build())
+                    .input(entityId1)
+                    .build();
+            relatedResults = store.execute(getRelatedWithPostAggregationFilter, store.createContext(user));
+
+            assertEquals(0, Iterables.size(relatedResults));
+        } finally {
+            if (relatedResults != null) {
+                relatedResults.close();
+            }
+        }
     }
 
     @Test
     public void testStoreReturnsHandlersForRegisteredOperationsGaffer1() {
-        testStoreReturnsHandlersForRegisteredOperations(gaffer1KeyStore);
+        testStoreReturnsHandlersForRegisteredOperations(GAFFER_1_KEY_STORE);
     }
 
     @Test
     public void testStoreReturnsHandlersForRegisteredOperationsByteEntity() {
-        testStoreReturnsHandlersForRegisteredOperations(byteEntityStore);
+        testStoreReturnsHandlersForRegisteredOperations(BYTE_ENTITY_STORE);
     }
 
     public void testStoreReturnsHandlersForRegisteredOperations(final AccumuloStore store) {
@@ -406,12 +407,12 @@
 
     @Test
     public void testRequestForNullHandlerManagedGaffer1() {
-        testRequestForNullHandlerManaged(gaffer1KeyStore);
+        testRequestForNullHandlerManaged(GAFFER_1_KEY_STORE);
     }
 
     @Test
     public void testRequestForNullHandlerManagedByteEntity() {
-        testRequestForNullHandlerManaged(byteEntityStore);
+        testRequestForNullHandlerManaged(BYTE_ENTITY_STORE);
     }
 
     public void testRequestForNullHandlerManaged(final AccumuloStore store) {
@@ -421,12 +422,12 @@
 
     @Test
     public void testStoreTraitsGaffer1() {
-        testStoreTraits(gaffer1KeyStore);
+        testStoreTraits(GAFFER_1_KEY_STORE);
     }
 
     @Test
     public void testStoreTraitsByteEntity() {
-        testStoreTraits(byteEntityStore);
+        testStoreTraits(BYTE_ENTITY_STORE);
     }
 
     public void testStoreTraits(final AccumuloStore store) {
@@ -581,12 +582,8 @@
                 .build();
 
         // When
-<<<<<<< HEAD
         SchemaException actual = assertThrows(SchemaException.class,
-                () -> store.initialise("graphId", schema, properties));
-=======
-        store.initialise("graphId", schema, PROPERTIES);
->>>>>>> e8cede87
+                () -> store.initialise("graphId", schema, PROPERTIES));
 
         // Then
         assertEquals("Schema is not valid. Validation errors: \n" +
