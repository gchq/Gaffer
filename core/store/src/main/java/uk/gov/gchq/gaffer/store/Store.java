--- conflicted
+++ resolved
@@ -422,11 +422,7 @@
      *
      * @return the implementation of the handler for {@link GetAdjacentIds}
      */
-<<<<<<< HEAD
-    protected abstract OutputOperationHandler<? extends GetAdjacentIds, CloseableIterable<EntityId>> getAdjacentIdsHandler();
-=======
-    protected abstract OutputOperationHandler<? extends GetAdjacentEntitySeeds, CloseableIterable<? extends EntitySeed>> getAdjacentEntitySeedsHandler();
->>>>>>> 24359f4d
+    protected abstract OutputOperationHandler<? extends GetAdjacentIds, CloseableIterable<? extends EntityId>> getAdjacentIdsHandler();
 
     /**
      * Get this Stores implementation of the handler for {@link uk.gov.gchq.gaffer.operation.impl.add.AddElements}. All Stores must implement this.
