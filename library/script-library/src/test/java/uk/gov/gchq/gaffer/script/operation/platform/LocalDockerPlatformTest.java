/*
 * Copyright 2019 Crown Copyright
 *
 * Licensed under the Apache License, Version 2.0 (the "License");
 * you may not use this file except in compliance with the License.
 * You may obtain a copy of the License at
 *
 *     http://www.apache.org/licenses/LICENSE-2.0
 *
 * Unless required by applicable law or agreed to in writing, software
 * distributed under the License is distributed on an "AS IS" BASIS,
 * WITHOUT WARRANTIES OR CONDITIONS OF ANY KIND, either express or implied.
 * See the License for the specific language governing permissions and
 * limitations under the License.
 */
package uk.gov.gchq.gaffer.script.operation.platform;

import com.spotify.docker.client.DefaultDockerClient;
import com.spotify.docker.client.DockerClient;
import com.spotify.docker.client.exceptions.DockerCertificateException;
import com.spotify.docker.client.exceptions.DockerException;
import org.eclipse.jgit.api.errors.GitAPIException;
import org.junit.Assert;
import org.junit.Before;
import org.junit.Test;
import org.mockito.ArgumentCaptor;
import org.mockito.Captor;

import org.slf4j.Logger;
import org.slf4j.LoggerFactory;

import uk.gov.gchq.gaffer.script.operation.DockerFileUtils;
import uk.gov.gchq.gaffer.script.operation.ScriptTestConstants;
import uk.gov.gchq.gaffer.script.operation.builder.DockerImageBuilder;
import uk.gov.gchq.gaffer.script.operation.container.LocalDockerContainer;
import uk.gov.gchq.gaffer.script.operation.image.Image;
import uk.gov.gchq.gaffer.script.operation.provider.GitScriptProvider;

import java.io.IOException;
import java.nio.file.FileSystems;
import java.nio.file.Path;

public class LocalDockerPlatformTest {
    private static final Logger LOGGER = LoggerFactory.getLogger(LocalDockerPlatformTest.class);

    @Captor
    ArgumentCaptor<Iterable> dataCaptor;

    @Before
    public void setup() {
        GitScriptProvider scriptProvider = new GitScriptProvider();
        final String currentWorkingDirectory = FileSystems.getDefault().getPath("").toAbsolutePath().toString();
        final String directoryPath = currentWorkingDirectory.concat(ScriptTestConstants.CURRENT_WORKING_DIRECTORY);
        Path pathAbsoluteScriptRepo = DockerFileUtils.getPathAbsoluteScriptRepo(directoryPath, ScriptTestConstants.REPO_NAME);
        try {
            scriptProvider.retrieveScripts(pathAbsoluteScriptRepo.toString(), ScriptTestConstants.REPO_URI);
        } catch (GitAPIException | IOException e) {
            LOGGER.error("Failed getting the scripts during setup of tests");
        }
    }

    @Test
    public void shouldCreateAContainer() {
        // Given
        LocalDockerPlatform platform = new LocalDockerPlatform();
        final String currentWorkingDirectory = FileSystems.getDefault().getPath("").toAbsolutePath().toString();
        final String directoryPath = currentWorkingDirectory.concat("/src/main/resources/" + ".ScriptBin");
        DockerImageBuilder imageBuilder = new DockerImageBuilder();
        try {
            imageBuilder.getFiles(directoryPath, "");
        } catch (final IOException e) {
            Assert.fail("Failed to get the build files");
        }
        DockerClient docker = null;
        try {
            docker = DefaultDockerClient.fromEnv().build();
        } catch (DockerCertificateException e) {
            LOGGER.error(e.getMessage());
        }
        Image image = null;
        try {
            image = platform.buildImage(ScriptTestConstants.SCRIPT_NAME, null, directoryPath);
        } catch (Exception e) {
            LOGGER.error(e.getMessage());
        }

        // When
        LocalDockerContainer container = (LocalDockerContainer) platform.createContainer(image);

        try {
            if (docker != null) {
                docker.removeContainer(container.getContainerId());
            }
        } catch (DockerException | InterruptedException e) {
            LOGGER.error(e.getMessage());
        }

        // Then
        Assert.assertTrue(container instanceof LocalDockerContainer);
        Assert.assertNotNull(container);
    }
<<<<<<< HEAD

    @Test
    public void shouldRunTheContainer() {
        // Given
        LocalDockerPlatform platform = new LocalDockerPlatform();
        final String currentWorkingDirectory = FileSystems.getDefault().getPath("").toAbsolutePath().toString();
        final String directoryPath = currentWorkingDirectory.concat("/src/main/resources/" + ".ScriptBin");
        DockerImageBuilder imageBuilder = new DockerImageBuilder();
        try {
            imageBuilder.getFiles(directoryPath, "");
        } catch (final IOException e) {
            Assert.fail("Failed to get the build files");
        }
        Image image = null;
        try {
            image = platform.buildImage(ScriptTestConstants.SCRIPT_NAME, null, directoryPath);
        } catch (Exception e) {
            LOGGER.error(e.getMessage());
        }
        Container container = platform.createContainer(image);
        List data = new ArrayList();
        data.add("testData");

        // When
        StringBuilder result = null;
        try {
            result = platform.runContainer(container, data);
        } catch (final DockerException | InterruptedException e) {
            Assert.fail();
        }

        // Then
        Assert.assertEquals("[\"testData\"]", result.toString());
    }
=======
>>>>>>> 781d2972
}<|MERGE_RESOLUTION|>--- conflicted
+++ resolved
@@ -25,20 +25,23 @@
 import org.junit.Test;
 import org.mockito.ArgumentCaptor;
 import org.mockito.Captor;
-
 import org.slf4j.Logger;
 import org.slf4j.LoggerFactory;
 
 import uk.gov.gchq.gaffer.script.operation.DockerFileUtils;
 import uk.gov.gchq.gaffer.script.operation.ScriptTestConstants;
 import uk.gov.gchq.gaffer.script.operation.builder.DockerImageBuilder;
+import uk.gov.gchq.gaffer.script.operation.container.Container;
 import uk.gov.gchq.gaffer.script.operation.container.LocalDockerContainer;
+import uk.gov.gchq.gaffer.script.operation.handler.RunScriptHandler;
 import uk.gov.gchq.gaffer.script.operation.image.Image;
 import uk.gov.gchq.gaffer.script.operation.provider.GitScriptProvider;
 
 import java.io.IOException;
 import java.nio.file.FileSystems;
 import java.nio.file.Path;
+import java.util.ArrayList;
+import java.util.List;
 
 public class LocalDockerPlatformTest {
     private static final Logger LOGGER = LoggerFactory.getLogger(LocalDockerPlatformTest.class);
@@ -85,7 +88,12 @@
         }
 
         // When
-        LocalDockerContainer container = (LocalDockerContainer) platform.createContainer(image);
+        LocalDockerContainer container = null;
+        try {
+            container = (LocalDockerContainer) platform.createContainer(image);
+        } catch (Exception e) {
+            e.printStackTrace();
+        }
 
         try {
             if (docker != null) {
@@ -99,7 +107,6 @@
         Assert.assertTrue(container instanceof LocalDockerContainer);
         Assert.assertNotNull(container);
     }
-<<<<<<< HEAD
 
     @Test
     public void shouldRunTheContainer() {
@@ -119,14 +126,20 @@
         } catch (Exception e) {
             LOGGER.error(e.getMessage());
         }
-        Container container = platform.createContainer(image);
+        Container container = null;
+        try {
+            container = platform.createContainer(image);
+        } catch (Exception e) {
+            e.printStackTrace();
+        }
         List data = new ArrayList();
         data.add("testData");
 
         // When
         StringBuilder result = null;
         try {
-            result = platform.runContainer(container, data);
+            platform.runContainer(container, data);
+            result = (StringBuilder) new RunScriptHandler().receiveData(container.receiveData());
         } catch (final DockerException | InterruptedException e) {
             Assert.fail();
         }
@@ -134,6 +147,4 @@
         // Then
         Assert.assertEquals("[\"testData\"]", result.toString());
     }
-=======
->>>>>>> 781d2972
 }