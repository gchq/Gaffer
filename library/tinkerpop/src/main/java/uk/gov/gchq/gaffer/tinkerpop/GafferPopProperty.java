/*
 * Copyright 2016-2023 Crown Copyright
 *
 * Licensed under the Apache License, Version 2.0 (the "License");
 * you may not use this file except in compliance with the License.
 * You may obtain a copy of the License at
 *
 *     http://www.apache.org/licenses/LICENSE-2.0
 *
 * Unless required by applicable law or agreed to in writing, software
 * distributed under the License is distributed on an "AS IS" BASIS,
 * WITHOUT WARRANTIES OR CONDITIONS OF ANY KIND, either express or implied.
 * See the License for the specific language governing permissions and
 * limitations under the License.
 */

package uk.gov.gchq.gaffer.tinkerpop;

import org.apache.tinkerpop.gremlin.structure.Element;
import org.apache.tinkerpop.gremlin.structure.Property;
import org.apache.tinkerpop.gremlin.structure.util.ElementHelper;
import org.apache.tinkerpop.gremlin.structure.util.StringFactory;

public final class GafferPopProperty<V> implements Property<V> {
    private final Element element;
    private final String key;
    private final V value;

    public GafferPopProperty(final Element element, final String key, final V value) {
        this.element = element;
        this.key = key;
        this.value = value;
    }

    @Override
    public Element element() {
        return this.element;
    }

    @Override
    public String key() {
        return this.key;
    }

    @Override
    public V value() {
        return this.value;
    }

    @Override
    public boolean isPresent() {
        return null != this.value;
    }

    @Override
    public String toString() {
        return StringFactory.propertyString(this);
    }

    @Override
    public boolean equals(final Object object) {
        return ElementHelper.areEqual(this, object);
    }

    @Override
    public int hashCode() {
        return ElementHelper.hashCode(this);
    }

    @Override
    public void remove() {
<<<<<<< HEAD
=======
        // Can't remove properties in Gaffer
>>>>>>> 686cd243
        throw Property.Exceptions.propertyRemovalNotSupported();
    }
}<|MERGE_RESOLUTION|>--- conflicted
+++ resolved
@@ -69,10 +69,7 @@
 
     @Override
     public void remove() {
-<<<<<<< HEAD
-=======
         // Can't remove properties in Gaffer
->>>>>>> 686cd243
         throw Property.Exceptions.propertyRemovalNotSupported();
     }
 }