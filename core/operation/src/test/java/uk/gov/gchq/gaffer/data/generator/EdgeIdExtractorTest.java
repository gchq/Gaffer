/*
 * Copyright 2016-2020 Crown Copyright
 *
 * Licensed under the Apache License, Version 2.0 (the "License");
 * you may not use this file except in compliance with the License.
 * You may obtain a copy of the License at
 *
 *     http://www.apache.org/licenses/LICENSE-2.0
 *
 * Unless required by applicable law or agreed to in writing, software
 * distributed under the License is distributed on an "AS IS" BASIS,
 * WITHOUT WARRANTIES OR CONDITIONS OF ANY KIND, either express or implied.
 * See the License for the specific language governing permissions and
 * limitations under the License.
 */

package uk.gov.gchq.gaffer.data.generator;

import org.junit.jupiter.api.Test;

import uk.gov.gchq.gaffer.commonutil.TestGroups;
import uk.gov.gchq.gaffer.data.element.Edge;
import uk.gov.gchq.gaffer.data.element.Entity;
import uk.gov.gchq.gaffer.data.element.id.EdgeId;
import uk.gov.gchq.gaffer.operation.data.generator.EdgeIdExtractor;

import static org.junit.jupiter.api.Assertions.assertEquals;
<<<<<<< HEAD
import static org.junit.jupiter.api.Assertions.assertThrows;
import static org.junit.jupiter.api.Assertions.assertTrue;
=======
import static org.junit.jupiter.api.Assertions.assertNotNull;
import static org.junit.jupiter.api.Assertions.assertTrue;
import static org.junit.jupiter.api.Assertions.fail;
>>>>>>> 6c60d867

public class EdgeIdExtractorTest {

    @Test
    public void shouldGetIdentifierFromEdge() {
        // Given
        final EdgeIdExtractor extractor = new EdgeIdExtractor();
        final Edge edge = new Edge.Builder()
                .group(TestGroups.EDGE)
                .source("source")
                .dest("destination")
                .directed(true)
                .build();

        // When
        final EdgeId seed = extractor._apply(edge);

        // Then
        assertEquals("source", seed.getSource());
        assertEquals("destination", seed.getDestination());
        assertTrue(seed.isDirected());
    }

    @Test
    public void shouldThrowIllegalArgumentExceptionForEntity() {
        // Given
        final EdgeIdExtractor extractor = new EdgeIdExtractor();
        final Entity entity = new Entity(TestGroups.ENTITY, "identifier");

        // When / Then
        final Exception exception = assertThrows(IllegalArgumentException.class, () -> extractor._apply(entity));
        assertEquals("Cannot get an EdgeId from and Entity", exception.getMessage());
    }

    @Test
    public void shouldThrowIllegalArgumentExceptionForEntityWithGroupOnly() {
        // Given
        final EdgeIdExtractor extractor = new EdgeIdExtractor();
        final Entity entity = new Entity(TestGroups.ENTITY);

        // When / Then
        final Exception exception = assertThrows(IllegalArgumentException.class, () -> extractor._apply(entity));
        assertEquals("Cannot get an EdgeId from and Entity", exception.getMessage());
    }

    @Test
    public void shouldThrowIllegalArgumentExceptionForNullEntity() {
        // Given
        final EdgeIdExtractor extractor = new EdgeIdExtractor();

        // When / Then
        assertThrows(NullPointerException.class, () -> extractor._apply(null));
    }
}<|MERGE_RESOLUTION|>--- conflicted
+++ resolved
@@ -25,17 +25,11 @@
 import uk.gov.gchq.gaffer.operation.data.generator.EdgeIdExtractor;
 
 import static org.junit.jupiter.api.Assertions.assertEquals;
-<<<<<<< HEAD
-import static org.junit.jupiter.api.Assertions.assertThrows;
-import static org.junit.jupiter.api.Assertions.assertTrue;
-=======
 import static org.junit.jupiter.api.Assertions.assertNotNull;
 import static org.junit.jupiter.api.Assertions.assertTrue;
 import static org.junit.jupiter.api.Assertions.fail;
->>>>>>> 6c60d867
 
 public class EdgeIdExtractorTest {
-
     @Test
     public void shouldGetIdentifierFromEdge() {
         // Given
@@ -63,27 +57,11 @@
         final Entity entity = new Entity(TestGroups.ENTITY, "identifier");
 
         // When / Then
-        final Exception exception = assertThrows(IllegalArgumentException.class, () -> extractor._apply(entity));
-        assertEquals("Cannot get an EdgeId from and Entity", exception.getMessage());
-    }
-
-    @Test
-    public void shouldThrowIllegalArgumentExceptionForEntityWithGroupOnly() {
-        // Given
-        final EdgeIdExtractor extractor = new EdgeIdExtractor();
-        final Entity entity = new Entity(TestGroups.ENTITY);
-
-        // When / Then
-        final Exception exception = assertThrows(IllegalArgumentException.class, () -> extractor._apply(entity));
-        assertEquals("Cannot get an EdgeId from and Entity", exception.getMessage());
-    }
-
-    @Test
-    public void shouldThrowIllegalArgumentExceptionForNullEntity() {
-        // Given
-        final EdgeIdExtractor extractor = new EdgeIdExtractor();
-
-        // When / Then
-        assertThrows(NullPointerException.class, () -> extractor._apply(null));
+        try {
+            extractor._apply(entity);
+            fail("Exception expected");
+        } catch (final IllegalArgumentException e) {
+            assertNotNull(e);
+        }
     }
 }