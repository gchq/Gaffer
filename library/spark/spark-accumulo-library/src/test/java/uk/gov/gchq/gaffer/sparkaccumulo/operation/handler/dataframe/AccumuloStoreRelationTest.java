--- conflicted
+++ resolved
@@ -21,18 +21,14 @@
 import org.apache.spark.sql.sources.EqualTo;
 import org.apache.spark.sql.sources.Filter;
 import org.apache.spark.sql.sources.GreaterThan;
-<<<<<<< HEAD
+
+import org.junit.jupiter.api.AfterAll;
+import org.junit.jupiter.api.BeforeAll;
+import org.junit.jupiter.api.BeforeEach;
 import org.junit.jupiter.api.Test;
-=======
-import org.junit.AfterClass;
-import org.junit.BeforeClass;
-import org.junit.ClassRule;
-import org.junit.Test;
-import org.junit.rules.TemporaryFolder;
->>>>>>> e8cede87
+import org.junit.jupiter.api.io.TempDir;
 
 import uk.gov.gchq.gaffer.accumulostore.SingleUseAccumuloStore;
-import uk.gov.gchq.gaffer.commonutil.CommonTestConstants;
 import uk.gov.gchq.gaffer.commonutil.stream.Streams;
 import uk.gov.gchq.gaffer.data.element.Edge;
 import uk.gov.gchq.gaffer.data.element.Element;
@@ -54,6 +50,7 @@
 import uk.gov.gchq.koryphe.impl.predicate.IsMoreThan;
 import uk.gov.gchq.koryphe.tuple.predicate.TupleAdaptedPredicate;
 
+import java.nio.file.Path;
 import java.util.ArrayList;
 import java.util.Arrays;
 import java.util.Collections;
@@ -65,21 +62,20 @@
 
 import static org.junit.jupiter.api.Assertions.assertEquals;
 import static org.junit.jupiter.api.Assertions.assertTrue;
+import static uk.gov.gchq.gaffer.sparkaccumulo.AbstractPropertiesDrivenTest.setUpBeforeClass;
+import static uk.gov.gchq.gaffer.sparkaccumulo.AbstractPropertiesDrivenTest.tearDownAfterClass;
 
 /**
  * Contains unit tests for {@link AccumuloStoreRelation}.
  */
 public class AccumuloStoreRelationTest extends AbstractPropertiesDrivenTest {
 
-    @ClassRule
-    public static TemporaryFolder storeBaseFolder = new TemporaryFolder(CommonTestConstants.TMP_DIRECTORY);
-
-    @BeforeClass
-    public static void setup() {
-        setUpBeforeClass("/store.properties", storeBaseFolder);
-    }
-
-    @AfterClass
+    @BeforeAll
+    public static void setup(@TempDir Path tempDir) {
+        setUpBeforeClass("/store.properties", tempDir);
+    }
+
+    @AfterAll
     public static void teardown() {
         tearDownAfterClass();
     }
