/*
 * Copyright 2016-2017 Crown Copyright
 *
 * Licensed under the Apache License, Version 2.0 (the "License");
 * you may not use this file except in compliance with the License.
 * You may obtain a copy of the License at
 *
 *     http://www.apache.org/licenses/LICENSE-2.0
 *
 * Unless required by applicable law or agreed to in writing, software
 * distributed under the License is distributed on an "AS IS" BASIS,
 * WITHOUT WARRANTIES OR CONDITIONS OF ANY KIND, either express or implied.
 * See the License for the specific language governing permissions and
 * limitations under the License.
 */

package uk.gov.gchq.gaffer.store;

import org.junit.Before;
import org.junit.Test;
import org.mockito.ArgumentCaptor;
import org.mockito.Mockito;
import uk.gov.gchq.gaffer.commonutil.TestGroups;
import uk.gov.gchq.gaffer.commonutil.TestPropertyNames;
import uk.gov.gchq.gaffer.commonutil.iterable.CloseableIterable;
import uk.gov.gchq.gaffer.data.element.Element;
import uk.gov.gchq.gaffer.data.element.Entity;
import uk.gov.gchq.gaffer.data.element.IdentifierType;
import uk.gov.gchq.gaffer.data.element.LazyEntity;
import uk.gov.gchq.gaffer.data.element.id.EntityId;
import uk.gov.gchq.gaffer.data.elementdefinition.exception.SchemaException;
import uk.gov.gchq.gaffer.data.elementdefinition.view.View;
import uk.gov.gchq.gaffer.jobtracker.JobDetail;
import uk.gov.gchq.gaffer.jobtracker.JobStatus;
import uk.gov.gchq.gaffer.jobtracker.JobTracker;
import uk.gov.gchq.gaffer.operation.Operation;
import uk.gov.gchq.gaffer.operation.OperationChain;
import uk.gov.gchq.gaffer.operation.OperationException;
import uk.gov.gchq.gaffer.operation.impl.CountGroups;
import uk.gov.gchq.gaffer.operation.impl.Validate;
import uk.gov.gchq.gaffer.operation.impl.add.AddElements;
import uk.gov.gchq.gaffer.operation.impl.export.resultcache.ExportToGafferResultCache;
import uk.gov.gchq.gaffer.operation.impl.export.resultcache.GetGafferResultCacheExport;
import uk.gov.gchq.gaffer.operation.impl.export.set.ExportToSet;
import uk.gov.gchq.gaffer.operation.impl.export.set.GetSetExport;
import uk.gov.gchq.gaffer.operation.impl.generate.GenerateElements;
import uk.gov.gchq.gaffer.operation.impl.generate.GenerateObjects;
import uk.gov.gchq.gaffer.operation.impl.get.GetAdjacentIds;
import uk.gov.gchq.gaffer.operation.impl.get.GetAllElements;
import uk.gov.gchq.gaffer.operation.impl.get.GetElements;
import uk.gov.gchq.gaffer.operation.impl.output.ToSet;
import uk.gov.gchq.gaffer.serialisation.Serialisation;
import uk.gov.gchq.gaffer.serialisation.implementation.StringSerialiser;
import uk.gov.gchq.gaffer.store.operation.handler.CountGroupsHandler;
import uk.gov.gchq.gaffer.store.operation.handler.OperationHandler;
import uk.gov.gchq.gaffer.store.operation.handler.OutputOperationHandler;
import uk.gov.gchq.gaffer.store.operation.handler.export.set.ExportToSetHandler;
import uk.gov.gchq.gaffer.store.operation.handler.export.set.GetSetExportHandler;
import uk.gov.gchq.gaffer.store.operation.handler.generate.GenerateElementsHandler;
import uk.gov.gchq.gaffer.store.operation.handler.generate.GenerateObjectsHandler;
import uk.gov.gchq.gaffer.store.operation.handler.output.ToSetHandler;
import uk.gov.gchq.gaffer.store.operationdeclaration.OperationDeclaration;
import uk.gov.gchq.gaffer.store.operationdeclaration.OperationDeclarations;
import uk.gov.gchq.gaffer.store.schema.Schema;
import uk.gov.gchq.gaffer.store.schema.SchemaEdgeDefinition;
import uk.gov.gchq.gaffer.store.schema.SchemaEntityDefinition;
import uk.gov.gchq.gaffer.store.schema.SchemaOptimiser;
import uk.gov.gchq.gaffer.store.schema.TypeDefinition;
import uk.gov.gchq.gaffer.store.schema.ViewValidator;
import uk.gov.gchq.gaffer.user.User;
import uk.gov.gchq.koryphe.ValidationResult;
import java.util.ArrayList;
import java.util.Arrays;
import java.util.HashSet;
import java.util.Set;
import java.util.concurrent.ExecutionException;

import static org.junit.Assert.assertEquals;
import static org.junit.Assert.assertFalse;
import static org.junit.Assert.assertNotNull;
import static org.junit.Assert.assertSame;
import static org.junit.Assert.assertTrue;
import static org.junit.Assert.fail;
import static org.mockito.BDDMockito.given;
import static org.mockito.Mockito.mock;
import static org.mockito.Mockito.times;
import static org.mockito.Mockito.verify;
import static uk.gov.gchq.gaffer.store.StoreTrait.ORDERED;
import static uk.gov.gchq.gaffer.store.StoreTrait.PRE_AGGREGATION_FILTERING;
import static uk.gov.gchq.gaffer.store.StoreTrait.STORE_AGGREGATION;
import static uk.gov.gchq.gaffer.store.StoreTrait.TRANSFORMATION;

public class StoreTest {
    private final User user = new User("user01");
    private final Context context = new Context(user);

    private OperationHandler<AddElements> addElementsHandler;
    private OutputOperationHandler<GetElements, CloseableIterable<? extends Element>> getElementsHandler;
    private OutputOperationHandler<GetAllElements, CloseableIterable<? extends Element>> getAllElementsHandler;
    private OutputOperationHandler<GetAdjacentIds, CloseableIterable<? extends EntityId>> getAdjacentIdsHandler;
    private OperationHandler<Validate> validateHandler;
    private Schema schema;
    private SchemaOptimiser schemaOptimiser;
    private JobTracker jobTracker;
    private OperationHandler<ExportToGafferResultCache> exportToGafferResultCacheHandler;
    private OperationHandler<GetGafferResultCacheExport> getGafferResultCacheExportHandler;

    @Before
    public void setup() {
        schemaOptimiser = mock(SchemaOptimiser.class);

        addElementsHandler = mock(OperationHandler.class);
        getElementsHandler = mock(OutputOperationHandler.class);
        getAllElementsHandler = mock(OutputOperationHandler.class);
        getAdjacentIdsHandler = mock(OutputOperationHandler.class);
        validateHandler = mock(OperationHandler.class);
        exportToGafferResultCacheHandler = mock(OperationHandler.class);
        getGafferResultCacheExportHandler = mock(OperationHandler.class);
        jobTracker = mock(JobTracker.class);
        schema = new Schema.Builder()
                .edge(TestGroups.EDGE, new SchemaEdgeDefinition.Builder()
                        .source("string")
                        .destination("string")
                        .directed("true")
                        .property(TestPropertyNames.PROP_1, "string")
                        .property(TestPropertyNames.PROP_2, "string")
                        .build())
                .edge(TestGroups.EDGE_2, new SchemaEdgeDefinition.Builder()
                        .source("string")
                        .destination("string")
                        .directed("true")
                        .property(TestPropertyNames.PROP_1, "string")
                        .property(TestPropertyNames.PROP_2, "string")
                        .build())
                .entity(TestGroups.ENTITY, new SchemaEntityDefinition.Builder()
                        .vertex("string")
                        .property(TestPropertyNames.PROP_1, "string")
                        .property(TestPropertyNames.PROP_2, "string")
                        .build())
                .entity(TestGroups.ENTITY_2, new SchemaEntityDefinition.Builder()
                        .vertex("string")
                        .property(TestPropertyNames.PROP_1, "string")
                        .property(TestPropertyNames.PROP_2, "string")
                        .build())
                .type("string", new TypeDefinition.Builder()
                        .clazz(String.class)
                        .serialiser(new StringSerialiser())
                        .build())
                .type("true", Boolean.class)
                .build();
    }

    @Test
    public void shouldThrowExceptionWhenPropertyIsNotSerialisable() throws StoreException {
        // Given
        final Schema mySchema = new Schema.Builder()
                .edge(TestGroups.EDGE, new SchemaEdgeDefinition.Builder()
                        .property(TestPropertyNames.PROP_1, "invalidType")
                        .build())
                .type("invalidType", new TypeDefinition.Builder()
                        .clazz(Object.class)
                        .serialiser(new StringSerialiser())
                        .build())
                .build();
        final StoreProperties properties = mock(StoreProperties.class);
        final StoreImpl store = new StoreImpl();

        // When
        try {
            store.initialise(mySchema, properties);
            fail();
        } catch (final SchemaException exception) {
            assertNotNull(exception.getMessage());
        }
    }

    @Test
    public void shouldCreateStoreWithValidSchemasAndRegisterOperations() throws StoreException {
        // Given
        final StoreProperties properties = mock(StoreProperties.class);
        final StoreImpl store = new StoreImpl();
        final OperationHandler<AddElements> addElementsHandlerOverridden = mock(OperationHandler.class);
        final OperationDeclarations opDeclarations = new OperationDeclarations.Builder()
                .declaration(new OperationDeclaration.Builder()
                        .operation(AddElements.class)
                        .handler(addElementsHandlerOverridden)
                        .build())
                .build();
        given(properties.getOperationDeclarations()).willReturn(opDeclarations);

        // When
        store.initialise(schema, properties);

        // Then
        assertNotNull(store.getOperationHandlerExposed(Validate.class));
        assertSame(addElementsHandlerOverridden, store.getOperationHandlerExposed(AddElements.class));

        assertSame(getAllElementsHandler, store.getOperationHandlerExposed(GetAllElements.class));

        assertTrue(store.getOperationHandlerExposed(GenerateElements.class) instanceof GenerateElementsHandler);
        assertTrue(store.getOperationHandlerExposed(GenerateObjects.class) instanceof GenerateObjectsHandler);

        assertTrue(store.getOperationHandlerExposed(CountGroups.class) instanceof CountGroupsHandler);
        assertTrue(store.getOperationHandlerExposed(ToSet.class) instanceof ToSetHandler);

        assertTrue(store.getOperationHandlerExposed(ExportToSet.class) instanceof ExportToSetHandler);
        assertTrue(store.getOperationHandlerExposed(GetSetExport.class) instanceof GetSetExportHandler);

        assertEquals(1, store.getCreateOperationHandlersCallCount());
        assertSame(schema, store.getSchema());
        assertSame(properties, store.getProperties());
        verify(schemaOptimiser).optimise(schema, true);
    }

    @Test
    public void shouldDelegateDoOperationToOperationHandler() throws Exception {
        // Given
        final Schema schema = createSchemaMock();
        final StoreProperties properties = mock(StoreProperties.class);
        final AddElements addElements = new AddElements();
        final StoreImpl store = new StoreImpl();
        store.initialise(schema, properties);

        // When
        store.execute(addElements, user);

        // Then
        verify(addElementsHandler).doOperation(addElements, context, store);
    }

    @Test
    public void shouldThrowExceptionIfOperationViewIsInvalid() throws OperationException, StoreException {
        // Given
        // Given
        final Schema schema = createSchemaMock();
        final StoreProperties properties = mock(StoreProperties.class);
        final GetAllElements op = new GetAllElements();
        final View view = mock(View.class);
        final ViewValidator viewValidator = mock(ViewValidator.class);
        final StoreImpl store = new StoreImpl(viewValidator);

        op.setView(view);
        given(schema.validate()).willReturn(new ValidationResult());
        ValidationResult validationResult = new ValidationResult();
        validationResult.addError("error");
        given(viewValidator.validate(view, schema, true)).willReturn(validationResult);
        store.initialise(schema, properties);

        // When / Then
        try {
            store.execute(op, user);
            fail("Exception expected");
        } catch (final SchemaException e) {
            verify(viewValidator).validate(view, schema, true);
            assertTrue(e.getMessage().contains("View"));
        }
    }

    @Test
    public void shouldCallDoUnhandledOperationWhenDoOperationWithUnknownOperationClass() throws Exception {
        // Given
        final Schema schema = createSchemaMock();
        final StoreProperties properties = mock(StoreProperties.class);
        final Operation operation = mock(Operation.class);
        final StoreImpl store = new StoreImpl();

        store.initialise(schema, properties);

        // When
        store.execute(operation, user);

        // Then
        assertEquals(1, store.getDoUnhandledOperationCalls().size());
        assertSame(operation, store.getDoUnhandledOperationCalls().get(0));
    }

    @Test
    public void shouldFullyLoadLazyElement() throws StoreException {
        // Given
        final StoreProperties properties = mock(StoreProperties.class);
        final LazyEntity lazyElement = mock(LazyEntity.class);
        final Entity entity = mock(Entity.class);
        final Store store = new StoreImpl();
        given(lazyElement.getGroup()).willReturn(TestGroups.ENTITY);
        given(lazyElement.getElement()).willReturn(entity);

        store.initialise(schema, properties);

        // When
        final Element result = store.populateElement(lazyElement);

        // Then
        assertSame(entity, result);
        verify(lazyElement).getGroup();
        verify(lazyElement).getProperty(TestPropertyNames.PROP_1);
        verify(lazyElement).getIdentifier(IdentifierType.VERTEX);
    }

    @Test
    public void shouldHandleMultiStepOperations() throws Exception {
        // Given
        final Schema schema = createSchemaMock();
        final StoreProperties properties = mock(StoreProperties.class);
        final StoreImpl store = new StoreImpl();
        final CloseableIterable getElementsResult = mock(CloseableIterable.class);

        final AddElements addElements1 = new AddElements();
        final GetElements getElements = new GetElements();
        final OperationChain<CloseableIterable<? extends Element>> opChain = new OperationChain.Builder()
                .first(addElements1)
                .then(getElements)
                .build();


        given(addElementsHandler.doOperation(addElements1, context, store)).willReturn(null);
        given(getElementsHandler.doOperation(getElements, context, store))
                .willReturn(getElementsResult);

        store.initialise(schema, properties);

        // When
        final CloseableIterable<? extends Element> result = store.execute(opChain, user);

        // Then
        assertSame(getElementsResult, result);
    }

    @Test
    public void shouldReturnAllSupportedOperations() throws Exception {
        // Given
        final Schema schema = createSchemaMock();
        final StoreProperties properties = mock(StoreProperties.class);

        final StoreImpl store = new StoreImpl();
<<<<<<< HEAD
        final int expectedNumberOfOperations = 28;
=======
        final int expectedNumberOfOperations = 23;
>>>>>>> fff9a704
        store.initialise(schema, properties);

        // When
        final Set<Class<? extends Operation>> supportedOperations = store.getSupportedOperations();

        // Then
        assertNotNull(supportedOperations);

        assertEquals(expectedNumberOfOperations, supportedOperations.size());
    }

    @Test
    public void shouldReturnTrueWhenOperationSupported() throws Exception {
        // Given
        final Schema schema = createSchemaMock();
        final StoreProperties properties = mock(StoreProperties.class);
        final StoreImpl store = new StoreImpl();
        store.initialise(schema, properties);

        // WHen
        final Set<Class<? extends Operation>> supportedOperations = store.getSupportedOperations();
        for (final Class<? extends Operation> operationClass : supportedOperations) {
            final boolean isOperationClassSupported = store.isSupported(operationClass);

            // Then
            assertTrue(isOperationClassSupported);
        }
    }

    @Test
    public void shouldReturnFalseWhenUnsupportedOperationRequested() throws
            Exception {
        // Given
        final Schema schema = createSchemaMock();
        final StoreProperties properties = mock(StoreProperties.class);
        final StoreImpl store = new StoreImpl();
        store.initialise(schema, properties);

        // When
        final boolean supported = store.isSupported(Operation.class);

        // Then
        assertFalse(supported);
    }

    @Test
    public void shouldHandleNullOperationSupportRequest() throws Exception {
        // Given
        final Schema schema = createSchemaMock();
        final StoreProperties properties = mock(StoreProperties.class);

        final StoreImpl store = new StoreImpl();
        store.initialise(schema, properties);

        // When
        final boolean supported = store.isSupported(null);

        // Then
        assertFalse(supported);
    }

    @Test
    public void shouldExecuteOperationChainJob() throws OperationException, ExecutionException, InterruptedException, StoreException {
        // Given
        final Operation operation = mock(Operation.class);
        final OperationChain<?> opChain = new OperationChain.Builder()
                .first(operation)
                .then(new ExportToGafferResultCache())
                .build();
        final StoreProperties properties = mock(StoreProperties.class);
        given(properties.getJobTrackerClass()).willReturn("jobTrackerClass");
        final Store store = new StoreImpl();
        final Schema schema = new Schema();
        store.initialise(schema, properties);

        // When
        final JobDetail resultJobDetail = store.executeJob(opChain, user);

        // Then
        Thread.sleep(1000);
        final ArgumentCaptor<JobDetail> jobDetail = ArgumentCaptor.forClass(JobDetail.class);
        verify(jobTracker, times(2)).addOrUpdateJob(jobDetail.capture(), Mockito.eq(user));
        assertEquals(jobDetail.getAllValues().get(0), resultJobDetail);
        assertEquals(JobStatus.FINISHED, jobDetail.getAllValues().get(1).getStatus());

        final ArgumentCaptor<Context> contextCaptor = ArgumentCaptor.forClass(Context.class);
        verify(exportToGafferResultCacheHandler).doOperation(Mockito.any(ExportToGafferResultCache.class), contextCaptor.capture(), Mockito.eq(store));
        assertSame(user, contextCaptor.getValue().getUser());
    }

    @Test
    public void shouldExecuteOperationChainJobAndExportResults() throws OperationException, ExecutionException, InterruptedException, StoreException {
        // Given
        final Operation operation = mock(Operation.class);
        final OperationChain<?> opChain = new OperationChain<>(operation);
        final StoreProperties properties = mock(StoreProperties.class);
        given(properties.getJobTrackerClass()).willReturn("jobTrackerClass");
        final Store store = new StoreImpl();
        final Schema schema = new Schema();
        store.initialise(schema, properties);

        // When
        final JobDetail resultJobDetail = store.executeJob(opChain, user);

        // Then
        Thread.sleep(1000);
        final ArgumentCaptor<JobDetail> jobDetail = ArgumentCaptor.forClass(JobDetail.class);
        verify(jobTracker, times(2)).addOrUpdateJob(jobDetail.capture(), Mockito.eq(user));
        assertEquals(jobDetail.getAllValues().get(0), resultJobDetail);
        assertEquals(JobStatus.FINISHED, jobDetail.getAllValues().get(1).getStatus());

        final ArgumentCaptor<Context> contextCaptor = ArgumentCaptor.forClass(Context.class);
        verify(exportToGafferResultCacheHandler).doOperation(Mockito.any(ExportToGafferResultCache.class), contextCaptor.capture(), Mockito.eq(store));
        assertSame(user, contextCaptor.getValue().getUser());
    }

    @Test
    public void shouldGetJobTracker() throws OperationException, ExecutionException, InterruptedException, StoreException {
        // Given
        final StoreProperties properties = mock(StoreProperties.class);
        given(properties.getJobTrackerClass()).willReturn("jobTrackerClass");
        final Store store = new StoreImpl();
        final Schema schema = new Schema();
        store.initialise(schema, properties);
        // When
        final JobTracker resultJobTracker = store.getJobTracker();

        // Then
        assertSame(jobTracker, resultJobTracker);
    }

    private Schema createSchemaMock() {
        final Schema schema = mock(Schema.class);
        given(schema.validate()).willReturn(new ValidationResult());
        given(schema.getVertexSerialiser()).willReturn(mock(Serialisation.class));
        return schema;
    }

    private class StoreImpl extends Store {
        private final Set<StoreTrait> TRAITS = new HashSet<>(Arrays.asList(STORE_AGGREGATION, PRE_AGGREGATION_FILTERING, TRANSFORMATION, ORDERED));
        private final ArrayList<Operation> doUnhandledOperationCalls = new ArrayList<>();
        private int createOperationHandlersCallCount;
        private boolean validationRequired;

        public StoreImpl() {
        }

        public StoreImpl(final ViewValidator viewValidator) {
            setViewValidator(viewValidator);
        }

        @Override
        public Set<StoreTrait> getTraits() {
            return TRAITS;
        }

        public OperationHandler getOperationHandlerExposed(final Class<? extends Operation> opClass) {
            return super.getOperationHandler(opClass);
        }

        @Override
        protected void addAdditionalOperationHandlers() {
            createOperationHandlersCallCount++;
            addOperationHandler(mock(AddElements.class).getClass(), (OperationHandler) addElementsHandler);
            addOperationHandler(mock(GetElements.class).getClass(), (OperationHandler) getElementsHandler);
            addOperationHandler(mock(GetAdjacentIds.class).getClass(), (OperationHandler) getElementsHandler);
            addOperationHandler(Validate.class, (OperationHandler) validateHandler);
            addOperationHandler(ExportToGafferResultCache.class, (OperationHandler) exportToGafferResultCacheHandler);
            addOperationHandler(GetGafferResultCacheExport.class, (OperationHandler) getGafferResultCacheExportHandler);
        }

        @Override
        protected OutputOperationHandler<GetElements, CloseableIterable<? extends Element>> getGetElementsHandler() {
            return getElementsHandler;
        }

        @Override
        protected OutputOperationHandler<GetAllElements, CloseableIterable<? extends Element>> getGetAllElementsHandler() {
            return getAllElementsHandler;
        }

        @Override
        protected OutputOperationHandler<GetAdjacentIds, CloseableIterable<? extends EntityId>> getAdjacentIdsHandler() {
            return getAdjacentIdsHandler;
        }

        @Override
        protected OperationHandler<AddElements> getAddElementsHandler() {
            return addElementsHandler;
        }

        @Override
        protected Object doUnhandledOperation(final Operation operation, final Context context) {
            doUnhandledOperationCalls.add(operation);
            return null;
        }

        public int getCreateOperationHandlersCallCount() {
            return createOperationHandlersCallCount;
        }

        public ArrayList<Operation> getDoUnhandledOperationCalls() {
            return doUnhandledOperationCalls;
        }

        @Override
        public boolean isValidationRequired() {
            return validationRequired;
        }

        public void setValidationRequired(final boolean validationRequired) {
            this.validationRequired = validationRequired;
        }

        @Override
        protected Context createContext(final User user) {
            return context;
        }

        @Override
        public void optimiseSchema() {
            schemaOptimiser.optimise(getSchema(), hasTrait(StoreTrait.ORDERED));
        }

        @Override
        protected JobTracker createJobTracker(final StoreProperties properties) {
            if ("jobTrackerClass".equals(properties.getJobTrackerClass())) {
                return jobTracker;
            }

            return null;
        }
    }
}<|MERGE_RESOLUTION|>--- conflicted
+++ resolved
@@ -332,11 +332,7 @@
         final StoreProperties properties = mock(StoreProperties.class);
 
         final StoreImpl store = new StoreImpl();
-<<<<<<< HEAD
-        final int expectedNumberOfOperations = 28;
-=======
-        final int expectedNumberOfOperations = 23;
->>>>>>> fff9a704
+        final int expectedNumberOfOperations = 29;
         store.initialise(schema, properties);
 
         // When
