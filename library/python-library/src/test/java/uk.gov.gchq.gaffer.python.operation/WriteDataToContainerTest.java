/*
 * Copyright 2019 Crown Copyright
 *
 * Licensed under the Apache License, Version 2.0 (the "License");
 * you may not use this file except in compliance with the License.
 * You may obtain a copy of the License at
 *
 *     http://www.apache.org/licenses/LICENSE-2.0
 *
 * Unless required by applicable law or agreed to in writing, software
 * distributed under the License is distributed on an "AS IS" BASIS,
 * WITHOUT WARRANTIES OR CONDITIONS OF ANY KIND, either express or implied.
 * See the License for the specific language governing permissions and
 * limitations under the License.
 */
package uk.gov.gchq.gaffer.python.operation;

import org.junit.Assert;
import org.junit.Test;

import java.io.DataInputStream;
import java.io.DataOutputStream;
import java.io.IOException;
import java.net.ServerSocket;
import java.net.Socket;
import java.util.ArrayList;


public class WriteDataToContainerTest {

    @Test
    public void shouldRetrieveInputStream() throws InterruptedException {
        // Given
        Thread serverThread = setupTestServer(PythonTestConstants.TEST_SERVER_PORT_1);
        Socket testSocket = null;
        for (int i = 0; i < 3; i++) {
            try {
                testSocket = new Socket(PythonTestConstants.LOCALHOST, PythonTestConstants.TEST_SERVER_PORT_1);
                break;
            } catch (IOException e) {
                e.printStackTrace();
            }
            Thread.sleep(10);
        }
        // When
        DataInputStream dis = null;
        try {
            assert testSocket != null;
            dis = WriteDataToContainer.getInputStream(testSocket);
            serverThread.interrupt();
        } catch (IOException e) {
            e.printStackTrace();
        }
        // Then
        Assert.assertNotNull(dis);
    }

    @Test
    public void shouldSendAndReceiveDataToSocket() throws InterruptedException {
        // Given
<<<<<<< HEAD
        Thread serverThread = setupTestServer(PythonTestConstants.TESTSERVERPORT2);
        final RunScript<String, String> runScript =
                new RunScript.Builder<String, String>()
=======
        Thread serverThread = setupTestServer(PythonTestConstants.TEST_SERVER_PORT_2);
        final RunPythonScript<String, String> runPythonScript =
                new RunPythonScript.Builder<String, String>()
>>>>>>> 20f1d264
                        .build();
        ArrayList<String> inputData = new ArrayList<>();
        inputData.add("Test Data 1");
        inputData.add("Test Data 2");
        runScript.setInput(inputData);
        Socket testSocket = null;
        for (int i = 0; i < 3; i++) {
            try {
                testSocket = new Socket(PythonTestConstants.LOCALHOST, PythonTestConstants.TEST_SERVER_PORT_2);
                break;
            } catch (IOException e) {
                e.printStackTrace();
            }
            Thread.sleep(10);
        }

        // When
        try {
            assert testSocket != null;
            WriteDataToContainer.sendData(runScript, testSocket);
        } catch (IOException e) {
            e.printStackTrace();
            Assert.fail();
        }

        // Then
        try {
            DataInputStream dis = new DataInputStream(testSocket.getInputStream());
            Assert.assertEquals("[\"Test Data 1\"", dis.readUTF());
            Assert.assertEquals(", \"Test Data 2\"", dis.readUTF());
            Assert.assertEquals("]", dis.readUTF());
            serverThread.interrupt();
        } catch (IOException e) {
            e.printStackTrace();
            Assert.fail();
        }
    }

    private Thread setupTestServer(int port) {
        Runnable serverTask = () -> {
            ServerSocket serverSocket = null;
            try {
                serverSocket = new ServerSocket(port);
                System.out.println("Waiting for clients to connect...");
                Socket clientSocket = serverSocket.accept();
                System.out.println("Client connected.");
                DataInputStream dis = new DataInputStream(clientSocket.getInputStream());
                DataOutputStream dos = new DataOutputStream(clientSocket.getOutputStream());
                while (true) {
                    if (Thread.interrupted()) {
                        throw new InterruptedException();
                    } else {
                        Thread.sleep(50);
                    }
                    dos.writeUTF(dis.readUTF());
                }
            } catch (IOException e) {
                System.err.println("Unable to process client request");
                e.printStackTrace();
            } catch (InterruptedException f) {
                try {
                    serverSocket.close();
                    System.out.println("Closing Socket.");
                } catch (IOException e) {
                    e.printStackTrace();
                }
            }
        };
        Thread serverThread = new Thread(serverTask);
        serverThread.start();
        return serverThread;
    }
}<|MERGE_RESOLUTION|>--- conflicted
+++ resolved
@@ -58,15 +58,9 @@
     @Test
     public void shouldSendAndReceiveDataToSocket() throws InterruptedException {
         // Given
-<<<<<<< HEAD
-        Thread serverThread = setupTestServer(PythonTestConstants.TESTSERVERPORT2);
+        Thread serverThread = setupTestServer(PythonTestConstants.TEST_SERVER_PORT_2);
         final RunScript<String, String> runScript =
                 new RunScript.Builder<String, String>()
-=======
-        Thread serverThread = setupTestServer(PythonTestConstants.TEST_SERVER_PORT_2);
-        final RunPythonScript<String, String> runPythonScript =
-                new RunPythonScript.Builder<String, String>()
->>>>>>> 20f1d264
                         .build();
         ArrayList<String> inputData = new ArrayList<>();
         inputData.add("Test Data 1");
