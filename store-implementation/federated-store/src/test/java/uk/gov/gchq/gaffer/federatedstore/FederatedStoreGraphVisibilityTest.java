--- conflicted
+++ resolved
@@ -17,17 +17,13 @@
 package uk.gov.gchq.gaffer.federatedstore;
 
 import com.google.common.collect.Sets;
-<<<<<<< HEAD
+import java.nio.file.Path;
+
+import org.junit.jupiter.api.AfterAll;
+import org.junit.jupiter.api.BeforeAll;
 import org.junit.jupiter.api.BeforeEach;
 import org.junit.jupiter.api.Test;
-=======
-import org.junit.AfterClass;
-import org.junit.Before;
-import org.junit.BeforeClass;
-import org.junit.ClassRule;
-import org.junit.Test;
-import org.junit.rules.TemporaryFolder;
->>>>>>> e8cede87
+import org.junit.jupiter.api.io.TempDir;
 
 import uk.gov.gchq.gaffer.accumulostore.AccumuloProperties;
 import uk.gov.gchq.gaffer.accumulostore.MiniAccumuloClusterManager;
@@ -69,28 +65,21 @@
     private FederatedStoreProperties fedProperties;
     private HashMapGraphLibrary library;
 
-<<<<<<< HEAD
-    @BeforeEach
-=======
     private static Class currentClass = new Object() { }.getClass().getEnclosingClass();
     private static final AccumuloProperties PROPERTIES = AccumuloProperties.loadStoreProperties(StreamUtil.openStream(currentClass, "properties/singleUseAccumuloStore.properties"));
     private static MiniAccumuloClusterManager miniAccumuloClusterManager;
 
-    @ClassRule
-    public static TemporaryFolder storeBaseFolder = new TemporaryFolder(CommonTestConstants.TMP_DIRECTORY);
-
-    @BeforeClass
-    public static void setUpStore() {
-        miniAccumuloClusterManager = new MiniAccumuloClusterManager(PROPERTIES, storeBaseFolder.getRoot().getAbsolutePath());
-    }
-
-    @AfterClass
+    @BeforeAll
+    public static void setUpStore(@TempDir Path tempDir) {
+        miniAccumuloClusterManager = new MiniAccumuloClusterManager(PROPERTIES, tempDir.toAbsolutePath().toString());
+    }
+
+    @AfterAll
     public static void tearDownStore() {
         miniAccumuloClusterManager.close();
     }
 
-    @Before
->>>>>>> e8cede87
+    @BeforeEach
     public void setUp() throws Exception {
         HashMapGraphLibrary.clear();
         CacheServiceLoader.shutdown();
