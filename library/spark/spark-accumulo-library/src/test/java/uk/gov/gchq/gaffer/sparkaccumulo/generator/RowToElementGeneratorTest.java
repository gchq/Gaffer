/*
 * Copyright 2017-2020 Crown Copyright
 *
 * Licensed under the Apache License, Version 2.0 (the "License");
 * you may not use this file except in compliance with the License.
 * You may obtain a copy of the License at
 *
 *     http://www.apache.org/licenses/LICENSE-2.0
 *
 * Unless required by applicable law or agreed to in writing, software
 * distributed under the License is distributed on an "AS IS" BASIS,
 * WITHOUT WARRANTIES OR CONDITIONS OF ANY KIND, either express or implied.
 * See the License for the specific language governing permissions and
 * limitations under the License.
 */

package uk.gov.gchq.gaffer.sparkaccumulo.generator;

import com.google.common.collect.Lists;
import org.apache.spark.sql.Row;
<<<<<<< HEAD
import org.junit.jupiter.api.BeforeEach;
import org.junit.jupiter.api.Test;
=======
import org.junit.AfterClass;
import org.junit.Before;
import org.junit.BeforeClass;
import org.junit.ClassRule;
import org.junit.Test;
import org.junit.rules.TemporaryFolder;
>>>>>>> e8cede87

import uk.gov.gchq.gaffer.commonutil.CommonTestConstants;
import uk.gov.gchq.gaffer.commonutil.TestGroups;
import uk.gov.gchq.gaffer.data.element.Edge;
import uk.gov.gchq.gaffer.data.element.Element;
import uk.gov.gchq.gaffer.data.element.Entity;
import uk.gov.gchq.gaffer.data.elementdefinition.view.View;
import uk.gov.gchq.gaffer.data.util.ElementUtil;
import uk.gov.gchq.gaffer.graph.Graph;
import uk.gov.gchq.gaffer.graph.GraphConfig;
import uk.gov.gchq.gaffer.operation.OperationChain;
import uk.gov.gchq.gaffer.operation.OperationException;
import uk.gov.gchq.gaffer.operation.impl.Map;
import uk.gov.gchq.gaffer.operation.impl.add.AddElements;
import uk.gov.gchq.gaffer.operation.impl.generate.GenerateElements;
import uk.gov.gchq.gaffer.spark.SparkSessionProvider;
import uk.gov.gchq.gaffer.spark.data.generator.RowToElementGenerator;
import uk.gov.gchq.gaffer.spark.function.GraphFrameToIterableRow;
import uk.gov.gchq.gaffer.spark.operation.graphframe.GetGraphFrameOfElements;
import uk.gov.gchq.gaffer.sparkaccumulo.AbstractPropertiesDrivenTest;
import uk.gov.gchq.gaffer.user.User;

import java.util.ArrayList;
import java.util.List;
import java.util.stream.Collectors;

<<<<<<< HEAD
public class RowToElementGeneratorTest {

    @BeforeEach
=======
public class RowToElementGeneratorTest extends AbstractPropertiesDrivenTest {

    @ClassRule
    public static TemporaryFolder storeBaseFolder = new TemporaryFolder(CommonTestConstants.TMP_DIRECTORY);

    @BeforeClass
    public static void setup() {
        setUpBeforeClass("/store.properties", storeBaseFolder);
    }

    @AfterClass
    public static void teardown() {
        tearDownAfterClass();
    }

    @Before
>>>>>>> e8cede87
    public void before() {
        SparkSessionProvider.getSparkSession();
    }

    @Test
    public void checkGetCorrectElementsInGraphFrame() throws OperationException {
        // Given
        final Graph graph = getGraph("/schema-GraphFrame/elements.json", getElements());

        final GetGraphFrameOfElements gfOperation = new GetGraphFrameOfElements.Builder()
                .view(new View.Builder()
                        .edge(TestGroups.EDGE)
                        .entity(TestGroups.ENTITY)
                        .build())
                .build();

        final OperationChain<Iterable<? extends Element>> opChain = new OperationChain.Builder()
                .first(gfOperation)
                .then(new Map.Builder<>()
                        .first(new GraphFrameToIterableRow())
                        .build())
                .then(new GenerateElements.Builder<Row>()
                        .generator(new RowToElementGenerator())
                        .build())
                .build();

        // When
        final Iterable<? extends Element> result = graph.execute(opChain, new User());

        // Then
        ElementUtil.assertElementEquals(getElements(), result);
    }

    private List<Element> getElements() {
        final List<String> names = Lists.newArrayList("Alice", "Bob", "Charlie", "David");
        final List<Element> elements = new ArrayList<>();

        final List<Entity> entities = names.stream().map(n -> {
            return new Entity.Builder().vertex(n.substring(0, 1).toLowerCase()).group(TestGroups.ENTITY).property("fullname", n).build();
        }).collect(Collectors.toList());

        final Edge edge1 = new Edge.Builder().source("a").dest("b").directed(true).group(TestGroups.EDGE)
                .property("type", "friend").build();
        final Edge edge2 = new Edge.Builder().source("b").dest("c").directed(false).group(TestGroups.EDGE)
                .property("type", "follow").build();
        final Edge edge3 = new Edge.Builder().source("a").dest("c").directed(true).group(TestGroups.EDGE)
                .property("type", "follow").build();
        final Edge edge4 = new Edge.Builder().source("c").dest("a").directed(true).group(TestGroups.EDGE)
                .property("type", "follow").build();
        final Edge edge5 = new Edge.Builder().source("d").dest("c").directed(true).group(TestGroups.EDGE)
                .property("type", "follow").build();

        final List<Edge> edges = Lists.newArrayList(edge1, edge2, edge3, edge4, edge5);

        elements.addAll(entities);
        elements.addAll(edges);

        return elements;
    }


    private Graph getGraph(final String elementsSchema, final List<Element> elements) throws OperationException {
        final Graph graph = new Graph.Builder()
                .config(new GraphConfig.Builder()
                        .graphId("graphId")
                        .build())
                .addSchema(getClass().getResourceAsStream(elementsSchema))
                .addSchema(getClass().getResourceAsStream("/schema-GraphFrame/types.json"))
                .storeProperties(getStoreProperties())
                .build();
        graph.execute(new AddElements.Builder().input(elements).build(), new User());
        return graph;
    }
}<|MERGE_RESOLUTION|>--- conflicted
+++ resolved
@@ -18,19 +18,13 @@
 
 import com.google.common.collect.Lists;
 import org.apache.spark.sql.Row;
-<<<<<<< HEAD
+
+import org.junit.jupiter.api.AfterAll;
+import org.junit.jupiter.api.BeforeAll;
 import org.junit.jupiter.api.BeforeEach;
 import org.junit.jupiter.api.Test;
-=======
-import org.junit.AfterClass;
-import org.junit.Before;
-import org.junit.BeforeClass;
-import org.junit.ClassRule;
-import org.junit.Test;
-import org.junit.rules.TemporaryFolder;
->>>>>>> e8cede87
+import org.junit.jupiter.api.io.TempDir;
 
-import uk.gov.gchq.gaffer.commonutil.CommonTestConstants;
 import uk.gov.gchq.gaffer.commonutil.TestGroups;
 import uk.gov.gchq.gaffer.data.element.Edge;
 import uk.gov.gchq.gaffer.data.element.Element;
@@ -51,32 +45,24 @@
 import uk.gov.gchq.gaffer.sparkaccumulo.AbstractPropertiesDrivenTest;
 import uk.gov.gchq.gaffer.user.User;
 
+import java.nio.file.Path;
 import java.util.ArrayList;
 import java.util.List;
 import java.util.stream.Collectors;
 
-<<<<<<< HEAD
-public class RowToElementGeneratorTest {
-
-    @BeforeEach
-=======
 public class RowToElementGeneratorTest extends AbstractPropertiesDrivenTest {
 
-    @ClassRule
-    public static TemporaryFolder storeBaseFolder = new TemporaryFolder(CommonTestConstants.TMP_DIRECTORY);
-
-    @BeforeClass
-    public static void setup() {
-        setUpBeforeClass("/store.properties", storeBaseFolder);
+    @BeforeAll
+    public static void setup(@TempDir Path tempDir) {
+        setUpBeforeClass("/store.properties", tempDir);
     }
 
-    @AfterClass
+    @AfterAll
     public static void teardown() {
         tearDownAfterClass();
     }
 
-    @Before
->>>>>>> e8cede87
+    @BeforeEach
     public void before() {
         SparkSessionProvider.getSparkSession();
     }
