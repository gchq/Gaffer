--- conflicted
+++ resolved
@@ -59,22 +59,6 @@
     private void setupTestServer() {
         Runnable serverTask = () -> {
             try (ServerSocket serverSocket = new ServerSocket(ScriptTestConstants.TEST_SERVER_PORT_3)) {
-<<<<<<< HEAD
-                LOGGER.info("Waiting for clients to connect...");
-                Socket clientSocket = serverSocket.accept();
-                LOGGER.info("Client connected.");
-                DataInputStream dis = new DataInputStream(clientSocket.getInputStream());
-                DataOutputStream dos = new DataOutputStream(clientSocket.getOutputStream());
-                dos.writeBoolean(true);
-                dos.flush();
-                dis.readUTF();
-                dis.readUTF();
-                dos.writeInt(1);
-                dos.writeUTF("Test Complete");
-                serverSocket.close();
-                LOGGER.info("Closing Socket.");
-                dos.flush();
-=======
                 System.out.println("Waiting for clients to connect...");
                 System.out.println("Client connected.");
                 try (Socket clientSocket = serverSocket.accept();
@@ -93,7 +77,6 @@
                     System.out.println("Unable to process client request");
                     e.printStackTrace();
                 }
->>>>>>> bb56c73f
             } catch (IOException e) {
                 LOGGER.error("Unable to process client request");
                 LOGGER.info("Unable to process client request");
