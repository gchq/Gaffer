/*
 * Copyright 2016-2018 Crown Copyright
 *
 * Licensed under the Apache License, Version 2.0 (the "License");
 * you may not use this file except in compliance with the License.
 * You may obtain a copy of the License at
 *
 *     http://www.apache.org/licenses/LICENSE-2.0
 *
 * Unless required by applicable law or agreed to in writing, software
 * distributed under the License is distributed on an "AS IS" BASIS,
 * WITHOUT WARRANTIES OR CONDITIONS OF ANY KIND, either express or implied.
 * See the License for the specific language governing permissions and
 * limitations under the License.
 */

package uk.gov.gchq.gaffer.integration;

import org.junit.runner.RunWith;
import org.junit.runners.Suite;
import org.junit.runners.model.InitializationError;
import org.junit.runners.model.RunnerBuilder;
import org.reflections.Reflections;

import uk.gov.gchq.gaffer.integration.AbstractStoreITs.StoreTestSuite;
import uk.gov.gchq.gaffer.store.StoreProperties;
import uk.gov.gchq.gaffer.store.schema.Schema;

import java.lang.reflect.Modifier;
import java.util.ArrayList;
import java.util.Collection;
import java.util.HashMap;
import java.util.HashSet;
import java.util.Iterator;
import java.util.List;
import java.util.Map;
import java.util.Set;
import java.util.stream.Collectors;

/**
 * Runs the full suite of gaffer store integration tests. To run the tests against
 * a specific store, simply extend this class - you don't need to annotate
 * your class.
 */
@RunWith(StoreTestSuite.class)
public abstract class AbstractStoreITs {
    private final StoreProperties storeProperties;
    private final Schema schema;
<<<<<<< HEAD
    private final Collection<Class<? extends AbstractStoreWithCustomGraphIT>> extraTests;
    private final Map<Class<? extends AbstractStoreWithCustomGraphIT>, String> skipTests = new HashMap<>();
    private final Map<Class<? extends AbstractStoreWithCustomGraphIT>, Map<String, String>> skipTestMethods = new HashMap<>();
    private Map<Class<? extends AbstractStoreWithCustomGraphIT>, String> singleTests = new HashMap<>();
=======
    private final Set<Class<? extends AbstractStoreIT>> tests = new Reflections(AbstractStoreIT.class.getPackage().getName()).getSubTypesOf(AbstractStoreIT.class);
    private final Map<Class<? extends AbstractStoreIT>, String> skipTests = new HashMap<>();
    private final Map<Class<? extends AbstractStoreIT>, Map<String, String>> skipTestMethods = new HashMap<>();
    private Class<? extends AbstractStoreIT> singleTestClass;
    private String singleTestMethod;
>>>>>>> af75bf5d

    public AbstractStoreITs(final StoreProperties storeProperties, final Schema schema, final Collection<Class<? extends AbstractStoreIT>> extraTests) {
        this.schema = schema;
        this.storeProperties = storeProperties;
        this.tests.addAll(extraTests);
    }

    public AbstractStoreITs(final StoreProperties storeProperties, final Collection<Class<? extends AbstractStoreIT>> extraTests) {
        this(storeProperties, new Schema(), extraTests);
    }

    public AbstractStoreITs(final StoreProperties storeProperties, final Schema schema) {
        this(storeProperties, schema, new ArrayList<>());
    }

    public AbstractStoreITs(final StoreProperties storeProperties) {
        this(storeProperties, new Schema());
    }

<<<<<<< HEAD
    public void singleTest(final Class<? extends AbstractStoreWithCustomGraphIT> testClass) {
        singleTests.put(testClass, null);
    }

    public void singleTest(final Class<? extends AbstractStoreWithCustomGraphIT> testClass, final String method) {
        singleTests.put(testClass, method);
    }

    public void singleTests(final List<Class<? extends AbstractStoreWithCustomGraphIT>> testClasses) {
        testClasses.forEach(testClass -> singleTests.put(testClass, null));
    }

    public void singleTests(final Map<Class<? extends AbstractStoreWithCustomGraphIT>, String> testClasses) {
        singleTests.putAll(testClasses);
=======
    public void singleTest(final Class<? extends AbstractStoreIT> testClass) {
        singleTest(testClass, null);
    }

    public void singleTest(final Class<? extends AbstractStoreIT> testClass, final String testMethod) {
        this.singleTestClass = testClass;
        this.singleTestMethod = testMethod;
>>>>>>> af75bf5d
    }

    public Schema getStoreSchema() {
        return schema;
    }

    public StoreProperties getStoreProperties() {
        return storeProperties;
    }

    public void addExtraTest(final Class<? extends AbstractStoreIT> extraTest) {
        tests.add(extraTest);
    }

<<<<<<< HEAD
    public void addExtraTests(final List<Class<? extends AbstractStoreWithCustomGraphIT>> extraTests) {
        extraTests.addAll(extraTests);
    }

    public Collection<? extends Class> getExtraTests() {
        return extraTests;
=======
    public Set<Class<? extends AbstractStoreIT>> getTests() {
        return tests;
>>>>>>> af75bf5d
    }

    public Map<? extends Class<? extends AbstractStoreIT>, String> getSkipTests() {
        return skipTests;
    }

    public Map<? extends Class<? extends AbstractStoreIT>, Map<String, String>> getSkipTestMethods() {
        return skipTestMethods;
    }

    protected void skipTest(final Class<? extends AbstractStoreIT> testClass, final String justification) {
        skipTests.put(testClass, justification);
    }

    protected void skipTestMethod(final Class<? extends AbstractStoreIT> testClass, final String method, final String justification) {
        Map<String, String> classMethodsMap = skipTestMethods.get(testClass) != null ? skipTestMethods.get(testClass) : new HashMap<>();
        classMethodsMap.put(method, justification);
        skipTestMethods.put(testClass, classMethodsMap);
    }

    public static class StoreTestSuite extends Suite {

        public StoreTestSuite(final Class<?> clazz, final RunnerBuilder builder) throws InitializationError, IllegalAccessException, InstantiationException {
            super(builder, clazz, getTestClasses(clazz));

            final AbstractStoreITs runner = clazz.asSubclass(AbstractStoreITs.class).newInstance();
            Schema storeSchema = runner.getStoreSchema();
            if (null == storeSchema) {
                storeSchema = new Schema();
            }

<<<<<<< HEAD
            AbstractStoreWithCustomGraphIT.setStoreSchema(storeSchema);
            AbstractStoreWithCustomGraphIT.setStoreProperties(runner.getStoreProperties());
            AbstractStoreWithCustomGraphIT.setSkipTests(runner.getSkipTests());
            AbstractStoreWithCustomGraphIT.setSkipTestMethods(runner.getSkipTestMethods());
            AbstractStoreWithCustomGraphIT.setSingleTestMethod(runner.singleTests.get(clazz));
=======
            AbstractStoreIT.setStoreSchema(storeSchema);
            AbstractStoreIT.setStoreProperties(runner.getStoreProperties());
            AbstractStoreIT.setSkipTests(runner.getSkipTests());
            AbstractStoreIT.setSkipTestMethods(runner.getSkipTestMethods());
            AbstractStoreIT.setSingleTestMethod(runner.singleTestMethod);
>>>>>>> af75bf5d
        }

        private static Class[] getTestClasses(final Class<?> clazz) throws IllegalAccessException, InstantiationException {
            final AbstractStoreITs runner = clazz.asSubclass(AbstractStoreITs.class).newInstance();
<<<<<<< HEAD
            if (runner.singleTests.isEmpty()) {
                final Set<Class<? extends AbstractStoreWithCustomGraphIT>> classes = new Reflections(AbstractStoreWithCustomGraphIT.class.getPackage().getName()).getSubTypesOf(AbstractStoreWithCustomGraphIT.class);
=======
            if (null == runner.singleTestClass) {
                Set<Class<? extends AbstractStoreIT>> classes = runner.getTests();
>>>>>>> af75bf5d
                keepPublicConcreteClasses(classes);
                if (null != runner.getSkipTests()) {
                    classes.removeAll(runner.getSkipTests().keySet());
                }
                classes = classes.stream().filter(clazz2 -> !Modifier.isAbstract(clazz2.getModifiers())).collect(Collectors.toSet());
                return classes.toArray(new Class[classes.size()]);
            } else {
                final Set<Class<? extends AbstractStoreWithCustomGraphIT>> classes = new HashSet<>();
                classes.addAll(runner.singleTests.keySet());
                return classes.toArray(new Class[classes.size()]);
            }
<<<<<<< HEAD
            //return new Class[]{runner.singleTestClass};
=======
            return new Class[]{runner.singleTestClass};
>>>>>>> af75bf5d
        }

        private static void keepPublicConcreteClasses(final Set<Class<? extends AbstractStoreIT>> classes) {
            if (null != classes) {
                final Iterator<Class<? extends AbstractStoreIT>> itr = classes.iterator();
                for (Class clazz = null; itr.hasNext(); clazz = itr.next()) {
                    if (null != clazz) {
                        final int modifiers = clazz.getModifiers();
                        if (Modifier.isAbstract(modifiers) || Modifier.isInterface(modifiers) || Modifier.isPrivate(modifiers) || Modifier.isProtected(modifiers)) {
                            itr.remove();
                        }
                    }
                }
            }
        }
    }
}<|MERGE_RESOLUTION|>--- conflicted
+++ resolved
@@ -30,12 +30,10 @@
 import java.util.ArrayList;
 import java.util.Collection;
 import java.util.HashMap;
-import java.util.HashSet;
 import java.util.Iterator;
-import java.util.List;
 import java.util.Map;
 import java.util.Set;
-import java.util.stream.Collectors;
+import java.util.function.Consumer;
 
 /**
  * Runs the full suite of gaffer store integration tests. To run the tests against
@@ -46,23 +44,16 @@
 public abstract class AbstractStoreITs {
     private final StoreProperties storeProperties;
     private final Schema schema;
-<<<<<<< HEAD
-    private final Collection<Class<? extends AbstractStoreWithCustomGraphIT>> extraTests;
-    private final Map<Class<? extends AbstractStoreWithCustomGraphIT>, String> skipTests = new HashMap<>();
-    private final Map<Class<? extends AbstractStoreWithCustomGraphIT>, Map<String, String>> skipTestMethods = new HashMap<>();
-    private Map<Class<? extends AbstractStoreWithCustomGraphIT>, String> singleTests = new HashMap<>();
-=======
-    private final Set<Class<? extends AbstractStoreIT>> tests = new Reflections(AbstractStoreIT.class.getPackage().getName()).getSubTypesOf(AbstractStoreIT.class);
+    private final Collection<Class<? extends AbstractStoreIT>> extraTests;
     private final Map<Class<? extends AbstractStoreIT>, String> skipTests = new HashMap<>();
     private final Map<Class<? extends AbstractStoreIT>, Map<String, String>> skipTestMethods = new HashMap<>();
     private Class<? extends AbstractStoreIT> singleTestClass;
     private String singleTestMethod;
->>>>>>> af75bf5d
 
     public AbstractStoreITs(final StoreProperties storeProperties, final Schema schema, final Collection<Class<? extends AbstractStoreIT>> extraTests) {
         this.schema = schema;
         this.storeProperties = storeProperties;
-        this.tests.addAll(extraTests);
+        this.extraTests = extraTests;
     }
 
     public AbstractStoreITs(final StoreProperties storeProperties, final Collection<Class<? extends AbstractStoreIT>> extraTests) {
@@ -70,29 +61,13 @@
     }
 
     public AbstractStoreITs(final StoreProperties storeProperties, final Schema schema) {
-        this(storeProperties, schema, new ArrayList<>());
+        this(storeProperties, schema, new ArrayList<Class<? extends AbstractStoreIT>>());
     }
 
     public AbstractStoreITs(final StoreProperties storeProperties) {
         this(storeProperties, new Schema());
     }
 
-<<<<<<< HEAD
-    public void singleTest(final Class<? extends AbstractStoreWithCustomGraphIT> testClass) {
-        singleTests.put(testClass, null);
-    }
-
-    public void singleTest(final Class<? extends AbstractStoreWithCustomGraphIT> testClass, final String method) {
-        singleTests.put(testClass, method);
-    }
-
-    public void singleTests(final List<Class<? extends AbstractStoreWithCustomGraphIT>> testClasses) {
-        testClasses.forEach(testClass -> singleTests.put(testClass, null));
-    }
-
-    public void singleTests(final Map<Class<? extends AbstractStoreWithCustomGraphIT>, String> testClasses) {
-        singleTests.putAll(testClasses);
-=======
     public void singleTest(final Class<? extends AbstractStoreIT> testClass) {
         singleTest(testClass, null);
     }
@@ -100,7 +75,6 @@
     public void singleTest(final Class<? extends AbstractStoreIT> testClass, final String testMethod) {
         this.singleTestClass = testClass;
         this.singleTestMethod = testMethod;
->>>>>>> af75bf5d
     }
 
     public Schema getStoreSchema() {
@@ -112,20 +86,11 @@
     }
 
     public void addExtraTest(final Class<? extends AbstractStoreIT> extraTest) {
-        tests.add(extraTest);
-    }
-
-<<<<<<< HEAD
-    public void addExtraTests(final List<Class<? extends AbstractStoreWithCustomGraphIT>> extraTests) {
-        extraTests.addAll(extraTests);
+        extraTests.add(extraTest);
     }
 
     public Collection<? extends Class> getExtraTests() {
         return extraTests;
-=======
-    public Set<Class<? extends AbstractStoreIT>> getTests() {
-        return tests;
->>>>>>> af75bf5d
     }
 
     public Map<? extends Class<? extends AbstractStoreIT>, String> getSkipTests() {
@@ -141,12 +106,16 @@
     }
 
     protected void skipTestMethod(final Class<? extends AbstractStoreIT> testClass, final String method, final String justification) {
-        Map<String, String> classMethodsMap = skipTestMethods.get(testClass) != null ? skipTestMethods.get(testClass) : new HashMap<>();
-        classMethodsMap.put(method, justification);
-        skipTestMethods.put(testClass, classMethodsMap);
+        Map<String, String> methods = skipTestMethods.get(testClass);
+        if (null == methods) {
+            methods = new HashMap<>();
+            skipTestMethods.put(testClass, methods);
+        }
+        methods.put(method, justification);
     }
 
     public static class StoreTestSuite extends Suite {
+        private Consumer<String> cleanUpFunction;
 
         public StoreTestSuite(final Class<?> clazz, final RunnerBuilder builder) throws InitializationError, IllegalAccessException, InstantiationException {
             super(builder, clazz, getTestClasses(clazz));
@@ -157,46 +126,23 @@
                 storeSchema = new Schema();
             }
 
-<<<<<<< HEAD
-            AbstractStoreWithCustomGraphIT.setStoreSchema(storeSchema);
-            AbstractStoreWithCustomGraphIT.setStoreProperties(runner.getStoreProperties());
-            AbstractStoreWithCustomGraphIT.setSkipTests(runner.getSkipTests());
-            AbstractStoreWithCustomGraphIT.setSkipTestMethods(runner.getSkipTestMethods());
-            AbstractStoreWithCustomGraphIT.setSingleTestMethod(runner.singleTests.get(clazz));
-=======
             AbstractStoreIT.setStoreSchema(storeSchema);
             AbstractStoreIT.setStoreProperties(runner.getStoreProperties());
             AbstractStoreIT.setSkipTests(runner.getSkipTests());
             AbstractStoreIT.setSkipTestMethods(runner.getSkipTestMethods());
             AbstractStoreIT.setSingleTestMethod(runner.singleTestMethod);
->>>>>>> af75bf5d
         }
 
         private static Class[] getTestClasses(final Class<?> clazz) throws IllegalAccessException, InstantiationException {
             final AbstractStoreITs runner = clazz.asSubclass(AbstractStoreITs.class).newInstance();
-<<<<<<< HEAD
-            if (runner.singleTests.isEmpty()) {
-                final Set<Class<? extends AbstractStoreWithCustomGraphIT>> classes = new Reflections(AbstractStoreWithCustomGraphIT.class.getPackage().getName()).getSubTypesOf(AbstractStoreWithCustomGraphIT.class);
-=======
             if (null == runner.singleTestClass) {
-                Set<Class<? extends AbstractStoreIT>> classes = runner.getTests();
->>>>>>> af75bf5d
+                final Set<Class<? extends AbstractStoreIT>> classes = new Reflections(AbstractStoreIT.class.getPackage().getName()).getSubTypesOf(AbstractStoreIT.class);
                 keepPublicConcreteClasses(classes);
-                if (null != runner.getSkipTests()) {
-                    classes.removeAll(runner.getSkipTests().keySet());
-                }
-                classes = classes.stream().filter(clazz2 -> !Modifier.isAbstract(clazz2.getModifiers())).collect(Collectors.toSet());
-                return classes.toArray(new Class[classes.size()]);
-            } else {
-                final Set<Class<? extends AbstractStoreWithCustomGraphIT>> classes = new HashSet<>();
-                classes.addAll(runner.singleTests.keySet());
+                classes.addAll((Collection<? extends Class<? extends AbstractStoreIT>>) runner.getExtraTests());
                 return classes.toArray(new Class[classes.size()]);
             }
-<<<<<<< HEAD
-            //return new Class[]{runner.singleTestClass};
-=======
+
             return new Class[]{runner.singleTestClass};
->>>>>>> af75bf5d
         }
 
         private static void keepPublicConcreteClasses(final Set<Class<? extends AbstractStoreIT>> classes) {
