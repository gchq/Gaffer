/*
 * Copyright 2019 Crown Copyright
 *
 * Licensed under the Apache License, Version 2.0 (the "License");
 * you may not use this file except in compliance with the License.
 * You may obtain a copy of the License at
 *
 *     http://www.apache.org/licenses/LICENSE-2.0
 *
 * Unless required by applicable law or agreed to in writing, software
 * distributed under the License is distributed on an "AS IS" BASIS,
 * WITHOUT WARRANTIES OR CONDITIONS OF ANY KIND, either express or implied.
 * See the License for the specific language governing permissions and
 * limitations under the License.
 */
package uk.gov.gchq.gaffer.store.operation.handler;

import com.google.common.collect.ImmutableMap;
import com.spotify.docker.client.DefaultDockerClient;
import com.spotify.docker.client.DockerClient;
import com.spotify.docker.client.exceptions.DockerCertificateException;
import com.spotify.docker.client.exceptions.DockerException;
import com.spotify.docker.client.messages.ContainerConfig;
import com.spotify.docker.client.messages.ContainerCreation;
import com.spotify.docker.client.messages.HostConfig;
import com.spotify.docker.client.messages.PortBinding;
import org.apache.commons.io.IOUtils;
import org.eclipse.jgit.api.Git;
import org.eclipse.jgit.api.errors.GitAPIException;
import org.eclipse.jgit.errors.RepositoryNotFoundException;

import uk.gov.gchq.gaffer.operation.OperationException;
import uk.gov.gchq.gaffer.operation.PythonOperation;
import uk.gov.gchq.gaffer.store.Context;
import uk.gov.gchq.gaffer.store.Store;

<<<<<<< HEAD
import java.io.DataInputStream;
import java.io.DataOutputStream;
import java.io.File;
import java.io.FileInputStream;
import java.io.IOException;
import java.io.InputStream;
import java.io.OutputStream;
=======
import java.io.*;
>>>>>>> b99f8a99
import java.net.Socket;
import java.nio.charset.StandardCharsets;
import java.nio.file.FileSystems;
import java.nio.file.Files;
import java.nio.file.Paths;
import java.util.Collections;
import java.util.concurrent.TimeUnit;
import java.util.concurrent.atomic.AtomicReference;

public class PythonOperationHandler implements OperationHandler<PythonOperation> {

    private Git git;
    private final String repoName = "test";
    private final String repoURI = "https://github.com/g609bmsma/test";
    private final String pathAbsolute = FileSystems.getDefault().getPath(".").toAbsolutePath() + "/core/store/src/main/resources";
    private final String pathAbsolutePythonRepo = FileSystems.getDefault().getPath(".").toAbsolutePath() + "/core/store/src/main/resources" + "/" + repoName;

    // Clone the git repo
    private Git getGit() {

        if (git == null) {
            try {
                git = Git.open(new File(pathAbsolutePythonRepo));
            } catch (RepositoryNotFoundException e) {
                try {
                    git = Git.cloneRepository().setDirectory(new File(pathAbsolutePythonRepo)).setURI(repoURI).call();
                    System.out.println("Cloned the repo.");
                } catch (GitAPIException e1) {
                    e1.printStackTrace();
                    git = null;
                }
            } catch (IOException e) {
                e.printStackTrace();
                git = null;
            }
        }
        return git;
    }

    @Override
    public Object doOperation(final PythonOperation operation, final Context context, final Store store) throws OperationException {

        final String scriptName = "script1";
        final String supportScript = "DataInputStream.py";
        final String scriptFilename = scriptName + ".py";
        final String entrypointFilename = "entrypoint.py";
        final String modulesFilename = scriptName + "Modules.txt";
        final String dockerfileName = scriptName + "Dockerfile.yml";

        // Pull or Clone the repo with the files
        System.out.println("Fetching the repo...");
        File dir = new File(pathAbsolutePythonRepo);
        try {
            if (getGit() != null) {
                System.out.println("Repo already cloned, pulling files...");
                getGit().pull().call();
                System.out.println("Pulled the latest files.");
            } else {
                System.out.println("Repo has not been cloned, cloning the repo...");
                Git.cloneRepository().setDirectory(dir).setURI(repoURI).call();
                System.out.println("Cloned the repo.");
            }
        } catch (GitAPIException e) {
            e.printStackTrace();
        }

<<<<<<< HEAD
        // Copy over DataInputStream.py
        try {
            Files.copy(new File(pathAbsolute + "/" + supportScript).toPath(), new File(pathAbsolutePythonRepo + "/" + supportScript).toPath());
        } catch (IOException ignored) {

=======
        // Copy the entrypoint file into the script directory
        System.out.println("Copying the entrypoint file into the script directory...");
        try {
            FileInputStream fis = new FileInputStream(pathAbsolutePythonRepo + "/../" + entrypointFilename);
            String entrypointFileData = IOUtils.toString(fis, "UTF-8");
            Files.write(Paths.get(pathAbsolutePythonRepo + "/" + entrypointFilename), entrypointFileData.getBytes());
            System.out.println("File copied.");
        } catch (IOException e) {
            System.out.println("Failed to copy the entrypoint file.");
            e.printStackTrace();
>>>>>>> b99f8a99
        }

        // Load the python modules file
        String moduleData = "";
        try {
            FileInputStream fis = new FileInputStream(pathAbsolutePythonRepo + "/" + modulesFilename);
<<<<<<< HEAD
            moduleData = IOUtils.toString(fis, StandardCharsets.UTF_8);
=======
            System.out.println("Modules file found. Loading module data...");
            moduleData = IOUtils.toString(fis, "UTF-8");
            System.out.println("Loaded module data.");
        } catch (FileNotFoundException e) {
            System.out.println("No modules file found. Continuing without.");
>>>>>>> b99f8a99
        } catch (IOException e) {
            System.out.println("Unable to load modules file.");
            e.printStackTrace();
        }
        String[] modules = moduleData.split("\\n");
        System.out.println(modules);

        // Create Dockerfile data
        StringBuilder dockerFileData = new StringBuilder("FROM python:3\n");
        String addEntrypointFileLine = "ADD " + entrypointFilename + " /\n";
        String addScriptFileLine = "ADD " + scriptFilename + " /\n";
<<<<<<< HEAD
        String addSupportScriptFileLine = "ADD " + supportScript + " /\n";
        dockerFileData.append(addEntrypointFileLine).append(addScriptFileLine).append(addSupportScriptFileLine);

=======
        dockerFileData.append(addEntrypointFileLine).append(addScriptFileLine);
>>>>>>> b99f8a99
        for (String module : modules) {
            if (module != "") {
                String installLine = "RUN pip install " + module + "\n";
                dockerFileData.append(installLine);
            }
        }
        dockerFileData.append("RUN pip install sh\n");
        String entrypointLine = "ENTRYPOINT [ \"python\", \"./" + entrypointFilename + "\", \"" + scriptName + "\"]";
        dockerFileData.append(entrypointLine);

        // Create a new Dockerfile from the modules file
        System.out.println("Creating a new Dockerfile...");
        try {
            Files.write(Paths.get(pathAbsolutePythonRepo + "/" + dockerfileName), dockerFileData.toString().getBytes());
            System.out.println("Dockerfile created.");
        } catch (IOException e) {
            System.out.println("Failed to create a new Dockerfile");
            e.printStackTrace();
        }

<<<<<<< HEAD
        // Create entrypoint file data
        String importLine = "from script1 import run\n";
        StringBuilder entrypointFileData = new StringBuilder(importLine + "import json\n" +
                "import socket\n" +
                "import pandas\n" +
                "import struct\n" +
                "\n" +
                "from DataInputStream import DataInputStream\n" +
                "\n" +
                "HOST = socket.gethostbyname(socket.gethostname())\n" +
                "PORT = 8080\n" +
                "print('Listening for connections from host: ', socket.gethostbyname(\n" +
                "    socket.gethostname()))  # 172.17.0.2\n" +
                "\n" +
                "with socket.socket(socket.AF_INET, socket.SOCK_STREAM) as s:\n" +
                "    # Setup the port and get it ready for listening for connections\n" +
                "    s.bind((HOST, PORT))\n" +
                "    s.listen(1)\n" +
                "    print('Yaaas queen it worked')\n" +
                "    print('Waiting for incoming connections...')\n" +
                "    conn, addr = s.accept()  # Wait for incoming connections\n" +
                "    print('Connected to: ', addr)\n" +
                "    dataReceived = False\n" +
                "    while not dataReceived:\n" +
                "        dis = DataInputStream(conn)\n" +
                "        if dis:\n" +
                "            sdata = dis.read_utf()\n" +
                "            jdata = json.loads(sdata)\n" +
                "            dfdata = pandas.read_json(sdata, orient=\"records\")\n" +
                "            print(type(dfdata))\n" +
                "            print('Received data : ', jdata)\n" +
                "            dataReceived = True\n" +
                "            #  data = pythonOperation1(data)\n" +
                "            print('Resulting data : ', dfdata)\n" +
                "            data = pandas.DataFrame.to_json(dfdata, orient=\"records\")\n" +
                "            print(data)\n" +
                "            conn.send(struct.pack('>H', len(data)))\n" +
                "            conn.sendall(data.encode('utf-8'))  # Return the data\n");

        // Create the Entrypoint file
        System.out.println("Creating a new Entrypoint file...");
        try {
            Files.write(Paths.get(pathAbsolutePythonRepo + "/" + entrypointFilename), entrypointFileData.toString().getBytes());
            System.out.println("Entrypoint file created.");
        } catch (IOException e) {
            System.out.println("Failed to create an Entrypoint file.");
            e.printStackTrace();
        }

=======
>>>>>>> b99f8a99
        try {

            // Start the docker client
            System.out.println("Starting the Docker client...");
            DockerClient docker = DefaultDockerClient.fromEnv().build();

            // Build an image from the Dockerfile
            System.out.println("Building the image from the Dockerfile...");
            final AtomicReference<String> imageIdFromMessage = new AtomicReference<>();
            final String returnedImageId = docker.build(Paths.get(pathAbsolutePythonRepo), "myimage:latest", dockerfileName, message -> {
                final String imageId = message.buildImageId();
                if (imageId != null) {
                    imageIdFromMessage.set(imageId);
                }
                System.out.println(message);
            }, DockerClient.BuildParam.pullNewerImage());

            // Create a container from the image and bind ports
            final ContainerConfig containerConfig = ContainerConfig.builder().hostConfig(HostConfig.builder().portBindings(ImmutableMap.of("8080/tcp", Collections.singletonList(PortBinding.of("127.0.0.1", "8080")))).build()).image(returnedImageId).exposedPorts("8080/tcp").cmd("sh", "-c", "while :; do sleep 1; done").build();
            final ContainerCreation creation = docker.createContainer(containerConfig);
            final String id = creation.id();

            // Start the container
            System.out.println("Starting the Docker container...");
            docker.startContainer(id);

            // Keep trying to connect to container and give the container some time to load up
            boolean failedToConnect = true;
            IOException error = null;
            System.out.println("Attempting to send data to container...");
            for (int i = 0; i < 10; i++) {

                try {
                    Socket clientSocket = new Socket("127.0.0.1", 8080);
                    System.out.println("Connected to container port at " + clientSocket.getRemoteSocketAddress());

                    // Send the data
                    System.out.println("Sending data to docker container from " + clientSocket.getLocalSocketAddress() + "...");
                    OutputStream outToContainer = clientSocket.getOutputStream();
                    DataOutputStream out = new DataOutputStream(outToContainer);
                    out.writeUTF("[{ 'name': 'Joe Bloggs', 'age': 20 }]".replaceAll("'", "\""));

                    // Get the data from the container
                    System.out.println("Fetching data from container...");
                    InputStream inFromContainer = clientSocket.getInputStream();
                    DataInputStream in = new DataInputStream(inFromContainer);
                    System.out.println("Container says " + in.readUTF());
                    failedToConnect = false;
                    clientSocket.close();
                    System.out.println("Closed the connection.");
                    break;

                } catch (IOException e) {
                    System.out.println("Failed to fetch data.");
                    error = e;
                    TimeUnit.MILLISECONDS.sleep(50);
                }
            }

            if (failedToConnect) {
                System.out.println("Connection failed, stopping the container...");
                error.printStackTrace();
                docker.stopContainer(id, 1); // Kill the container after 1 second
            }

            // Delete the container
            //            System.out.println("Deleting the container...");
            //            docker.removeContainer(id);

            // Close the docker client
            System.out.println("Closing the docker client...");
            docker.close();
            System.out.println("Closed the docker client.");

        } catch (DockerCertificateException | InterruptedException | DockerException | IOException e) {
            e.printStackTrace();
        }
        return null;
    }
}











<|MERGE_RESOLUTION|>--- conflicted
+++ resolved
@@ -34,7 +34,6 @@
 import uk.gov.gchq.gaffer.store.Context;
 import uk.gov.gchq.gaffer.store.Store;
 
-<<<<<<< HEAD
 import java.io.DataInputStream;
 import java.io.DataOutputStream;
 import java.io.File;
@@ -42,9 +41,6 @@
 import java.io.IOException;
 import java.io.InputStream;
 import java.io.OutputStream;
-=======
-import java.io.*;
->>>>>>> b99f8a99
 import java.net.Socket;
 import java.nio.charset.StandardCharsets;
 import java.nio.file.FileSystems;
@@ -111,13 +107,11 @@
             e.printStackTrace();
         }
 
-<<<<<<< HEAD
         // Copy over DataInputStream.py
         try {
             Files.copy(new File(pathAbsolute + "/" + supportScript).toPath(), new File(pathAbsolutePythonRepo + "/" + supportScript).toPath());
         } catch (IOException ignored) {
-
-=======
+        }
         // Copy the entrypoint file into the script directory
         System.out.println("Copying the entrypoint file into the script directory...");
         try {
@@ -128,22 +122,17 @@
         } catch (IOException e) {
             System.out.println("Failed to copy the entrypoint file.");
             e.printStackTrace();
->>>>>>> b99f8a99
         }
 
         // Load the python modules file
         String moduleData = "";
         try {
             FileInputStream fis = new FileInputStream(pathAbsolutePythonRepo + "/" + modulesFilename);
-<<<<<<< HEAD
-            moduleData = IOUtils.toString(fis, StandardCharsets.UTF_8);
-=======
             System.out.println("Modules file found. Loading module data...");
             moduleData = IOUtils.toString(fis, "UTF-8");
             System.out.println("Loaded module data.");
         } catch (FileNotFoundException e) {
             System.out.println("No modules file found. Continuing without.");
->>>>>>> b99f8a99
         } catch (IOException e) {
             System.out.println("Unable to load modules file.");
             e.printStackTrace();
@@ -155,13 +144,8 @@
         StringBuilder dockerFileData = new StringBuilder("FROM python:3\n");
         String addEntrypointFileLine = "ADD " + entrypointFilename + " /\n";
         String addScriptFileLine = "ADD " + scriptFilename + " /\n";
-<<<<<<< HEAD
         String addSupportScriptFileLine = "ADD " + supportScript + " /\n";
         dockerFileData.append(addEntrypointFileLine).append(addScriptFileLine).append(addSupportScriptFileLine);
-
-=======
-        dockerFileData.append(addEntrypointFileLine).append(addScriptFileLine);
->>>>>>> b99f8a99
         for (String module : modules) {
             if (module != "") {
                 String installLine = "RUN pip install " + module + "\n";
@@ -182,58 +166,6 @@
             e.printStackTrace();
         }
 
-<<<<<<< HEAD
-        // Create entrypoint file data
-        String importLine = "from script1 import run\n";
-        StringBuilder entrypointFileData = new StringBuilder(importLine + "import json\n" +
-                "import socket\n" +
-                "import pandas\n" +
-                "import struct\n" +
-                "\n" +
-                "from DataInputStream import DataInputStream\n" +
-                "\n" +
-                "HOST = socket.gethostbyname(socket.gethostname())\n" +
-                "PORT = 8080\n" +
-                "print('Listening for connections from host: ', socket.gethostbyname(\n" +
-                "    socket.gethostname()))  # 172.17.0.2\n" +
-                "\n" +
-                "with socket.socket(socket.AF_INET, socket.SOCK_STREAM) as s:\n" +
-                "    # Setup the port and get it ready for listening for connections\n" +
-                "    s.bind((HOST, PORT))\n" +
-                "    s.listen(1)\n" +
-                "    print('Yaaas queen it worked')\n" +
-                "    print('Waiting for incoming connections...')\n" +
-                "    conn, addr = s.accept()  # Wait for incoming connections\n" +
-                "    print('Connected to: ', addr)\n" +
-                "    dataReceived = False\n" +
-                "    while not dataReceived:\n" +
-                "        dis = DataInputStream(conn)\n" +
-                "        if dis:\n" +
-                "            sdata = dis.read_utf()\n" +
-                "            jdata = json.loads(sdata)\n" +
-                "            dfdata = pandas.read_json(sdata, orient=\"records\")\n" +
-                "            print(type(dfdata))\n" +
-                "            print('Received data : ', jdata)\n" +
-                "            dataReceived = True\n" +
-                "            #  data = pythonOperation1(data)\n" +
-                "            print('Resulting data : ', dfdata)\n" +
-                "            data = pandas.DataFrame.to_json(dfdata, orient=\"records\")\n" +
-                "            print(data)\n" +
-                "            conn.send(struct.pack('>H', len(data)))\n" +
-                "            conn.sendall(data.encode('utf-8'))  # Return the data\n");
-
-        // Create the Entrypoint file
-        System.out.println("Creating a new Entrypoint file...");
-        try {
-            Files.write(Paths.get(pathAbsolutePythonRepo + "/" + entrypointFilename), entrypointFileData.toString().getBytes());
-            System.out.println("Entrypoint file created.");
-        } catch (IOException e) {
-            System.out.println("Failed to create an Entrypoint file.");
-            e.printStackTrace();
-        }
-
-=======
->>>>>>> b99f8a99
         try {
 
             // Start the docker client
