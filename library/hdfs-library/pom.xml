<?xml version="1.0" encoding="UTF-8"?>
<!--
  ~ Copyright 2016-2020 Crown Copyright
  ~
  ~ Licensed under the Apache License, Version 2.0 (the "License");
  ~ you may not use this file except in compliance with the License.
  ~ You may obtain a copy of the License at
  ~
  ~     http://www.apache.org/licenses/LICENSE-2.0
  ~
  ~ Unless required by applicable law or agreed to in writing, software
  ~ distributed under the License is distributed on an "AS IS" BASIS,
  ~ WITHOUT WARRANTIES OR CONDITIONS OF ANY KIND, either express or implied.
  ~ See the License for the specific language governing permissions and
  ~ limitations under the License.
  -->
<project xmlns="http://maven.apache.org/POM/4.0.0" xmlns:xsi="http://www.w3.org/2001/XMLSchema-instance" xsi:schemaLocation="http://maven.apache.org/POM/4.0.0 http://maven.apache.org/xsd/maven-4.0.0.xsd">
    <modelVersion>4.0.0</modelVersion>
    <parent>
        <groupId>uk.gov.gchq.gaffer</groupId>
        <artifactId>library</artifactId>
<<<<<<< HEAD
        <version>1.13.0</version>
=======
        <version>1.13.1-SNAPSHOT</version>
>>>>>>> 5691ed85
    </parent>

    <artifactId>hdfs-library</artifactId>

    <dependencies>
        <!-- Gaffer dependencies -->
        <dependency>
            <groupId>uk.gov.gchq.gaffer</groupId>
            <artifactId>store</artifactId>
            <version>${project.parent.version}</version>
        </dependency>
        <dependency>
            <groupId>uk.gov.gchq.gaffer</groupId>
            <artifactId>operation</artifactId>
            <version>${project.parent.version}</version>
        </dependency>

        <!-- External libraries -->
        <dependency>
            <groupId>org.apache.hadoop</groupId>
            <artifactId>hadoop-common</artifactId>
            <version>${hadoop.version}</version>
            <!-- exclude server-side parts that conflict with running in a webapp -->
            <exclusions>
                <exclusion>
                    <groupId>com.sun.jersey</groupId>
                    <artifactId>jersey-grizzly2</artifactId>
                </exclusion>
                <exclusion>
                    <groupId>com.sun.jersey</groupId>
                    <artifactId>jersey-json</artifactId>
                </exclusion>
                <exclusion>
                    <groupId>com.sun.jersey</groupId>
                    <artifactId>jersey-server</artifactId>
                </exclusion>
                <exclusion>
                    <groupId>com.sun.jersey</groupId>
                    <artifactId>jersey-client</artifactId>
                </exclusion>
                <exclusion>
                    <groupId>com.sun.jersey</groupId>
                    <artifactId>jersey-core</artifactId>
                </exclusion>
                <exclusion>
                    <groupId>javax.servlet</groupId>
                    <artifactId>servlet-api</artifactId>
                </exclusion>
                <exclusion>
                    <groupId>org.mortbay.jetty</groupId>
                    <artifactId>jetty-util</artifactId>
                </exclusion>
                <exclusion>
                    <groupId>org.mortbay.jetty</groupId>
                    <artifactId>servlet-api</artifactId>
                </exclusion>
                <exclusion>
                    <groupId>org.apache.avro</groupId>
                    <artifactId>avro-ipc</artifactId>
                </exclusion>
                <exclusion>
                    <groupId>io.netty</groupId>
                    <artifactId>netty</artifactId>
                </exclusion>
            </exclusions>
        </dependency>
        <dependency>
            <groupId>org.apache.hadoop</groupId>
            <artifactId>hadoop-mapreduce-client-core</artifactId>
            <version>${hadoop.version}</version>
            <!-- exclude old versions of jersey -->
            <exclusions>
                <exclusion>
                    <groupId>com.sun.jersey</groupId>
                    <artifactId>jersey-grizzly2</artifactId>
                </exclusion>
                <exclusion>
                    <groupId>com.sun.jersey</groupId>
                    <artifactId>jersey-json</artifactId>
                </exclusion>
                <exclusion>
                    <groupId>com.sun.jersey</groupId>
                    <artifactId>jersey-server</artifactId>
                </exclusion>
                <exclusion>
                    <groupId>com.sun.jersey</groupId>
                    <artifactId>jersey-client</artifactId>
                </exclusion>
                <exclusion>
                    <groupId>com.sun.jersey</groupId>
                    <artifactId>jersey-core</artifactId>
                </exclusion>
                <exclusion>
                    <groupId>javax.servlet</groupId>
                    <artifactId>servlet-api</artifactId>
                </exclusion>
                <exclusion>
                    <groupId>org.mortbay.jetty</groupId>
                    <artifactId>jetty-util</artifactId>
                </exclusion>
                <exclusion>
                    <groupId>org.mortbay.jetty</groupId>
                    <artifactId>servlet-api</artifactId>
                </exclusion>
                <exclusion>
                    <groupId>org.apache.avro</groupId>
                    <artifactId>avro-ipc</artifactId>
                </exclusion>
                <exclusion>
                    <groupId>io.netty</groupId>
                    <artifactId>netty</artifactId>
                </exclusion>
            </exclusions>
        </dependency>
        <dependency>
            <groupId>org.apache.hadoop</groupId>
            <artifactId>hadoop-mapreduce-client-common</artifactId>
            <version>${hadoop.version}</version>
            <!-- exclude server-side parts that conflict with running in a webapp -->
            <exclusions>
                <exclusion>
                    <groupId>com.sun.jersey</groupId>
                    <artifactId>jersey-grizzly2</artifactId>
                </exclusion>
                <exclusion>
                    <groupId>com.sun.jersey</groupId>
                    <artifactId>jersey-json</artifactId>
                </exclusion>
                <exclusion>
                    <groupId>com.sun.jersey</groupId>
                    <artifactId>jersey-server</artifactId>
                </exclusion>
                <exclusion>
                    <groupId>com.sun.jersey</groupId>
                    <artifactId>jersey-client</artifactId>
                </exclusion>
                <exclusion>
                    <groupId>com.sun.jersey</groupId>
                    <artifactId>jersey-core</artifactId>
                </exclusion>
                <exclusion>
                    <groupId>javax.servlet</groupId>
                    <artifactId>servlet-api</artifactId>
                </exclusion>
                <exclusion>
                    <groupId>org.mortbay.jetty</groupId>
                    <artifactId>jetty-util</artifactId>
                </exclusion>
                <exclusion>
                    <groupId>org.apache.avro</groupId>
                    <artifactId>avro-ipc</artifactId>
                </exclusion>
            </exclusions>
        </dependency>

        <!-- Test dependencies-->
        <dependency>
            <groupId>uk.gov.gchq.gaffer</groupId>
            <artifactId>operation</artifactId>
            <version>${project.parent.version}</version>
            <type>test-jar</type>
            <scope>test</scope>
        </dependency>
        <dependency>
            <groupId>uk.gov.gchq.gaffer</groupId>
            <artifactId>common-util</artifactId>
            <version>${project.parent.version}</version>
            <type>test-jar</type>
            <scope>test</scope>
        </dependency>
        <dependency>
            <groupId>uk.gov.gchq.gaffer</groupId>
            <artifactId>serialisation</artifactId>
            <version>${project.parent.version}</version>
            <type>test-jar</type>
            <scope>test</scope>
        </dependency>
        <dependency>
            <groupId>uk.gov.gchq.gaffer</groupId>
            <artifactId>graph</artifactId>
            <version>${project.parent.version}</version>
            <scope>test</scope>
        </dependency>
        <dependency>
            <groupId>uk.gov.gchq.gaffer</groupId>
            <artifactId>data</artifactId>
            <version>${project.parent.version}</version>
            <type>test-jar</type>
            <scope>test</scope>
        </dependency>
        <dependency>
            <groupId>uk.gov.gchq.gaffer</groupId>
            <artifactId>store</artifactId>
            <version>${project.parent.version}</version>
            <type>test-jar</type>
            <scope>test</scope>
        </dependency>
        <dependency>
            <groupId>uk.gov.gchq.gaffer</groupId>
            <artifactId>integration-test</artifactId>
            <version>${project.parent.version}</version>
            <type>test-jar</type>
            <scope>test</scope>
        </dependency>
        <dependency>
            <groupId>uk.gov.gchq.gaffer</groupId>
            <artifactId>sketches-library</artifactId>
            <version>${project.parent.version}</version>
            <classifier>deploy</classifier>
            <scope>test</scope>
        </dependency>

        <dependency>
            <groupId>org.apache.avro</groupId>
            <artifactId>avro-mapred</artifactId>
            <version>${avro.version}</version>
            <classifier>hadoop2</classifier>
        </dependency>
    </dependencies>

</project><|MERGE_RESOLUTION|>--- conflicted
+++ resolved
@@ -19,11 +19,7 @@
     <parent>
         <groupId>uk.gov.gchq.gaffer</groupId>
         <artifactId>library</artifactId>
-<<<<<<< HEAD
-        <version>1.13.0</version>
-=======
         <version>1.13.1-SNAPSHOT</version>
->>>>>>> 5691ed85
     </parent>
 
     <artifactId>hdfs-library</artifactId>
