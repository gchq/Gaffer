--- conflicted
+++ resolved
@@ -38,7 +38,6 @@
 import java.io.IOException;
 import java.util.List;
 import java.util.Map;
-<<<<<<< HEAD
 import java.util.Objects;
 import java.util.Set;
 import java.util.TreeMap;
@@ -52,8 +51,6 @@
 
 @JsonTypeInfo(use = JsonTypeInfo.Id.CLASS, property = "class")
 @JsonPropertyOrder(value = {"class", "id", "operationArgs"}, alphabetic = true)
-=======
-
 /**
  * An {@code Operation} defines an operation to be processed on a graph.
  * All operations must to implement this interface.
@@ -99,8 +96,8 @@
  * }
  * </pre>
  */
-@JsonTypeInfo(use = JsonTypeInfo.Id.CLASS, include = As.PROPERTY, property = "class", defaultImpl = OperationChain.class)
->>>>>>> d598fcfe
+@JsonTypeInfo(use = JsonTypeInfo.Id.CLASS, include = As.PROPERTY, property = "class")
+@JsonPropertyOrder(value = {"class", "id", "operationArgs"}, alphabetic = true)
 @JsonSimpleClassName(includeSubtypes = true)
 @Since("0.0.1")
 @Summary("An Operation which contains an Id and a mapping of args to be used by handlers associated by the Id.")
@@ -206,7 +203,6 @@
         return ImmutableSet.copyOf(operationArgs.keySet());
     }
 
-<<<<<<< HEAD
     /**
      * Operation implementations should ensure a ShallowClone method is implemented.
      * Performs a shallow clone. Creates a new instance and copies the fields across.
@@ -231,12 +227,6 @@
         } catch (Exception e) {
             throw new CloneFailedException(e);
         }
-=======
-    interface Builder<OP, B extends Builder<OP, ?>> {
-        OP _getOp();
-
-        B _self();
->>>>>>> d598fcfe
     }
 
     //TODO review this
