--- conflicted
+++ resolved
@@ -25,13 +25,8 @@
     public void shouldInitialiseAccumuloGraph() {
         // When
         new Graph.Builder()
-<<<<<<< HEAD
-                .storeProperties(StreamUtil.openStream(getClass(), "accumulo/store.properties"))
-                .addSchema(StreamUtil.openStream(getClass(), "example-schema.json"))
-=======
                 .storeProperties(StreamUtil.openStream(SchemaConstants.class, "accumulo/store.properties"))
                 .addSchemas(StreamUtil.openStreams(SchemaConstants.class, "example-schema"))
->>>>>>> 08293be2
                 .build();
 
         // Then - no exceptions thrown
