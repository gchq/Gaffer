/*
<<<<<<< HEAD
 * Copyright 2017-2021 Crown Copyright
=======
 * Copyright 2017-2022 Crown Copyright
>>>>>>> c28d20fa
 *
 * Licensed under the Apache License, Version 2.0 (the "License");
 * you may not use this file except in compliance with the License.
 * You may obtain a copy of the License at
 *
 *     http://www.apache.org/licenses/LICENSE-2.0
 *
 * Unless required by applicable law or agreed to in writing, software
 * distributed under the License is distributed on an "AS IS" BASIS,
 * WITHOUT WARRANTIES OR CONDITIONS OF ANY KIND, either express or implied.
 * See the License for the specific language governing permissions and
 * limitations under the License.
 */

package uk.gov.gchq.gaffer.federatedstore;

import com.google.common.collect.Sets;
import org.junit.jupiter.api.AfterAll;
import org.junit.jupiter.api.BeforeEach;
import org.junit.jupiter.api.Test;

import uk.gov.gchq.gaffer.data.element.Element;
import uk.gov.gchq.gaffer.data.element.Entity;
import uk.gov.gchq.gaffer.federatedstore.operation.AddGraph;
import uk.gov.gchq.gaffer.federatedstore.operation.FederatedOperation;
import uk.gov.gchq.gaffer.operation.impl.add.AddElements;
import uk.gov.gchq.gaffer.operation.impl.get.GetAllElements;
import uk.gov.gchq.gaffer.store.schema.Schema;
import uk.gov.gchq.gaffer.store.schema.SchemaEntityDefinition;
import uk.gov.gchq.gaffer.store.schema.TypeDefinition;
import uk.gov.gchq.koryphe.impl.binaryoperator.Sum;

import static org.assertj.core.api.Assertions.assertThat;
import static org.junit.jupiter.api.Assertions.assertThrows;
import static uk.gov.gchq.gaffer.federatedstore.FederatedGraphStorage.GRAPH_IDS_NOT_VISIBLE;
import static uk.gov.gchq.gaffer.federatedstore.FederatedStoreTestUtil.ACCUMULO_STORE_SINGLE_USE_PROPERTIES;
import static uk.gov.gchq.gaffer.federatedstore.FederatedStoreTestUtil.GRAPH_ID_ACCUMULO;
import static uk.gov.gchq.gaffer.federatedstore.FederatedStoreTestUtil.GRAPH_ID_TEST_FEDERATED_STORE;
import static uk.gov.gchq.gaffer.federatedstore.FederatedStoreTestUtil.GROUP_BASIC_ENTITY;
import static uk.gov.gchq.gaffer.federatedstore.FederatedStoreTestUtil.PROPERTY_1;
import static uk.gov.gchq.gaffer.federatedstore.FederatedStoreTestUtil.STRING;
import static uk.gov.gchq.gaffer.federatedstore.FederatedStoreTestUtil.contextBlankUser;
import static uk.gov.gchq.gaffer.federatedstore.FederatedStoreTestUtil.entityBasic;
import static uk.gov.gchq.gaffer.federatedstore.FederatedStoreTestUtil.loadAccumuloStoreProperties;
import static uk.gov.gchq.gaffer.federatedstore.FederatedStoreTestUtil.resetForFederatedTests;
import static uk.gov.gchq.gaffer.federatedstore.util.FederatedStoreUtil.getFederatedOperation;

public class FederatedStoreWrongGraphIDsTest {

    public static final Entity EXPECTED_ENTITY = entityBasic();
    public static final String THERE_SHOULD_BE_ONE_ELEMENT = "There should be one expected element";
    public static final String INTEGER = "Integer";
    public static final String WRONG_GRAPH_ID = "x";
    private static final String CACHE_SERVICE_CLASS_STRING = "uk.gov.gchq.gaffer.cache.impl.HashMapCacheService";
    private FederatedStore federatedStore;

    @AfterAll
    public static void after() {
        resetForFederatedTests();
    }

    @BeforeEach
    public void setUp() throws Exception {
<<<<<<< HEAD
        CacheServiceLoader.shutdown();
        fedProps = new FederatedStoreProperties();
        fedProps.setCacheServiceClass(CACHE_SERVICE_CLASS_STRING);

        store = new FederatedStore();
        store.initialise(FED_ID, null, fedProps);
        library = new HashMapGraphLibrary();
        HashMapGraphLibrary.clear();
=======
        resetForFederatedTests();

        federatedStore = new FederatedStore();
>>>>>>> c28d20fa

        FederatedStoreProperties fedProps = new FederatedStoreProperties();
        fedProps.setCacheProperties(CACHE_SERVICE_CLASS_STRING);

        federatedStore.initialise(GRAPH_ID_TEST_FEDERATED_STORE, null, fedProps);
    }

    @Test
    public void shouldThrowWhenWrongGraphIDOptionIsUsed() throws Exception {
<<<<<<< HEAD
        store.execute(new AddGraph.Builder().graphId(GRAPH_1).parentPropertiesId(PROP_1).parentSchemaIds(Lists.newArrayList(SCHEMA_1)).isPublic(true).build(), blankContext);
        final Entity expectedEntity = new Entity.Builder()
                .group(E1_GROUP)
                .vertex("v1")
                .build();
        store.execute(new AddElements.Builder()
                        .input(expectedEntity)
                        .option(FederatedStoreConstants.KEY_OPERATION_OPTIONS_GRAPH_IDS, GRAPH_1)
                        .build(),
                blankContext);

        CloseableIterable<? extends Element> execute = store.execute(new GetAllElements.Builder()
                .build(), blankContext);

        assertNotNull(execute, THE_RETURN_OF_THE_OPERATIONS_SHOULD_NOT_BE_NULL);
        assertEquals(expectedEntity, execute.iterator().next(), THERE_SHOULD_BE_ONE_ELEMENT);


        execute = store.execute(new GetAllElements.Builder()
                .option(FederatedStoreConstants.KEY_OPERATION_OPTIONS_GRAPH_IDS, GRAPH_1)
                .build(), blankContext);

        assertNotNull(execute, THE_RETURN_OF_THE_OPERATIONS_SHOULD_NOT_BE_NULL);
        assertEquals(expectedEntity, execute.iterator().next(), THERE_SHOULD_BE_ONE_ELEMENT);

        try {
            store.execute(new GetAllElements.Builder()
                    .option(FederatedStoreConstants.KEY_OPERATION_OPTIONS_GRAPH_IDS, WRONG_GRAPH_ID)
                    .build(), blankContext);
            fail(USING_THE_WRONG_GRAPH_ID_SHOULD_HAVE_THROWN_EXCEPTION);
        } catch (final IllegalArgumentException e) {
            assertEquals(String.format(GRAPH_IDS_NOT_VISIBLE, Sets.newHashSet(WRONG_GRAPH_ID)),
                    e.getMessage(), EXCEPTION_NOT_AS_EXPECTED);
        }

        try {
            store.execute(new AddElements.Builder()
                            .input(expectedEntity)
                            .option(FederatedStoreConstants.KEY_OPERATION_OPTIONS_GRAPH_IDS, WRONG_GRAPH_ID)
                            .build(),
                    blankContext);
            fail(USING_THE_WRONG_GRAPH_ID_SHOULD_HAVE_THROWN_EXCEPTION);
        } catch (final IllegalArgumentException e) {
            assertEquals(String.format(GRAPH_IDS_NOT_VISIBLE, Sets.newHashSet(WRONG_GRAPH_ID)),
                    e.getMessage(), EXCEPTION_NOT_AS_EXPECTED);
        }
=======
        //given
        federatedStore.execute(
                new AddGraph.Builder()
                        .graphId(GRAPH_ID_ACCUMULO)
                        .storeProperties(loadAccumuloStoreProperties(ACCUMULO_STORE_SINGLE_USE_PROPERTIES))
                        .schema(new Schema.Builder()
                                .entity(GROUP_BASIC_ENTITY, new SchemaEntityDefinition.Builder()
                                        .vertex(STRING)
                                        .property(PROPERTY_1, INTEGER)
                                        .build())
                                .type(STRING, String.class)
                                .type(INTEGER, new TypeDefinition.Builder().clazz(Integer.class).aggregateFunction(new Sum()).build())
                                .build())
                        .isPublic(true).build(), contextBlankUser());

        federatedStore.execute(
                new FederatedOperation.Builder()
                        .op(new AddElements.Builder()
                                .input(EXPECTED_ENTITY)
                                .build())
                        .graphIds(GRAPH_ID_ACCUMULO)
                        .build(), contextBlankUser());

        //when
        final Iterable<? extends Element> getAllElements = federatedStore.execute(new GetAllElements.Builder().build(), contextBlankUser());
        final Iterable<? extends Element> getAllElementsFromAccumuloGraph = federatedStore.execute(getFederatedOperation(new GetAllElements()).graphIdsCSV(GRAPH_ID_ACCUMULO), contextBlankUser());
        final Exception gettingElementsFromWrongGraph = assertThrows(IllegalArgumentException.class, () -> federatedStore.execute(getFederatedOperation(new GetAllElements()).graphIdsCSV(WRONG_GRAPH_ID), contextBlankUser()));
        final Exception addingElementsToWrongGraph = assertThrows(IllegalArgumentException.class, () -> federatedStore.execute(new FederatedOperation.Builder()
                .op(new AddElements.Builder()
                        .input(EXPECTED_ENTITY)
                        .build())
                .graphIds(WRONG_GRAPH_ID)
                .build(), contextBlankUser()));

        //then
        assertThat(getAllElements)
                .withFailMessage(THERE_SHOULD_BE_ONE_ELEMENT)
                .size().isEqualTo(1)
                .returnToIterable()
                .first().isEqualTo(EXPECTED_ENTITY);

        assertThat(getAllElementsFromAccumuloGraph)
                .withFailMessage(THERE_SHOULD_BE_ONE_ELEMENT)
                .size().isEqualTo(1)
                .returnToIterable()
                .first().isEqualTo(EXPECTED_ENTITY);

        assertThat(gettingElementsFromWrongGraph).message().isEqualTo(String.format(GRAPH_IDS_NOT_VISIBLE, Sets.newHashSet(WRONG_GRAPH_ID)));

        assertThat(addingElementsToWrongGraph).message().isEqualTo(String.format(GRAPH_IDS_NOT_VISIBLE, Sets.newHashSet(WRONG_GRAPH_ID)));
>>>>>>> c28d20fa
    }
}<|MERGE_RESOLUTION|>--- conflicted
+++ resolved
@@ -1,9 +1,5 @@
 /*
-<<<<<<< HEAD
- * Copyright 2017-2021 Crown Copyright
-=======
  * Copyright 2017-2022 Crown Copyright
->>>>>>> c28d20fa
  *
  * Licensed under the Apache License, Version 2.0 (the "License");
  * you may not use this file except in compliance with the License.
@@ -67,77 +63,18 @@
 
     @BeforeEach
     public void setUp() throws Exception {
-<<<<<<< HEAD
-        CacheServiceLoader.shutdown();
-        fedProps = new FederatedStoreProperties();
-        fedProps.setCacheServiceClass(CACHE_SERVICE_CLASS_STRING);
-
-        store = new FederatedStore();
-        store.initialise(FED_ID, null, fedProps);
-        library = new HashMapGraphLibrary();
-        HashMapGraphLibrary.clear();
-=======
         resetForFederatedTests();
 
         federatedStore = new FederatedStore();
->>>>>>> c28d20fa
 
         FederatedStoreProperties fedProps = new FederatedStoreProperties();
-        fedProps.setCacheProperties(CACHE_SERVICE_CLASS_STRING);
+        fedProps.setCacheServiceClass(CACHE_SERVICE_CLASS_STRING);
 
         federatedStore.initialise(GRAPH_ID_TEST_FEDERATED_STORE, null, fedProps);
     }
 
     @Test
     public void shouldThrowWhenWrongGraphIDOptionIsUsed() throws Exception {
-<<<<<<< HEAD
-        store.execute(new AddGraph.Builder().graphId(GRAPH_1).parentPropertiesId(PROP_1).parentSchemaIds(Lists.newArrayList(SCHEMA_1)).isPublic(true).build(), blankContext);
-        final Entity expectedEntity = new Entity.Builder()
-                .group(E1_GROUP)
-                .vertex("v1")
-                .build();
-        store.execute(new AddElements.Builder()
-                        .input(expectedEntity)
-                        .option(FederatedStoreConstants.KEY_OPERATION_OPTIONS_GRAPH_IDS, GRAPH_1)
-                        .build(),
-                blankContext);
-
-        CloseableIterable<? extends Element> execute = store.execute(new GetAllElements.Builder()
-                .build(), blankContext);
-
-        assertNotNull(execute, THE_RETURN_OF_THE_OPERATIONS_SHOULD_NOT_BE_NULL);
-        assertEquals(expectedEntity, execute.iterator().next(), THERE_SHOULD_BE_ONE_ELEMENT);
-
-
-        execute = store.execute(new GetAllElements.Builder()
-                .option(FederatedStoreConstants.KEY_OPERATION_OPTIONS_GRAPH_IDS, GRAPH_1)
-                .build(), blankContext);
-
-        assertNotNull(execute, THE_RETURN_OF_THE_OPERATIONS_SHOULD_NOT_BE_NULL);
-        assertEquals(expectedEntity, execute.iterator().next(), THERE_SHOULD_BE_ONE_ELEMENT);
-
-        try {
-            store.execute(new GetAllElements.Builder()
-                    .option(FederatedStoreConstants.KEY_OPERATION_OPTIONS_GRAPH_IDS, WRONG_GRAPH_ID)
-                    .build(), blankContext);
-            fail(USING_THE_WRONG_GRAPH_ID_SHOULD_HAVE_THROWN_EXCEPTION);
-        } catch (final IllegalArgumentException e) {
-            assertEquals(String.format(GRAPH_IDS_NOT_VISIBLE, Sets.newHashSet(WRONG_GRAPH_ID)),
-                    e.getMessage(), EXCEPTION_NOT_AS_EXPECTED);
-        }
-
-        try {
-            store.execute(new AddElements.Builder()
-                            .input(expectedEntity)
-                            .option(FederatedStoreConstants.KEY_OPERATION_OPTIONS_GRAPH_IDS, WRONG_GRAPH_ID)
-                            .build(),
-                    blankContext);
-            fail(USING_THE_WRONG_GRAPH_ID_SHOULD_HAVE_THROWN_EXCEPTION);
-        } catch (final IllegalArgumentException e) {
-            assertEquals(String.format(GRAPH_IDS_NOT_VISIBLE, Sets.newHashSet(WRONG_GRAPH_ID)),
-                    e.getMessage(), EXCEPTION_NOT_AS_EXPECTED);
-        }
-=======
         //given
         federatedStore.execute(
                 new AddGraph.Builder()
@@ -188,6 +125,5 @@
         assertThat(gettingElementsFromWrongGraph).message().isEqualTo(String.format(GRAPH_IDS_NOT_VISIBLE, Sets.newHashSet(WRONG_GRAPH_ID)));
 
         assertThat(addingElementsToWrongGraph).message().isEqualTo(String.format(GRAPH_IDS_NOT_VISIBLE, Sets.newHashSet(WRONG_GRAPH_ID)));
->>>>>>> c28d20fa
     }
 }