--- conflicted
+++ resolved
@@ -64,7 +64,6 @@
     }
 
     @Test
-<<<<<<< HEAD
     void shouldSetDefaultGraphIds() throws StoreException {
         final String graphId = "federated";
         final String graphId1 = "graph1";
@@ -79,10 +78,7 @@
     }
 
     @Test
-    void shouldAddAndGetGraphsViaStoreInterface() throws StoreException {
-=======
     void shouldAddAndGetGraphsViaStoreInterface() throws StoreException, CacheOperationException {
->>>>>>> 16fd6a3c
         // Given
         final String federatedGraphId = "federated";
         final String graphId1 = "graph1";
