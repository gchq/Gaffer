/*
 * Copyright 2018-2021 Crown Copyright
 *
 * Licensed under the Apache License, Version 2.0 (the "License");
 * you may not use this file except in compliance with the License.
 * You may obtain a copy of the License at
 *
 *     http://www.apache.org/licenses/LICENSE-2.0
 *
 * Unless required by applicable law or agreed to in writing, software
 * distributed under the License is distributed on an "AS IS" BASIS,
 * WITHOUT WARRANTIES OR CONDITIONS OF ANY KIND, either express or implied.
 * See the License for the specific language governing permissions and
 * limitations under the License.
 */

package uk.gov.gchq.gaffer.federatedstore.operation.handler;

import org.slf4j.Logger;
import org.slf4j.LoggerFactory;

import uk.gov.gchq.gaffer.federatedstore.FederatedStore;
import uk.gov.gchq.gaffer.federatedstore.exception.StorageException;
import uk.gov.gchq.gaffer.federatedstore.operation.AddGraph;
import uk.gov.gchq.gaffer.federatedstore.operation.handler.impl.FederatedNoOutputHandler;
import uk.gov.gchq.gaffer.federatedstore.operation.handler.impl.FederatedOutputCloseableIterableHandler;
import uk.gov.gchq.gaffer.graph.Graph;
import uk.gov.gchq.gaffer.graph.GraphSerialisable;
import uk.gov.gchq.gaffer.operation.Operation;
import uk.gov.gchq.gaffer.operation.OperationException;
import uk.gov.gchq.gaffer.operation.export.graph.handler.GraphDelegate;
import uk.gov.gchq.gaffer.operation.io.Output;
import uk.gov.gchq.gaffer.store.Context;
import uk.gov.gchq.gaffer.store.Store;
import uk.gov.gchq.gaffer.store.operation.handler.OperationHandler;
import uk.gov.gchq.gaffer.user.User;

import static java.util.Objects.nonNull;

/**
 * A handler for operations that addGraph to the FederatedStore.
 *
 * @see OperationHandler
 * @see FederatedStore
 * @see GraphDelegate
 */
public abstract class FederatedAddGraphHandlerParent<OP extends AddGraph> implements OperationHandler<OP> {

    private static final Logger LOGGER = LoggerFactory.getLogger(FederatedAddGraphHandlerParent.class);
    public static final String ERROR_BUILDING_GRAPH_GRAPH_ID_S = "Error building graph %s";
    public static final String ERROR_ADDING_GRAPH_GRAPH_ID_S = "Error adding graph %s";
    public static final String USER_IS_LIMITED_TO_ONLY_USING_PARENT_PROPERTIES_ID_FROM_GRAPHLIBRARY_BUT_FOUND_STORE_PROPERTIES_S = "User is limited to only using parentPropertiesId from the graphLibrary, but found storeProperties: %s";

    @Override
    public Void doOperation(final OP operation, final Context context, final Store store) throws OperationException {
        final User user = context.getUser();
<<<<<<< HEAD
        boolean isLimitedToLibraryProperties = ((FederatedStore) store).isLimitedToLibraryProperties(user, operation.isUserRequestingAdminUsage());
=======
        final boolean isLimitedToLibraryProperties = ((FederatedStore) store).isLimitedToLibraryProperties(user);
>>>>>>> 4e897c33

        if (isLimitedToLibraryProperties && nonNull(operation.getStoreProperties())) {
            throw new OperationException(String.format(USER_IS_LIMITED_TO_ONLY_USING_PARENT_PROPERTIES_ID_FROM_GRAPHLIBRARY_BUT_FOUND_STORE_PROPERTIES_S,
                    operation.getProperties().toString()));
        }

        final GraphSerialisable graphSerialisable;
        try {
            graphSerialisable = _makeGraph(operation, store);
        } catch (final Exception e) {
            throw new OperationException(String.format(ERROR_BUILDING_GRAPH_GRAPH_ID_S, operation.getGraphId()), e);
        }

        try {
            ((FederatedStore) store).addGraphs(
                    operation.getGraphAuths(),
                    context.getUser().getUserId(),
                    operation.getIsPublic(),
                    operation.isDisabledByDefault(),
                    operation.getReadAccessPredicate(),
                    operation.getWriteAccessPredicate(),
                    graphSerialisable);
        } catch (final StorageException e) {
            throw new OperationException(e.getMessage(), e);
        } catch (final Exception e) {
            throw new OperationException(String.format(ERROR_ADDING_GRAPH_GRAPH_ID_S, operation.getGraphId()), e);
        }

        addGenericHandler((FederatedStore) store, graphSerialisable.getGraph());

        return null;
    }

    @SuppressWarnings({"rawtypes", "unchecked"})
    protected void addGenericHandler(final FederatedStore store, final Graph graph) {
        for (final Class<? extends Operation> supportedOperation : graph.getSupportedOperations()) {
            // some operations are not suitable for FederatedOperationGenericOutputHandler
            if (!store.isSupported(supportedOperation)) {
                if (Output.class.isAssignableFrom(supportedOperation)) {
                    final Class<? extends Output> supportedOutputOperation = (Class<? extends Output>) supportedOperation;

                    Class<?> outputClass;
                    try {
                        outputClass = supportedOutputOperation.newInstance().getOutputClass();
                    } catch (final InstantiationException | IllegalAccessException e) {
                        LOGGER.warn("Exception occurred while trying to create a newInstance of operation: {}", supportedOperation, e);
                        continue;
                    }
<<<<<<< HEAD
                    if (Iterable.class.isAssignableFrom(outputClass)) {
                        store.addOperationHandler((Class) supportedOutputOperation, new FederatedOutputCloseableIterableHandler());
=======
                    if (Iterable.class.equals(outputClass)) {
                        store.addOperationHandler((Class) supportedOutputOperation, new FederatedOperationIterableHandler());
>>>>>>> 4e897c33
                    } else {
                        LOGGER.warn("No generic default handler can be used for an Output operation that does not return CloseableIterable. operation: {}",
                                supportedOutputOperation);
                    }
                } else {
                    store.addOperationHandler(supportedOperation, new FederatedNoOutputHandler());
                }
            }
        }
    }

    protected GraphSerialisable _makeGraph(final OP operation, final Store store) {
        return new GraphDelegate.Builder()
                .store(store)
                .graphId(operation.getGraphId())
                .schema(operation.getSchema())
                .storeProperties(operation.getStoreProperties())
                .parentSchemaIds(operation.getParentSchemaIds())
                .parentStorePropertiesId(operation.getParentPropertiesId())
                .buildGraphSerialisable();
    }
}<|MERGE_RESOLUTION|>--- conflicted
+++ resolved
@@ -1,5 +1,5 @@
 /*
- * Copyright 2018-2021 Crown Copyright
+ * Copyright 2018-2022 Crown Copyright
  *
  * Licensed under the Apache License, Version 2.0 (the "License");
  * you may not use this file except in compliance with the License.
@@ -45,7 +45,6 @@
  * @see GraphDelegate
  */
 public abstract class FederatedAddGraphHandlerParent<OP extends AddGraph> implements OperationHandler<OP> {
-
     private static final Logger LOGGER = LoggerFactory.getLogger(FederatedAddGraphHandlerParent.class);
     public static final String ERROR_BUILDING_GRAPH_GRAPH_ID_S = "Error building graph %s";
     public static final String ERROR_ADDING_GRAPH_GRAPH_ID_S = "Error adding graph %s";
@@ -54,15 +53,10 @@
     @Override
     public Void doOperation(final OP operation, final Context context, final Store store) throws OperationException {
         final User user = context.getUser();
-<<<<<<< HEAD
-        boolean isLimitedToLibraryProperties = ((FederatedStore) store).isLimitedToLibraryProperties(user, operation.isUserRequestingAdminUsage());
-=======
-        final boolean isLimitedToLibraryProperties = ((FederatedStore) store).isLimitedToLibraryProperties(user);
->>>>>>> 4e897c33
+        final boolean isLimitedToLibraryProperties = ((FederatedStore) store).isLimitedToLibraryProperties(user, operation.isUserRequestingAdminUsage());
 
         if (isLimitedToLibraryProperties && nonNull(operation.getStoreProperties())) {
-            throw new OperationException(String.format(USER_IS_LIMITED_TO_ONLY_USING_PARENT_PROPERTIES_ID_FROM_GRAPHLIBRARY_BUT_FOUND_STORE_PROPERTIES_S,
-                    operation.getProperties().toString()));
+            throw new OperationException(String.format(USER_IS_LIMITED_TO_ONLY_USING_PARENT_PROPERTIES_ID_FROM_GRAPHLIBRARY_BUT_FOUND_STORE_PROPERTIES_S, operation.getProperties().toString()));
         }
 
         final GraphSerialisable graphSerialisable;
@@ -103,20 +97,15 @@
                     Class<?> outputClass;
                     try {
                         outputClass = supportedOutputOperation.newInstance().getOutputClass();
-                    } catch (final InstantiationException | IllegalAccessException e) {
+                    } catch (final InstantiationException |
+                                   IllegalAccessException e) {
                         LOGGER.warn("Exception occurred while trying to create a newInstance of operation: {}", supportedOperation, e);
                         continue;
                     }
-<<<<<<< HEAD
                     if (Iterable.class.isAssignableFrom(outputClass)) {
                         store.addOperationHandler((Class) supportedOutputOperation, new FederatedOutputCloseableIterableHandler());
-=======
-                    if (Iterable.class.equals(outputClass)) {
-                        store.addOperationHandler((Class) supportedOutputOperation, new FederatedOperationIterableHandler());
->>>>>>> 4e897c33
                     } else {
-                        LOGGER.warn("No generic default handler can be used for an Output operation that does not return CloseableIterable. operation: {}",
-                                supportedOutputOperation);
+                        LOGGER.warn("No generic default handler can be used for an Output operation that does not return CloseableIterable. operation: {}", supportedOutputOperation);
                     }
                 } else {
                     store.addOperationHandler(supportedOperation, new FederatedNoOutputHandler());
