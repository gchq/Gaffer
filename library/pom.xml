--- conflicted
+++ resolved
@@ -30,11 +30,8 @@
         <module>hdfs-library</module>
         <module>sketches-library</module>
         <module>spark</module>
-<<<<<<< HEAD
         <module>named-operation</module>
-=======
         <module>bitmap-library</module>
->>>>>>> 78f679eb
     </modules>
 
     <profiles>
