--- conflicted
+++ resolved
@@ -23,15 +23,9 @@
 public class IdentifierTypeTest {
 
     @Test
-<<<<<<< HEAD
     public void shouldGetIdentifierTypeFromName() {
-        for (IdentifierType idType : IdentifierType.values()) {
+        for (final IdentifierType idType : IdentifierType.values()) {
             assertEquals(idType, IdentifierType.fromName(idType.name()));
-=======
-    public void shouldGetPropertyNameAndShouldBeLowerCaseOfName() {
-        for (final IdentifierType idType : IdentifierType.values()) {
-            assertEquals(idType.name().toLowerCase(), idType.getPropertyName());
->>>>>>> 403d469b
         }
     }
 }