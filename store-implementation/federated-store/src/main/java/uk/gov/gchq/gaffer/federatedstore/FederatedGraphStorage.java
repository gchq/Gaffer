--- conflicted
+++ resolved
@@ -182,13 +182,8 @@
      * @return if a graph was removed.
      * @see #isValidToView(User, FederatedAccess)
      */
-<<<<<<< HEAD
-    public boolean remove(final String graphId, final User user) {
+    boolean remove(final String graphId, final User user) {
         return remove(graphId, entry -> nonNull(user) && entry.getKey().isAddingUser(user));
-=======
-    boolean remove(final String graphId, final User user) {
-        return remove(graphId, entry -> nonNull(user) && isValidToView(user, entry.getKey()));
->>>>>>> f54bc80d
     }
 
     boolean removeAsAdmin(final String graphId) {
