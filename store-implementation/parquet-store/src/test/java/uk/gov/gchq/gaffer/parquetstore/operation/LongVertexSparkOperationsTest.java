--- conflicted
+++ resolved
@@ -49,12 +49,7 @@
     public void genData(final boolean withVisibilities) throws OperationException, StoreException {
         getGraph(getSchema(), TestUtils.getParquetStoreProperties(), "LongVertexSparkOperationsTest")
                 .execute(new ImportJavaRDDOfElements.Builder()
-<<<<<<< HEAD
                         .input(getElements(javaSparkContext, withVisibilities))
-                        .javaSparkContext(javaSparkContext)
-=======
-                        .input(getElements(javaSparkContext))
->>>>>>> 572a4b24
                         .build(), USER);
     }
 
