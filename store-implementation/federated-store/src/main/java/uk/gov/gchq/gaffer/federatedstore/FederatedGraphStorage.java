--- conflicted
+++ resolved
@@ -52,10 +52,7 @@
 import java.util.stream.Collectors;
 import java.util.stream.Stream;
 
-<<<<<<< HEAD
 import static java.util.Objects.isNull;
-=======
->>>>>>> f292a934
 import static java.util.Objects.nonNull;
 import static uk.gov.gchq.gaffer.federatedstore.FederatedStoreConstants.KEY_OPERATION_OPTIONS_GRAPH_IDS;
 
@@ -518,7 +515,37 @@
         }
     }
 
-<<<<<<< HEAD
+    HashMap<String, Object> getAllGraphsAndAuths(final User user, final List<String> graphIds) {
+        final HashMap<String, Object> graphIdFedAccessMap = new HashMap<>();
+        storage.entrySet()
+                .stream()
+                .filter(entry -> isValidToView(user, entry.getKey()))
+                .forEach(entry -> {
+                    FederatedAccess federatedAccess = entry.getKey();
+                    populateGraphIdAccessMap(graphIdFedAccessMap, graphIds, federatedAccess, entry.getValue());
+                });
+
+        return graphIdFedAccessMap;
+    }
+
+    private void populateGraphIdAccessMap(final HashMap<String, Object> graphIdFedAccessMap, final List<String> graphIds, final FederatedAccess federatedAccess, final Set<Graph> graphs) {
+        for (final Graph g : graphs) {
+            if (nonNull(graphIds) && !graphIds.isEmpty()) {
+                if (graphIds.contains(g.getGraphId())) {
+                    graphIdFedAccessMap.put(g.getGraphId(), federatedAccess.toString());
+                }
+            } else {
+                graphIdFedAccessMap.put(g.getGraphId(), federatedAccess.toString());
+            }
+        }
+    }
+
+    HashMap<String, Object> getAllGraphsAndAuthsAsAdmin(final List<String> graphIds) {
+        final HashMap<String, Object> graphIdAccessMap = new HashMap<>();
+        storage.forEach((federatedAccess, graphs) ->
+                populateGraphIdAccessMap(graphIdAccessMap, graphIds, federatedAccess, graphs));
+        return graphIdAccessMap;
+    }
 
     public boolean changeGraphAccess(final String graphId, final FederatedAccess federatedAccess, final User requestingUser) throws StorageException {
         return changeGraphAccess(federatedAccess, graphId, access -> access.isAddingUser(requestingUser));
@@ -559,37 +586,5 @@
             rtn = false;
         }
         return rtn;
-=======
-    HashMap<String, Object> getAllGraphsAndAuths(final User user, final List<String> graphIds) {
-        final HashMap<String, Object> graphIdFedAccessMap = new HashMap<>();
-        storage.entrySet()
-                .stream()
-                .filter(entry -> isValidToView(user, entry.getKey()))
-                .forEach(entry -> {
-                    FederatedAccess federatedAccess = entry.getKey();
-                    populateGraphIdAccessMap(graphIdFedAccessMap, graphIds, federatedAccess, entry.getValue());
-                });
-
-        return graphIdFedAccessMap;
-    }
-
-    private void populateGraphIdAccessMap(final HashMap<String, Object> graphIdFedAccessMap, final List<String> graphIds, final FederatedAccess federatedAccess, final Set<Graph> graphs) {
-        for (final Graph g : graphs) {
-            if (nonNull(graphIds) && !graphIds.isEmpty()) {
-                if (graphIds.contains(g.getGraphId())) {
-                    graphIdFedAccessMap.put(g.getGraphId(), federatedAccess.toString());
-                }
-            } else {
-                graphIdFedAccessMap.put(g.getGraphId(), federatedAccess.toString());
-            }
-        }
-    }
-
-    HashMap<String, Object> getAllGraphsAndAuthsAsAdmin(final List<String> graphIds) {
-        final HashMap<String, Object> graphIdAccessMap = new HashMap<>();
-        storage.forEach((federatedAccess, graphs) ->
-                populateGraphIdAccessMap(graphIdAccessMap, graphIds, federatedAccess, graphs));
-        return graphIdAccessMap;
->>>>>>> f292a934
     }
 }