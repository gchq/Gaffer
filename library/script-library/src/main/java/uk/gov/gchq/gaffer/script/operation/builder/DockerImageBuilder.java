/*
 * Copyright 2019 Crown Copyright
 *
 * Licensed under the Apache License, Version 2.0 (the "License");
 * you may not use this file except in compliance with the License.
 * You may obtain a copy of the License at
 *
 *     http://www.apache.org/licenses/LICENSE-2.0
 *
 * Unless required by applicable law or agreed to in writing, software
 * distributed under the License is distributed on an "AS IS" BASIS,
 * WITHOUT WARRANTIES OR CONDITIONS OF ANY KIND, either express or implied.
 * See the License for the specific language governing permissions and
 * limitations under the License.
 */

package uk.gov.gchq.gaffer.script.operation.builder;

import com.google.gson.Gson;
import com.spotify.docker.client.DockerClient;
import com.spotify.docker.client.exceptions.DockerException;
import org.slf4j.Logger;
import org.slf4j.LoggerFactory;

import uk.gov.gchq.gaffer.commonutil.StreamUtil;
import uk.gov.gchq.gaffer.script.operation.image.DockerImage;
import uk.gov.gchq.gaffer.script.operation.image.Image;

import java.io.BufferedReader;
import java.io.IOException;
import java.io.InputStream;
import java.io.InputStreamReader;
import java.io.UnsupportedEncodingException;
import java.net.URLEncoder;
import java.nio.file.Files;
import java.nio.file.Paths;
import java.util.HashMap;
import java.util.Map;
import java.util.concurrent.atomic.AtomicReference;
import java.util.stream.Collectors;

public class DockerImageBuilder implements ImageBuilder {
    private static final Logger LOGGER = LoggerFactory.getLogger(DockerImageBuilder.class);

    /**
     * Builds a docker image, which runs a script, from a Dockerfile
     *
     * @param scriptName             the name of the script being run
     * @param scriptParameters       the parameters of the script being run
     * @param dockerObject           the docker client the script is being run on
     * @param pathToBuildFiles       the path to the directory containing the Dockerfile and other build files
     * @return the docker image
     */
    @Override
    public Image buildImage(final String scriptName, final Map<String, Object> scriptParameters,
                            final Object dockerObject, final String pathToBuildFiles) {

        DockerClient docker = (DockerClient) dockerObject;

        // Convert the script parameters into a string
        String params = stringifyParameters(scriptParameters);

        // Create the build arguments
        StringBuilder buildargs = new StringBuilder();
        buildargs.append("{\"scriptName\":\"").append(scriptName).append("\",");
        buildargs.append("\"scriptParameters\":\"").append(params).append("\",");
        buildargs.append("\"modulesName\":\"").append(scriptName).append("Modules").append("\"}");
        LOGGER.info(String.valueOf(buildargs));

        DockerClient.BuildParam buildParam = null;
        try {
            buildParam = DockerClient.BuildParam.create("buildargs", URLEncoder.encode(String.valueOf(buildargs), "UTF-8"));
        } catch (final UnsupportedEncodingException e) {
            e.printStackTrace();
        }

        // Build an image from the Dockerfile
        LOGGER.info("Building the image from the Dockerfile...");
        LOGGER.info("Path to build files: " + Paths.get(pathToBuildFiles).toString());
        try {
            final AtomicReference<String> imageIdFromMessage = new AtomicReference<>();
            return new DockerImage(docker.build(Paths.get(pathToBuildFiles + "/"),
                    "scriptoperation:" + scriptName, "Dockerfile", message -> {
                final String imageId = message.buildImageId();
                if (imageId != null) {
                    imageIdFromMessage.set(imageId);
                }
                LOGGER.info(String.valueOf(message));
            }, buildParam));
        } catch (final DockerException | InterruptedException | IOException e) {
            e.printStackTrace();
        }
        return null;
    }

    /**
     * Copies the files to be used into the build directory.
     *
     * @param pathToBuildFiles       the path to the directory containing the Dockerfile and other build files
     * @param dockerfilePath         the path to the non-default dockerfile
     */
    public void getFiles(final String pathToBuildFiles, final String dockerfilePath) {
        String[] fileNames = new String[] {"DataInputStream.py", "entrypoint.py", "modules.txt"};
        // Copy the Dockerfile
        if (dockerfilePath.equals("")) {
            LOGGER.info("DockerfilePath unspecified, using default Dockerfile");
            createFile("Dockerfile", pathToBuildFiles, "/.ScriptBin/default/");
        } else {
            LOGGER.info("DockerfilePath specified, using non-default dockerfile");
            final String[] pathSplit = dockerfilePath.split("/");
            final String fileName = pathSplit[pathSplit.length - 1];
            final String fileLocation = dockerfilePath.substring(0, dockerfilePath.length() - fileName.length());
            createFile(fileName, pathToBuildFiles, fileLocation);
        }
        // Copy the rest of the files
        for (final String fileName : fileNames) {
            createFile(fileName, pathToBuildFiles, "/.ScriptBin/");
        }
    }

<<<<<<< HEAD
    private void createFile(final String fileName, final String destination) {
        createFile(fileName, destination, "/.ScriptBin/");
    }

    /**
     * Copies a file from the given file location to the given destination
     *
     * @param fileName            the filename of the file to copy
     * @param destination         the destination of the file
     * @param fileLocation        the original location of the file
     */
=======
>>>>>>> b6b5a52d
    private void createFile(final String fileName, final String destination, final String fileLocation) {
        try (InputStream inputStream = StreamUtil.openStream(getClass(), fileLocation + fileName);
             BufferedReader reader = new BufferedReader(new InputStreamReader(inputStream))) {
            String fileData = reader.lines().collect(Collectors.joining(System.lineSeparator()));
            inputStream.close();
            Files.write(Paths.get(destination + "/" + fileName), fileData.getBytes());
        } catch (final IOException e) {
            e.printStackTrace();
        }
    }

    /**
     * Converts the script parameters into a JSON string
     *
     * @param scriptParameters            the script parameters
     * @return the JSON string of script parameters
     */
    private String stringifyParameters(final Map<String, Object> scriptParameters) {
        String params = " ";
        if (scriptParameters != null) {
            Map<String, String> stringParameters = new HashMap<>();

            for (final String parameterName: scriptParameters.keySet()) {
                if (scriptParameters.get(parameterName) != null) {
                    stringParameters.put(parameterName, scriptParameters.get(parameterName).toString());
                }
            }
            params = new Gson().toJson(stringParameters).replaceAll("\"", "'");
        }
        return params;
    }
}<|MERGE_RESOLUTION|>--- conflicted
+++ resolved
@@ -118,7 +118,6 @@
         }
     }
 
-<<<<<<< HEAD
     private void createFile(final String fileName, final String destination) {
         createFile(fileName, destination, "/.ScriptBin/");
     }
@@ -130,8 +129,6 @@
      * @param destination         the destination of the file
      * @param fileLocation        the original location of the file
      */
-=======
->>>>>>> b6b5a52d
     private void createFile(final String fileName, final String destination, final String fileLocation) {
         try (InputStream inputStream = StreamUtil.openStream(getClass(), fileLocation + fileName);
              BufferedReader reader = new BufferedReader(new InputStreamReader(inputStream))) {
