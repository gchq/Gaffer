/*
 * Copyright 2020 Crown Copyright
 *
 * Licensed under the Apache License, Version 2.0 (the "License");
 * you may not use this file except in compliance with the License.
 * You may obtain a copy of the License at
 *
 *     http://www.apache.org/licenses/LICENSE-2.0
 *
 * Unless required by applicable law or agreed to in writing, software
 * distributed under the License is distributed on an "AS IS" BASIS,
 * WITHOUT WARRANTIES OR CONDITIONS OF ANY KIND, either express or implied.
 * See the License for the specific language governing permissions and
 * limitations under the License.
 */
package uk.gov.gchq.gaffer.sparkaccumulo.operation.handler.javardd;

import org.apache.hadoop.conf.Configuration;
import org.apache.spark.api.java.JavaRDD;
import org.apache.spark.api.java.JavaSparkContext;
<<<<<<< HEAD
import org.junit.jupiter.api.BeforeEach;
import org.junit.jupiter.api.Test;
import org.junit.jupiter.api.io.TempDir;
=======
import org.junit.AfterClass;
import org.junit.Before;
import org.junit.BeforeClass;
import org.junit.ClassRule;
import org.junit.Rule;
import org.junit.Test;
import org.junit.rules.ExpectedException;
import org.junit.rules.TemporaryFolder;
>>>>>>> e8cede87

import uk.gov.gchq.gaffer.commonutil.TestGroups;
import uk.gov.gchq.gaffer.commonutil.TestPropertyNames;
import uk.gov.gchq.gaffer.data.element.Edge;
import uk.gov.gchq.gaffer.data.element.Element;
import uk.gov.gchq.gaffer.data.element.Entity;
import uk.gov.gchq.gaffer.graph.Graph;
import uk.gov.gchq.gaffer.graph.GraphConfig;
import uk.gov.gchq.gaffer.operation.OperationChain;
import uk.gov.gchq.gaffer.operation.OperationException;
import uk.gov.gchq.gaffer.spark.SparkSessionProvider;
import uk.gov.gchq.gaffer.spark.operation.javardd.GetJavaRDDOfAllElements;
import uk.gov.gchq.gaffer.spark.operation.javardd.ImportJavaRDDOfElements;
import uk.gov.gchq.gaffer.spark.operation.javardd.SplitStoreFromJavaRDDOfElements;
import uk.gov.gchq.gaffer.sparkaccumulo.AbstractPropertiesDrivenTest;
import uk.gov.gchq.gaffer.sparkaccumulo.operation.handler.AbstractGetRDDHandler;
import uk.gov.gchq.gaffer.user.User;

import java.io.IOException;
import java.nio.file.Path;
import java.util.ArrayList;
import java.util.HashSet;
import java.util.List;
import java.util.Set;

import static org.junit.jupiter.api.Assertions.assertEquals;
import static org.junit.jupiter.api.Assertions.assertThrows;
import static org.junit.jupiter.api.Assertions.assertTrue;
import static org.junit.jupiter.api.Assertions.fail;

public class SplitStoreFromJavaRDDOfElementsHandlerTest extends AbstractPropertiesDrivenTest {

    private final User user = new User();

    private String outputPath;
    private String failurePath;
    private Graph graph;
    private List<Element> elements;
    private JavaRDD<Element> javaRDD;
    private String configurationString;

<<<<<<< HEAD
    @BeforeEach
    public void setUp(@TempDir Path tempDir) throws IOException {
=======
    @ClassRule
    public static TemporaryFolder storeBaseFolder = new TemporaryFolder(CommonTestConstants.TMP_DIRECTORY);

    @BeforeClass
    public static void setup() {
        setUpBeforeClass("/store.properties", storeBaseFolder);
    }

    @AfterClass
    public static void teardown() {
        tearDownAfterClass();
    }

    @Before
    public void setUp() throws IOException {
>>>>>>> e8cede87

        graph = createGraph();
        elements = createElements();
        javaRDD = createJavaRDDContaining(elements);
        configurationString = createConfigurationString();
        outputPath = tempDir.resolve("output").toAbsolutePath().toString();
        failurePath = tempDir.resolve("failure").toAbsolutePath().toString();
    }

    private Graph createGraph() {

        return new Graph.Builder()
                .config(new GraphConfig.Builder()
                        .graphId("graphId")
                        .build())
                .addSchema(getClass().getResourceAsStream("/schema/elements.json"))
                .addSchema(getClass().getResourceAsStream("/schema/types.json"))
                .addSchema(getClass().getResourceAsStream("/schema/serialisation.json"))
                .storeProperties(getStoreProperties())
                .build();
    }

    private List<Element> createElements() {

        final List<Element> elements = new ArrayList<>();
        for (int i = 0; i < 10; i++) {
            final Entity entity = new Entity.Builder()
                    .group(TestGroups.ENTITY)
                    .vertex("" + i)
                    .build();

            final Edge edge1 = new Edge.Builder()
                    .group(TestGroups.EDGE)
                    .source("" + i)
                    .dest("B")
                    .directed(false)
                    .property(TestPropertyNames.COUNT, 2)
                    .build();

            final Edge edge2 = new Edge.Builder()
                    .group(TestGroups.EDGE)
                    .source("" + i)
                    .dest("C")
                    .directed(false)
                    .property(TestPropertyNames.COUNT, 4)
                    .build();

            elements.add(edge1);
            elements.add(edge2);
            elements.add(entity);
        }

        return elements;
    }

    private JavaRDD<Element> createJavaRDDContaining(final List<Element> elements) {

        return JavaSparkContext.fromSparkContext(SparkSessionProvider.getSparkSession().sparkContext()).parallelize(elements);
    }

    private String createConfigurationString() throws IOException {

        // Create Hadoop configuration and serialise to a string
        final Configuration configuration = new Configuration();
        return AbstractGetRDDHandler.convertConfigurationToString(configuration);
    }

    @Test
    public void throwsExceptionWhenNumSplitPointsIsLessThanOne() throws OperationException {
        final SplitStoreFromJavaRDDOfElements splitStoreHandler = new SplitStoreFromJavaRDDOfElements.Builder()
                .input(javaRDD)
                .numSplits(-1)
                .build();
        IllegalArgumentException actual = assertThrows(IllegalArgumentException.class,
                () -> graph.execute(splitStoreHandler, user));
        assertTrue(actual.getMessage().contains("numSplits must be null or greater than 0"));
    }

    @Test
    public void throwsExceptionWhenMaxSampleSizeIsLessThanOne() throws OperationException {
        final SplitStoreFromJavaRDDOfElements splitStoreHandler = new SplitStoreFromJavaRDDOfElements.Builder()
                .input(javaRDD)
                .maxSampleSize(-1)
                .build();
        IllegalArgumentException actual = assertThrows(IllegalArgumentException.class,
                () -> graph.execute(splitStoreHandler, user));
        assertTrue(actual.getMessage().contains("maxSampleSize must be null or greater than 0"));
    }

    @Test
    public void throwsExceptionWhenFractionToSampleIsGreaterThanOne() throws OperationException {
        final SplitStoreFromJavaRDDOfElements splitStoreHandler = new SplitStoreFromJavaRDDOfElements.Builder()
                .input(javaRDD)
                .fractionToSample(1.000000001d)
                .build();
        IllegalArgumentException actual = assertThrows(IllegalArgumentException.class,
                () -> graph.execute(splitStoreHandler, user));
        assertTrue(actual.getMessage().contains("fractionToSample must be null or between 0 exclusive and 1 inclusive"));
    }

    @Test
    public void throwsExceptionWhenFractionToSampleIsZero() throws OperationException {
        final SplitStoreFromJavaRDDOfElements splitStoreHandler = new SplitStoreFromJavaRDDOfElements.Builder()
                .input(javaRDD)
                .fractionToSample(0d)
                .build();
        IllegalArgumentException actual = assertThrows(IllegalArgumentException.class,
                () -> graph.execute(splitStoreHandler, user));
        assertTrue(actual.getMessage().contains("fractionToSample must be null or between 0 exclusive and 1 inclusive"));
    }

    @Test
    public void throwsExceptionWhenFractionToSampleLessThanZero() throws OperationException {
        final SplitStoreFromJavaRDDOfElements splitStoreHandler = new SplitStoreFromJavaRDDOfElements.Builder()
                .input(javaRDD)
                .fractionToSample(-0.00000001d)
                .build();
        IllegalArgumentException actual = assertThrows(IllegalArgumentException.class,
                () -> graph.execute(splitStoreHandler, user));
        assertTrue(actual.getMessage().contains("fractionToSample must be null or between 0 exclusive and 1 inclusive"));
    }

    @Test
    public void canBeSuccessfullyChainedWithImport() throws Exception {

        graph.execute(new OperationChain.Builder()
                .first(new SplitStoreFromJavaRDDOfElements.Builder()
                        .input(javaRDD)
                        .build())
                .then(new ImportJavaRDDOfElements.Builder()
                        .input(javaRDD)
                        .option("outputPath", outputPath)
                        .option("failurePath", failurePath)
                        .build()).build(), user);

        // Check all elements were added
        final GetJavaRDDOfAllElements rddQuery = new GetJavaRDDOfAllElements.Builder()
                .option(AbstractGetRDDHandler.HADOOP_CONFIGURATION_KEY, configurationString)
                .build();

        final JavaRDD<Element> rdd = graph.execute(rddQuery, user);
        if (rdd == null) {
            fail("No RDD returned");
        }
        final Set<Element> results = new HashSet<>(rdd.collect());
        assertEquals(elements.size(), results.size());
    }
}<|MERGE_RESOLUTION|>--- conflicted
+++ resolved
@@ -18,20 +18,12 @@
 import org.apache.hadoop.conf.Configuration;
 import org.apache.spark.api.java.JavaRDD;
 import org.apache.spark.api.java.JavaSparkContext;
-<<<<<<< HEAD
+
+import org.junit.jupiter.api.AfterAll;
+import org.junit.jupiter.api.BeforeAll;
 import org.junit.jupiter.api.BeforeEach;
 import org.junit.jupiter.api.Test;
 import org.junit.jupiter.api.io.TempDir;
-=======
-import org.junit.AfterClass;
-import org.junit.Before;
-import org.junit.BeforeClass;
-import org.junit.ClassRule;
-import org.junit.Rule;
-import org.junit.Test;
-import org.junit.rules.ExpectedException;
-import org.junit.rules.TemporaryFolder;
->>>>>>> e8cede87
 
 import uk.gov.gchq.gaffer.commonutil.TestGroups;
 import uk.gov.gchq.gaffer.commonutil.TestPropertyNames;
@@ -51,6 +43,7 @@
 import uk.gov.gchq.gaffer.user.User;
 
 import java.io.IOException;
+import java.nio.file.Files;
 import java.nio.file.Path;
 import java.util.ArrayList;
 import java.util.HashSet;
@@ -61,6 +54,8 @@
 import static org.junit.jupiter.api.Assertions.assertThrows;
 import static org.junit.jupiter.api.Assertions.assertTrue;
 import static org.junit.jupiter.api.Assertions.fail;
+import static uk.gov.gchq.gaffer.sparkaccumulo.AbstractPropertiesDrivenTest.setUpBeforeClass;
+import static uk.gov.gchq.gaffer.sparkaccumulo.AbstractPropertiesDrivenTest.tearDownAfterClass;
 
 public class SplitStoreFromJavaRDDOfElementsHandlerTest extends AbstractPropertiesDrivenTest {
 
@@ -73,27 +68,21 @@
     private JavaRDD<Element> javaRDD;
     private String configurationString;
 
-<<<<<<< HEAD
-    @BeforeEach
-    public void setUp(@TempDir Path tempDir) throws IOException {
-=======
-    @ClassRule
-    public static TemporaryFolder storeBaseFolder = new TemporaryFolder(CommonTestConstants.TMP_DIRECTORY);
-
-    @BeforeClass
-    public static void setup() {
-        setUpBeforeClass("/store.properties", storeBaseFolder);
-    }
-
-    @AfterClass
+    @TempDir
+    static Path tempDir;
+
+    @BeforeAll
+    public static void setup() throws IOException {
+        setUpBeforeClass("/store.properties", Files.createDirectories(tempDir.resolve("accumulo_temp_dir")));
+    }
+
+    @AfterAll
     public static void teardown() {
         tearDownAfterClass();
     }
 
-    @Before
+    @BeforeEach
     public void setUp() throws IOException {
->>>>>>> e8cede87
-
         graph = createGraph();
         elements = createElements();
         javaRDD = createJavaRDDContaining(elements);
