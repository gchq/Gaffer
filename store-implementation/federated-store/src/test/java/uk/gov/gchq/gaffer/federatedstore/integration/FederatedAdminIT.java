--- conflicted
+++ resolved
@@ -26,10 +26,6 @@
 import uk.gov.gchq.gaffer.commonutil.StreamUtil;
 import uk.gov.gchq.gaffer.federatedstore.FederatedAccess;
 import uk.gov.gchq.gaffer.federatedstore.FederatedStoreCache;
-<<<<<<< HEAD
-=======
-import uk.gov.gchq.gaffer.federatedstore.FederatedStoreConstants;
->>>>>>> d598fcfe
 import uk.gov.gchq.gaffer.federatedstore.PublicAccessPredefinedFederatedStore;
 import uk.gov.gchq.gaffer.federatedstore.operation.AddGraph;
 import uk.gov.gchq.gaffer.federatedstore.operation.ChangeGraphAccess;
@@ -48,18 +44,7 @@
 import java.util.Map;
 import java.util.Set;
 
-<<<<<<< HEAD
-import static org.junit.Assert.assertArrayEquals;
-import static org.junit.Assert.assertEquals;
-import static org.junit.Assert.assertFalse;
-import static org.junit.Assert.assertNotEquals;
-import static org.junit.Assert.assertNotNull;
-import static org.junit.Assert.assertNull;
-import static org.junit.Assert.assertTrue;
-=======
 import static org.assertj.core.api.Assertions.assertThat;
-import static uk.gov.gchq.gaffer.federatedstore.FederatedStoreConstants.KEY_OPERATION_OPTIONS_GRAPH_IDS;
->>>>>>> d598fcfe
 
 public class FederatedAdminIT extends AbstractStandaloneFederatedStoreIT {
 
@@ -98,11 +83,7 @@
                 .schema(new Schema())
                 .storeProperties(ACCUMULO_PROPERTIES)
                 .build(), user);
-<<<<<<< HEAD
-        assertTrue(Lists.newArrayList(graph.execute(new GetAllGraphIds(), user)).contains(graphA));
-=======
-        assertThat(Lists.newArrayList(graph.execute(new GetAllGraphIds(), user))).contains(graphA);
->>>>>>> d598fcfe
+        assertThat(Lists.newArrayList(graph.execute(new GetAllGraphIds(), user))).contains(graphA);
 
         //when
         final Boolean removed = graph.execute(new RemoveGraph.Builder()
@@ -110,13 +91,8 @@
                 .build(), user);
 
         //then
-<<<<<<< HEAD
-        assertTrue(removed);
-        assertEquals(0, Lists.newArrayList(graph.execute(new GetAllGraphIds(), user)).size());
-=======
         assertThat(removed).isTrue();
         assertThat(Lists.newArrayList(graph.execute(new GetAllGraphIds(), user))).isEmpty();
->>>>>>> d598fcfe
 
     }
 
@@ -130,35 +106,21 @@
                 .schema(new Schema())
                 .storeProperties(ACCUMULO_PROPERTIES)
                 .build(), user);
-<<<<<<< HEAD
-        assertTrue(Lists.newArrayList(graph.execute(new GetAllGraphIds(), user)).contains(graphA));
-
-        //when
-        assertNotNull(federatedStoreCache.getGraphSerialisableFromCache(graphA));
-=======
         assertThat(Lists.newArrayList(graph.execute(new GetAllGraphIds(), user))).contains(graphA);
 
         //when
         assertThat(federatedStoreCache.getGraphSerialisableFromCache(graphA)).isNotNull();
->>>>>>> d598fcfe
         final Boolean removed = graph.execute(new RemoveGraph.Builder()
                 .graphId(graphA)
                 .build(), user);
 
         //then
-<<<<<<< HEAD
-        assertTrue(removed);
-        GraphSerialisable graphSerialisableFromCache = federatedStoreCache.getGraphSerialisableFromCache(graphA);
-        assertNull(new String(JSONSerialiser.serialise(graphSerialisableFromCache, true)), graphSerialisableFromCache);
-        assertEquals(0, federatedStoreCache.getAllGraphIds().size());
-=======
         assertThat(removed).isTrue();
         GraphSerialisable graphSerialisableFromCache = federatedStoreCache.getGraphSerialisableFromCache(graphA);
         assertThat(graphSerialisableFromCache)
                 .as(new String(JSONSerialiser.serialise(graphSerialisableFromCache, true)))
                 .isNull();
         assertThat(federatedStoreCache.getAllGraphIds()).isEmpty();
->>>>>>> d598fcfe
     }
 
     @Test
@@ -603,18 +565,6 @@
     }
 
     @Test
-<<<<<<< HEAD
-    public void shouldStartWithEmptyCache() throws Exception {
-        //given
-        FederatedStoreCache federatedStoreCache = new FederatedStoreCache();
-
-        //then
-        assertEquals(0, federatedStoreCache.getAllGraphIds().size());
-    }
-
-    @Test
-=======
->>>>>>> d598fcfe
     public void shouldChangeGraphIdInStorage() throws Exception {
         //given
         String newName = "newName";
@@ -624,11 +574,7 @@
                 .schema(new Schema())
                 .storeProperties(ACCUMULO_PROPERTIES)
                 .build(), user);
-<<<<<<< HEAD
-        assertTrue(Lists.newArrayList(graph.execute(new GetAllGraphIds(), user)).contains(graphA));
-=======
-        assertThat(Lists.newArrayList(graph.execute(new GetAllGraphIds(), user))).contains(graphA);
->>>>>>> d598fcfe
+        assertThat(Lists.newArrayList(graph.execute(new GetAllGraphIds(), user))).contains(graphA);
 
         //when
         final Boolean changed = graph.execute(new ChangeGraphId.Builder()
@@ -639,15 +585,9 @@
         //then
         ArrayList<String> graphIds = Lists.newArrayList(graph.execute(new GetAllGraphIds(), user));
 
-<<<<<<< HEAD
-        assertTrue(changed);
-        assertEquals(1, graphIds.size());
-        assertArrayEquals(new String[]{newName}, graphIds.toArray());
-=======
         assertThat(changed).isTrue();
         assertThat(graphIds).hasSize(1);
         assertThat(graphIds.toArray()).containsExactly(new String[]{newName});
->>>>>>> d598fcfe
     }
 
     @Test
@@ -661,11 +601,7 @@
                 .schema(new Schema())
                 .storeProperties(ACCUMULO_PROPERTIES)
                 .build(), user);
-<<<<<<< HEAD
-        assertTrue(Lists.newArrayList(graph.execute(new GetAllGraphIds(), user)).contains(graphA));
-=======
-        assertThat(Lists.newArrayList(graph.execute(new GetAllGraphIds(), user))).contains(graphA);
->>>>>>> d598fcfe
+        assertThat(Lists.newArrayList(graph.execute(new GetAllGraphIds(), user))).contains(graphA);
 
         //when
         final Boolean changed = graph.execute(new ChangeGraphId.Builder()
@@ -676,15 +612,10 @@
         //then
         Set<String> graphIds = federatedStoreCache.getAllGraphIds();
 
-<<<<<<< HEAD
-        assertTrue(changed);
-        assertArrayEquals(graphIds.toString(), new String[]{newName}, graphIds.toArray());
-=======
         assertThat(changed).isTrue();
         assertThat(graphIds.toArray())
                 .as(graphIds.toString())
                 .containsExactly(new String[]{newName});
->>>>>>> d598fcfe
     }
 
     @Test
@@ -696,11 +627,7 @@
                 .schema(new Schema())
                 .storeProperties(ACCUMULO_PROPERTIES)
                 .build(), user);
-<<<<<<< HEAD
-        assertTrue(Lists.newArrayList(graph.execute(new GetAllGraphIds(), user)).contains(graphA));
-=======
-        assertThat(Lists.newArrayList(graph.execute(new GetAllGraphIds(), user))).contains(graphA);
->>>>>>> d598fcfe
+        assertThat(Lists.newArrayList(graph.execute(new GetAllGraphIds(), user))).contains(graphA);
 
         //when
         final Boolean changed = graph.execute(new ChangeGraphAccess.Builder()
@@ -712,17 +639,10 @@
         ArrayList<String> userGraphIds = Lists.newArrayList(graph.execute(new GetAllGraphIds(), user));
         ArrayList<String> otherUserGraphIds = Lists.newArrayList(graph.execute(new GetAllGraphIds(), NOT_ADMIN_USER));
 
-<<<<<<< HEAD
-        assertTrue(changed);
-        assertEquals(0, userGraphIds.size());
-        assertEquals(1, otherUserGraphIds.size());
-        assertArrayEquals(new String[]{graphA}, otherUserGraphIds.toArray());
-=======
         assertThat(changed).isTrue();
         assertThat(userGraphIds).isEmpty();
         assertThat(otherUserGraphIds).hasSize(1);
         assertThat(otherUserGraphIds.toArray()).containsExactly(new String[]{graphA});
->>>>>>> d598fcfe
     }
 
     @Test
@@ -735,11 +655,7 @@
                 .schema(new Schema())
                 .storeProperties(ACCUMULO_PROPERTIES)
                 .build(), user);
-<<<<<<< HEAD
-        assertTrue(Lists.newArrayList(graph.execute(new GetAllGraphIds(), user)).contains(graphA));
-=======
-        assertThat(Lists.newArrayList(graph.execute(new GetAllGraphIds(), user))).contains(graphA);
->>>>>>> d598fcfe
+        assertThat(Lists.newArrayList(graph.execute(new GetAllGraphIds(), user))).contains(graphA);
 
         //when
         FederatedAccess before = federatedStoreCache.getAccessFromCache(graphA);
@@ -750,17 +666,10 @@
         FederatedAccess after = federatedStoreCache.getAccessFromCache(graphA);
 
         //then
-<<<<<<< HEAD
-        assertTrue(changed);
-        assertNotEquals(before, after);
-        assertEquals(user.getUserId(), before.getAddingUserId());
-        assertEquals(ADMIN_USER.getUserId(), after.getAddingUserId());
-=======
         assertThat(changed).isTrue();
         assertThat(after).isNotEqualTo(before);
         assertThat(before.getAddingUserId()).isEqualTo(user.getUserId());
         assertThat(after.getAddingUserId()).isEqualTo(ADMIN_USER.getUserId());
->>>>>>> d598fcfe
     }
 
 }