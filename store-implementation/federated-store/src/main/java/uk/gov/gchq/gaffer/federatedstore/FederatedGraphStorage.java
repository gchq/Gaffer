/*
 * Copyright 2017-2022 Crown Copyright
 *
 * Licensed under the Apache License, Version 2.0 (the "License");
 * you may not use this file except in compliance with the License.
 * You may obtain a copy of the License at
 *
 *     http://www.apache.org/licenses/LICENSE-2.0
 *
 * Unless required by applicable law or agreed to in writing, software
 * distributed under the License is distributed on an "AS IS" BASIS,
 * WITHOUT WARRANTIES OR CONDITIONS OF ANY KIND, either express or implied.
 * See the License for the specific language governing permissions and
 * limitations under the License.
 */

package uk.gov.gchq.gaffer.federatedstore;

import org.apache.accumulo.core.client.Connector;
import org.slf4j.Logger;
import org.slf4j.LoggerFactory;

import uk.gov.gchq.gaffer.accumulostore.AccumuloProperties;
import uk.gov.gchq.gaffer.accumulostore.AccumuloStore;
import uk.gov.gchq.gaffer.accumulostore.utils.TableUtils;
import uk.gov.gchq.gaffer.cache.CacheServiceLoader;
import uk.gov.gchq.gaffer.cache.exception.CacheOperationException;
import uk.gov.gchq.gaffer.commonutil.JsonUtil;
import uk.gov.gchq.gaffer.commonutil.exception.OverwritingException;
import uk.gov.gchq.gaffer.commonutil.pair.Pair;
import uk.gov.gchq.gaffer.core.exception.GafferRuntimeException;
import uk.gov.gchq.gaffer.data.elementdefinition.exception.SchemaException;
import uk.gov.gchq.gaffer.federatedstore.exception.StorageException;
import uk.gov.gchq.gaffer.federatedstore.operation.FederatedOperation;
import uk.gov.gchq.gaffer.graph.GraphConfig;
import uk.gov.gchq.gaffer.graph.GraphSerialisable;
import uk.gov.gchq.gaffer.store.Context;
import uk.gov.gchq.gaffer.store.library.GraphLibrary;
import uk.gov.gchq.gaffer.store.operation.GetSchema;
import uk.gov.gchq.gaffer.store.schema.Schema;
import uk.gov.gchq.gaffer.store.schema.Schema.Builder;
import uk.gov.gchq.gaffer.user.User;

import java.util.Collection;
import java.util.Collections;
import java.util.Comparator;
import java.util.LinkedHashSet;
import java.util.List;
import java.util.Map;
import java.util.Set;
import java.util.function.Predicate;
import java.util.stream.Collectors;
import java.util.stream.Stream;

import static java.util.Objects.isNull;
import static java.util.Objects.nonNull;
import static uk.gov.gchq.gaffer.cache.util.CacheProperties.CACHE_SERVICE_CLASS;

public class FederatedGraphStorage {
    public static final boolean DEFAULT_DISABLED_BY_DEFAULT = false;
    public static final String ERROR_ADDING_GRAPH_TO_CACHE = "Error adding graph, GraphId is known within the cache, but %s is different. GraphId: %s";
    public static final String USER_IS_ATTEMPTING_TO_OVERWRITE = "User is attempting to overwrite a graph within FederatedStore. GraphId: %s";
    public static final String ACCESS_IS_NULL = "Can not put graph into storage without a FederatedAccess key.";
    public static final String GRAPH_IDS_NOT_VISIBLE = "The following graphIds are not visible or do not exist: %s";
<<<<<<< HEAD
    private static final Logger LOGGER = LoggerFactory.getLogger(FederatedGraphStorage.class);
    private FederatedStoreCache federatedStoreCache;
=======
    private final Map<FederatedAccess, Set<Graph>> storage = new HashMap<>();
    private final FederatedStoreCache federatedStoreCache = new FederatedStoreCache();
    private Boolean isCacheEnabled = false;
>>>>>>> 2de6dbc5
    private GraphLibrary graphLibrary;

    public FederatedGraphStorage() {
        this(null);
    }

    public FederatedGraphStorage(final String cacheNameSuffix) {
        federatedStoreCache = new FederatedStoreCache(cacheNameSuffix);
    }

    protected void startCacheServiceLoader() throws StorageException {
        if (!CacheServiceLoader.isEnabled()) {
            throw new StorageException("Cache is not enabled for the FederatedStore, Set a value in StoreProperties for " + CACHE_SERVICE_CLASS);
        }
    }

    /**
     * places a collections of graphs into storage, protected by the given
     * access.
     *
     * @param graphs the graphs to add to the storage.
     * @param access access required to for the graphs, can't be null
     * @throws StorageException if unable to put arguments into storage
     * @see #put(GraphSerialisable, FederatedAccess)
     */
    public void put(final Collection<GraphSerialisable> graphs, final FederatedAccess access) throws StorageException {
        for (final GraphSerialisable graph : graphs) {
            put(graph, access);
        }
    }

    /**
     * places a graph into storage, protected by the given access.
     * <p> GraphId can't already exist, otherwise {@link
     * OverwritingException} is thrown.
     * <p> Access can't be null otherwise {@link IllegalArgumentException} is
     * thrown
     *
     * @param graph  the graph to add to the storage.
     * @param access access required to for the graph.
     * @throws StorageException if unable to put arguments into storage
     */
    public void put(final GraphSerialisable graph, final FederatedAccess access) throws StorageException {
        if (graph != null) {
            String graphId = graph.getGraphId();
            try {
                if (null == access) {
                    throw new StorageException(new IllegalArgumentException(ACCESS_IS_NULL));
                }

                if (null != graphLibrary) {
                    graphLibrary.checkExisting(graphId, graph.getSchema(graphLibrary), graph.getStoreProperties(graphLibrary));
                }

                validateExisting(graphId);

                addToCache(graph, access);

<<<<<<< HEAD
=======
                Set<Graph> existingGraphs = storage.get(access);
                if (null == existingGraphs) {
                    existingGraphs = new HashSet<>();
                    existingGraphs.add(builtGraph);
                    storage.put(access, existingGraphs);
                } else {
                    existingGraphs.add(builtGraph);
                }
>>>>>>> 2de6dbc5
            } catch (final Exception e) {
                throw new StorageException("Error adding graph " + graphId + (nonNull(e.getMessage()) ? (" to storage due to: " + e.getMessage()) : "."), e);
            }
        } else {
            throw new StorageException("Graph cannot be null");
        }
    }


    /**
     * Returns all the graphIds that are visible for the given user.
     *
     * @param user to match visibility against.
     * @return visible graphIds.
     */
<<<<<<< HEAD
    public Collection<String> getAllIds(final User user) {
        return getIdsFrom(getUserGraphStream(federatedAccess -> federatedAccess.hasReadAccess(user)));
    }

    public Collection<String> getAllIds(final User user, final String adminAuth) {
        return getIdsFrom(getUserGraphStream(federatedAccess -> federatedAccess.hasReadAccess(user, adminAuth)));
    }

    private Collection<String> getIdsFrom(final Stream<GraphSerialisable> allStream) {
        final Set<String> rtn = allStream
                .map(GraphSerialisable::getGraphId)
                .collect(Collectors.toCollection(LinkedHashSet::new));
=======
    public List<String> getAllIds(final User user) {
        return getIdsFrom(getUserGraphStream(entry -> entry.getKey().hasReadAccess(user)));
    }

    public List<String> getAllIds(final User user, final String adminAuth) {
        return getIdsFrom(getUserGraphStream(entry -> entry.getKey().hasReadAccess(user, adminAuth)));
    }

    private List<String> getIdsFrom(final Stream<Graph> allStream) {
        final List<String> rtn = allStream
                .map(Graph::getGraphId)
                .distinct()
                .collect(Collectors.toList());
>>>>>>> 2de6dbc5

        return Collections.unmodifiableList(rtn);
    }

    /**
     * Returns all graph object that are visible for the given user.
     *
     * @param user to match visibility against.
     * @return visible graphs
     */
    public Collection<GraphSerialisable> getAll(final User user) {
        final Set<GraphSerialisable> rtn = getUserGraphStream(federatedAccess -> federatedAccess.hasReadAccess(user))
                .collect(Collectors.toCollection(LinkedHashSet::new));
        return Collections.unmodifiableCollection(rtn);
    }

    /**
     * Removes a graph from storage and returns the success. The given user
     * must
     * have visibility of the graph to be able to remove it.
     *
     * @param graphId the graphId to remove.
     * @param user    to match visibility against.
     * @return if a graph was removed.
     * @see #isValidToView(User, FederatedAccess)
     */
    public boolean remove(final String graphId, final User user) {
        return remove(graphId, federatedAccess -> federatedAccess.hasWriteAccess(user));
    }

    protected boolean remove(final String graphId, final User user, final String adminAuth) {
<<<<<<< HEAD
        return remove(graphId, federatedAccess -> federatedAccess.hasWriteAccess(user, adminAuth));
=======
        return remove(graphId, entry -> entry.getKey().hasWriteAccess(user, adminAuth));
    }

    private boolean remove(final String graphId, final Predicate<Entry<FederatedAccess, Set<Graph>>> entryPredicateForGraphRemoval) {
        return storage.entrySet().stream()
                .filter(entryPredicateForGraphRemoval)
                .map(entry -> {
                    boolean isRemoved = false;
                    final Set<Graph> graphs = entry.getValue();
                    if (null != graphs) {
                        HashSet<Graph> remove = new HashSet<>();
                        for (final Graph graph : graphs) {
                            if (graph.getGraphId().equals(graphId)) {
                                remove.add(graph);
                                deleteFromCache(graphId);
                                isRemoved = true;
                            }
                        }
                        graphs.removeAll(remove);
                    }
                    return isRemoved;
                })
                .collect(Collectors.toSet())
                .contains(true);
>>>>>>> 2de6dbc5
    }

    private boolean remove(final String graphId, final Predicate<FederatedAccess> accessPredicate) {
        FederatedAccess accessFromCache = federatedStoreCache.getAccessFromCache(graphId);
        boolean rtn;
        if (nonNull(accessFromCache) ? accessPredicate.test(accessFromCache) : false) {
            federatedStoreCache.deleteFromCache(graphId);
            rtn = true;
        } else {
            rtn = false;
        }
        return rtn;
    }

    /**
     * returns all graphs objects matching the given graphIds, that is visible
     * to the user.
     *
     * @param user     to match visibility against.
     * @param graphIds the graphIds to get graphs for.
     * @return visible graphs from the given graphIds.
     */
    public Collection<GraphSerialisable> get(final User user, final List<String> graphIds) {
        return get(user, graphIds, null);
    }

    /**
     * returns all graphs objects matching the given graphIds, that is visible
     * to the user.
     *
     * @param user      to match visibility against.
     * @param graphIds  the graphIds to get graphs for. List is used because it preserves order.
     * @param adminAuth adminAuths role
     * @return visible graphs from the given graphIds.
     */
<<<<<<< HEAD
    public Collection<GraphSerialisable> get(final User user, final List<String> graphIds, final String adminAuth) {
=======
    public List<Graph> get(final User user, final List<String> graphIds, final String adminAuth) {
>>>>>>> 2de6dbc5
        if (null == user) {
            return Collections.emptyList();
        }

        validateAllGivenGraphIdsAreVisibleForUser(user, graphIds, adminAuth);
        Stream<GraphSerialisable> graphs = getStream(user, graphIds);
        if (null != graphIds) {
            //This maintains order with the requested Ids.
            graphs = graphs.sorted(Comparator.comparingInt(g -> graphIds.indexOf(g.getGraphId())));
        }
<<<<<<< HEAD
        final Set<GraphSerialisable> rtn = graphs.collect(Collectors.toCollection(LinkedHashSet::new));
        return Collections.unmodifiableCollection(rtn);
=======
        final List<Graph> rtn = graphs.distinct().collect(Collectors.toList());
        return Collections.unmodifiableList(rtn);
>>>>>>> 2de6dbc5
    }

    @Deprecated
    public Schema getSchema(final FederatedOperation<Void, Object> operation, final Context context) {
        if (null == context || null == context.getUser()) {
            // no user then return an empty schema
            return new Schema();
        }
        final List<String> graphIds = isNull(operation) ? null : operation.getGraphIds();

        final Stream<GraphSerialisable> graphs = getStream(context.getUser(), graphIds);
        final Builder schemaBuilder = new Builder();
        try {
            if (nonNull(operation) && operation.hasPayloadOperation() && operation.payloadInstanceOf(GetSchema.class) && ((GetSchema) operation.getPayloadOperation()).isCompact()) {
                graphs.forEach(gs -> {
                    try {
                        schemaBuilder.merge(gs.getGraph().execute((GetSchema) operation.getPayloadOperation(), context));
                    } catch (final Exception e) {
                        throw new GafferRuntimeException("Unable to fetch schema from graph " + gs.getGraphId(), e);
                    }
                });
            } else {
                graphs.forEach(g -> schemaBuilder.merge(g.getSchema(graphLibrary)));
            }
        } catch (final SchemaException e) {
            final List<String> resultGraphIds = getStream(context.getUser(), graphIds).map(GraphSerialisable::getGraphId).collect(Collectors.toList());
            throw new SchemaException("Unable to merge the schemas for all of your federated graphs: " + resultGraphIds + ". You can limit which graphs to query for using the FederatedOperation.graphIds.", e);
        }
        return schemaBuilder.build();
    }

    private void validateAllGivenGraphIdsAreVisibleForUser(final User user, final Collection<String> graphIds, final String adminAuth) {
        if (null != graphIds) {
            final Collection<String> visibleIds = getAllIds(user, adminAuth);
            if (!visibleIds.containsAll(graphIds)) {
                final Set<String> notVisibleIds = new HashSet<>(graphIds);
                notVisibleIds.removeAll(visibleIds);
                throw new IllegalArgumentException(String.format(GRAPH_IDS_NOT_VISIBLE, notVisibleIds));
            }
        }
    }

    private void validateExisting(final String graphId) throws StorageException {
        boolean exists = federatedStoreCache.getAllGraphIds().contains(graphId);
        if (exists) {
            throw new StorageException(new OverwritingException((String.format(USER_IS_ATTEMPTING_TO_OVERWRITE, graphId))));
        }
    }

    /**
     * @param user   to match visibility against, if null will default to
     *               false/denied
     *               access
     * @param access access the user must match.
     * @return the boolean access
     */
    private boolean isValidToView(final User user, final FederatedAccess access) {
        return null != access && access.hasReadAccess(user);
    }

    /**
     * @param user     to match visibility against.
     * @param graphIds filter on graphIds
     * @return a stream of graphs for the given graphIds and the user has visibility for.
     * If graphIds is null then only enabled by default graphs are returned that the user can see.
     */
    private Stream<GraphSerialisable> getStream(final User user, final Collection<String> graphIds) {
        Stream<GraphSerialisable> rtn;
        if (isNull(graphIds)) {
<<<<<<< HEAD
            rtn = federatedStoreCache.getAllGraphIds().stream()
                    .map(g -> federatedStoreCache.getFromCache(g))
                    .filter(pair -> isValidToView(user, pair.getSecond()))
                    .filter(pair -> !pair.getSecond().isDisabledByDefault())
                    .map(pair -> pair.getFirst());
        } else {
            rtn = federatedStoreCache.getAllGraphIds().stream()
                    .map(g -> federatedStoreCache.getFromCache(g))
                    .filter(pair -> isValidToView(user, pair.getSecond()))
                    .filter(pair -> graphIds.contains(pair.getFirst().getGraphId()))
                    .map(pair -> pair.getFirst());
=======
            return storage.entrySet()
                    .stream()
                    .filter(entry -> isValidToView(user, entry.getKey()))
                    //not visible unless graphId is requested.
                    .filter(entry -> !entry.getKey().isDisabledByDefault())
                    .flatMap(entry -> entry.getValue().stream());
>>>>>>> 2de6dbc5
        }
        return rtn;
    }

    /**
     * @param readAccessPredicate to filter graphs.
     * @return a stream of graphs the user has visibility for.
     */
    private Stream<GraphSerialisable> getUserGraphStream(final Predicate<FederatedAccess> readAccessPredicate) {
        return federatedStoreCache.getAllGraphIds().stream()
                .map(graphId -> federatedStoreCache.getFromCache(graphId))
                .filter(pair -> readAccessPredicate.test(pair.getSecond()))
                .map(Pair::getFirst);
    }

    private void addToCache(final GraphSerialisable newGraph, final FederatedAccess access) {
        if (federatedStoreCache.contains(newGraph.getGraphId())) {
            validateSameAsFromCache(newGraph);
        } else {
            try {
                federatedStoreCache.addGraphToCache(newGraph, access, false);
            } catch (final OverwritingException e) {
                throw new OverwritingException((String.format("User is attempting to overwrite a graph within the cacheService. GraphId: %s", newGraph.getGraphId())));
            } catch (final CacheOperationException e) {
                throw new RuntimeException(e);
            }
        }
    }

    private void validateSameAsFromCache(final GraphSerialisable newGraph) {
        String graphId = newGraph.getGraphId();

        GraphSerialisable fromCache = federatedStoreCache.getGraphSerialisableFromCache(graphId);

        if (!newGraph.getStoreProperties(graphLibrary).getProperties().equals(fromCache.getStoreProperties(graphLibrary))) {
            throw new RuntimeException(String.format(ERROR_ADDING_GRAPH_TO_CACHE, GraphConfigEnum.PROPERTIES.toString(), graphId));
        }
        if (!JsonUtil.equals(newGraph.getSchema(graphLibrary).toJson(false), fromCache.getSchema(graphLibrary).toJson(false))) {
            throw new RuntimeException(String.format(ERROR_ADDING_GRAPH_TO_CACHE, GraphConfigEnum.SCHEMA.toString(), graphId));
        }
        if (!newGraph.getGraphId().equals(fromCache.getGraphId())) {
            throw new RuntimeException(String.format(ERROR_ADDING_GRAPH_TO_CACHE, "GraphId", graphId));
        }
    }

    public void setGraphLibrary(final GraphLibrary graphLibrary) {
        this.graphLibrary = graphLibrary;
    }

    protected Map<String, Object> getAllGraphsAndAccess(final User user, final List<String> graphIds) {
        return getAllGraphsAndAccess(graphIds, access -> access != null && access.hasReadAccess(user));
    }

    protected Map<String, Object> getAllGraphsAndAccess(final User user, final List<String> graphIds, final String adminAuth) {
        return getAllGraphsAndAccess(graphIds, access -> access != null && access.hasReadAccess(user, adminAuth));
    }

    private Map<String, Object> getAllGraphsAndAccess(final List<String> graphIds, final Predicate<FederatedAccess> accessPredicate) {
        return federatedStoreCache.getAllGraphIds().stream()
                .map(graphId -> federatedStoreCache.getFromCache(graphId))
                //filter on FederatedAccess
                .filter(pair -> accessPredicate.test(pair.getSecond()))
                //filter on if graph required?
                .filter(pair -> {
                    final boolean isGraphIdRequested = nonNull(graphIds) && graphIds.contains(pair.getFirst().getGraphId());
                    final boolean isAllGraphIdsRequired = isNull(graphIds) || graphIds.isEmpty();
                    return isGraphIdRequested || isAllGraphIdsRequired;
                })
                .collect(Collectors.toMap(pair -> pair.getFirst().getGraphId(), Pair::getSecond));
    }

    public boolean changeGraphAccess(final String graphId, final FederatedAccess newFederatedAccess, final User requestingUser) throws StorageException {
        return changeGraphAccess(graphId, newFederatedAccess, access -> access.hasWriteAccess(requestingUser));
    }

    public boolean changeGraphAccess(final String graphId, final FederatedAccess newFederatedAccess, final User requestingUser, final String adminAuth) throws StorageException {
        return changeGraphAccess(graphId, newFederatedAccess, access -> access.hasWriteAccess(requestingUser, adminAuth));
    }

    private boolean changeGraphAccess(final String graphId, final FederatedAccess newFederatedAccess, final Predicate<FederatedAccess> accessPredicate) throws StorageException {
        boolean rtn;
        final GraphSerialisable graphToUpdate = getGraphToUpdate(graphId, accessPredicate);

        if (nonNull(graphToUpdate)) {
            //remove graph to be moved
            remove(graphId, federatedAccess -> true);

            updateCacheWithNewAccess(graphId, newFederatedAccess, graphToUpdate);

            rtn = true;
        } else {
            rtn = false;
        }
        return rtn;
    }

    private void updateCacheWithNewAccess(final String graphId, final FederatedAccess newFederatedAccess, final GraphSerialisable graphToUpdate) throws StorageException {
        try {
            this.put(new GraphSerialisable.Builder(graphToUpdate).build(), newFederatedAccess);
        } catch (final Exception e) {
            //TODO FS recovery
            String s = "Error occurred updating graphAccess. GraphStorage=updated, Cache=outdated. graphId:" + graphId;
            LOGGER.error("{} graphStorage access:{} cache access:{}", s, newFederatedAccess, federatedStoreCache.getAccessFromCache(graphId));
            throw new StorageException(s, e);
        }
    }

    public boolean changeGraphId(final String graphId, final String newGraphId, final User requestingUser) throws StorageException {
        return changeGraphId(graphId, newGraphId, access -> access.hasWriteAccess(requestingUser));
    }

    public boolean changeGraphId(final String graphId, final String newGraphId, final User requestingUser, final String adminAuth) throws StorageException {
        return changeGraphId(graphId, newGraphId, access -> access.hasWriteAccess(requestingUser, adminAuth));
    }

    private boolean changeGraphId(final String graphId, final String newGraphId, final Predicate<FederatedAccess> accessPredicate) throws StorageException {
        boolean rtn;
        final GraphSerialisable graphToUpdate = getGraphToUpdate(graphId, accessPredicate);

<<<<<<< HEAD
        if (nonNull(graphToUpdate)) {
            //get access before removing old graphId.
            FederatedAccess access = federatedStoreCache.getAccessFromCache(graphId);
            //Removed first, to stop a sync issue when sharing the cache with another store.
            remove(graphId, federatedAccess -> true);
=======
            //Update Tables
            String storeClass = graphToMove.getStoreProperties().getStoreClass();
            if (nonNull(storeClass) && storeClass.startsWith(AccumuloStore.class.getPackage().getName())) {
                /*
                 * This logic is only for Accumulo derived stores Only.
                 * For updating table names to match graphs names.
                 *
                 * uk.gov.gchq.gaffer.accumulostore.[AccumuloStore, SingleUseAccumuloStore,
                 * MiniAccumuloStore, SingleUseMiniAccumuloStore]
                 */
                try {
                    Connector connection = TableUtils.getConnector((AccumuloProperties) graphToMove.getStoreProperties());

                    if (connection.tableOperations().exists(graphId)) {
                        connection.tableOperations().offline(graphId);
                        connection.tableOperations().rename(graphId, newGraphId);
                        connection.tableOperations().online(newGraphId);
                    }
                } catch (final Exception e) {
                    LOGGER.warn("Error trying to update tables for graphID:{} graphToMove:{}", graphId, graphToMove, e);
                }
            }
>>>>>>> 2de6dbc5

            updateTablesWithNewGraphId(newGraphId, graphToUpdate);

            updateCacheWithNewGraphId(newGraphId, graphToUpdate, access);

            rtn = true;
        } else {
            rtn = false;
        }
        return rtn;
    }
    private void updateCacheWithNewGraphId(final String newGraphId, final GraphSerialisable graphToUpdate, final FederatedAccess access) throws StorageException {
        //rename graph
        GraphSerialisable updatedGraphSerialisable = new GraphSerialisable.Builder(graphToUpdate)
                .config(cloneGraphConfigWithNewGraphId(newGraphId, graphToUpdate))
                .build();

        try {
            this.put(updatedGraphSerialisable, access);
        } catch (final Exception e) {
            //TODO FS recovery
            String s = "Contact Admin for recovery. Error occurred updating graphId. GraphStorage=updated, Cache=outdated graphId.";
            LOGGER.error("{} graphStorage graphId:{} cache graphId:{}", s, newGraphId, graphToUpdate.getGraphId());
            throw new StorageException(s, e);
        }
    }

    private void updateTablesWithNewGraphId(final String newGraphId, final GraphSerialisable graphToUpdate) throws StorageException {
        //Update Tables
        String graphId = graphToUpdate.getGraphId();
        String storeClass = graphToUpdate.getStoreProperties(graphLibrary).getStoreClass();
        if (nonNull(storeClass) && storeClass.startsWith(AccumuloStore.class.getPackage().getName())) {
            /*
             * This logic is only for Accumulo derived stores Only.
             * For updating table names to match graphs names.
             *
             * uk.gov.gchq.gaffer.accumulostore.[AccumuloStore, SingleUseAccumuloStore,
             * MiniAccumuloStore, SingleUseMiniAccumuloStore]
             */
            try {
                AccumuloProperties tmpAccumuloProps = (AccumuloProperties) graphToUpdate.getStoreProperties();
                Connector connection = TableUtils.getConnector(tmpAccumuloProps.getInstance(),
                        tmpAccumuloProps.getZookeepers(),
                        tmpAccumuloProps.getUser(),
                        tmpAccumuloProps.getPassword());

                if (connection.tableOperations().exists(graphId)) {
                    connection.tableOperations().offline(graphId);
                    connection.tableOperations().rename(graphId, newGraphId);
                    connection.tableOperations().online(newGraphId);
                }
            } catch (final Exception e) {
                String message = String.format("Contact Admin for recovery. Error trying to update tables for graphID:%s graphToUpdate:%s", newGraphId, graphToUpdate.getGraphId());
                LOGGER.error(message, e);
                throw new StorageException(message, e);
            }
        }
    }
    private GraphConfig cloneGraphConfigWithNewGraphId(final String newGraphId, final GraphSerialisable graphToUpdate) {
        return new GraphConfig.Builder()
                .json(new GraphSerialisable.Builder(graphToUpdate).build().getSerialisedConfig())
                .graphId(newGraphId)
                .build();
    }

    private GraphSerialisable getGraphToUpdate(final String graphId, final Predicate<FederatedAccess> accessPredicate) {
        Pair<GraphSerialisable, FederatedAccess> fromCache = federatedStoreCache.getFromCache(graphId);
        return accessPredicate.test(fromCache.getSecond())
                ? fromCache.getFirst()
                : null;
    }

    /**
     * Enum for the Graph Properties or Schema
     */
    public enum GraphConfigEnum {
        SCHEMA("schema"), PROPERTIES("properties");

        private final String value;

        GraphConfigEnum(final String value) {
            this.value = value;
        }

        @Override
        public String toString() {
            return value;
        }

    }
}<|MERGE_RESOLUTION|>--- conflicted
+++ resolved
@@ -32,6 +32,7 @@
 import uk.gov.gchq.gaffer.data.elementdefinition.exception.SchemaException;
 import uk.gov.gchq.gaffer.federatedstore.exception.StorageException;
 import uk.gov.gchq.gaffer.federatedstore.operation.FederatedOperation;
+import uk.gov.gchq.gaffer.graph.Graph;
 import uk.gov.gchq.gaffer.graph.GraphConfig;
 import uk.gov.gchq.gaffer.graph.GraphSerialisable;
 import uk.gov.gchq.gaffer.store.Context;
@@ -41,9 +42,11 @@
 import uk.gov.gchq.gaffer.store.schema.Schema.Builder;
 import uk.gov.gchq.gaffer.user.User;
 
+import java.util.ArrayList;
 import java.util.Collection;
 import java.util.Collections;
 import java.util.Comparator;
+import java.util.HashMap;
 import java.util.LinkedHashSet;
 import java.util.List;
 import java.util.Map;
@@ -62,14 +65,10 @@
     public static final String USER_IS_ATTEMPTING_TO_OVERWRITE = "User is attempting to overwrite a graph within FederatedStore. GraphId: %s";
     public static final String ACCESS_IS_NULL = "Can not put graph into storage without a FederatedAccess key.";
     public static final String GRAPH_IDS_NOT_VISIBLE = "The following graphIds are not visible or do not exist: %s";
-<<<<<<< HEAD
     private static final Logger LOGGER = LoggerFactory.getLogger(FederatedGraphStorage.class);
-    private FederatedStoreCache federatedStoreCache;
-=======
     private final Map<FederatedAccess, Set<Graph>> storage = new HashMap<>();
-    private final FederatedStoreCache federatedStoreCache = new FederatedStoreCache();
+    private final FederatedStoreCache federatedStoreCache;
     private Boolean isCacheEnabled = false;
->>>>>>> 2de6dbc5
     private GraphLibrary graphLibrary;
 
     public FederatedGraphStorage() {
@@ -128,17 +127,6 @@
 
                 addToCache(graph, access);
 
-<<<<<<< HEAD
-=======
-                Set<Graph> existingGraphs = storage.get(access);
-                if (null == existingGraphs) {
-                    existingGraphs = new HashSet<>();
-                    existingGraphs.add(builtGraph);
-                    storage.put(access, existingGraphs);
-                } else {
-                    existingGraphs.add(builtGraph);
-                }
->>>>>>> 2de6dbc5
             } catch (final Exception e) {
                 throw new StorageException("Error adding graph " + graphId + (nonNull(e.getMessage()) ? (" to storage due to: " + e.getMessage()) : "."), e);
             }
@@ -154,34 +142,19 @@
      * @param user to match visibility against.
      * @return visible graphIds.
      */
-<<<<<<< HEAD
-    public Collection<String> getAllIds(final User user) {
+    public List<String> getAllIds(final User user) {
         return getIdsFrom(getUserGraphStream(federatedAccess -> federatedAccess.hasReadAccess(user)));
     }
 
-    public Collection<String> getAllIds(final User user, final String adminAuth) {
+    public List<String> getAllIds(final User user, final String adminAuth) {
         return getIdsFrom(getUserGraphStream(federatedAccess -> federatedAccess.hasReadAccess(user, adminAuth)));
     }
 
-    private Collection<String> getIdsFrom(final Stream<GraphSerialisable> allStream) {
-        final Set<String> rtn = allStream
+    private List<String> getIdsFrom(final Stream<GraphSerialisable> allStream) {
+        final List<String> rtn = allStream
                 .map(GraphSerialisable::getGraphId)
-                .collect(Collectors.toCollection(LinkedHashSet::new));
-=======
-    public List<String> getAllIds(final User user) {
-        return getIdsFrom(getUserGraphStream(entry -> entry.getKey().hasReadAccess(user)));
-    }
-
-    public List<String> getAllIds(final User user, final String adminAuth) {
-        return getIdsFrom(getUserGraphStream(entry -> entry.getKey().hasReadAccess(user, adminAuth)));
-    }
-
-    private List<String> getIdsFrom(final Stream<Graph> allStream) {
-        final List<String> rtn = allStream
-                .map(Graph::getGraphId)
                 .distinct()
                 .collect(Collectors.toList());
->>>>>>> 2de6dbc5
 
         return Collections.unmodifiableList(rtn);
     }
@@ -213,34 +186,7 @@
     }
 
     protected boolean remove(final String graphId, final User user, final String adminAuth) {
-<<<<<<< HEAD
         return remove(graphId, federatedAccess -> federatedAccess.hasWriteAccess(user, adminAuth));
-=======
-        return remove(graphId, entry -> entry.getKey().hasWriteAccess(user, adminAuth));
-    }
-
-    private boolean remove(final String graphId, final Predicate<Entry<FederatedAccess, Set<Graph>>> entryPredicateForGraphRemoval) {
-        return storage.entrySet().stream()
-                .filter(entryPredicateForGraphRemoval)
-                .map(entry -> {
-                    boolean isRemoved = false;
-                    final Set<Graph> graphs = entry.getValue();
-                    if (null != graphs) {
-                        HashSet<Graph> remove = new HashSet<>();
-                        for (final Graph graph : graphs) {
-                            if (graph.getGraphId().equals(graphId)) {
-                                remove.add(graph);
-                                deleteFromCache(graphId);
-                                isRemoved = true;
-                            }
-                        }
-                        graphs.removeAll(remove);
-                    }
-                    return isRemoved;
-                })
-                .collect(Collectors.toSet())
-                .contains(true);
->>>>>>> 2de6dbc5
     }
 
     private boolean remove(final String graphId, final Predicate<FederatedAccess> accessPredicate) {
@@ -276,11 +222,7 @@
      * @param adminAuth adminAuths role
      * @return visible graphs from the given graphIds.
      */
-<<<<<<< HEAD
-    public Collection<GraphSerialisable> get(final User user, final List<String> graphIds, final String adminAuth) {
-=======
-    public List<Graph> get(final User user, final List<String> graphIds, final String adminAuth) {
->>>>>>> 2de6dbc5
+    public List<GraphSerialisable> get(final User user, final List<String> graphIds, final String adminAuth) {
         if (null == user) {
             return Collections.emptyList();
         }
@@ -291,13 +233,8 @@
             //This maintains order with the requested Ids.
             graphs = graphs.sorted(Comparator.comparingInt(g -> graphIds.indexOf(g.getGraphId())));
         }
-<<<<<<< HEAD
-        final Set<GraphSerialisable> rtn = graphs.collect(Collectors.toCollection(LinkedHashSet::new));
-        return Collections.unmodifiableCollection(rtn);
-=======
-        final List<Graph> rtn = graphs.distinct().collect(Collectors.toList());
+        final List<GraphSerialisable> rtn = graphs.distinct().collect(Collectors.toList());
         return Collections.unmodifiableList(rtn);
->>>>>>> 2de6dbc5
     }
 
     @Deprecated
@@ -333,7 +270,7 @@
         if (null != graphIds) {
             final Collection<String> visibleIds = getAllIds(user, adminAuth);
             if (!visibleIds.containsAll(graphIds)) {
-                final Set<String> notVisibleIds = new HashSet<>(graphIds);
+                final List<String> notVisibleIds = new ArrayList<>(graphIds);
                 notVisibleIds.removeAll(visibleIds);
                 throw new IllegalArgumentException(String.format(GRAPH_IDS_NOT_VISIBLE, notVisibleIds));
             }
@@ -367,10 +304,10 @@
     private Stream<GraphSerialisable> getStream(final User user, final Collection<String> graphIds) {
         Stream<GraphSerialisable> rtn;
         if (isNull(graphIds)) {
-<<<<<<< HEAD
             rtn = federatedStoreCache.getAllGraphIds().stream()
                     .map(g -> federatedStoreCache.getFromCache(g))
                     .filter(pair -> isValidToView(user, pair.getSecond()))
+                    //not visible unless graphId is requested.
                     .filter(pair -> !pair.getSecond().isDisabledByDefault())
                     .map(pair -> pair.getFirst());
         } else {
@@ -379,14 +316,6 @@
                     .filter(pair -> isValidToView(user, pair.getSecond()))
                     .filter(pair -> graphIds.contains(pair.getFirst().getGraphId()))
                     .map(pair -> pair.getFirst());
-=======
-            return storage.entrySet()
-                    .stream()
-                    .filter(entry -> isValidToView(user, entry.getKey()))
-                    //not visible unless graphId is requested.
-                    .filter(entry -> !entry.getKey().isDisabledByDefault())
-                    .flatMap(entry -> entry.getValue().stream());
->>>>>>> 2de6dbc5
         }
         return rtn;
     }
@@ -487,10 +416,10 @@
         try {
             this.put(new GraphSerialisable.Builder(graphToUpdate).build(), newFederatedAccess);
         } catch (final Exception e) {
-            //TODO FS recovery
-            String s = "Error occurred updating graphAccess. GraphStorage=updated, Cache=outdated. graphId:" + graphId;
-            LOGGER.error("{} graphStorage access:{} cache access:{}", s, newFederatedAccess, federatedStoreCache.getAccessFromCache(graphId));
-            throw new StorageException(s, e);
+            //TODO FS review possible recovery
+            String message = String.format("Error occurred updating graphAccess. GraphStorage=updated, Cache=outdated. graphId:%s. Recovery is possible from a restart if a persistent cache is being used, otherwise contact admin", graphId);
+            LOGGER.error("{} graphStorage access:{} cache access:{}", message, newFederatedAccess, federatedStoreCache.getAccessFromCache(graphId));
+            throw new StorageException(message, e);
         }
     }
 
@@ -506,36 +435,11 @@
         boolean rtn;
         final GraphSerialisable graphToUpdate = getGraphToUpdate(graphId, accessPredicate);
 
-<<<<<<< HEAD
         if (nonNull(graphToUpdate)) {
             //get access before removing old graphId.
             FederatedAccess access = federatedStoreCache.getAccessFromCache(graphId);
             //Removed first, to stop a sync issue when sharing the cache with another store.
             remove(graphId, federatedAccess -> true);
-=======
-            //Update Tables
-            String storeClass = graphToMove.getStoreProperties().getStoreClass();
-            if (nonNull(storeClass) && storeClass.startsWith(AccumuloStore.class.getPackage().getName())) {
-                /*
-                 * This logic is only for Accumulo derived stores Only.
-                 * For updating table names to match graphs names.
-                 *
-                 * uk.gov.gchq.gaffer.accumulostore.[AccumuloStore, SingleUseAccumuloStore,
-                 * MiniAccumuloStore, SingleUseMiniAccumuloStore]
-                 */
-                try {
-                    Connector connection = TableUtils.getConnector((AccumuloProperties) graphToMove.getStoreProperties());
-
-                    if (connection.tableOperations().exists(graphId)) {
-                        connection.tableOperations().offline(graphId);
-                        connection.tableOperations().rename(graphId, newGraphId);
-                        connection.tableOperations().online(newGraphId);
-                    }
-                } catch (final Exception e) {
-                    LOGGER.warn("Error trying to update tables for graphID:{} graphToMove:{}", graphId, graphToMove, e);
-                }
-            }
->>>>>>> 2de6dbc5
 
             updateTablesWithNewGraphId(newGraphId, graphToUpdate);
 
@@ -547,6 +451,7 @@
         }
         return rtn;
     }
+
     private void updateCacheWithNewGraphId(final String newGraphId, final GraphSerialisable graphToUpdate, final FederatedAccess access) throws StorageException {
         //rename graph
         GraphSerialisable updatedGraphSerialisable = new GraphSerialisable.Builder(graphToUpdate)
@@ -556,7 +461,7 @@
         try {
             this.put(updatedGraphSerialisable, access);
         } catch (final Exception e) {
-            //TODO FS recovery
+            //TODO FS review possible recovery
             String s = "Contact Admin for recovery. Error occurred updating graphId. GraphStorage=updated, Cache=outdated graphId.";
             LOGGER.error("{} graphStorage graphId:{} cache graphId:{}", s, newGraphId, graphToUpdate.getGraphId());
             throw new StorageException(s, e);
@@ -566,7 +471,7 @@
     private void updateTablesWithNewGraphId(final String newGraphId, final GraphSerialisable graphToUpdate) throws StorageException {
         //Update Tables
         String graphId = graphToUpdate.getGraphId();
-        String storeClass = graphToUpdate.getStoreProperties(graphLibrary).getStoreClass();
+        String storeClass = graphToUpdate.getStoreProperties().getStoreClass();
         if (nonNull(storeClass) && storeClass.startsWith(AccumuloStore.class.getPackage().getName())) {
             /*
              * This logic is only for Accumulo derived stores Only.
@@ -576,11 +481,7 @@
              * MiniAccumuloStore, SingleUseMiniAccumuloStore]
              */
             try {
-                AccumuloProperties tmpAccumuloProps = (AccumuloProperties) graphToUpdate.getStoreProperties();
-                Connector connection = TableUtils.getConnector(tmpAccumuloProps.getInstance(),
-                        tmpAccumuloProps.getZookeepers(),
-                        tmpAccumuloProps.getUser(),
-                        tmpAccumuloProps.getPassword());
+                Connector connection = TableUtils.getConnector((AccumuloProperties) graphToUpdate.getStoreProperties());
 
                 if (connection.tableOperations().exists(graphId)) {
                     connection.tableOperations().offline(graphId);
@@ -588,12 +489,11 @@
                     connection.tableOperations().online(newGraphId);
                 }
             } catch (final Exception e) {
-                String message = String.format("Contact Admin for recovery. Error trying to update tables for graphID:%s graphToUpdate:%s", newGraphId, graphToUpdate.getGraphId());
-                LOGGER.error(message, e);
-                throw new StorageException(message, e);
+                LOGGER.warn("Error trying to update tables for graphID:{} graphToMove:{}", graphId, graphToUpdate, e);
             }
         }
     }
+
     private GraphConfig cloneGraphConfigWithNewGraphId(final String newGraphId, final GraphSerialisable graphToUpdate) {
         return new GraphConfig.Builder()
                 .json(new GraphSerialisable.Builder(graphToUpdate).build().getSerialisedConfig())
