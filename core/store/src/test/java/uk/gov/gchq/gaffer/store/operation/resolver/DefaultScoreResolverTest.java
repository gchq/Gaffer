--- conflicted
+++ resolved
@@ -32,24 +32,17 @@
 import uk.gov.gchq.gaffer.store.operation.resolver.named.NamedOperationScoreResolver;
 
 import java.util.Arrays;
-<<<<<<< HEAD
-=======
 import java.util.Collections;
 import java.util.HashMap;
->>>>>>> 163020b1
 import java.util.LinkedHashMap;
 import java.util.List;
 import java.util.Map;
 
 import static org.junit.Assert.assertEquals;
-<<<<<<< HEAD
-import static org.mockito.BDDMockito.given;
-=======
 import static org.junit.Assert.assertSame;
 import static org.mockito.BDDMockito.given;
 import static org.mockito.Matchers.any;
 import static org.mockito.Matchers.eq;
->>>>>>> 163020b1
 import static org.mockito.Mockito.mock;
 
 public class DefaultScoreResolverTest {
@@ -110,8 +103,6 @@
         // Then
         assertEquals(6, score);
     }
-<<<<<<< HEAD
-=======
 
     @Test
     public void shouldGetScoreForNestedOperations() {
@@ -356,5 +347,4 @@
         // Then
         assertEquals(0, result);
     }
->>>>>>> 163020b1
 }