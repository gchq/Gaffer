--- conflicted
+++ resolved
@@ -16,11 +16,9 @@
 
 package uk.gov.gchq.gaffer.operation.export.graph;
 
+import com.fasterxml.jackson.core.JsonProcessingException;
 import com.google.common.collect.Sets;
-<<<<<<< HEAD
-=======
 
->>>>>>> 6c60d867
 import org.junit.jupiter.api.Test;
 
 import uk.gov.gchq.gaffer.commonutil.JsonAssert;
@@ -40,9 +38,8 @@
 import static org.junit.jupiter.api.Assertions.assertNotSame;
 
 public class ExportToOtherGraphTest extends OperationTest<ExportToOtherGraph> {
-
     @Test
-    public void shouldJSONSerialiseAndDeserialise() throws SerialisationException {
+    public void shouldJSONSerialiseAndDeserialise() throws SerialisationException, JsonProcessingException {
         // Given
         final Schema schema = new Schema.Builder()
                 .entity(TestGroups.ENTITY, new SchemaEntityDefinition())
@@ -68,7 +65,6 @@
         assertEquals(storeProperties, deserialisedOp.getStoreProperties());
     }
 
-    @Test
     @Override
     public void builderShouldCreatePopulatedOperation() {
         // Given
@@ -94,7 +90,6 @@
         assertEquals(storeProperties, op.getStoreProperties());
     }
 
-    @Test
     @Override
     public void shouldShallowCloneOperation() {
         // Given
