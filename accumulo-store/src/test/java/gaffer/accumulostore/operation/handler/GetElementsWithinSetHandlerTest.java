/*
 * Copyright 2016 Crown Copyright
 *
 * Licensed under the Apache License, Version 2.0 (the "License");
 * you may not use this file except in compliance with the License.
 * You may obtain a copy of the License at
 *
 * 	http://www.apache.org/licenses/LICENSE-2.0
 *
 * Unless required by applicable law or agreed to in writing, software
 * distributed under the License is distributed on an "AS IS" BASIS,
 * WITHOUT WARRANTIES OR CONDITIONS OF ANY KIND, either express or implied.
 * See the License for the specific language governing permissions and
 * limitations under the License.
 */

package gaffer.accumulostore.operation.handler;

import static org.junit.Assert.assertEquals;
import static org.junit.Assert.assertThat;
import static org.junit.Assert.fail;

import com.google.common.collect.Iterables;
import gaffer.accumulostore.AccumuloProperties;
import gaffer.accumulostore.AccumuloStore;
import gaffer.accumulostore.SingleUseMockAccumuloStore;
import gaffer.accumulostore.operation.impl.GetElementsWithinSet;
import gaffer.accumulostore.utils.AccumuloPropertyNames;
import gaffer.accumulostore.utils.TableUtils;
import gaffer.commonutil.StreamUtil;
import gaffer.commonutil.TestGroups;
import gaffer.data.element.Edge;
import gaffer.data.element.Element;
import gaffer.data.element.Entity;
import gaffer.data.elementdefinition.view.View;
import gaffer.operation.GetOperation.IncludeEdgeType;
import gaffer.operation.OperationException;
import gaffer.operation.data.EntitySeed;
import gaffer.operation.impl.add.AddElements;
import gaffer.store.StoreException;
import gaffer.store.schema.Schema;
import gaffer.user.User;
import org.apache.accumulo.core.client.TableExistsException;
import org.hamcrest.core.IsCollectionContaining;
import org.junit.AfterClass;
import org.junit.Before;
import org.junit.BeforeClass;
import org.junit.Test;
import java.io.IOException;
import java.util.ArrayList;
import java.util.Arrays;
import java.util.Collection;
import java.util.HashSet;
import java.util.LinkedList;
import java.util.List;
import java.util.Set;

public class GetElementsWithinSetHandlerTest {

    private static View defaultView;
    private static AccumuloStore byteEntityStore;
    private static AccumuloStore gaffer1KeyStore;
    private static final Schema schema = Schema.fromJson(StreamUtil.schemas(GetElementsWithinSetHandlerTest.class));
    private static final AccumuloProperties PROPERTIES = AccumuloProperties.loadStoreProperties(StreamUtil.storeProps(GetElementsWithinSetHandlerTest.class));
    private static final AccumuloProperties CLASSIC_PROPERTIES = AccumuloProperties.loadStoreProperties(StreamUtil.openStream(GetElementsWithinSetHandlerTest.class, "/accumuloStoreClassicKeys.properties"));

    private static Element expectedEdge1 = new Edge(TestGroups.EDGE, "A0", "A23", true);
    private static Element expectedEdge2 = new Edge(TestGroups.EDGE, "A0", "A23", true);
    private static Element expectedEdge3 = new Edge(TestGroups.EDGE, "A0", "A23", true);
    private static Element expectedEntity1 = new Entity(TestGroups.ENTITY, "A0");
    private static Element expectedEntity2 = new Entity(TestGroups.ENTITY, "A23");
    private static Element expectedSummarisedEdge = new Edge(TestGroups.EDGE, "A0", "A23", true);
    final Set<EntitySeed> seeds = new HashSet<>(Arrays.asList(new EntitySeed("A0"), new EntitySeed("A23")));

    private User user = new User();

    @BeforeClass
    public static void setup() throws StoreException, IOException {
        expectedEdge1.putProperty(AccumuloPropertyNames.COLUMN_QUALIFIER, 1);
        expectedEdge1.putProperty(AccumuloPropertyNames.COUNT, 23);
        expectedEdge1.putProperty(AccumuloPropertyNames.PROP_1, 0);
        expectedEdge1.putProperty(AccumuloPropertyNames.PROP_2, 0);
        expectedEdge1.putProperty(AccumuloPropertyNames.PROP_3, 0);
        expectedEdge1.putProperty(AccumuloPropertyNames.PROP_4, 0);

        expectedEdge2.putProperty(AccumuloPropertyNames.COLUMN_QUALIFIER, 2);
        expectedEdge2.putProperty(AccumuloPropertyNames.COUNT, 23);
        expectedEdge2.putProperty(AccumuloPropertyNames.PROP_1, 0);
        expectedEdge2.putProperty(AccumuloPropertyNames.PROP_2, 0);
        expectedEdge2.putProperty(AccumuloPropertyNames.PROP_3, 0);
        expectedEdge2.putProperty(AccumuloPropertyNames.PROP_4, 0);

        expectedEdge3.putProperty(AccumuloPropertyNames.COLUMN_QUALIFIER, 3);
        expectedEdge3.putProperty(AccumuloPropertyNames.COUNT, 23);
        expectedEdge3.putProperty(AccumuloPropertyNames.PROP_1, 0);
        expectedEdge3.putProperty(AccumuloPropertyNames.PROP_2, 0);
        expectedEdge3.putProperty(AccumuloPropertyNames.PROP_3, 0);
        expectedEdge3.putProperty(AccumuloPropertyNames.PROP_4, 0);

        expectedEntity1.putProperty(AccumuloPropertyNames.COUNT, 10000);

        expectedEntity2.putProperty(AccumuloPropertyNames.COUNT, 23);

        expectedSummarisedEdge.putProperty(AccumuloPropertyNames.COLUMN_QUALIFIER, 6);
        expectedSummarisedEdge.putProperty(AccumuloPropertyNames.COUNT, 23 * 3);
        expectedSummarisedEdge.putProperty(AccumuloPropertyNames.PROP_1, 0);
        expectedSummarisedEdge.putProperty(AccumuloPropertyNames.PROP_2, 0);
        expectedSummarisedEdge.putProperty(AccumuloPropertyNames.PROP_3, 0);
        expectedSummarisedEdge.putProperty(AccumuloPropertyNames.PROP_4, 0);

        byteEntityStore = new SingleUseMockAccumuloStore();
        gaffer1KeyStore = new SingleUseMockAccumuloStore();
        defaultView = new View.Builder().edge(TestGroups.EDGE).entity(TestGroups.ENTITY).build();
    }

    @Before
    public void reInitialise() throws StoreException {
        byteEntityStore.initialise(schema, PROPERTIES);
        gaffer1KeyStore.initialise(schema, CLASSIC_PROPERTIES);
        setupGraph(byteEntityStore);
        setupGraph(gaffer1KeyStore);
    }

    @AfterClass
    public static void tearDown() {
        byteEntityStore = null;
        gaffer1KeyStore = null;
        defaultView = null;
    }

    @Test
    public void shouldReturnElementsNoSummarisationByteEntityStore() throws OperationException {
        shouldReturnElementsNoSummarisation(byteEntityStore);
    }

    @Test
    public void shouldReturnElementsNoSummarisationGaffer1Store() throws OperationException {
        shouldReturnElementsNoSummarisation(gaffer1KeyStore);
    }

    private void shouldReturnElementsNoSummarisation(final AccumuloStore store) throws OperationException {
        final GetElementsWithinSet<Element> operation = new GetElementsWithinSet<>(defaultView, seeds);
<<<<<<< HEAD
//        operation.addOption(AccumuloStoreConstants.OPERATION_AUTHORISATIONS, AUTHS);
        defaultView.setSummarise(false);
=======

        operation.setSummarise(false);
>>>>>>> e5418a0b
        final GetElementsWithinSetHandler handler = new GetElementsWithinSetHandler();
        final Iterable<Element> elements = handler.doOperation(operation, user, store);

        //Without query compaction the result size should be 5
        assertEquals(5, Iterables.size(elements));
        assertThat(elements, IsCollectionContaining.hasItems(expectedEdge1, expectedEdge2, expectedEdge3, expectedEntity1, expectedEntity2));
    }

    @Test
    public void shouldSummariseByteEntityStore() throws OperationException {
        shouldSummarise(byteEntityStore);
    }

    @Test
    public void shouldSummariseGaffer1Store() throws OperationException {
        shouldSummarise(gaffer1KeyStore);
    }

    private void shouldSummarise(final AccumuloStore store) throws OperationException {
        final GetElementsWithinSet<Element> operation = new GetElementsWithinSet<>(defaultView, seeds);
        defaultView.setSummarise(true);
        final GetElementsWithinSetHandler handler = new GetElementsWithinSetHandler();
        final Iterable<Element> elements = handler.doOperation(operation, user, store);

        //After query compaction the result size should be 3
        assertEquals(3, Iterables.size(elements));
        assertThat(elements, IsCollectionContaining.hasItems(expectedSummarisedEdge, expectedEntity1, expectedEntity2));
    }

    @Test
    public void shouldReturnOnlyEdgesWhenOptionSetByteEntityStore() throws OperationException {
        shouldReturnOnlyEdgesWhenOptionSet(byteEntityStore);
    }

    @Test
    public void shouldReturnOnlyEdgesWhenOptionSetGaffer1Store() throws OperationException {
        shouldReturnOnlyEdgesWhenOptionSet(gaffer1KeyStore);
    }

    private void shouldReturnOnlyEdgesWhenOptionSet(final AccumuloStore store) throws OperationException {
        final GetElementsWithinSet<Element> operation = new GetElementsWithinSet<>(defaultView, seeds);
        operation.setIncludeEntities(false);
        defaultView.setSummarise(true);
        final GetElementsWithinSetHandler handler = new GetElementsWithinSetHandler();
        final Iterable<Element> elements = handler.doOperation(operation, user, store);

        final Collection<Element> forTest = new LinkedList<>();
        Iterables.addAll(forTest, elements);

        //After query compaction the result size should be 1
        assertEquals(1, Iterables.size(elements));
        assertThat(elements, IsCollectionContaining.hasItem(expectedSummarisedEdge));

    }

    @Test
    public void shouldReturnOnlyEntitiesWhenOptionSetByteEntityStore() throws OperationException {
        shouldReturnOnlyEntitiesWhenOptionSet(byteEntityStore);
    }

    @Test
    public void shouldReturnOnlyEntitiesWhenOptionSetGaffer1Store() throws OperationException {
        shouldReturnOnlyEntitiesWhenOptionSet(gaffer1KeyStore);
    }

    private void shouldReturnOnlyEntitiesWhenOptionSet(final AccumuloStore store) throws OperationException {
        final GetElementsWithinSet<Element> operation = new GetElementsWithinSet<>(defaultView, seeds);
        operation.setIncludeEdges(IncludeEdgeType.NONE);
        defaultView.setSummarise(true);
        final GetElementsWithinSetHandler handler = new GetElementsWithinSetHandler();
        final Iterable<Element> elements = handler.doOperation(operation, user, store);

        //The result size should be 2
        assertEquals(2, Iterables.size(elements));
        assertThat(elements, IsCollectionContaining.hasItems(expectedEntity1, expectedEntity2));
    }

    private static void setupGraph(final AccumuloStore store) {
        try {
            // Create table
            // (this method creates the table, removes the versioning iterator, and adds the SetOfStatisticsCombiner iterator,
            // and sets the age off iterator to age data off after it is more than ageOffTimeInMilliseconds milliseconds old).
            TableUtils.createTable(store);

            final List<Element> data = new ArrayList<>();
            // Create edges A0 -> A1, A0 -> A2, ..., A0 -> A99. Also create an Entity for each.
            final Entity entity = new Entity(TestGroups.ENTITY);
            entity.setVertex("A0");
            entity.putProperty(AccumuloPropertyNames.COUNT, 10000);
            data.add(entity);
            for (int i = 1; i < 100; i++) {
                final Edge edge = new Edge(TestGroups.EDGE);
                edge.setSource("A0");
                edge.setDestination("A" + i);
                edge.setDirected(true);
                edge.putProperty(AccumuloPropertyNames.COLUMN_QUALIFIER, 1);
                edge.putProperty(AccumuloPropertyNames.COUNT, i);
                edge.putProperty(AccumuloPropertyNames.PROP_1, 0);
                edge.putProperty(AccumuloPropertyNames.PROP_2, 0);
                edge.putProperty(AccumuloPropertyNames.PROP_3, 0);
                edge.putProperty(AccumuloPropertyNames.PROP_4, 0);

                final Edge edge2 = new Edge(TestGroups.EDGE);
                edge2.setSource("A0");
                edge2.setDestination("A" + i);
                edge2.setDirected(true);
                edge2.putProperty(AccumuloPropertyNames.COLUMN_QUALIFIER, 2);
                edge2.putProperty(AccumuloPropertyNames.COUNT, i);
                edge2.putProperty(AccumuloPropertyNames.PROP_1, 0);
                edge2.putProperty(AccumuloPropertyNames.PROP_2, 0);
                edge2.putProperty(AccumuloPropertyNames.PROP_3, 0);
                edge2.putProperty(AccumuloPropertyNames.PROP_4, 0);

                final Edge edge3 = new Edge(TestGroups.EDGE);
                edge3.setSource("A0");
                edge3.setDestination("A" + i);
                edge3.setDirected(true);
                edge3.putProperty(AccumuloPropertyNames.COLUMN_QUALIFIER, 3);
                edge3.putProperty(AccumuloPropertyNames.COUNT, i);
                edge3.putProperty(AccumuloPropertyNames.PROP_1, 0);
                edge3.putProperty(AccumuloPropertyNames.PROP_2, 0);
                edge3.putProperty(AccumuloPropertyNames.PROP_3, 0);
                edge3.putProperty(AccumuloPropertyNames.PROP_4, 0);

                data.add(edge);
                data.add(edge2);
                data.add(edge3);

                final Entity edgeEntity = new Entity(TestGroups.ENTITY);
                edgeEntity.setVertex("A" + i);
                edgeEntity.putProperty(AccumuloPropertyNames.COUNT, i);
                data.add(edgeEntity);
            }
            final User user = new User();
            addElements(data, user, store);
        } catch (TableExistsException | StoreException e) {
            fail("Failed to set up graph in Accumulo with exception: " + e);
        }
    }

    private static void addElements(final Iterable<Element> data, final User user, final AccumuloStore store) {
        try {
            store.execute(new AddElements(data), user);
        } catch (OperationException e) {
            fail("Failed to set up graph in Accumulo with exception: " + e);
        }
    }
}<|MERGE_RESOLUTION|>--- conflicted
+++ resolved
@@ -33,6 +33,7 @@
 import gaffer.data.element.Element;
 import gaffer.data.element.Entity;
 import gaffer.data.elementdefinition.view.View;
+import gaffer.data.elementdefinition.view.ViewElementDefinition;
 import gaffer.operation.GetOperation.IncludeEdgeType;
 import gaffer.operation.OperationException;
 import gaffer.operation.data.EntitySeed;
@@ -110,7 +111,10 @@
 
         byteEntityStore = new SingleUseMockAccumuloStore();
         gaffer1KeyStore = new SingleUseMockAccumuloStore();
-        defaultView = new View.Builder().edge(TestGroups.EDGE).entity(TestGroups.ENTITY).build();
+        defaultView = new View.Builder()
+                .edge(TestGroups.EDGE)
+                .entity(TestGroups.ENTITY)
+                .build();
     }
 
     @Before
@@ -140,13 +144,6 @@
 
     private void shouldReturnElementsNoSummarisation(final AccumuloStore store) throws OperationException {
         final GetElementsWithinSet<Element> operation = new GetElementsWithinSet<>(defaultView, seeds);
-<<<<<<< HEAD
-//        operation.addOption(AccumuloStoreConstants.OPERATION_AUTHORISATIONS, AUTHS);
-        defaultView.setSummarise(false);
-=======
-
-        operation.setSummarise(false);
->>>>>>> e5418a0b
         final GetElementsWithinSetHandler handler = new GetElementsWithinSetHandler();
         final Iterable<Element> elements = handler.doOperation(operation, user, store);
 
@@ -166,8 +163,18 @@
     }
 
     private void shouldSummarise(final AccumuloStore store) throws OperationException {
-        final GetElementsWithinSet<Element> operation = new GetElementsWithinSet<>(defaultView, seeds);
-        defaultView.setSummarise(true);
+        final View view = new View.Builder(defaultView)
+                .entity(TestGroups.ENTITY, new ViewElementDefinition.Builder()
+                        .groupBy()
+                        .build())
+                .edge(TestGroups.EDGE, new ViewElementDefinition.Builder()
+                        .groupBy()
+                        .build())
+                .edge(TestGroups.EDGE_2, new ViewElementDefinition.Builder()
+                        .groupBy()
+                        .build())
+                .build();
+        final GetElementsWithinSet<Element> operation = new GetElementsWithinSet<>(view, seeds);
         final GetElementsWithinSetHandler handler = new GetElementsWithinSetHandler();
         final Iterable<Element> elements = handler.doOperation(operation, user, store);
 
@@ -187,9 +194,19 @@
     }
 
     private void shouldReturnOnlyEdgesWhenOptionSet(final AccumuloStore store) throws OperationException {
-        final GetElementsWithinSet<Element> operation = new GetElementsWithinSet<>(defaultView, seeds);
+        final View view = new View.Builder(defaultView)
+                .entity(TestGroups.ENTITY, new ViewElementDefinition.Builder()
+                        .groupBy()
+                        .build())
+                .edge(TestGroups.EDGE, new ViewElementDefinition.Builder()
+                        .groupBy()
+                        .build())
+                .edge(TestGroups.EDGE_2, new ViewElementDefinition.Builder()
+                        .groupBy()
+                        .build())
+                .build();
+        final GetElementsWithinSet<Element> operation = new GetElementsWithinSet<>(view, seeds);
         operation.setIncludeEntities(false);
-        defaultView.setSummarise(true);
         final GetElementsWithinSetHandler handler = new GetElementsWithinSetHandler();
         final Iterable<Element> elements = handler.doOperation(operation, user, store);
 
@@ -215,7 +232,7 @@
     private void shouldReturnOnlyEntitiesWhenOptionSet(final AccumuloStore store) throws OperationException {
         final GetElementsWithinSet<Element> operation = new GetElementsWithinSet<>(defaultView, seeds);
         operation.setIncludeEdges(IncludeEdgeType.NONE);
-        defaultView.setSummarise(true);
+
         final GetElementsWithinSetHandler handler = new GetElementsWithinSetHandler();
         final Iterable<Element> elements = handler.doOperation(operation, user, store);
 
