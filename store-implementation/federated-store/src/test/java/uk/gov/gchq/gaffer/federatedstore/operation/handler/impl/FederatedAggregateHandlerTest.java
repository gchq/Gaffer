/*
 * Copyright 2017-2021 Crown Copyright
 *
 * Licensed under the Apache License, Version 2.0 (the "License");
 * you may not use this file except in compliance with the License.
 * You may obtain a copy of the License at
 *
 *     http://www.apache.org/licenses/LICENSE-2.0
 *
 * Unless required by applicable law or agreed to in writing, software
 * distributed under the License is distributed on an "AS IS" BASIS,
 * WITHOUT WARRANTIES OR CONDITIONS OF ANY KIND, either express or implied.
 * See the License for the specific language governing permissions and
 * limitations under the License.
 */

package uk.gov.gchq.gaffer.federatedstore.operation.handler.impl;

import org.junit.jupiter.api.Test;
import org.junit.jupiter.api.extension.ExtendWith;
import org.mockito.Mock;
import org.mockito.junit.jupiter.MockitoExtension;

import uk.gov.gchq.gaffer.accumulostore.AccumuloProperties;
import uk.gov.gchq.gaffer.commonutil.StreamUtil;
import uk.gov.gchq.gaffer.data.element.Edge;
import uk.gov.gchq.gaffer.data.element.Element;
import uk.gov.gchq.gaffer.federatedstore.FederatedStore;
import uk.gov.gchq.gaffer.federatedstore.FederatedStoreProperties;
import uk.gov.gchq.gaffer.federatedstore.operation.AddGraph;
import uk.gov.gchq.gaffer.federatedstore.operation.handler.FederatedAggregateHandler;
import uk.gov.gchq.gaffer.graph.Graph;
import uk.gov.gchq.gaffer.graph.GraphConfig;
import uk.gov.gchq.gaffer.operation.OperationChain;
import uk.gov.gchq.gaffer.operation.OperationException;
import uk.gov.gchq.gaffer.operation.impl.add.AddElements;
import uk.gov.gchq.gaffer.operation.impl.function.Aggregate;
import uk.gov.gchq.gaffer.operation.impl.get.GetAllElements;
import uk.gov.gchq.gaffer.store.Context;
import uk.gov.gchq.gaffer.store.operation.handler.function.AggregateHandler;
import uk.gov.gchq.gaffer.store.schema.Schema;
import uk.gov.gchq.gaffer.store.schema.SchemaEdgeDefinition;
import uk.gov.gchq.gaffer.user.User;
import uk.gov.gchq.koryphe.impl.function.IterableConcat;

import java.util.ArrayList;
import java.util.List;

import static org.assertj.core.api.Assertions.assertThat;
import static org.mockito.BDDMockito.given;
import static org.mockito.Mockito.verify;
import static uk.gov.gchq.gaffer.federatedstore.util.FederatedStoreUtil.getFederatedOperation;

@ExtendWith(MockitoExtension.class)
public class FederatedAggregateHandlerTest {

    private static Class<?> currentClass = new Object() {
    }.getClass().getEnclosingClass();
    private static final AccumuloProperties PROPERTIES = AccumuloProperties.loadStoreProperties(StreamUtil.openStream(currentClass, "properties/singleUseAccumuloStore.properties"));

    @SuppressWarnings({"unchecked", "rawtypes"})
    @Test
    public void shouldDelegateToHandler(@Mock final FederatedStore store,
                                        @Mock final AggregateHandler handler,
                                        @Mock final Aggregate op,
                                        @Mock final Context context,
                                        @Mock final Iterable<Element> expectedResult,
                                        @Mock final Schema schema)
            throws OperationException {
        // Given
<<<<<<< HEAD
        final FederatedStore store = mock(FederatedStore.class);
        final AggregateHandler handler = mock(AggregateHandler.class);
        final Aggregate op = mock(Aggregate.class);
        final Context context = mock(Context.class);
        final Iterable expectedResult = mock(Iterable.class);
        final Schema schema = mock(Schema.class);

        given(store.getSchema(context)).willReturn(schema);
        given(handler.doOperation(op, schema)).willReturn(expectedResult);
=======
        given(store.getSchema(op, context)).willReturn(schema);
        given(handler.doOperation(op, schema)).willReturn((Iterable) expectedResult);
>>>>>>> 4e897c33

        final FederatedAggregateHandler federatedHandler = new FederatedAggregateHandler(handler);

        // When
        final Object result = federatedHandler.doOperation(op, context, store);

        // Then
        assertThat(result).isSameAs(expectedResult);
        verify(handler).doOperation(op, schema);
    }

    @Test
    public void shouldAggregateDuplicatesFromDiffStores() throws Exception {
        final FederatedStoreProperties federatedStoreProperties = FederatedStoreProperties.loadStoreProperties(
                StreamUtil.openStream(currentClass, "predefinedFederatedStore.properties"));
        final Graph fed = new Graph.Builder()
                .config(new GraphConfig("fed"))
                .addSchema(new Schema())
                .storeProperties(federatedStoreProperties)
                .build();

        final String graphNameA = "a";
        final String graphNameB = "b";

        final Context context = new Context(new User());
        fed.execute(new OperationChain.Builder()
                .first(new AddGraph.Builder()
                        .graphId(graphNameA)
                        .schema(new Schema.Builder()
                                .edge("edge", new SchemaEdgeDefinition.Builder()
                                        .source("string")
                                        .destination("string")
                                        .build())
                                .type("string", String.class)
                                .build())
                        .storeProperties(PROPERTIES)
                        .build())
                .then(new AddGraph.Builder()
                        .graphId(graphNameB)
                        .schema(new Schema.Builder()
                                .edge("edge", new SchemaEdgeDefinition.Builder()
                                        .source("string")
                                        .destination("string")
                                        .build())
                                .type("string", String.class)
                                .build())
                        .storeProperties(PROPERTIES)
                        .build())
                .build(), context);

        fed.execute(getFederatedOperation(new AddElements.Builder()
                .input(new Edge.Builder()
                        .group("edge")
                        .source("s1")
                        .dest("d1")
                        .build())
                .build())
                .graphIdsCSV(graphNameA)
                .mergeFunction(new IterableConcat()), context);

        fed.execute(getFederatedOperation(
                new AddElements.Builder()
                        .input(new Edge.Builder()
                                .group("edge")
                                .source("s1")
                                .dest("d1")
                                .build())
                        .build())
                .graphIdsCSV(graphNameB)
                .mergeFunction(new IterableConcat()), context);

        final Iterable<? extends Element> getAll = fed.execute(new GetAllElements(), context);

        final List<Element> list = new ArrayList<>();
        getAll.forEach(list::add);

        assertThat(list).hasSize(2);

        final Iterable<? extends Element> getAggregate = fed.execute(new OperationChain.Builder()
                .first(new GetAllElements())
                .then(new Aggregate())
                .build(), context);

        list.clear();
        getAggregate.forEach(list::add);

        assertThat(list).hasSize(1);
    }
}<|MERGE_RESOLUTION|>--- conflicted
+++ resolved
@@ -54,8 +54,7 @@
 @ExtendWith(MockitoExtension.class)
 public class FederatedAggregateHandlerTest {
 
-    private static Class<?> currentClass = new Object() {
-    }.getClass().getEnclosingClass();
+    private static Class<?> currentClass = new Object() { }.getClass().getEnclosingClass();
     private static final AccumuloProperties PROPERTIES = AccumuloProperties.loadStoreProperties(StreamUtil.openStream(currentClass, "properties/singleUseAccumuloStore.properties"));
 
     @SuppressWarnings({"unchecked", "rawtypes"})
@@ -68,20 +67,8 @@
                                         @Mock final Schema schema)
             throws OperationException {
         // Given
-<<<<<<< HEAD
-        final FederatedStore store = mock(FederatedStore.class);
-        final AggregateHandler handler = mock(AggregateHandler.class);
-        final Aggregate op = mock(Aggregate.class);
-        final Context context = mock(Context.class);
-        final Iterable expectedResult = mock(Iterable.class);
-        final Schema schema = mock(Schema.class);
-
         given(store.getSchema(context)).willReturn(schema);
-        given(handler.doOperation(op, schema)).willReturn(expectedResult);
-=======
-        given(store.getSchema(op, context)).willReturn(schema);
         given(handler.doOperation(op, schema)).willReturn((Iterable) expectedResult);
->>>>>>> 4e897c33
 
         final FederatedAggregateHandler federatedHandler = new FederatedAggregateHandler(handler);
 
