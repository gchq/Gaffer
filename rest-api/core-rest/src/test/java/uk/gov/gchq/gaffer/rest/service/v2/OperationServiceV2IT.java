/*
 * Copyright 2015-2021 Crown Copyright
 *
 * Licensed under the Apache License, Version 2.0 (the "License");
 * you may not use this file except in compliance with the License.
 * You may obtain a copy of the License at
 *
 *     http://www.apache.org/licenses/LICENSE-2.0
 *
 * Unless required by applicable law or agreed to in writing, software
 * distributed under the License is distributed on an "AS IS" BASIS,
 * WITHOUT WARRANTIES OR CONDITIONS OF ANY KIND, either express or implied.
 * See the License for the specific language governing permissions and
 * limitations under the License.
 */

package uk.gov.gchq.gaffer.rest.service.v2;

import com.fasterxml.jackson.core.type.TypeReference;
import com.google.common.collect.Sets;
import org.apache.commons.lang3.builder.EqualsBuilder;
import org.apache.commons.lang3.builder.HashCodeBuilder;
import org.junit.jupiter.api.Test;

import uk.gov.gchq.gaffer.commonutil.StreamUtil;
import uk.gov.gchq.gaffer.commonutil.ToStringBuilder;
import uk.gov.gchq.gaffer.graph.Graph;
import uk.gov.gchq.gaffer.jsonserialisation.JSONSerialiser;
import uk.gov.gchq.gaffer.operation.Operation;
import uk.gov.gchq.gaffer.operation.OperationChain;
import uk.gov.gchq.gaffer.operation.impl.DiscardOutput;
import uk.gov.gchq.gaffer.operation.impl.get.GetAllElements;
import uk.gov.gchq.gaffer.operation.impl.get.GetElements;
import uk.gov.gchq.gaffer.operation.impl.job.GetAllJobDetails;
import uk.gov.gchq.gaffer.operation.impl.output.ToSingletonList;
import uk.gov.gchq.gaffer.rest.ServiceConstants;
import uk.gov.gchq.gaffer.rest.SystemProperty;
import uk.gov.gchq.gaffer.rest.factory.UserFactory;
import uk.gov.gchq.gaffer.rest.service.impl.OperationServiceIT;
import uk.gov.gchq.gaffer.store.StoreProperties;
import uk.gov.gchq.gaffer.store.schema.Schema;
import uk.gov.gchq.gaffer.user.User;

import javax.ws.rs.core.HttpHeaders;
import javax.ws.rs.core.Response;

import java.io.IOException;
import java.util.Arrays;
import java.util.List;
import java.util.Set;
import java.util.stream.Collectors;

import static org.assertj.core.api.Assertions.assertThat;
import static org.junit.jupiter.api.Assertions.assertEquals;
import static org.junit.jupiter.api.Assertions.assertFalse;
import static org.junit.jupiter.api.Assertions.assertNotNull;
import static org.junit.jupiter.api.Assertions.assertTrue;
import static uk.gov.gchq.gaffer.core.exception.Status.SERVICE_UNAVAILABLE;

public class OperationServiceV2IT extends OperationServiceIT {

    @Test
    public void shouldReturnJobIdHeader() throws IOException {
        // When
        final Response response = client.executeOperation(new GetAllElements());

        // Then
        assertNotNull(response.getHeaderString(ServiceConstants.JOB_ID_HEADER));
    }

    @Test
    public void shouldReturn403WhenUnauthorised() throws IOException {
        // Given
        final Graph graph = new Graph.Builder()
                .config(StreamUtil.graphConfig(this.getClass()))
                .storeProperties(StreamUtil.STORE_PROPERTIES)
                .addSchema(new Schema())
                .build();
        client.reinitialiseGraph(graph);

        // When
        final Response response = client.executeOperation(new GetAllElements());

        // Then
        assertEquals(403, response.getStatus());
    }

    @Test
    public void shouldPropagateStatusInformationContainedInOperationExceptionsThrownByOperationHandlers()
            throws IOException {
        // Given
        final StoreProperties storeProperties = StoreProperties.loadStoreProperties(StreamUtil.STORE_PROPERTIES);
        storeProperties.set(StoreProperties.JOB_TRACKER_ENABLED, Boolean.FALSE.toString());

        final Graph graph = new Graph.Builder()
                .config(StreamUtil.graphConfig(this.getClass()))
                .storeProperties(storeProperties)
                .addSchema(new Schema())
                .build();
        client.reinitialiseGraph(graph);

        // When
        final Response response = client.executeOperation(new GetAllJobDetails());

        // Then
        assertEquals(SERVICE_UNAVAILABLE.getStatusCode(), response.getStatus());
    }

    @Test
    public void shouldReturnSameJobIdInHeaderAsGetAllJobDetailsOperation() throws IOException {
        // Given
        final Graph graph = new Graph.Builder()
                .config(StreamUtil.graphConfig(this.getClass()))
                .storeProperties(StreamUtil.STORE_PROPERTIES)
                .addSchema(new Schema())
                .build();

        client.reinitialiseGraph(graph);

        // When
        final Response response = client.executeOperation(new GetAllJobDetails());

        // Then
        assertTrue(response.readEntity(String.class).contains(response.getHeaderString("job-id")));
    }

    @Test
    public void shouldReturnAllOperationsAsOperationDetails() throws IOException, ClassNotFoundException {
        // Given
        final Set<Class<? extends Operation>> expectedOperations = client.getDefaultGraphFactory().getGraph()
                .getSupportedOperations();

        // When
        final Response response = ((RestApiV2TestClient) client).getAllOperationsAsOperationDetails();

        // Then
        final byte[] json = response.readEntity(byte[].class);
        final List<OperationDetailPojo> opDetails = JSONSerialiser.deserialise(json,
                new TypeReference<List<OperationDetailPojo>>() {
                });
        final Set<String> opDetailClasses = opDetails.stream().map(OperationDetailPojo::getName)
                .collect(Collectors.toSet());
        for (final Class<? extends Operation> clazz : expectedOperations) {
            assertThat(opDetailClasses).contains(clazz.getName());
        }
    }

    @Test
    public void shouldReturnOperationDetailSummaryOfClass() throws Exception {
        // Given
        final String expectedSummary = "\"summary\":\"Gets elements related to provided seeds\"";

        // When
        final Response response = client.getOperationDetails(GetElements.class);

        // Then
        assertTrue(response.readEntity(String.class).contains(expectedSummary));
    }

    @Test
    public void shouldReturnOutputClassForOperationWithOutput() throws Exception {
        // Given
        final String expectedOutputString = "\"outputClassName\":\"java.lang.Iterable<uk.gov.gchq.gaffer.data.element.Element>\"";

        // When
        final Response response = client.getOperationDetails(GetElements.class);

        // Then
        assertTrue(response.readEntity(String.class).contains(expectedOutputString));
    }

    @Test
    public void shouldNotIncludeAnyOutputClassForOperationWithoutOutput() throws Exception {
        // Given
        final String outputClassNameString = "\"outputClassName\"";

        // When
        final Response response = client.getOperationDetails(DiscardOutput.class);

        // Then
        assertFalse(response.readEntity(String.class).contains(outputClassNameString));
    }

    @Test
    public void shouldReturnOptionsAndSummariesForEnumFields() throws Exception {
        // When
        final Response response = client.getOperationDetails(GetElements.class);

        // Then
        final byte[] json = response.readEntity(byte[].class);
        final OperationDetailPojo opDetails = JSONSerialiser.deserialise(json, OperationDetailPojo.class);
        final List<OperationFieldPojo> fields = Arrays.asList(
                new OperationFieldPojo("input", "java.lang.Object[]", false, null, null),
<<<<<<< HEAD
                new OperationFieldPojo("view", "uk.gov.gchq.gaffer.data.elementdefinition.view.View", false, null,
                        null),
                new OperationFieldPojo("includeIncomingOutGoing", "java.lang.String", false,
                        "Should the edges point towards, or away from your seeds",
                        Sets.newHashSet("INCOMING", "EITHER", "OUTGOING")),
                new OperationFieldPojo("seedMatching", "java.lang.String", false, "How should the seeds be matched?",
                        Sets.newHashSet("RELATED", "EQUAL")),
                new OperationFieldPojo("options", "java.util.Map<java.lang.String,java.lang.String>", false, null,
                        null),
                new OperationFieldPojo("directedType", "java.lang.String", false, "Is the Edge directed?",
                        Sets.newHashSet("DIRECTED", "UNDIRECTED", "EITHER")),
                new OperationFieldPojo("views", "java.util.List<uk.gov.gchq.gaffer.data.elementdefinition.view.View>",
                        false, null, null));
=======
                new OperationFieldPojo("view", "uk.gov.gchq.gaffer.data.elementdefinition.view.View", false, null, null),
                new OperationFieldPojo("includeIncomingOutGoing", "java.lang.String", false, "Should the edges point towards, or away from your seeds", Sets.newHashSet("INCOMING", "EITHER", "OUTGOING")),
                new OperationFieldPojo("options", "java.util.Map<java.lang.String,java.lang.String>", false, null, null),
                new OperationFieldPojo("directedType", "java.lang.String", false, "Is the Edge directed?", Sets.newHashSet("DIRECTED", "UNDIRECTED", "EITHER")),
                new OperationFieldPojo("views", "java.util.List<uk.gov.gchq.gaffer.data.elementdefinition.view.View>", false, null, null)
        );
>>>>>>> d081ca68
        assertEquals(fields, opDetails.getFields());
    }

    @Test
    public void shouldAllowUserWithAuthThroughHeaders() throws IOException {
        // Given
        System.setProperty(SystemProperty.USER_FACTORY_CLASS, TestUserFactory.class.getName());
        client.stopServer();
        client.startServer();

        final Graph graph = new Graph.Builder()
                .config(StreamUtil.graphConfig(this.getClass()))
                .storeProperties(StreamUtil.STORE_PROPERTIES)
                .addSchema(new Schema())
                .build();
        client.reinitialiseGraph(graph);

        final OperationChain opChain = new OperationChain.Builder()
                .first(new ToSingletonList.Builder<>().input("test").build()).build();

        // When
        final Response response = ((RestApiV2TestClient) client).executeOperationChainChunkedWithHeaders(opChain, "ListUser");

        // Then
        assertEquals(200, response.getStatus());
    }

    @Test
    public void shouldNotAllowUserWithNoAuthThroughHeaders() throws IOException {
        // Given
        System.setProperty(SystemProperty.USER_FACTORY_CLASS, TestUserFactory.class.getName());
        client.stopServer();
        client.startServer();

        final Graph graph = new Graph.Builder()
                .config(StreamUtil.graphConfig(this.getClass()))
                .storeProperties(StreamUtil.STORE_PROPERTIES)
                .addSchema(new Schema())
                .build();
        client.reinitialiseGraph(graph);

        final OperationChain opChain = new OperationChain.Builder()
                .first(new ToSingletonList.Builder<>().input("test").build()).build();

        // When
        final Response response = ((RestApiV2TestClient) client).executeOperationChainChunkedWithHeaders(opChain,
                "BasicUser");

        // Then
        assertEquals(500, response.getStatus());
    }

    @Override
    protected RestApiV2TestClient getClient() {
        return new RestApiV2TestClient();
    }

    public static class OperationDetailPojo {
        private String name;
        private String summary;
        private List<OperationFieldPojo> fields;
        private Set<Class<? extends Operation>> next;
        private Operation exampleJson;

        public void setName(final String name) {
            this.name = name;
        }

        public void setSummary(final String summary) {
            this.summary = summary;
        }

        public void setFields(final List<OperationFieldPojo> fields) {
            this.fields = fields;
        }

        public void setNext(final Set<Class<? extends Operation>> next) {
            this.next = next;
        }

        public void setExampleJson(final Operation exampleJson) {
            this.exampleJson = exampleJson;
        }

        public String getName() {
            return name;
        }

        public String getSummary() {
            return summary;
        }

        public List<OperationFieldPojo> getFields() {
            return fields;
        }

        public Set<Class<? extends Operation>> getNext() {
            return next;
        }

        public Operation getExampleJson() {
            return exampleJson;
        }

        @Override
        public boolean equals(final Object o) {
            if (this == o) {
                return true;
            }

            if (o == null || getClass() != o.getClass()) {
                return false;
            }

            final OperationDetailPojo that = (OperationDetailPojo) o;

            return new EqualsBuilder()
                    .append(name, that.name)
                    .append(summary, that.summary)
                    .append(fields, that.fields)
                    .append(next, that.next)
                    .append(exampleJson, that.exampleJson)
                    .isEquals();
        }

        @Override
        public int hashCode() {
            return new HashCodeBuilder(17, 37)
                    .append(name)
                    .append(summary)
                    .append(fields)
                    .append(next)
                    .append(exampleJson)
                    .toHashCode();
        }

        @Override
        public String toString() {
            return new ToStringBuilder(this)
                    .append("name", name)
                    .append("summary", summary)
                    .append("fields", fields)
                    .append("next", next)
                    .append("exampleJson", exampleJson)
                    .toString();
        }
    }

    public static class OperationFieldPojo {
        private String name;
        private String className;
        private boolean required;
        private String summary;
        private Set<String> options;

        public OperationFieldPojo() {
        }

        public OperationFieldPojo(final String name, final String className, final boolean required,
                final String summary, final Set<String> options) {
            this.name = name;
            this.className = className;
            this.required = required;
            this.summary = summary;
            this.options = options;
        }

        public void setName(final String name) {
            this.name = name;
        }

        public void setRequired(final boolean required) {
            this.required = required;
        }

        public void setClassName(final String className) {
            this.className = className;
        }

        public String getName() {
            return name;
        }

        public boolean isRequired() {
            return required;
        }

        public String getClassName() {
            return className;
        }

        public String getSummary() {
            return summary;
        }

        public void setSummary(final String summary) {
            this.summary = summary;
        }

        public Set<String> getOptions() {
            return options;
        }

        public void setOptions(final Set<String> options) {
            this.options = options;
        }

        @Override
        public boolean equals(final Object o) {
            if (this == o) {
                return true;
            }

            if (o == null || getClass() != o.getClass()) {
                return false;
            }

            final OperationFieldPojo that = (OperationFieldPojo) o;

            return new EqualsBuilder()
                    .append(required, that.required)
                    .append(name, that.name)
                    .append(className, that.className)
                    .append(summary, that.summary)
                    .append(options, that.options)
                    .isEquals();
        }

        @Override
        public int hashCode() {
            return new HashCodeBuilder(17, 37)
                    .append(name)
                    .append(className)
                    .append(required)
                    .append(summary)
                    .append(options)
                    .toHashCode();
        }

        @Override
        public String toString() {
            return new ToStringBuilder(this)
                    .append("name", name)
                    .append("className", className)
                    .append("required", required)
                    .append("summary", summary)
                    .append("options", options)
                    .toString();
        }
    }

    public static class TestUserFactory implements UserFactory {

        @javax.ws.rs.core.Context
        private HttpHeaders httpHeaders;

        @Override
        public User createUser() {
            final String headerAuthVal = httpHeaders.getHeaderString(HttpHeaders.AUTHORIZATION);
            return new User.Builder()
                    .userId("UNKNOWN")
                    .opAuth(headerAuthVal)
                    .build();
        }
    }
}<|MERGE_RESOLUTION|>--- conflicted
+++ resolved
@@ -191,28 +191,12 @@
         final OperationDetailPojo opDetails = JSONSerialiser.deserialise(json, OperationDetailPojo.class);
         final List<OperationFieldPojo> fields = Arrays.asList(
                 new OperationFieldPojo("input", "java.lang.Object[]", false, null, null),
-<<<<<<< HEAD
-                new OperationFieldPojo("view", "uk.gov.gchq.gaffer.data.elementdefinition.view.View", false, null,
-                        null),
-                new OperationFieldPojo("includeIncomingOutGoing", "java.lang.String", false,
-                        "Should the edges point towards, or away from your seeds",
-                        Sets.newHashSet("INCOMING", "EITHER", "OUTGOING")),
-                new OperationFieldPojo("seedMatching", "java.lang.String", false, "How should the seeds be matched?",
-                        Sets.newHashSet("RELATED", "EQUAL")),
-                new OperationFieldPojo("options", "java.util.Map<java.lang.String,java.lang.String>", false, null,
-                        null),
-                new OperationFieldPojo("directedType", "java.lang.String", false, "Is the Edge directed?",
-                        Sets.newHashSet("DIRECTED", "UNDIRECTED", "EITHER")),
-                new OperationFieldPojo("views", "java.util.List<uk.gov.gchq.gaffer.data.elementdefinition.view.View>",
-                        false, null, null));
-=======
                 new OperationFieldPojo("view", "uk.gov.gchq.gaffer.data.elementdefinition.view.View", false, null, null),
                 new OperationFieldPojo("includeIncomingOutGoing", "java.lang.String", false, "Should the edges point towards, or away from your seeds", Sets.newHashSet("INCOMING", "EITHER", "OUTGOING")),
                 new OperationFieldPojo("options", "java.util.Map<java.lang.String,java.lang.String>", false, null, null),
                 new OperationFieldPojo("directedType", "java.lang.String", false, "Is the Edge directed?", Sets.newHashSet("DIRECTED", "UNDIRECTED", "EITHER")),
                 new OperationFieldPojo("views", "java.util.List<uk.gov.gchq.gaffer.data.elementdefinition.view.View>", false, null, null)
         );
->>>>>>> d081ca68
         assertEquals(fields, opDetails.getFields());
     }
 
