/*
 * Copyright 2017 Crown Copyright
 *
 * Licensed under the Apache License, Version 2.0 (the "License");
 * you may not use this file except in compliance with the License.
 * You may obtain a copy of the License at
 *
 *     http://www.apache.org/licenses/LICENSE-2.0
 *
 * Unless required by applicable law or agreed to in writing, software
 * distributed under the License is distributed on an "AS IS" BASIS,
 * WITHOUT WARRANTIES OR CONDITIONS OF ANY KIND, either express or implied.
 * See the License for the specific language governing permissions and
 * limitations under the License.
 */
package uk.gov.gchq.gaffer.operation.impl.add;

<<<<<<< HEAD
import com.fasterxml.jackson.annotation.JsonInclude;
=======
import com.fasterxml.jackson.annotation.JsonPropertyOrder;
>>>>>>> b2439043
import edu.umd.cs.findbugs.annotations.SuppressFBWarnings;

import uk.gov.gchq.gaffer.commonutil.Required;
import uk.gov.gchq.gaffer.data.element.Element;
import uk.gov.gchq.gaffer.operation.Operation;
import uk.gov.gchq.gaffer.operation.Validatable;
import uk.gov.gchq.koryphe.ValidationResult;

import java.util.Map;
import java.util.function.Function;

/**
 * An {@code AddElementsFromKafka} operation consumes records of a Kafka topic,
 * converts each record into a Gaffer {@link Element} using the provided
 * {@link uk.gov.gchq.gaffer.data.generator.ElementGenerator} then adds these
 * elements to the Graph. This operation is a blocking operation and will never stop.
 * You will need to terminate the job when you want to stop consuming data.
 *
 * @see Builder
 */
@JsonPropertyOrder(value = {"class", "topic", "groupId", "bootstrapServers", "elementGenerator"}, alphabetic = true)
public class AddElementsFromKafka implements
        Operation,
        Validatable {
    public static final Class<String> DEFAULT_CONSUME_AS = String.class;

    @Required
    private String topic;

    /**
     * The id of the consumer group
     */
    @Required
    private String groupId;
    /**
     * Comma separated list of Kafka brokers
     */
    @Required
    private String[] bootstrapServers;

    @Required
    private Class<? extends Function<Iterable<?>, Iterable<? extends Element>>> elementGenerator;

    /**
     * The parallelism of the job to be created
     */
    private Integer parallelism;

    private boolean validate = true;
    private boolean skipInvalidElements;
    private Class<?> consumeAs = DEFAULT_CONSUME_AS;
    private Map<String, String> options;

    public String getTopic() {
        return topic;
    }

    public void setTopic(final String topic) {
        this.topic = topic;
    }

    public String getGroupId() {
        return groupId;
    }

    public void setGroupId(final String groupId) {
        this.groupId = groupId;
    }

    public void setParallelism(final Integer parallelism) {
        this.parallelism = parallelism;
    }

    public Integer getParallelism() {
        return this.parallelism;
    }

    @SuppressFBWarnings(value = "EI_EXPOSE_REP")
    public String[] getBootstrapServers() {
        return bootstrapServers;
    }

    public void setBootstrapServers(final String... bootstrapServers) {
        this.bootstrapServers = bootstrapServers;
    }

    public Class<? extends Function<Iterable<?>, Iterable<? extends Element>>> getElementGenerator() {
        return elementGenerator;
    }

    public void setElementGenerator(final Class<? extends Function<Iterable<?>, Iterable<? extends Element>>> elementGenerator) {
        this.elementGenerator = (Class) elementGenerator;
    }

    @Override
    public boolean isValidate() {
        return validate;
    }

    @Override
    public void setValidate(final boolean validate) {
        this.validate = validate;
    }

    @Override
    public boolean isSkipInvalidElements() {
        return skipInvalidElements;
    }

    @Override
    public void setSkipInvalidElements(final boolean skipInvalidElements) {
        this.skipInvalidElements = skipInvalidElements;
    }

    @JsonInclude(value = JsonInclude.Include.NON_DEFAULT)
    public Class<?> getConsumeAs() {
        return consumeAs;
    }

    public void setConsumeAs(final Class<?> consumeAs) {
        if (null == consumeAs) {
            this.consumeAs = DEFAULT_CONSUME_AS;
        }
        this.consumeAs = consumeAs;
    }

    @Override
    public Map<String, String> getOptions() {
        return options;
    }

    @Override
    public void setOptions(final Map<String, String> options) {
        this.options = options;
    }

    @Override
    public ValidationResult validate() {
        final ValidationResult result = Operation.super.validate();
        if (null != bootstrapServers && bootstrapServers.length < 0) {
            result.addError("At least 1 bootstrap server is required.");
        }

        return result;
    }

    @Override
    public AddElementsFromKafka shallowClone() {
        return new AddElementsFromKafka.Builder()
                .topic(topic)
                .groupId(groupId)
                .bootstrapServers(bootstrapServers)
                .generator((Class) consumeAs, elementGenerator)
                .parallelism(parallelism)
                .validate(validate)
                .skipInvalidElements(skipInvalidElements)
                .options(options)
                .build();
    }

    public static class Builder extends BaseBuilder<AddElementsFromKafka, Builder>
            implements Validatable.Builder<AddElementsFromKafka, Builder> {
        public Builder() {
            super(new AddElementsFromKafka());
        }

        public Builder generator(final Class<? extends Function<Iterable<? extends String>, Iterable<? extends Element>>> generator) {
            _getOp().setConsumeAs(String.class);
            _getOp().setElementGenerator((Class)generator);
            return _self();
        }

        public <T> Builder generator(final Class<T> consumeAs, final Class<? extends Function<? extends Iterable<? extends T>, ?>> generator) {
            _getOp().setConsumeAs(consumeAs);
            _getOp().setElementGenerator((Class)generator);
            return _self();
        }

        public Builder topic(final String topic) {
            _getOp().setTopic(topic);
            return _self();
        }

        public Builder groupId(final String groupId) {
            _getOp().setGroupId(groupId);
            return _self();
        }

        public Builder bootstrapServers(final String... bootstrapServers) {
            _getOp().setBootstrapServers(bootstrapServers);
            return _self();
        }

        public Builder parallelism(final Integer parallelism) {
            _getOp().setParallelism(parallelism);
            return _self();
        }
    }
}<|MERGE_RESOLUTION|>--- conflicted
+++ resolved
@@ -15,11 +15,8 @@
  */
 package uk.gov.gchq.gaffer.operation.impl.add;
 
-<<<<<<< HEAD
 import com.fasterxml.jackson.annotation.JsonInclude;
-=======
 import com.fasterxml.jackson.annotation.JsonPropertyOrder;
->>>>>>> b2439043
 import edu.umd.cs.findbugs.annotations.SuppressFBWarnings;
 
 import uk.gov.gchq.gaffer.commonutil.Required;
@@ -40,7 +37,7 @@
  *
  * @see Builder
  */
-@JsonPropertyOrder(value = {"class", "topic", "groupId", "bootstrapServers", "elementGenerator"}, alphabetic = true)
+@JsonPropertyOrder(value = {"class", "topic", "groupId", "bootstrapServers", "consumeAs", "elementGenerator"}, alphabetic = true)
 public class AddElementsFromKafka implements
         Operation,
         Validatable {
@@ -188,13 +185,13 @@
 
         public Builder generator(final Class<? extends Function<Iterable<? extends String>, Iterable<? extends Element>>> generator) {
             _getOp().setConsumeAs(String.class);
-            _getOp().setElementGenerator((Class)generator);
+            _getOp().setElementGenerator((Class) generator);
             return _self();
         }
 
         public <T> Builder generator(final Class<T> consumeAs, final Class<? extends Function<? extends Iterable<? extends T>, ?>> generator) {
             _getOp().setConsumeAs(consumeAs);
-            _getOp().setElementGenerator((Class)generator);
+            _getOp().setElementGenerator((Class) generator);
             return _self();
         }
 
