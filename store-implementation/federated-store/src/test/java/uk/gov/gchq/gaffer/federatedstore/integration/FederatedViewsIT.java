--- conflicted
+++ resolved
@@ -1,5 +1,5 @@
 /*
- * Copyright 2019-2021 Crown Copyright
+ * Copyright 2019-2022 Crown Copyright
  *
  * Licensed under the Apache License, Version 2.0 (the "License");
  * you may not use this file except in compliance with the License.
@@ -187,13 +187,8 @@
         } catch (Exception e) {
             assertThat(e.getMessage()).isEqualTo("Operation chain is invalid. Validation errors: \n" +
                     "View is not valid for graphIds:[AccumuloStoreContainingEntities]\n" +
-<<<<<<< HEAD
                     "(graphId: AccumuloStoreContainingEntities) View for operation uk.gov.gchq.gaffer.federatedstore.operation.FederatedOperation is not valid. \n" +
-                    "(graphId: AccumuloStoreContainingEntities) Edge group BasicEdge does not exist in the schema", e.getMessage());
-=======
-                    "(graphId: AccumuloStoreContainingEntities) View for operation uk.gov.gchq.gaffer.operation.impl.get.GetAllElements is not valid. \n" +
                     "(graphId: AccumuloStoreContainingEntities) Edge group BasicEdge does not exist in the schema");
->>>>>>> d598fcfe
         }
     }
 
@@ -217,13 +212,8 @@
         } catch (Exception e) {
             assertThat(e.getMessage()).isEqualTo("Operation chain is invalid. Validation errors: \n" +
                     "View is not valid for graphIds:[AccumuloStoreContainingEdges]\n" +
-<<<<<<< HEAD
                     "(graphId: AccumuloStoreContainingEdges) View for operation uk.gov.gchq.gaffer.federatedstore.operation.FederatedOperation is not valid. \n" +
-                    "(graphId: AccumuloStoreContainingEdges) Entity group BasicEntity does not exist in the schema", e.getMessage());
-=======
-                    "(graphId: AccumuloStoreContainingEdges) View for operation uk.gov.gchq.gaffer.operation.impl.get.GetAllElements is not valid. \n" +
                     "(graphId: AccumuloStoreContainingEdges) Entity group BasicEntity does not exist in the schema");
->>>>>>> d598fcfe
         }
     }
 
