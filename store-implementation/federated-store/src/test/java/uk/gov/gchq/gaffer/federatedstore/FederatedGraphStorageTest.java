/*
 * Copyright 2017-2021 Crown Copyright
 *
 * Licensed under the Apache License, Version 2.0 (the "License");
 * you may not use this file except in compliance with the License.
 * You may obtain a copy of the License at
 *
 *     http://www.apache.org/licenses/LICENSE-2.0
 *
 * Unless required by applicable law or agreed to in writing, software
 * distributed under the License is distributed on an "AS IS" BASIS,
 * WITHOUT WARRANTIES OR CONDITIONS OF ANY KIND, either express or implied.
 * See the License for the specific language governing permissions and
 * limitations under the License.
 */

package uk.gov.gchq.gaffer.federatedstore;

import com.google.common.collect.Lists;
import com.google.common.collect.Sets;
import org.junit.jupiter.api.BeforeEach;
import org.junit.jupiter.api.Test;
import org.mockito.Mockito;

import uk.gov.gchq.gaffer.access.predicate.AccessPredicate;
import uk.gov.gchq.gaffer.access.predicate.NoAccessPredicate;
import uk.gov.gchq.gaffer.access.predicate.UnrestrictedAccessPredicate;
import uk.gov.gchq.gaffer.accumulostore.AccumuloProperties;
import uk.gov.gchq.gaffer.cache.CacheServiceLoader;
import uk.gov.gchq.gaffer.cache.ICacheService;
import uk.gov.gchq.gaffer.cache.impl.HashMapCacheService;
import uk.gov.gchq.gaffer.cache.util.CacheProperties;
import uk.gov.gchq.gaffer.commonutil.StreamUtil;
import uk.gov.gchq.gaffer.federatedstore.exception.StorageException;
import uk.gov.gchq.gaffer.graph.GraphConfig;
import uk.gov.gchq.gaffer.graph.GraphSerialisable;
import uk.gov.gchq.gaffer.store.Context;
import uk.gov.gchq.gaffer.store.library.GraphLibrary;
import uk.gov.gchq.gaffer.store.schema.Schema;
import uk.gov.gchq.gaffer.store.schema.SchemaEdgeDefinition;
import uk.gov.gchq.gaffer.store.schema.SchemaEntityDefinition;
import uk.gov.gchq.gaffer.user.User;

import java.util.Arrays;
import java.util.Collection;
import java.util.Iterator;
import java.util.List;
import java.util.Map;
import java.util.Properties;
import java.util.Set;

import static org.assertj.core.api.Assertions.assertThat;
import static org.assertj.core.api.Assertions.assertThatIllegalArgumentException;
import static org.junit.jupiter.api.Assertions.assertEquals;
import static org.junit.jupiter.api.Assertions.assertFalse;
import static org.junit.jupiter.api.Assertions.assertNotEquals;
<<<<<<< HEAD
import static org.junit.jupiter.api.Assertions.assertThrows;
=======
import static org.junit.jupiter.api.Assertions.assertSame;
>>>>>>> d598fcfe
import static org.junit.jupiter.api.Assertions.assertTrue;
import static org.junit.jupiter.api.Assertions.fail;
import static org.mockito.Mockito.mock;
import static uk.gov.gchq.gaffer.federatedstore.FederatedGraphStorage.GRAPH_IDS_NOT_VISIBLE;
import static uk.gov.gchq.gaffer.federatedstore.FederatedStoreProperties.CACHE_SERVICE_CLASS_DEFAULT;
import static uk.gov.gchq.gaffer.store.TestTypes.DIRECTED_EITHER;
import static uk.gov.gchq.gaffer.user.StoreUser.AUTH_1;
import static uk.gov.gchq.gaffer.user.StoreUser.AUTH_2;
import static uk.gov.gchq.gaffer.user.StoreUser.TEST_USER_ID;
import static uk.gov.gchq.gaffer.user.StoreUser.authUser;
import static uk.gov.gchq.gaffer.user.StoreUser.blankUser;
import static uk.gov.gchq.gaffer.user.StoreUser.testUser;

public class FederatedGraphStorageTest {

    public static final String GRAPH_ID_A = "a";
    public static final String GRAPH_ID_B = "b";
    public static final String EXCEPTION_EXPECTED = "Exception expected";
    public static final String X = "x";
    private AccessPredicate blockingAccessPredicate;
    private AccessPredicate permissiveAccessPredicate;
    private FederatedGraphStorage graphStorage;
    private GraphSerialisable a;
    private GraphSerialisable b;
    private User nullUser;
    private User testUser;
    private User authUser;
    private User blankUser;
    private Context testUserContext;
    private Context authUserContext;
    private Context blankUserContext;
    private FederatedAccess access;
    private FederatedAccess altAccess;
    private FederatedAccess disabledByDefaultAccess;
    private FederatedAccess blockingReadAccess;
    private FederatedAccess blockingWriteAccess;
    private FederatedAccess permissiveReadAccess;
    private FederatedAccess permissiveWriteAccess;
    private SchemaEntityDefinition e1;
    private SchemaEntityDefinition e2;
    private static final String UNUSUAL_TYPE = "unusualType";
    private static final String GROUP_ENT = "ent";
    private static final String GROUP_EDGE = "edg";
    private static final Set<String> NULL_GRAPH_AUTHS = null;

    private static Class currentClass = new Object() {
    }.getClass().getEnclosingClass();
    private static final AccumuloProperties PROPERTIES = AccumuloProperties.loadStoreProperties(StreamUtil.openStream(currentClass, "properties/singleUseAccumuloStore.properties"));

    @BeforeEach
    public void setUp() throws Exception {
        FederatedStoreProperties federatedStoreProperties = new FederatedStoreProperties();
        federatedStoreProperties.setCacheServiceClass(CACHE_SERVICE_CLASS_DEFAULT);
        CacheServiceLoader.initialise(federatedStoreProperties.getProperties());
        graphStorage = new FederatedGraphStorage();

        e1 = new SchemaEntityDefinition.Builder()
                .vertex("string")
                .build();

        a = new GraphSerialisable.Builder()
                .config(new GraphConfig(GRAPH_ID_A))
                .properties(PROPERTIES)
                .schema(new Schema.Builder()
                        .entity("e1", e1)
                        .type("string", String.class)
                        .build())
                .build();

        e2 = new SchemaEntityDefinition.Builder()
                .vertex("string2")
                .build();

        b = new GraphSerialisable.Builder()
                .config(new GraphConfig(GRAPH_ID_B))
                .properties(PROPERTIES)
                .schema(new Schema.Builder()
                        .entity("e2", e2)
                        .type("string2", String.class)
                        .build())
                .build();

        nullUser = null;
        testUser = testUser();
        authUser = authUser();
        blankUser = blankUser();
        testUserContext = new Context(testUser);
        authUserContext = new Context(authUser);
        blankUserContext = new Context(blankUser);

        access = new FederatedAccess(Sets.newHashSet(AUTH_1), TEST_USER_ID);
        altAccess = new FederatedAccess(Sets.newHashSet(AUTH_2), TEST_USER_ID);

        disabledByDefaultAccess = new FederatedAccess(Sets.newHashSet(AUTH_1), TEST_USER_ID, false, true);

        blockingAccessPredicate = new NoAccessPredicate();
        blockingReadAccess = new FederatedAccess(NULL_GRAPH_AUTHS, TEST_USER_ID, false, false, blockingAccessPredicate, null);
        blockingWriteAccess = new FederatedAccess(NULL_GRAPH_AUTHS, TEST_USER_ID, false, false, null, blockingAccessPredicate);

        permissiveAccessPredicate = new UnrestrictedAccessPredicate();
        permissiveReadAccess = new FederatedAccess(NULL_GRAPH_AUTHS, TEST_USER_ID, false, false, permissiveAccessPredicate, null);
        permissiveWriteAccess = new FederatedAccess(NULL_GRAPH_AUTHS, TEST_USER_ID, false, false, null, permissiveAccessPredicate);
    }

    @Test
    public void shouldStartWithNoGraphs() throws Exception {
<<<<<<< HEAD
        final Collection<GraphSerialisable> graphs = graphStorage.get(nullUser, null);
        assertEquals(0, graphs.size());
=======
        final Collection<Graph> graphs = graphStorage.get(nullUser, null);
        assertThat(graphs).isEmpty();
>>>>>>> d598fcfe
    }


    @Test
    public void shouldGetIdForAddingUser() throws Exception {
        graphStorage.put(a, access);
        final Collection<String> allIds = graphStorage.getAllIds(testUser);
        assertThat(allIds).hasSize(1);
        assertThat(allIds.iterator().next()).isEqualTo(GRAPH_ID_A);
    }

    @Test
    public void shouldNotGetIdForAddingUserWhenBlockingReadAccessPredicateConfigured() throws Exception {
        graphStorage.put(a, blockingReadAccess);
        final Collection<String> allIds = graphStorage.getAllIds(testUser);
        assertThat(allIds).isEmpty();
    }

    @Test
    public void shouldGetIdForDisabledGraphs() throws Exception {
        graphStorage.put(a, disabledByDefaultAccess);
        final Collection<String> allIds = graphStorage.getAllIds(testUser);
        assertThat(allIds).hasSize(1);
        assertThat(allIds.iterator().next()).isEqualTo(GRAPH_ID_A);
    }

    @Test
    public void shouldGetIdForAuthUser() throws Exception {
        graphStorage.put(a, access);
        final Collection<String> allIds = graphStorage.getAllIds(authUser);
        assertThat(allIds).hasSize(1);
        assertThat(allIds.iterator().next()).isEqualTo(GRAPH_ID_A);
    }

    @Test
    public void shouldNotGetIdForBlankUser() throws Exception {
        graphStorage.put(a, access);
        final Collection<String> allIds = graphStorage.getAllIds(blankUser);
        assertThat(allIds).isEmpty();
        assertFalse(allIds.iterator().hasNext());
    }

    @Test
    public void shouldGetIdForBlankUserWhenPermissiveReadAccessPredicateConfigured() throws Exception {
        graphStorage.put(a, permissiveReadAccess);
        final Collection<String> allIds = graphStorage.getAllIds(blankUser);
        assertThat(allIds).hasSize(1);
        assertThat(allIds.iterator().next()).isEqualTo(GRAPH_ID_A);
    }

    @Test
    public void shouldGetGraphForAddingUser() throws Exception {
        graphStorage.put(a, access);
<<<<<<< HEAD
        final Collection<GraphSerialisable> allGraphs = graphStorage.getAll(testUser);
        assertEquals(1, allGraphs.size());
        assertEquals(a, allGraphs.iterator().next());
=======
        final Collection<Graph> allGraphs = graphStorage.getAll(testUser);
        assertThat(allGraphs).hasSize(1);
        assertThat(allGraphs.iterator().next()).isEqualTo(a.getGraph());
>>>>>>> d598fcfe
    }

    @Test
    public void shouldNotGetGraphForAddingUserWhenBlockingReadAccessPredicateConfigured() throws Exception {
        graphStorage.put(a, blockingReadAccess);
<<<<<<< HEAD
        final Collection<GraphSerialisable> allGraphs = graphStorage.getAll(testUser);
        assertTrue(allGraphs.isEmpty());
=======
        final Collection<Graph> allGraphs = graphStorage.getAll(testUser);
        assertThat(allGraphs).isEmpty();
>>>>>>> d598fcfe
    }

    @Test
    public void shouldGetGraphForAuthUser() throws Exception {
        graphStorage.put(a, access);
<<<<<<< HEAD
        final Collection<GraphSerialisable> allGraphs = graphStorage.getAll(authUser);
        assertEquals(1, allGraphs.size());
        assertEquals(a, allGraphs.iterator().next());
=======
        final Collection<Graph> allGraphs = graphStorage.getAll(authUser);
        assertThat(allGraphs).hasSize(1);
        assertThat(allGraphs.iterator().next()).isEqualTo(a.getGraph());
>>>>>>> d598fcfe
    }

    @Test
    public void shouldGetDisabledGraphWhenGetAll() throws Exception {
        graphStorage.put(a, disabledByDefaultAccess);
<<<<<<< HEAD
        final Collection<GraphSerialisable> allGraphs = graphStorage.getAll(authUser);
        assertEquals(1, allGraphs.size());
        assertEquals(a, allGraphs.iterator().next());
=======
        final Collection<Graph> allGraphs = graphStorage.getAll(authUser);
        assertThat(allGraphs).hasSize(1);
        assertThat(allGraphs.iterator().next()).isEqualTo(a.getGraph());
>>>>>>> d598fcfe
    }

    @Test
    public void shouldNotGetGraphForBlankUser() throws Exception {
        graphStorage.put(a, access);
<<<<<<< HEAD
        final Collection<GraphSerialisable> allGraphs = graphStorage.getAll(blankUser);
        assertEquals(0, allGraphs.size());
=======
        final Collection<Graph> allGraphs = graphStorage.getAll(blankUser);
        assertThat(allGraphs).isEmpty();
>>>>>>> d598fcfe
        assertFalse(allGraphs.iterator().hasNext());
    }

    @Test
    public void shouldGetGraphForBlankUserWhenPermissiveReadAccessPredicateConfigured() throws Exception {
        graphStorage.put(a, permissiveReadAccess);
<<<<<<< HEAD
        final Collection<GraphSerialisable> allGraphs = graphStorage.getAll(blankUser);
        assertEquals(1, allGraphs.size());
        assertEquals(a, allGraphs.iterator().next());
=======
        final Collection<Graph> allGraphs = graphStorage.getAll(blankUser);
        assertThat(allGraphs).hasSize(1);
        assertThat(allGraphs.iterator().next()).isEqualTo(a.getGraph());
>>>>>>> d598fcfe
    }

    @Test
    public void shouldGetGraphForAddingUserWithCorrectId() throws Exception {
        graphStorage.put(a, access);
<<<<<<< HEAD
        final Collection<GraphSerialisable> allGraphs = graphStorage.get(testUser, Lists.newArrayList(GRAPH_ID_A));
        assertEquals(1, allGraphs.size());
        assertEquals(a, allGraphs.iterator().next());
=======
        final Collection<Graph> allGraphs = graphStorage.get(testUser, Lists.newArrayList(GRAPH_ID_A));
        assertThat(allGraphs).hasSize(1);
        assertThat(allGraphs.iterator().next()).isEqualTo(a.getGraph());
>>>>>>> d598fcfe
    }

    @Test
    public void shouldNotGetGraphForAddingUserWithCorrectIdWhenBlockingReadAccessPredicateConfigured() throws Exception {
        graphStorage.put(a, blockingReadAccess);
        assertThatIllegalArgumentException()
                .isThrownBy(() -> graphStorage.get(testUser, Lists.newArrayList(GRAPH_ID_A)))
                .withMessageContaining(String.format(GRAPH_IDS_NOT_VISIBLE, Sets.newHashSet(GRAPH_ID_A)));
    }

    @Test
    public void shouldGetGraphForAuthUserWithCorrectId() throws Exception {
        graphStorage.put(a, access);
<<<<<<< HEAD
        final Collection<GraphSerialisable> allGraphs = graphStorage.get(authUser, Lists.newArrayList(GRAPH_ID_A));
        assertEquals(1, allGraphs.size());
        assertEquals(a, allGraphs.iterator().next());
=======
        final Collection<Graph> allGraphs = graphStorage.get(authUser, Lists.newArrayList(GRAPH_ID_A));
        assertThat(allGraphs).hasSize(1);
        assertThat(allGraphs.iterator().next()).isEqualTo(a.getGraph());
>>>>>>> d598fcfe
    }

    @Test
    public void shouldGetDisabledGraphForAuthUserWithCorrectId() throws Exception {
        graphStorage.put(a, disabledByDefaultAccess);
<<<<<<< HEAD
        final Collection<GraphSerialisable> allGraphs = graphStorage.get(authUser, Lists.newArrayList(GRAPH_ID_A));
        assertEquals(1, allGraphs.size());
        assertEquals(a, allGraphs.iterator().next());
=======
        final Collection<Graph> allGraphs = graphStorage.get(authUser, Lists.newArrayList(GRAPH_ID_A));
        assertThat(allGraphs).hasSize(1);
        assertThat(allGraphs.iterator().next()).isEqualTo(a.getGraph());
>>>>>>> d598fcfe
    }

    @Test
    public void shouldNotGetDisabledGraphForAuthUserWhenNoIdsProvided() throws Exception {
        graphStorage.put(a, disabledByDefaultAccess);
<<<<<<< HEAD
        final Collection<GraphSerialisable> allGraphs = graphStorage.get(authUser, null);
        assertEquals(0, allGraphs.size());
=======
        final Collection<Graph> allGraphs = graphStorage.get(authUser, null);
        assertThat(allGraphs).isEmpty();
>>>>>>> d598fcfe
    }

    @Test
    public void shouldNotGetGraphForBlankUserWithCorrectId() throws Exception {
        graphStorage.put(a, access);
        assertThatIllegalArgumentException()
                .isThrownBy(() -> graphStorage.get(blankUser, Lists.newArrayList(GRAPH_ID_A)))
                .withMessage(String.format(GRAPH_IDS_NOT_VISIBLE, Sets.newHashSet(GRAPH_ID_A)));
    }

    @Test
    public void shouldGetGraphForBlankUserWithCorrectIdWhenPermissiveReadAccessPredicateConfigured() throws Exception {
        graphStorage.put(a, permissiveReadAccess);
<<<<<<< HEAD
        final Collection<GraphSerialisable> allGraphs = graphStorage.get(blankUser, Lists.newArrayList(GRAPH_ID_A));
        assertEquals(1, allGraphs.size());
        assertEquals(a, allGraphs.iterator().next());
=======
        final Collection<Graph> allGraphs = graphStorage.get(blankUser, Lists.newArrayList(GRAPH_ID_A));
        assertThat(allGraphs).hasSize(1);
        assertThat(allGraphs.iterator().next()).isEqualTo(a.getGraph());
>>>>>>> d598fcfe
    }

    @Test
    public void shouldNotGetGraphForAddingUserWithIncorrectId() throws Exception {
        graphStorage.put(a, access);
        assertThatIllegalArgumentException()
                .isThrownBy(() -> graphStorage.get(testUser, Lists.newArrayList(X)))
                .withMessage(String.format(GRAPH_IDS_NOT_VISIBLE, Sets.newHashSet(X)));
    }

    @Test
    public void shouldNotGetGraphForAuthUserWithIncorrectId() throws Exception {
        graphStorage.put(a, access);
        assertThatIllegalArgumentException()
                .isThrownBy(() -> graphStorage.get(authUser, Lists.newArrayList(X)))
                .withMessage(String.format(GRAPH_IDS_NOT_VISIBLE, Sets.newHashSet(X)));
    }

    @Test
    public void shouldNotGetGraphForBlankUserWithIncorrectId() throws Exception {
        graphStorage.put(a, access);
        assertThatIllegalArgumentException()
                .isThrownBy(() -> graphStorage.get(blankUser, Lists.newArrayList(X)))
                .withMessage(String.format(GRAPH_IDS_NOT_VISIBLE, Sets.newHashSet(X)));
    }

    @Test
    public void shouldSchemaShouldChangeWhenAddingGraphB() throws Exception {
        graphStorage.put(a, access);
        final Schema schemaA = graphStorage.getSchema((Map<String, String>) null, testUserContext);
        assertEquals(1, schemaA.getTypes().size());
        assertEquals(String.class, schemaA.getType("string").getClazz());
        assertEquals(e1, schemaA.getElement("e1"));
        graphStorage.put(b, access);
        final Schema schemaAB = graphStorage.getSchema((Map<String, String>) null, testUserContext);
        assertNotEquals(schemaA, schemaAB);
        assertEquals(2, schemaAB.getTypes().size());
        assertEquals(String.class, schemaAB.getType("string").getClazz());
        assertEquals(String.class, schemaAB.getType("string2").getClazz());
        assertEquals(e1, schemaAB.getElement("e1"));
        assertEquals(e2, schemaAB.getElement("e2"));
    }


    @Test
    public void shouldGetSchemaForAddingUser() throws Exception {
        graphStorage.put(a, access);
        graphStorage.put(b, new FederatedAccess(Sets.newHashSet(X), X));
        final Schema schema = graphStorage.getSchema((Map<String, String>) null, testUserContext);
        assertNotEquals(2, schema.getTypes().size(), "Revealing hidden schema");
        assertEquals(1, schema.getTypes().size());
        assertEquals(String.class, schema.getType("string").getClazz());
        assertEquals(e1, schema.getElement("e1"));
    }

    @Test
    public void shouldNotGetSchemaForAddingUserWhenBlockingReadAccessPredicateConfigured() throws Exception {
        graphStorage.put(a, blockingReadAccess);
        graphStorage.put(b, new FederatedAccess(Sets.newHashSet(X), X));
        final Schema schema = graphStorage.getSchema((Map<String, String>) null, testUserContext);
        assertNotEquals(2, schema.getTypes().size(), "Revealing hidden schema");
        assertEquals(0, schema.getTypes().size(), "Revealing hidden schema");
    }

    @Test
    public void shouldGetSchemaForAuthUser() throws Exception {
        graphStorage.put(a, access);
        graphStorage.put(b, new FederatedAccess(Sets.newHashSet(X), X));
        final Schema schema = graphStorage.getSchema((Map<String, String>) null, authUserContext);
        assertNotEquals(2, schema.getTypes().size(), "Revealing hidden schema");
        assertEquals(1, schema.getTypes().size());
        assertEquals(String.class, schema.getType("string").getClazz());
        assertEquals(e1, schema.getElement("e1"));
    }

    @Test
    public void shouldNotGetSchemaForBlankUser() throws Exception {
        graphStorage.put(a, access);
        graphStorage.put(b, new FederatedAccess(Sets.newHashSet(X), X));
        final Schema schema = graphStorage.getSchema((Map<String, String>) null, blankUserContext);
        assertNotEquals(2, schema.getTypes().size(), "Revealing hidden schema");
        assertEquals(0, schema.getTypes().size(), "Revealing hidden schema");
    }

    @Test
    public void shouldGetSchemaForBlankUserWhenPermissiveReadAccessPredicateConfigured() throws Exception {
        graphStorage.put(a, permissiveReadAccess);
        graphStorage.put(b, new FederatedAccess(Sets.newHashSet(X), X));
        final Schema schema = graphStorage.getSchema((Map<String, String>) null, blankUserContext);
        assertNotEquals(2, schema.getTypes().size(), "Revealing hidden schema");
        assertEquals(1, schema.getTypes().size());
        assertEquals(String.class, schema.getType("string").getClazz());
        assertEquals(e1, schema.getElement("e1"));
    }

    @Test
    public void shouldRemoveForAddingUser() throws Exception {
        graphStorage.put(a, access);
        final boolean remove = graphStorage.remove(GRAPH_ID_A, testUser);
        assertTrue(remove);
    }

    @Test
    public void shouldNotRemoveForAddingUserWhenBlockingWriteAccessPredicateConfigured() throws Exception {
        graphStorage.put(a, blockingWriteAccess);
        final boolean remove = graphStorage.remove(GRAPH_ID_A, testUser);
        assertFalse(remove);
    }

    @Test
    public void shouldNotRemoveForAuthUser() throws Exception {
        graphStorage.put(a, access);
        final boolean remove = graphStorage.remove(GRAPH_ID_A, authUser);
        assertFalse(remove);
    }

    @Test
    public void shouldNotRemoveForBlankUser() throws Exception {
        graphStorage.put(a, access);
        final boolean remove = graphStorage.remove(GRAPH_ID_A, blankUser);
        assertFalse(remove);
    }

    @Test
    public void shouldRemoveForBlankUserWhenPermissiveWriteAccessPredicateConfigured() throws Exception {
        graphStorage.put(a, permissiveWriteAccess);
        final boolean remove = graphStorage.remove(GRAPH_ID_A, blankUser);
        assertTrue(remove);
    }

    @Test
    public void shouldGetGraphsInOrder() throws Exception {
        // Given
        graphStorage.put(Lists.newArrayList(a, b), access);
        final List<String> configAB = Arrays.asList(a.getDeserialisedConfig().getGraphId(), b.getDeserialisedConfig().getGraphId());
        final List<String> configBA = Arrays.asList(b.getDeserialisedConfig().getGraphId(), a.getDeserialisedConfig().getGraphId());

        // When
        final Collection<GraphSerialisable> graphsAB = graphStorage.get(authUser, configAB);
        final Collection<GraphSerialisable> graphsBA = graphStorage.get(authUser, configBA);

        // Then
        // A B
<<<<<<< HEAD
        final Iterator<GraphSerialisable> itrAB = graphsAB.iterator();
        assertEquals(a, itrAB.next());
        assertEquals(b, itrAB.next());
        assertFalse(itrAB.hasNext());
        // B A
        final Iterator<GraphSerialisable> itrBA = graphsBA.iterator();
        assertEquals(b, itrBA.next());
        assertEquals(a, itrBA.next());
        assertFalse(itrBA.hasNext());
=======
        final Iterator<Graph> itrAB = graphsAB.iterator();
        assertSame(a.getGraph(), itrAB.next());
        assertSame(b.getGraph(), itrAB.next());
        assertThat(itrAB).isExhausted();
        // B A
        final Iterator<Graph> itrBA = graphsBA.iterator();
        assertSame(b.getGraph(), itrBA.next());
        assertSame(a.getGraph(), itrBA.next());
        assertThat(itrBA).isExhausted();
>>>>>>> d598fcfe
    }

    @Test
    public void shouldNotAddGraphWhenLibraryThrowsExceptionDuringAdd() throws Exception {
        //given
        GraphLibrary mock = mock(GraphLibrary.class);
        String testMockException = "testMockException";
        String graphId = a.getDeserialisedConfig().getGraphId();
        Mockito.doThrow(new RuntimeException(testMockException))
                .when(mock)
                .checkExisting(graphId, a.getDeserialisedSchema(), a.getDeserialisedProperties());
        graphStorage.setGraphLibrary(mock);
        try {
            graphStorage.put(a, access);
            fail(EXCEPTION_EXPECTED);
        } catch (final Exception e) {
            assertTrue(e instanceof StorageException);
            assertEquals(testMockException, e.getCause().getMessage());
        }
        try {
            //when
            graphStorage.get(testUser, Lists.newArrayList(graphId));
            fail(EXCEPTION_EXPECTED);
        } catch (final IllegalArgumentException e) {
            //then
            assertEquals(String.format(GRAPH_IDS_NOT_VISIBLE, Arrays.toString(new String[]{graphId})), e.getMessage());
        }
    }

    @Test
    public void shouldThrowExceptionWhenAddingNullSchema() {
        // Given
        GraphSerialisable nullGraph = null;

        // When / Then
        try {
            graphStorage.put(nullGraph, access);
        } catch (StorageException e) {
            assertEquals("Graph cannot be null", e.getMessage());
        }
    }

    @Test
    public void checkSchemaNotLeakedWhenOverwritingExistingGraph() throws Exception {
        // Given
        graphStorage.setGraphLibrary(mock(GraphLibrary.class));
        final String unusualType = "unusualType";
        final String groupEnt = "ent";
        final String groupEdge = "edg";
        Schema schemaNotToBeExposed = new Schema.Builder()
                .type(unusualType, String.class)
                .type(DIRECTED_EITHER, Boolean.class)
                .entity(groupEnt, new SchemaEntityDefinition.Builder()
                        .vertex(unusualType)
                        .build())
                .edge(groupEdge, new SchemaEdgeDefinition.Builder()
                        .source(unusualType)
                        .destination(unusualType)
                        .directed(DIRECTED_EITHER)
                        .build())
                .build();

        final GraphSerialisable graph1 = new GraphSerialisable.Builder()
                .config(new GraphConfig.Builder().graphId(GRAPH_ID_A).build())
                .properties(PROPERTIES)
                .schema(schemaNotToBeExposed)
                .build();
        graphStorage.put(graph1, access);

        final GraphSerialisable graph2 = new GraphSerialisable.Builder()
                .config(new GraphConfig.Builder().graphId(GRAPH_ID_A).build())
                .schema(new Schema.Builder()
                        .entity("e2", e2)
                        .type("string2", String.class)
                        .build())
                .properties(PROPERTIES)
                .build();

        // When / Then
        StorageException e = assertThrows(StorageException.class, () -> graphStorage.put(graph2, access));
        assertTrue(e.getCause().getMessage().contains(String.format("User is attempting to overwrite a graph within FederatedStore. GraphId: %s", GRAPH_ID_A)));
        testNotLeakingContents(e, unusualType, groupEdge, groupEnt);
    }

    private void testNotLeakingContents(final StorageException e, final String... values) {
        String message = "error message should not contain details about schema";
        for (String value : values) {
            assertFalse(e.getMessage().contains(value), message);
        }
    }

    @Test
    public void checkSchemaNotLeakedWhenAlreadyExistsUnderDifferentAccess() throws Exception {
        // Given
        Schema schemaNotToBeExposed = new Schema.Builder()
                .type(UNUSUAL_TYPE, String.class)
                .type(DIRECTED_EITHER, Boolean.class)
                .entity(GROUP_ENT, new SchemaEntityDefinition.Builder()
                        .vertex(UNUSUAL_TYPE)
                        .build())
                .edge(GROUP_EDGE, new SchemaEdgeDefinition.Builder()
                        .source(UNUSUAL_TYPE)
                        .destination(UNUSUAL_TYPE)
                        .directed(DIRECTED_EITHER)
                        .build())
                .build();


        final GraphSerialisable graph1 = new GraphSerialisable.Builder()
                .config(new GraphConfig.Builder().graphId(GRAPH_ID_A).build())
                .properties(PROPERTIES)
                .schema(schemaNotToBeExposed)
                .build();
        graphStorage.put(graph1, access);

        // When / Then
        StorageException e = assertThrows(StorageException.class, () -> graphStorage.put(graph1, altAccess));
        assertTrue(e.getCause().getMessage().contains(String.format("User is attempting to overwrite a graph within FederatedStore. GraphId: %s", GRAPH_ID_A)));
        testNotLeakingContents(e, UNUSUAL_TYPE, GROUP_EDGE, GROUP_ENT);
    }

    @Test
    public void checkSchemaNotLeakedWhenAlreadyExistsUnderDifferentAccessWithOtherGraphs() throws Exception {
        // Given
        final String unusualType = "unusualType";
        final String groupEnt = "ent";
        final String groupEdge = "edg";
        Schema schemaNotToBeExposed = new Schema.Builder()
                .type(unusualType, String.class)
                .type(DIRECTED_EITHER, Boolean.class)
                .entity(groupEnt, new SchemaEntityDefinition.Builder()
                        .vertex(unusualType)
                        .build())
                .edge(groupEdge, new SchemaEdgeDefinition.Builder()
                        .source(unusualType)
                        .destination(unusualType)
                        .directed(DIRECTED_EITHER)
                        .build())
                .build();

        final GraphSerialisable graph1 = new GraphSerialisable.Builder()
                .config(new GraphConfig.Builder().graphId(GRAPH_ID_A).build())
                .properties(PROPERTIES)
                .schema(schemaNotToBeExposed)
                .build();
        graphStorage.put(graph1, access);

        final GraphSerialisable graph2 = new GraphSerialisable.Builder()
                .config(new GraphConfig.Builder().graphId(GRAPH_ID_B).build())
                .schema(new Schema.Builder()
                        .merge(schemaNotToBeExposed)
                        .entity("e2", e2)
                        .type("string2", String.class)
                        .build())
                .properties(PROPERTIES)
                .build();
        graphStorage.put(graph2, altAccess);

        // When / Then
        StorageException e = assertThrows(StorageException.class, () -> graphStorage.put(graph2, access));
        assertTrue(e.getCause().getMessage().contains(String.format("User is attempting to overwrite a graph within FederatedStore. GraphId: %s", GRAPH_ID_B)));
        testNotLeakingContents(e, unusualType, groupEdge, groupEnt);
    }

    @Test
    public void shouldAddGraphWithCacheEnabled() throws StorageException {
        //given
        final Properties serviceLoaderProperties = new Properties();
        serviceLoaderProperties.setProperty(CacheProperties.CACHE_SERVICE_CLASS, HashMapCacheService.class.getName());
        CacheServiceLoader.initialise(serviceLoaderProperties);
        graphStorage.startCacheServiceLoader();
        final ICacheService cacheService = CacheServiceLoader.getService();

        //when
        graphStorage.put(a, access);
        final Collection<String> allIds = graphStorage.getAllIds(testUser);

        //then
        assertEquals(1, cacheService.getCache("federatedStoreGraphs").getAllValues().size());
        assertEquals(1, allIds.size());
        assertEquals(GRAPH_ID_A, allIds.iterator().next());

    }

    @Test
    public void shouldAddGraphReplicatedBetweenInstances() throws StorageException {
        //given
        final Properties serviceLoaderProperties = new Properties();
        serviceLoaderProperties.setProperty(CacheProperties.CACHE_SERVICE_CLASS, HashMapCacheService.class.getName());
        CacheServiceLoader.initialise(serviceLoaderProperties);
        final ICacheService cacheService = CacheServiceLoader.getService();
        final FederatedGraphStorage otherGraphStorage = new FederatedGraphStorage();
        graphStorage.startCacheServiceLoader();

        //when
        otherGraphStorage.startCacheServiceLoader();
        otherGraphStorage.put(a, access);
        final Collection<String> allIds = graphStorage.getAllIds(testUser);

        //then
        assertEquals(1, cacheService.getCache("federatedStoreGraphs").getAllValues().size());
        assertEquals(1, allIds.size());
        assertEquals(GRAPH_ID_A, allIds.iterator().next());

    }
}<|MERGE_RESOLUTION|>--- conflicted
+++ resolved
@@ -54,11 +54,7 @@
 import static org.junit.jupiter.api.Assertions.assertEquals;
 import static org.junit.jupiter.api.Assertions.assertFalse;
 import static org.junit.jupiter.api.Assertions.assertNotEquals;
-<<<<<<< HEAD
 import static org.junit.jupiter.api.Assertions.assertThrows;
-=======
-import static org.junit.jupiter.api.Assertions.assertSame;
->>>>>>> d598fcfe
 import static org.junit.jupiter.api.Assertions.assertTrue;
 import static org.junit.jupiter.api.Assertions.fail;
 import static org.mockito.Mockito.mock;
@@ -165,13 +161,8 @@
 
     @Test
     public void shouldStartWithNoGraphs() throws Exception {
-<<<<<<< HEAD
         final Collection<GraphSerialisable> graphs = graphStorage.get(nullUser, null);
-        assertEquals(0, graphs.size());
-=======
-        final Collection<Graph> graphs = graphStorage.get(nullUser, null);
         assertThat(graphs).isEmpty();
->>>>>>> d598fcfe
     }
 
 
@@ -225,96 +216,56 @@
     @Test
     public void shouldGetGraphForAddingUser() throws Exception {
         graphStorage.put(a, access);
-<<<<<<< HEAD
         final Collection<GraphSerialisable> allGraphs = graphStorage.getAll(testUser);
-        assertEquals(1, allGraphs.size());
-        assertEquals(a, allGraphs.iterator().next());
-=======
-        final Collection<Graph> allGraphs = graphStorage.getAll(testUser);
-        assertThat(allGraphs).hasSize(1);
-        assertThat(allGraphs.iterator().next()).isEqualTo(a.getGraph());
->>>>>>> d598fcfe
+        assertThat(allGraphs).hasSize(1);
+        assertThat(allGraphs.iterator().next()).isEqualTo(a);
     }
 
     @Test
     public void shouldNotGetGraphForAddingUserWhenBlockingReadAccessPredicateConfigured() throws Exception {
         graphStorage.put(a, blockingReadAccess);
-<<<<<<< HEAD
         final Collection<GraphSerialisable> allGraphs = graphStorage.getAll(testUser);
-        assertTrue(allGraphs.isEmpty());
-=======
-        final Collection<Graph> allGraphs = graphStorage.getAll(testUser);
         assertThat(allGraphs).isEmpty();
->>>>>>> d598fcfe
     }
 
     @Test
     public void shouldGetGraphForAuthUser() throws Exception {
         graphStorage.put(a, access);
-<<<<<<< HEAD
         final Collection<GraphSerialisable> allGraphs = graphStorage.getAll(authUser);
-        assertEquals(1, allGraphs.size());
-        assertEquals(a, allGraphs.iterator().next());
-=======
-        final Collection<Graph> allGraphs = graphStorage.getAll(authUser);
-        assertThat(allGraphs).hasSize(1);
-        assertThat(allGraphs.iterator().next()).isEqualTo(a.getGraph());
->>>>>>> d598fcfe
+        assertThat(allGraphs).hasSize(1);
+        assertThat(allGraphs.iterator().next()).isEqualTo(a);
     }
 
     @Test
     public void shouldGetDisabledGraphWhenGetAll() throws Exception {
         graphStorage.put(a, disabledByDefaultAccess);
-<<<<<<< HEAD
         final Collection<GraphSerialisable> allGraphs = graphStorage.getAll(authUser);
-        assertEquals(1, allGraphs.size());
-        assertEquals(a, allGraphs.iterator().next());
-=======
-        final Collection<Graph> allGraphs = graphStorage.getAll(authUser);
-        assertThat(allGraphs).hasSize(1);
-        assertThat(allGraphs.iterator().next()).isEqualTo(a.getGraph());
->>>>>>> d598fcfe
+        assertThat(allGraphs).hasSize(1);
+        assertThat(allGraphs.iterator().next()).isEqualTo(a);
     }
 
     @Test
     public void shouldNotGetGraphForBlankUser() throws Exception {
         graphStorage.put(a, access);
-<<<<<<< HEAD
         final Collection<GraphSerialisable> allGraphs = graphStorage.getAll(blankUser);
-        assertEquals(0, allGraphs.size());
-=======
-        final Collection<Graph> allGraphs = graphStorage.getAll(blankUser);
         assertThat(allGraphs).isEmpty();
->>>>>>> d598fcfe
         assertFalse(allGraphs.iterator().hasNext());
     }
 
     @Test
     public void shouldGetGraphForBlankUserWhenPermissiveReadAccessPredicateConfigured() throws Exception {
         graphStorage.put(a, permissiveReadAccess);
-<<<<<<< HEAD
         final Collection<GraphSerialisable> allGraphs = graphStorage.getAll(blankUser);
-        assertEquals(1, allGraphs.size());
-        assertEquals(a, allGraphs.iterator().next());
-=======
-        final Collection<Graph> allGraphs = graphStorage.getAll(blankUser);
-        assertThat(allGraphs).hasSize(1);
-        assertThat(allGraphs.iterator().next()).isEqualTo(a.getGraph());
->>>>>>> d598fcfe
+        assertThat(allGraphs).hasSize(1);
+        assertThat(allGraphs.iterator().next()).isEqualTo(a);
     }
 
     @Test
     public void shouldGetGraphForAddingUserWithCorrectId() throws Exception {
         graphStorage.put(a, access);
-<<<<<<< HEAD
         final Collection<GraphSerialisable> allGraphs = graphStorage.get(testUser, Lists.newArrayList(GRAPH_ID_A));
-        assertEquals(1, allGraphs.size());
-        assertEquals(a, allGraphs.iterator().next());
-=======
-        final Collection<Graph> allGraphs = graphStorage.get(testUser, Lists.newArrayList(GRAPH_ID_A));
-        assertThat(allGraphs).hasSize(1);
-        assertThat(allGraphs.iterator().next()).isEqualTo(a.getGraph());
->>>>>>> d598fcfe
+        assertThat(allGraphs).hasSize(1);
+        assertThat(allGraphs.iterator().next()).isEqualTo(a);
     }
 
     @Test
@@ -328,41 +279,24 @@
     @Test
     public void shouldGetGraphForAuthUserWithCorrectId() throws Exception {
         graphStorage.put(a, access);
-<<<<<<< HEAD
         final Collection<GraphSerialisable> allGraphs = graphStorage.get(authUser, Lists.newArrayList(GRAPH_ID_A));
-        assertEquals(1, allGraphs.size());
-        assertEquals(a, allGraphs.iterator().next());
-=======
-        final Collection<Graph> allGraphs = graphStorage.get(authUser, Lists.newArrayList(GRAPH_ID_A));
-        assertThat(allGraphs).hasSize(1);
-        assertThat(allGraphs.iterator().next()).isEqualTo(a.getGraph());
->>>>>>> d598fcfe
+        assertThat(allGraphs).hasSize(1);
+        assertThat(allGraphs.iterator().next()).isEqualTo(a);
     }
 
     @Test
     public void shouldGetDisabledGraphForAuthUserWithCorrectId() throws Exception {
         graphStorage.put(a, disabledByDefaultAccess);
-<<<<<<< HEAD
         final Collection<GraphSerialisable> allGraphs = graphStorage.get(authUser, Lists.newArrayList(GRAPH_ID_A));
-        assertEquals(1, allGraphs.size());
-        assertEquals(a, allGraphs.iterator().next());
-=======
-        final Collection<Graph> allGraphs = graphStorage.get(authUser, Lists.newArrayList(GRAPH_ID_A));
-        assertThat(allGraphs).hasSize(1);
-        assertThat(allGraphs.iterator().next()).isEqualTo(a.getGraph());
->>>>>>> d598fcfe
+        assertThat(allGraphs).hasSize(1);
+        assertThat(allGraphs.iterator().next()).isEqualTo(a);
     }
 
     @Test
     public void shouldNotGetDisabledGraphForAuthUserWhenNoIdsProvided() throws Exception {
         graphStorage.put(a, disabledByDefaultAccess);
-<<<<<<< HEAD
         final Collection<GraphSerialisable> allGraphs = graphStorage.get(authUser, null);
-        assertEquals(0, allGraphs.size());
-=======
-        final Collection<Graph> allGraphs = graphStorage.get(authUser, null);
         assertThat(allGraphs).isEmpty();
->>>>>>> d598fcfe
     }
 
     @Test
@@ -376,15 +310,9 @@
     @Test
     public void shouldGetGraphForBlankUserWithCorrectIdWhenPermissiveReadAccessPredicateConfigured() throws Exception {
         graphStorage.put(a, permissiveReadAccess);
-<<<<<<< HEAD
         final Collection<GraphSerialisable> allGraphs = graphStorage.get(blankUser, Lists.newArrayList(GRAPH_ID_A));
-        assertEquals(1, allGraphs.size());
-        assertEquals(a, allGraphs.iterator().next());
-=======
-        final Collection<Graph> allGraphs = graphStorage.get(blankUser, Lists.newArrayList(GRAPH_ID_A));
-        assertThat(allGraphs).hasSize(1);
-        assertThat(allGraphs.iterator().next()).isEqualTo(a.getGraph());
->>>>>>> d598fcfe
+        assertThat(allGraphs).hasSize(1);
+        assertThat(allGraphs.iterator().next()).isEqualTo(a);
     }
 
     @Test
@@ -528,27 +456,15 @@
 
         // Then
         // A B
-<<<<<<< HEAD
         final Iterator<GraphSerialisable> itrAB = graphsAB.iterator();
         assertEquals(a, itrAB.next());
         assertEquals(b, itrAB.next());
-        assertFalse(itrAB.hasNext());
+        assertThat(itrAB).isExhausted();
         // B A
         final Iterator<GraphSerialisable> itrBA = graphsBA.iterator();
         assertEquals(b, itrBA.next());
         assertEquals(a, itrBA.next());
-        assertFalse(itrBA.hasNext());
-=======
-        final Iterator<Graph> itrAB = graphsAB.iterator();
-        assertSame(a.getGraph(), itrAB.next());
-        assertSame(b.getGraph(), itrAB.next());
-        assertThat(itrAB).isExhausted();
-        // B A
-        final Iterator<Graph> itrBA = graphsBA.iterator();
-        assertSame(b.getGraph(), itrBA.next());
-        assertSame(a.getGraph(), itrBA.next());
         assertThat(itrBA).isExhausted();
->>>>>>> d598fcfe
     }
 
     @Test
