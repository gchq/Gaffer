/*
 * Copyright 2017-2022 Crown Copyright
 *
 * Licensed under the Apache License, Version 2.0 (the "License");
 * you may not use this file except in compliance with the License.
 * You may obtain a copy of the License at
 *
 *     http://www.apache.org/licenses/LICENSE-2.0
 *
 * Unless required by applicable law or agreed to in writing, software
 * distributed under the License is distributed on an "AS IS" BASIS,
 * WITHOUT WARRANTIES OR CONDITIONS OF ANY KIND, either express or implied.
 * See the License for the specific language governing permissions and
 * limitations under the License.
 */

package uk.gov.gchq.gaffer.federatedstore;

import org.apache.accumulo.core.client.Connector;
import org.slf4j.Logger;
import org.slf4j.LoggerFactory;

import uk.gov.gchq.gaffer.accumulostore.AccumuloProperties;
import uk.gov.gchq.gaffer.accumulostore.AccumuloStore;
import uk.gov.gchq.gaffer.accumulostore.utils.TableUtils;
import uk.gov.gchq.gaffer.cache.CacheServiceLoader;
import uk.gov.gchq.gaffer.cache.exception.CacheOperationException;
import uk.gov.gchq.gaffer.commonutil.JsonUtil;
import uk.gov.gchq.gaffer.commonutil.exception.OverwritingException;
import uk.gov.gchq.gaffer.commonutil.pair.Pair;
import uk.gov.gchq.gaffer.core.exception.GafferRuntimeException;
import uk.gov.gchq.gaffer.data.elementdefinition.exception.SchemaException;
import uk.gov.gchq.gaffer.federatedstore.exception.StorageException;
import uk.gov.gchq.gaffer.federatedstore.operation.FederatedOperation;
import uk.gov.gchq.gaffer.graph.GraphConfig;
import uk.gov.gchq.gaffer.graph.GraphSerialisable;
import uk.gov.gchq.gaffer.store.Context;
import uk.gov.gchq.gaffer.store.library.GraphLibrary;
import uk.gov.gchq.gaffer.store.operation.GetSchema;
import uk.gov.gchq.gaffer.store.schema.Schema;
import uk.gov.gchq.gaffer.store.schema.Schema.Builder;
import uk.gov.gchq.gaffer.user.User;

import java.util.ArrayList;
import java.util.Collection;
import java.util.Collections;
import java.util.Comparator;
<<<<<<< HEAD
import java.util.HashMap;
import java.util.HashSet;
=======
import java.util.LinkedHashSet;
>>>>>>> 14f39deb
import java.util.List;
import java.util.Map;
import java.util.Set;
import java.util.function.Predicate;
import java.util.stream.Collectors;
import java.util.stream.Stream;

import static java.util.Objects.isNull;
import static java.util.Objects.nonNull;
import static uk.gov.gchq.gaffer.cache.util.CacheProperties.CACHE_SERVICE_CLASS;

public class FederatedGraphStorage {
    public static final boolean DEFAULT_DISABLED_BY_DEFAULT = false;
    public static final String ERROR_ADDING_GRAPH_TO_CACHE = "Error adding graph, GraphId is known within the cache, but %s is different. GraphId: %s";
    public static final String USER_IS_ATTEMPTING_TO_OVERWRITE = "User is attempting to overwrite a graph within FederatedStore. GraphId: %s";
    public static final String ACCESS_IS_NULL = "Can not put graph into storage without a FederatedAccess key.";
    public static final String GRAPH_IDS_NOT_VISIBLE = "The following graphIds are not visible or do not exist: %s";
    private static final Logger LOGGER = LoggerFactory.getLogger(FederatedGraphStorage.class);
    private final FederatedStoreCache federatedStoreCache;
    private Boolean isCacheEnabled = false;
    private GraphLibrary graphLibrary;

    public FederatedGraphStorage() {
        this(null);
    }

    public FederatedGraphStorage(final String cacheNameSuffix) {
        federatedStoreCache = new FederatedStoreCache(cacheNameSuffix);
    }

    protected void startCacheServiceLoader() throws StorageException {
        if (!CacheServiceLoader.isEnabled()) {
            throw new StorageException("Cache is not enabled for the FederatedStore, Set a value in StoreProperties for " + CACHE_SERVICE_CLASS);
        }
    }

    /**
     * places a collections of graphs into storage, protected by the given
     * access.
     *
     * @param graphs the graphs to add to the storage.
     * @param access access required to for the graphs, can't be null
     * @throws StorageException if unable to put arguments into storage
     * @see #put(GraphSerialisable, FederatedAccess)
     */
    public void put(final Collection<GraphSerialisable> graphs, final FederatedAccess access) throws StorageException {
        for (final GraphSerialisable graph : graphs) {
            put(graph, access);
        }
    }

    /**
     * places a graph into storage, protected by the given access.
     * <p> GraphId can't already exist, otherwise {@link
     * OverwritingException} is thrown.
     * <p> Access can't be null otherwise {@link IllegalArgumentException} is
     * thrown
     *
     * @param graph  the graph to add to the storage.
     * @param access access required to for the graph.
     * @throws StorageException if unable to put arguments into storage
     */
    public void put(final GraphSerialisable graph, final FederatedAccess access) throws StorageException {
        if (graph != null) {
            String graphId = graph.getGraphId();
            try {
                if (null == access) {
                    throw new StorageException(new IllegalArgumentException(ACCESS_IS_NULL));
                }

                if (null != graphLibrary) {
                    graphLibrary.checkExisting(graphId, graph.getSchema(graphLibrary), graph.getStoreProperties(graphLibrary));
                }

                validateExisting(graphId);

                addToCache(graph, access);

            } catch (final Exception e) {
                throw new StorageException(String.format("Error adding graph %s%s", graphId,
                        nonNull(e.getMessage())
                                ? (" to storage due to: " + e.getMessage())
                                : "."), e);
            }
        } else {
            throw new StorageException("Graph cannot be null");
        }
    }


    /**
     * Returns all the graphIds that are visible for the given user.
     *
     * @param user to match visibility against.
     * @return visible graphIds.
     */
    public List<String> getAllIds(final User user) {
        return getIdsFrom(getUserGraphStream(federatedAccess -> federatedAccess.hasReadAccess(user)));
    }

    public List<String> getAllIds(final User user, final String adminAuth) {
        return getIdsFrom(getUserGraphStream(federatedAccess -> federatedAccess.hasReadAccess(user, adminAuth)));
    }

    private List<String> getIdsFrom(final Stream<GraphSerialisable> allStream) {
        final List<String> rtn = allStream
                .map(GraphSerialisable::getGraphId)
                .distinct()
                .collect(Collectors.toList());

        return Collections.unmodifiableList(rtn);
    }

    /**
     * Returns all graph object that are visible for the given user.
     *
     * @param user to match visibility against.
     * @return visible graphs
     */
<<<<<<< HEAD
    public Collection<Graph> getAll(final User user) {
        final Collection<Graph> rtn = getUserGraphStream(entry -> entry.getKey().hasReadAccess(user))
                .distinct()
                .collect(Collectors.toCollection(ArrayList::new));
=======
    public Collection<GraphSerialisable> getAll(final User user) {
        final Set<GraphSerialisable> rtn = getUserGraphStream(federatedAccess -> federatedAccess.hasReadAccess(user))
                .collect(Collectors.toCollection(LinkedHashSet::new));
>>>>>>> 14f39deb
        return Collections.unmodifiableCollection(rtn);
    }

    /**
     * Removes a graph from storage and returns the success. The given user
     * must
     * have visibility of the graph to be able to remove it.
     *
     * @param graphId the graphId to remove.
     * @param user    to match visibility against.
     * @return if a graph was removed.
     * @see #isValidToView(User, FederatedAccess)
     */
    public boolean remove(final String graphId, final User user) {
        return remove(graphId, federatedAccess -> federatedAccess.hasWriteAccess(user));
    }

    protected boolean remove(final String graphId, final User user, final String adminAuth) {
        return remove(graphId, federatedAccess -> federatedAccess.hasWriteAccess(user, adminAuth));
    }

    private boolean remove(final String graphId, final Predicate<FederatedAccess> accessPredicate) {
        FederatedAccess accessFromCache = federatedStoreCache.getAccessFromCache(graphId);
        boolean rtn;
        if (nonNull(accessFromCache) ? accessPredicate.test(accessFromCache) : false) {
            federatedStoreCache.deleteFromCache(graphId);
            rtn = true;
        } else {
            rtn = false;
        }
        return rtn;
    }

    /**
     * returns all graphs objects matching the given graphIds, that is visible
     * to the user.
     *
     * @param user     to match visibility against.
     * @param graphIds the graphIds to get graphs for.
     * @return visible graphs from the given graphIds.
     */
    public Collection<GraphSerialisable> get(final User user, final List<String> graphIds) {
        return get(user, graphIds, null);
    }

    /**
     * returns all graphs objects matching the given graphIds, that is visible
     * to the user.
     *
     * @param user      to match visibility against.
     * @param graphIds  the graphIds to get graphs for. List is used because it preserves order.
     * @param adminAuth adminAuths role
     * @return visible graphs from the given graphIds.
     */
    public List<GraphSerialisable> get(final User user, final List<String> graphIds, final String adminAuth) {
        if (null == user) {
            return Collections.emptyList();
        }

        validateAllGivenGraphIdsAreVisibleForUser(user, graphIds, adminAuth);
        Stream<GraphSerialisable> graphs = getStream(user, graphIds);
        if (null != graphIds) {
            //This maintains order with the requested Ids.
            graphs = graphs.sorted(Comparator.comparingInt(g -> graphIds.indexOf(g.getGraphId())));
        }
        final List<GraphSerialisable> rtn = graphs.distinct().collect(Collectors.toList());
        return Collections.unmodifiableList(rtn);
    }

    @Deprecated
    public Schema getSchema(final FederatedOperation<Void, Object> operation, final Context context) {
        if (null == context || null == context.getUser()) {
            // no user then return an empty schema
            return new Schema();
        }
        final List<String> graphIds = isNull(operation) ? null : operation.getGraphIds();

        final Stream<GraphSerialisable> graphs = getStream(context.getUser(), graphIds);
        final Builder schemaBuilder = new Builder();
        try {
            if (nonNull(operation) && operation.hasPayloadOperation() && operation.payloadInstanceOf(GetSchema.class) && ((GetSchema) operation.getPayloadOperation()).isCompact()) {
                graphs.forEach(gs -> {
                    try {
                        schemaBuilder.merge(gs.getGraph().execute((GetSchema) operation.getPayloadOperation(), context));
                    } catch (final Exception e) {
                        throw new GafferRuntimeException("Unable to fetch schema from graph " + gs.getGraphId(), e);
                    }
                });
            } else {
                graphs.forEach(g -> schemaBuilder.merge(g.getSchema(graphLibrary)));
            }
        } catch (final SchemaException e) {
<<<<<<< HEAD
            final List<String> resultGraphIds = getStream(context.getUser(), graphIds).map(Graph::getGraphId).collect(Collectors.toList());
            throw new SchemaException("Unable to merge the schemas for all of your federated graphs: " + resultGraphIds + ". You can limit which graphs to query for using the FederatedOperation.graphIds option.", e);
=======
            final List<String> resultGraphIds = getStream(context.getUser(), graphIds).map(GraphSerialisable::getGraphId).collect(Collectors.toList());
            throw new SchemaException("Unable to merge the schemas for all of your federated graphs: " + resultGraphIds + ". You can limit which graphs to query for using the FederatedOperation.graphIds.", e);
>>>>>>> 14f39deb
        }
        return schemaBuilder.build();
    }

    private void validateAllGivenGraphIdsAreVisibleForUser(final User user, final Collection<String> graphIds, final String adminAuth) {
        if (null != graphIds) {
            final Collection<String> visibleIds = getAllIds(user, adminAuth);
            if (!visibleIds.containsAll(graphIds)) {
                final List<String> notVisibleIds = new ArrayList<>(graphIds);
                notVisibleIds.removeAll(visibleIds);
                throw new IllegalArgumentException(String.format(GRAPH_IDS_NOT_VISIBLE, notVisibleIds));
            }
        }
    }

    private void validateExisting(final String graphId) throws StorageException {
        boolean exists = federatedStoreCache.getAllGraphIds().contains(graphId);
        if (exists) {
            throw new StorageException(new OverwritingException((String.format(USER_IS_ATTEMPTING_TO_OVERWRITE, graphId))));
        }
    }

    /**
     * @param user   to match visibility against, if null will default to
     *               false/denied
     *               access
     * @param access access the user must match.
     * @return the boolean access
     */
    private boolean isValidToView(final User user, final FederatedAccess access) {
        return null != access && access.hasReadAccess(user);
    }

    /**
     * @param user     to match visibility against.
     * @param graphIds filter on graphIds
     * @return a stream of graphs for the given graphIds and the user has visibility for.
     * If graphIds is null then only enabled by default graphs are returned that the user can see.
     */
    private Stream<GraphSerialisable> getStream(final User user, final Collection<String> graphIds) {
        Stream<GraphSerialisable> rtn;
        if (isNull(graphIds)) {
            rtn = federatedStoreCache.getAllGraphIds().stream()
                    .map(g -> federatedStoreCache.getFromCache(g))
                    .filter(pair -> isValidToView(user, pair.getSecond()))
                    //not visible unless graphId is requested.
                    .filter(pair -> !pair.getSecond().isDisabledByDefault())
                    .map(pair -> pair.getFirst());
        } else {
            rtn = federatedStoreCache.getAllGraphIds().stream()
                    .map(g -> federatedStoreCache.getFromCache(g))
                    .filter(pair -> isValidToView(user, pair.getSecond()))
                    .filter(pair -> graphIds.contains(pair.getFirst().getGraphId()))
                    .map(pair -> pair.getFirst());
        }
        return rtn;
    }

    /**
     * @param readAccessPredicate to filter graphs.
     * @return a stream of graphs the user has visibility for.
     */
    private Stream<GraphSerialisable> getUserGraphStream(final Predicate<FederatedAccess> readAccessPredicate) {
        return federatedStoreCache.getAllGraphIds().stream()
                .map(graphId -> federatedStoreCache.getFromCache(graphId))
                .filter(pair -> readAccessPredicate.test(pair.getSecond()))
                .map(Pair::getFirst);
    }

    private void addToCache(final GraphSerialisable newGraph, final FederatedAccess access) {
        if (federatedStoreCache.contains(newGraph.getGraphId())) {
            validateSameAsFromCache(newGraph);
        } else {
            try {
                federatedStoreCache.addGraphToCache(newGraph, access, false);
            } catch (final OverwritingException e) {
                throw new OverwritingException((String.format("User is attempting to overwrite a graph within the cacheService. GraphId: %s", newGraph.getGraphId())));
            } catch (final CacheOperationException e) {
                throw new RuntimeException(e);
            }
        }
    }

    private void validateSameAsFromCache(final GraphSerialisable newGraph) {
        String graphId = newGraph.getGraphId();

        GraphSerialisable fromCache = federatedStoreCache.getGraphSerialisableFromCache(graphId);

        if (!newGraph.getStoreProperties(graphLibrary).getProperties().equals(fromCache.getStoreProperties(graphLibrary))) {
            throw new RuntimeException(String.format(ERROR_ADDING_GRAPH_TO_CACHE, GraphConfigEnum.PROPERTIES.toString(), graphId));
        }
        if (!JsonUtil.equals(newGraph.getSchema(graphLibrary).toJson(false), fromCache.getSchema(graphLibrary).toJson(false))) {
            throw new RuntimeException(String.format(ERROR_ADDING_GRAPH_TO_CACHE, GraphConfigEnum.SCHEMA.toString(), graphId));
        }
        if (!newGraph.getGraphId().equals(fromCache.getGraphId())) {
            throw new RuntimeException(String.format(ERROR_ADDING_GRAPH_TO_CACHE, "GraphId", graphId));
        }
    }

    public void setGraphLibrary(final GraphLibrary graphLibrary) {
        this.graphLibrary = graphLibrary;
    }

    protected Map<String, Object> getAllGraphsAndAccess(final User user, final List<String> graphIds) {
        return getAllGraphsAndAccess(graphIds, access -> access != null && access.hasReadAccess(user));
    }

    protected Map<String, Object> getAllGraphsAndAccess(final User user, final List<String> graphIds, final String adminAuth) {
        return getAllGraphsAndAccess(graphIds, access -> access != null && access.hasReadAccess(user, adminAuth));
    }

    private Map<String, Object> getAllGraphsAndAccess(final List<String> graphIds, final Predicate<FederatedAccess> accessPredicate) {
        return federatedStoreCache.getAllGraphIds().stream()
                .map(graphId -> federatedStoreCache.getFromCache(graphId))
                //filter on FederatedAccess
                .filter(pair -> accessPredicate.test(pair.getSecond()))
                //filter on if graph required?
                .filter(pair -> {
                    final boolean isGraphIdRequested = nonNull(graphIds) && graphIds.contains(pair.getFirst().getGraphId());
                    final boolean isAllGraphIdsRequired = isNull(graphIds) || graphIds.isEmpty();
                    return isGraphIdRequested || isAllGraphIdsRequired;
                })
                .collect(Collectors.toMap(pair -> pair.getFirst().getGraphId(), Pair::getSecond));
    }

    public boolean changeGraphAccess(final String graphId, final FederatedAccess newFederatedAccess, final User requestingUser) throws StorageException {
        return changeGraphAccess(graphId, newFederatedAccess, access -> access.hasWriteAccess(requestingUser));
    }

    public boolean changeGraphAccess(final String graphId, final FederatedAccess newFederatedAccess, final User requestingUser, final String adminAuth) throws StorageException {
        return changeGraphAccess(graphId, newFederatedAccess, access -> access.hasWriteAccess(requestingUser, adminAuth));
    }

    private boolean changeGraphAccess(final String graphId, final FederatedAccess newFederatedAccess, final Predicate<FederatedAccess> accessPredicate) throws StorageException {
        boolean rtn;
        final GraphSerialisable graphToUpdate = getGraphToUpdate(graphId, accessPredicate);

        if (nonNull(graphToUpdate)) {
            //remove graph to be moved
            remove(graphId, federatedAccess -> true);

            updateCacheWithNewAccess(graphId, newFederatedAccess, graphToUpdate);

            rtn = true;
        } else {
            rtn = false;
        }
        return rtn;
    }

    private void updateCacheWithNewAccess(final String graphId, final FederatedAccess newFederatedAccess, final GraphSerialisable graphToUpdate) throws StorageException {
        try {
            this.put(new GraphSerialisable.Builder(graphToUpdate).build(), newFederatedAccess);
        } catch (final Exception e) {
            String message = String.format("Error occurred updating graphAccess. GraphStorage=updated, Cache=outdated. graphId:%s. Recovery is possible from a restart if a persistent cache is being used, otherwise contact admin", graphId);
            LOGGER.error("{} graphStorage access:{} cache access:{}", message, newFederatedAccess, federatedStoreCache.getAccessFromCache(graphId));
            throw new StorageException(message, e);
        }
    }

    public boolean changeGraphId(final String graphId, final String newGraphId, final User requestingUser) throws StorageException {
        return changeGraphId(graphId, newGraphId, access -> access.hasWriteAccess(requestingUser));
    }

    public boolean changeGraphId(final String graphId, final String newGraphId, final User requestingUser, final String adminAuth) throws StorageException {
        return changeGraphId(graphId, newGraphId, access -> access.hasWriteAccess(requestingUser, adminAuth));
    }

    private boolean changeGraphId(final String graphId, final String newGraphId, final Predicate<FederatedAccess> accessPredicate) throws StorageException {
        boolean rtn;
        final GraphSerialisable graphToUpdate = getGraphToUpdate(graphId, accessPredicate);

        if (nonNull(graphToUpdate)) {
            //get access before removing old graphId.
            FederatedAccess access = federatedStoreCache.getAccessFromCache(graphId);
            //Removed first, to stop a sync issue when sharing the cache with another store.
            remove(graphId, federatedAccess -> true);

            updateTablesWithNewGraphId(newGraphId, graphToUpdate);

            updateCacheWithNewGraphId(newGraphId, graphToUpdate, access);

            rtn = true;
        } else {
            rtn = false;
        }
        return rtn;
    }

    private void updateCacheWithNewGraphId(final String newGraphId, final GraphSerialisable graphToUpdate, final FederatedAccess access) throws StorageException {
        //rename graph
        GraphSerialisable updatedGraphSerialisable = new GraphSerialisable.Builder(graphToUpdate)
                .config(cloneGraphConfigWithNewGraphId(newGraphId, graphToUpdate))
                .build();

        try {
            this.put(updatedGraphSerialisable, access);
        } catch (final Exception e) {
            String s = "Contact Admin for recovery. Error occurred updating graphId. GraphStorage=updated, Cache=outdated graphId.";
            LOGGER.error("{} graphStorage graphId:{} cache graphId:{}", s, newGraphId, graphToUpdate.getGraphId());
            throw new StorageException(s, e);
        }
    }

    private void updateTablesWithNewGraphId(final String newGraphId, final GraphSerialisable graphToUpdate) throws StorageException {
        //Update Tables
        String graphId = graphToUpdate.getGraphId();
        String storeClass = graphToUpdate.getStoreProperties().getStoreClass();
        if (nonNull(storeClass) && storeClass.startsWith(AccumuloStore.class.getPackage().getName())) {
            /*
             * This logic is only for Accumulo derived stores Only.
             * For updating table names to match graphs names.
             *
             * uk.gov.gchq.gaffer.accumulostore.[AccumuloStore, SingleUseAccumuloStore,
             * MiniAccumuloStore, SingleUseMiniAccumuloStore]
             */
            try {
                Connector connection = TableUtils.getConnector((AccumuloProperties) graphToUpdate.getStoreProperties());

                if (connection.tableOperations().exists(graphId)) {
                    connection.tableOperations().offline(graphId);
                    connection.tableOperations().rename(graphId, newGraphId);
                    connection.tableOperations().online(newGraphId);
                }
            } catch (final Exception e) {
                LOGGER.warn("Error trying to update tables for graphID:{} graphToMove:{}", graphId, graphToUpdate, e);
            }
        }
    }

    private GraphConfig cloneGraphConfigWithNewGraphId(final String newGraphId, final GraphSerialisable graphToUpdate) {
        return new GraphConfig.Builder()
                .json(new GraphSerialisable.Builder(graphToUpdate).build().getSerialisedConfig())
                .graphId(newGraphId)
                .build();
    }

    private GraphSerialisable getGraphToUpdate(final String graphId, final Predicate<FederatedAccess> accessPredicate) {
        Pair<GraphSerialisable, FederatedAccess> fromCache = federatedStoreCache.getFromCache(graphId);
        return accessPredicate.test(fromCache.getSecond())
                ? fromCache.getFirst()
                : null;
    }

    /**
     * Enum for the Graph Properties or Schema
     */
    //TODO FS Why is there an enum?
    public enum GraphConfigEnum {
        SCHEMA("schema"), PROPERTIES("properties");

        private final String value;

        GraphConfigEnum(final String value) {
            this.value = value;
        }

        @Override
        public String toString() {
            return value;
        }

    }
}<|MERGE_RESOLUTION|>--- conflicted
+++ resolved
@@ -45,15 +45,8 @@
 import java.util.Collection;
 import java.util.Collections;
 import java.util.Comparator;
-<<<<<<< HEAD
-import java.util.HashMap;
-import java.util.HashSet;
-=======
-import java.util.LinkedHashSet;
->>>>>>> 14f39deb
 import java.util.List;
 import java.util.Map;
-import java.util.Set;
 import java.util.function.Predicate;
 import java.util.stream.Collectors;
 import java.util.stream.Stream;
@@ -170,16 +163,10 @@
      * @param user to match visibility against.
      * @return visible graphs
      */
-<<<<<<< HEAD
-    public Collection<Graph> getAll(final User user) {
-        final Collection<Graph> rtn = getUserGraphStream(entry -> entry.getKey().hasReadAccess(user))
+    public Collection<GraphSerialisable> getAll(final User user) {
+        final Collection<GraphSerialisable> rtn = getUserGraphStream(federatedAccess -> federatedAccess.hasReadAccess(user))
                 .distinct()
                 .collect(Collectors.toCollection(ArrayList::new));
-=======
-    public Collection<GraphSerialisable> getAll(final User user) {
-        final Set<GraphSerialisable> rtn = getUserGraphStream(federatedAccess -> federatedAccess.hasReadAccess(user))
-                .collect(Collectors.toCollection(LinkedHashSet::new));
->>>>>>> 14f39deb
         return Collections.unmodifiableCollection(rtn);
     }
 
@@ -272,13 +259,8 @@
                 graphs.forEach(g -> schemaBuilder.merge(g.getSchema(graphLibrary)));
             }
         } catch (final SchemaException e) {
-<<<<<<< HEAD
-            final List<String> resultGraphIds = getStream(context.getUser(), graphIds).map(Graph::getGraphId).collect(Collectors.toList());
+            final List<String> resultGraphIds = getStream(context.getUser(), graphIds).map(GraphSerialisable::getGraphId).collect(Collectors.toList());
             throw new SchemaException("Unable to merge the schemas for all of your federated graphs: " + resultGraphIds + ". You can limit which graphs to query for using the FederatedOperation.graphIds option.", e);
-=======
-            final List<String> resultGraphIds = getStream(context.getUser(), graphIds).map(GraphSerialisable::getGraphId).collect(Collectors.toList());
-            throw new SchemaException("Unable to merge the schemas for all of your federated graphs: " + resultGraphIds + ". You can limit which graphs to query for using the FederatedOperation.graphIds.", e);
->>>>>>> 14f39deb
         }
         return schemaBuilder.build();
     }
