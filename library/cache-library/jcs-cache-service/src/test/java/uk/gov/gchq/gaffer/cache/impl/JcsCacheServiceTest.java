--- conflicted
+++ resolved
@@ -32,17 +32,10 @@
 import java.util.concurrent.TimeUnit;
 
 import static org.hamcrest.MatcherAssert.assertThat;
-<<<<<<< HEAD
-import static org.junit.jupiter.api.Assertions.assertDoesNotThrow;
-import static org.junit.jupiter.api.Assertions.assertEquals;
-import static org.junit.jupiter.api.Assertions.assertNull;
-import static org.junit.jupiter.api.Assertions.assertThrows;
-=======
 import static org.junit.jupiter.api.Assertions.assertEquals;
 import static org.junit.jupiter.api.Assertions.assertNull;
 import static org.junit.jupiter.api.Assertions.assertThrows;
 import static org.junit.jupiter.api.Assertions.fail;
->>>>>>> 6c60d867
 
 public class JcsCacheServiceTest {
 
@@ -65,24 +58,16 @@
     }
 
     @Test
-    public void shouldUseDefaultConfigFileIfNoneIsSpecified() {
-        assertDoesNotThrow(() -> {
-            service.initialise(serviceProps);
-            ICache<String, Integer> cache = service.getCache(TEST_REGION);
-            cache.put("test", 1);
-            cache.clear();
-        });
+    public void shouldUseDefaultConfigFileIfNoneIsSpecified() throws CacheOperationException {
+        service.initialise(serviceProps);
+        ICache<String, Integer> cache = service.getCache(TEST_REGION);
+        cache.put("test", 1);
+        cache.clear();
+        // no exception thrown
     }
 
     @Test
     public void shouldThrowAnExceptionIfPathIsMisconfigured() {
-<<<<<<< HEAD
-        final String badFileName = "/made/up/file/name";
-
-        serviceProps.setProperty(CacheProperties.CACHE_CONFIG_FILE, badFileName);
-
-        assertThrows(IllegalArgumentException.class, () -> service.initialise(serviceProps));
-=======
         String badFileName = "/made/up/file/name";
         String expected = String.format("Cannot create cache using config file %s", badFileName);
 
@@ -92,57 +77,59 @@
                 () -> service.initialise(serviceProps));
 
         assertEquals(expected, actual.getMessage());
->>>>>>> 6c60d867
-    }
-
-    @Test
-    public void shouldUsePropertyToConfigureJCS() {
-        // Given
+    }
+
+    @Test
+    public void shouldUsePropertyToConfigureJCS() throws CacheOperationException {
+        // given
         String filePath = new File("src/test/resources/cache.ccf").getAbsolutePath();
         serviceProps.setProperty(CacheProperties.CACHE_CONFIG_FILE, filePath);
         service.initialise(serviceProps);
-
-        // Then
-        assertDoesNotThrow(() -> {
-            ICache<String, Integer> cache = service.getCache(ALTERNATIVE_TEST_REGION);
-            cache.put("test", 1);
-            cache.clear();
-        });
+        // when
+        ICache<String, Integer> cache = service.getCache(ALTERNATIVE_TEST_REGION);
+        cache.put("test", 1);
+        cache.clear();
+
+        // then no exception
     }
 
     @Test
     public void shouldReUseCacheIfOneExists() throws CacheOperationException {
-        // Given
+
+        // given
         service.initialise(serviceProps);
         ICache<String, Integer> cache = service.getCache(TEST_REGION);
         cache.put("key", 1);
 
-        // When
+        // when
         ICache<String, Integer> sameCache = service.getCache(TEST_REGION);
 
-        // Then
+        // then
         assertEquals(1, sameCache.size());
         assertEquals(new Integer(1), sameCache.get("key"));
 
         cache.clear();
+
     }
 
     @Test
     public void shouldShareCachesBetweenServices() throws CacheOperationException {
-        // Given
+
+        // given
         service.initialise(serviceProps);
         JcsCacheService service1 = new JcsCacheService();
         service1.initialise(serviceProps);
 
-        // When
+        // when
         ICache<String, Integer> cache = service1.getCache(TEST_REGION);
         cache.put("Test", 2);
 
-        // Then
+        // then
         assertEquals(1, service.getCache(TEST_REGION).size());
         assertEquals(2, service.getCache(TEST_REGION).get("Test"));
 
         cache.clear();
+
     }
 
     @Test
@@ -158,18 +145,12 @@
         service.initialise(serviceProps);
         service.putInCache(TEST_REGION, "test", 1);
 
-<<<<<<< HEAD
-        assertThrows(OverwritingException.class, () -> service.putSafeInCache(TEST_REGION, "test", 2));
-
-        assertEquals((Integer) 1, service.getFromCache(TEST_REGION, "test"));
-=======
         try {
             service.putSafeInCache(TEST_REGION, "test", 2);
             fail("Expected an exception");
         } catch (final OverwritingException e) {
             assertEquals((Integer) 1, service.getFromCache(TEST_REGION, "test"));
         }
->>>>>>> 6c60d867
 
         service.putInCache(TEST_REGION, "test", 2);
 
@@ -178,67 +159,45 @@
 
     @Test
     public void shouldBeAbleToDeleteCacheEntries() throws CacheOperationException {
-        // Given
         service.initialise(serviceProps);
         service.putInCache(TEST_REGION, "test", 1);
 
-        // When
         service.removeFromCache(TEST_REGION, "test");
-<<<<<<< HEAD
-
-        // Then
-=======
->>>>>>> 6c60d867
         assertEquals(0, service.sizeOfCache(TEST_REGION));
     }
 
     @Test
     public void shouldBeAbleToClearCache() throws CacheOperationException {
-        // Given
         service.initialise(serviceProps);
         service.putInCache(TEST_REGION, "test1", 1);
         service.putInCache(TEST_REGION, "test2", 2);
         service.putInCache(TEST_REGION, "test3", 3);
 
-        // When
+
         service.clearCache(TEST_REGION);
 
-<<<<<<< HEAD
-        // Then
-=======
->>>>>>> 6c60d867
         assertEquals(0, service.sizeOfCache(TEST_REGION));
     }
 
     @Test
     public void shouldGetAllKeysFromCache() throws CacheOperationException {
-        // Given
         service.initialise(serviceProps);
         service.putInCache(TEST_REGION, "test1", 1);
         service.putInCache(TEST_REGION, "test2", 2);
         service.putInCache(TEST_REGION, "test3", 3);
 
-<<<<<<< HEAD
-        // Then
-=======
->>>>>>> 6c60d867
         assertEquals(3, service.sizeOfCache(TEST_REGION));
         assertThat(service.getAllKeysFromCache(TEST_REGION), IsCollectionContaining.hasItems("test1", "test2", "test3"));
     }
 
     @Test
     public void shouldGetAllValues() throws CacheOperationException {
-        // Given
         service.initialise(serviceProps);
         service.putInCache(TEST_REGION, "test1", 1);
         service.putInCache(TEST_REGION, "test2", 2);
         service.putInCache(TEST_REGION, "test3", 3);
         service.putInCache(TEST_REGION, "duplicate", 3);
 
-<<<<<<< HEAD
-        // Then
-=======
->>>>>>> 6c60d867
         assertEquals(4, service.sizeOfCache(TEST_REGION));
         assertEquals(4, service.getAllValuesFromCache(TEST_REGION).size());
 
@@ -247,32 +206,32 @@
 
     @Test
     public void shouldAgeOffValues() throws CacheOperationException {
-        // Given
+        // given
         String filePath = new File("src/test/resources/cache.ccf").getAbsolutePath();
         serviceProps.setProperty(CacheProperties.CACHE_CONFIG_FILE, filePath);
         service.initialise(serviceProps);
 
-        // When
+        // when
         service.putInCache(AGE_OFF_REGION, "test", 1);
         Uninterruptibles.sleepUninterruptibly(3, TimeUnit.SECONDS);
 
-        // Then
+        // then
         assertNull(service.getFromCache(AGE_OFF_REGION, "test"));
     }
 
     @Test
     public void shouldAllowAgedOffValuesToBeReplaced() throws CacheOperationException {
-        // Given
+        // given
         String filePath = new File("src/test/resources/cache.ccf").getAbsolutePath();
         serviceProps.setProperty(CacheProperties.CACHE_CONFIG_FILE, filePath);
         service.initialise(serviceProps);
 
-        // When
+        // when
         service.putInCache(AGE_OFF_REGION, "test", 1);
         Uninterruptibles.sleepUninterruptibly(3, TimeUnit.SECONDS); // aged off
         service.putInCache(AGE_OFF_REGION, "test", 1);
 
-        // Then
+        // then
         assertEquals((Integer) 1, service.getFromCache(AGE_OFF_REGION, "test"));
     }
 }