--- conflicted
+++ resolved
@@ -58,11 +58,7 @@
 @JsonPropertyOrder(value = {"class", "operation", "mergeFunction", "graphIds"}, alphabetic = true)
 @Since("2.0.0")
 @Summary("This operation federates a payload operation across a given set of graphs and merges the results with a given function.")
-<<<<<<< HEAD
-public class FederatedOperation</*TODO FS Peer Review  (YES IT IS REQUIRED)  I don't think INPUT is required? bookmark1*/INPUT, OUTPUT> implements IFederationOperation, IFederatedOperation,  /*TODO FS Peer Review (YES IT IS!!!) is FederatedOperation actually Output*/ Output<OUTPUT> {
-=======
-public class FederatedOperation<INPUT, MIDPUT, OUTPUT> implements IFederationOperation, IFederatedOperation, Output<OUTPUT> {
->>>>>>> 14befc00
+public class FederatedOperation<INPUT, OUTPUT> implements IFederationOperation, IFederatedOperation, Output<OUTPUT> {
     private String graphIdsCsv;
     @Required
     private Operation payloadOperation;
