--- conflicted
+++ resolved
@@ -47,12 +47,8 @@
 
 import static org.assertj.core.api.Assertions.assertThat;
 import static org.assertj.core.api.Assertions.assertThatIllegalArgumentException;
-<<<<<<< HEAD
 import static org.junit.jupiter.api.Assertions.assertEquals;
 import static org.junit.jupiter.api.Assertions.assertNotEquals;
-import static org.junit.jupiter.api.Assertions.assertNull;
-=======
->>>>>>> 4e897c33
 import static uk.gov.gchq.gaffer.user.StoreUser.AUTH_1;
 import static uk.gov.gchq.gaffer.user.StoreUser.AUTH_USER_ID;
 import static uk.gov.gchq.gaffer.user.StoreUser.TEST_USER_ID;
@@ -79,10 +75,8 @@
             StoreTrait.POST_AGGREGATION_FILTERING,
             StoreTrait.MATCHED_VERTEX);
     private static final Set<StoreTrait> MAP_TRAITS_EXCLUSIVE_OF_ACCUMULO = Collections.emptySet();
-    private static final FederatedAccess ACCESS_UNUSED_AUTH_AND_USER = new FederatedAccess(
-            Sets.newHashSet(UNUSED_AUTH_STRING), UNUSED_AUTH_STRING);
-    private static final FederatedAccess ACCESS_UNUSED_AUTH_WITH_TEST_USER = new FederatedAccess(
-            Sets.newHashSet(UNUSED_AUTH_STRING), TEST_USER_ID);
+    private static final FederatedAccess ACCESS_UNUSED_AUTH_AND_USER = new FederatedAccess(Sets.newHashSet(UNUSED_AUTH_STRING), UNUSED_AUTH_STRING);
+    private static final FederatedAccess ACCESS_UNUSED_AUTH_WITH_TEST_USER = new FederatedAccess(Sets.newHashSet(UNUSED_AUTH_STRING), TEST_USER_ID);
     private static final Set<StoreTrait> MAP_TRAITS = ImmutableSet.of(
             StoreTrait.INGEST_AGGREGATION,
             StoreTrait.MATCHED_VERTEX,
@@ -121,16 +115,13 @@
     private Context blankUserContext;
     private static final Set<String> NULL_GRAPH_AUTHS = null;
 
-    private static Class<?> currentClass = new Object() {
-    }.getClass().getEnclosingClass();
-    private static final StoreProperties ACCUMULO_PROPERTIES = StoreProperties.loadStoreProperties(StreamUtil.openStream(currentClass, "properties/singleUseAccumuloStore.properties"));
-    private static final StoreProperties MAP_PROPERTIES = StoreProperties.loadStoreProperties(StreamUtil.openStream(currentClass, "properties/singleUseMapStore.properties"));
+    private static final StoreProperties MAP_PROPERTIES = StoreProperties.loadStoreProperties(StreamUtil.openStream(FederatedStoreGetTraitsTest.class, "properties/singleUseMapStore.properties"));
+    private static final StoreProperties ACCUMULO_PROPERTIES = StoreProperties.loadStoreProperties(StreamUtil.openStream(FederatedStoreGetTraitsTest.class, "properties/singleUseAccumuloStore.properties"));
     private FederatedStore federatedStore;
 
     @BeforeEach
     public void beforeEach() throws Exception {
         clearCache();
-
         federatedStore = new FederatedStore();
         federatedStore.initialise("testFed", new Schema(), new FederatedStoreProperties());
 
@@ -181,47 +172,17 @@
         assertThatIllegalArgumentException()
                 .isThrownBy(() -> federatedStore.execute(getTraits, new Context(nullUser)))
                 .withMessage("User is required");
-<<<<<<< HEAD
-        assertNull(federatedStore.execute(getTraits, new Context(testUser)));
-        assertNull(federatedStore.execute(getTraits, new Context(authUser)));
-        assertNull(federatedStore.execute(getTraits, new Context(blankUser)));
-=======
-        assertThat(federatedStore.execute(getTraits, new Context(testUser))).hasSize(0);
-        assertThat(federatedStore.execute(getTraits, new Context(authUser))).hasSize(0);
-        assertThat(federatedStore.execute(getTraits, new Context(blankUser))).hasSize(0);
->>>>>>> 4e897c33
+        assertThat(federatedStore.execute(getTraits, new Context(testUser))).isNull();
+        assertThat(federatedStore.execute(getTraits, new Context(authUser))).isNull();
+        assertThat(federatedStore.execute(getTraits, new Context(blankUser))).isNull();
     }
 
     @Test
     public void shouldVerifyAssumptionsStoreTraitsNonCurrent() throws Exception {
-<<<<<<< HEAD
-        //given
-        Set<StoreTrait> mapTraits = map.getGraph().getStoreTraits();
-        Set<StoreTrait> accTraits = acc.getGraph().getStoreTraits();
-        getTraits.setCurrentTraits(false);
-        Set<StoreTrait> mapTraitsOperation = map.getGraph().execute(getTraits, testUser);
-        Set<StoreTrait> accTraitsOperation = acc.getGraph().execute(getTraits, testUser);
-
-        //when
-        Set<StoreTrait> mapTraitsExclusive = mapTraits.stream().filter(t -> !accTraits.contains(t)).collect(Collectors.toSet());
-        Set<StoreTrait> accTraitsExclusive = accTraits.stream().filter(t -> !mapTraits.contains(t)).collect(Collectors.toSet());
-        Set<StoreTrait> intersectionTraits = accTraits.stream().filter(mapTraits::contains).collect(Collectors.toSet());
-
-        //then
-        assertEquals(ACCUMULO_TRAITS, accTraits, "This store does not have AccumuloStore Traits");
-        assertEquals(MAP_TRAITS, mapTraits, "This store does not have MapStore Traits");
-        assertNotEquals(accTraits, mapTraits, "Test stores cannot have same traits");
-        assertEquals(10, accTraits.size(), "Expected AccumuloStore trait size is different");
-        assertEquals(8, mapTraits.size(), "Expected MapStore trait size is different");
-        assertEquals(MAP_TRAITS_EXCLUSIVE_OF_ACCUMULO, mapTraitsExclusive, "Expected traits exclusive to MapStore is different");
-        assertEquals(ACCUMULO_TRAITS_EXCLUSIVE_OF_MAP, accTraitsExclusive, "Expected traits exclusive to AccumuloStore is different");
-        assertEquals(INTERSECTION_TRAITS, intersectionTraits, "Expected intersection of traits is different");
-        assertEquals(mapTraits, mapTraitsOperation);
-        assertEquals(accTraits, accTraitsOperation);
-=======
         // given
         final Set<StoreTrait> mapTraits = map.getGraph().getStoreTraits();
         final Set<StoreTrait> accTraits = acc.getGraph().getStoreTraits();
+
 
         // when
         final Set<StoreTrait> mapTraitsExclusive = mapTraits.stream().filter(t -> !accTraits.contains(t)).collect(Collectors.toSet());
@@ -240,7 +201,6 @@
         assertThat(mapTraitsExclusive).isEqualTo(MAP_TRAITS_EXCLUSIVE_OF_ACCUMULO).withFailMessage("Expected traits exclusive to MapStore is different");
         assertThat(accTraitsExclusive).isEqualTo(ACCUMULO_TRAITS_EXCLUSIVE_OF_MAP).withFailMessage("Expected traits exclusive to AccumuloStore is different");
         assertThat(intersectionTraits).isEqualTo(INTERSECTION_TRAITS).withFailMessage("Expected intersection of traits is different");
->>>>>>> 4e897c33
     }
 
     @Test
@@ -313,27 +273,17 @@
         federatedStore.addGraphs(ACCESS_UNUSED_AUTH_AND_USER, acc);
         federatedStore.addGraphs(ACCESS_UNUSED_AUTH_WITH_TEST_USER, acc2);
         federatedStore.addGraphs(ACCESS_UNUSED_AUTH_WITH_TEST_USER, map);
-<<<<<<< HEAD
-        //when
-        final Object traits = federatedStore.execute(new FederatedOperation.Builder().op(getTraits).graphIds(GRAPH_ID_MAP).build(), testUserContext);
-        //then
-        assertNotEquals(ACCUMULO_TRAITS, Sets.newHashSet((Iterable) traits), "Returning AccumuloStore traits instead of MapStore");
-        assertEquals(Collections.emptySet(), Stream.of(traits).filter(ACCUMULO_TRAITS_EXCLUSIVE_OF_MAP::contains).collect(Collectors.toSet()), "Revealing some hidden traits from the AccumuloStore instead of only MapStore");
-        assertEquals(MAP_CURRENT_TRAITS, Sets.newHashSet((Iterable) traits));
-=======
-        getTraits.addOption(FederatedStoreConstants.KEY_OPERATION_OPTIONS_GRAPH_IDS, GRAPH_ID_MAP);
         // when
         final Set<StoreTrait> traits = federatedStore.execute(getTraits, testUserContext);
         // then
         assertThat(traits).isNotEqualTo(ACCUMULO_TRAITS).withFailMessage("Returning AccumuloStore traits instead of MapStore");
         assertThat(traits.stream().filter(ACCUMULO_TRAITS_EXCLUSIVE_OF_MAP::contains).collect(Collectors.toSet())).withFailMessage("Revealing some hidden traits from the AccumuloStore instead of only MapStore").isEmpty();
         assertThat(traits).isEqualTo(MAP_CURRENT_TRAITS);
->>>>>>> 4e897c33
     }
 
     @Test
     public void shouldGetNonCurrentTraitsForAddingUserButSelectedGraphsOnly() throws Exception {
-        // given
+        //given
         final GraphSerialisable acc2 = new GraphSerialisable.Builder()
                 .graph(acc.getGraph())
                 .config(new GraphConfig(GRAPH_ID_ACCUMULO + 2))
@@ -343,21 +293,12 @@
         federatedStore.addGraphs(ACCESS_UNUSED_AUTH_WITH_TEST_USER, acc2);
         federatedStore.addGraphs(ACCESS_UNUSED_AUTH_WITH_TEST_USER, map);
         getTraits.setCurrentTraits(false);
-<<<<<<< HEAD
         //when
         final Object traits = federatedStore.execute(new FederatedOperation.Builder().op(getTraits).graphIds(GRAPH_ID_MAP).build(), testUserContext);
         //then
         assertNotEquals(ACCUMULO_TRAITS, traits, "Returning AccumuloStore traits instead of MapStore");
         assertEquals(Collections.emptySet(), Stream.of(traits).filter(ACCUMULO_TRAITS_EXCLUSIVE_OF_MAP::contains).collect(Collectors.toSet()), "Revealing some hidden traits from the AccumuloStore instead of only MapStore");
         assertEquals(MAP_TRAITS, Sets.newHashSet((Iterable) traits));
-=======
-        // when
-        final Set<StoreTrait> traits = federatedStore.execute(getTraits, testUserContext);
-        // then
-        assertThat(traits).isNotEqualTo(ACCUMULO_TRAITS).withFailMessage("Returning AccumuloStore traits instead of MapStore");
-        assertThat(traits.stream().filter(ACCUMULO_TRAITS_EXCLUSIVE_OF_MAP::contains).collect(Collectors.toSet())).withFailMessage("Revealing some hidden traits from the AccumuloStore instead of only MapStore").isEmpty();
-        assertThat(traits).isEqualTo(MAP_TRAITS);
->>>>>>> 4e897c33
     }
 
     /**
@@ -375,13 +316,8 @@
         federatedStore.addGraphs(new FederatedAccess(NULL_GRAPH_AUTHS, TEST_USER_ID, false, false, blockingAccessPredicate, null), map);
         // when
         final Set<StoreTrait> traits = federatedStore.execute(getTraits, testUserContext);
-<<<<<<< HEAD
-        //then
-        assertEquals(null, traits, "Revealing hidden traits");
-=======
-        // then
-        assertThat(traits).withFailMessage("Revealing hidden traits").isEmpty();
->>>>>>> 4e897c33
+        // then
+        assertThat(traits).withFailMessage("Revealing hidden traits").isNull();
     }
 
     @Test
@@ -402,13 +338,8 @@
         federatedStore.addGraphs(new FederatedAccess(Sets.newHashSet(AUTH_1), TEST_USER_ID), map);
         // when
         final Set<StoreTrait> traits = federatedStore.execute(getTraits, blankUserContext);
-<<<<<<< HEAD
-        //then
-        assertEquals(null, traits, "Revealing hidden traits");
-=======
-        // then
-        assertThat(traits).withFailMessage("Revealing hidden traits").isEmpty();
->>>>>>> 4e897c33
+        // then
+        assertThat(traits).withFailMessage("Revealing hidden traits").isNull();
     }
 
     @Test
@@ -418,13 +349,8 @@
         federatedStore.addGraphs(new FederatedAccess(Sets.newHashSet(AUTH_1), AUTH_USER_ID), map);
         // when
         final Set<StoreTrait> traits = federatedStore.execute(getTraits, testUserContext);
-<<<<<<< HEAD
-        //then
-        assertEquals(null, traits, "Revealing hidden traits");
-=======
-        // then
-        assertThat(traits).withFailMessage("Revealing hidden traits").isEmpty();
->>>>>>> 4e897c33
+        // then
+        assertThat(traits).withFailMessage("Revealing hidden traits").isNull();
     }
 
     /**
