/*
 * Copyright 2016-2018 Crown Copyright
 *
 * Licensed under the Apache License, Version 2.0 (the "License");
 * you may not use this file except in compliance with the License.
 * You may obtain a copy of the License at
 *
 *     http://www.apache.org/licenses/LICENSE-2.0
 *
 * Unless required by applicable law or agreed to in writing, software
 * distributed under the License is distributed on an "AS IS" BASIS,
 * WITHOUT WARRANTIES OR CONDITIONS OF ANY KIND, either express or implied.
 * See the License for the specific language governing permissions and
 * limitations under the License.
 */

package uk.gov.gchq.gaffer.store;

import edu.umd.cs.findbugs.annotations.SuppressFBWarnings;
import org.slf4j.Logger;
import org.slf4j.LoggerFactory;

import uk.gov.gchq.gaffer.cache.CacheServiceLoader;
import uk.gov.gchq.gaffer.commonutil.CloseableUtil;
import uk.gov.gchq.gaffer.commonutil.iterable.CloseableIterable;
import uk.gov.gchq.gaffer.data.element.Element;
import uk.gov.gchq.gaffer.data.element.IdentifierType;
import uk.gov.gchq.gaffer.data.element.id.EntityId;
import uk.gov.gchq.gaffer.data.elementdefinition.exception.SchemaException;
import uk.gov.gchq.gaffer.jobtracker.JobDetail;
import uk.gov.gchq.gaffer.jobtracker.JobStatus;
import uk.gov.gchq.gaffer.jobtracker.JobTracker;
import uk.gov.gchq.gaffer.jsonserialisation.JSONSerialiser;
import uk.gov.gchq.gaffer.named.operation.AddNamedOperation;
import uk.gov.gchq.gaffer.named.operation.DeleteNamedOperation;
import uk.gov.gchq.gaffer.named.operation.GetAllNamedOperations;
import uk.gov.gchq.gaffer.named.operation.NamedOperation;
import uk.gov.gchq.gaffer.named.view.AddNamedView;
import uk.gov.gchq.gaffer.named.view.DeleteNamedView;
import uk.gov.gchq.gaffer.named.view.GetAllNamedViews;
import uk.gov.gchq.gaffer.operation.Operation;
import uk.gov.gchq.gaffer.operation.OperationChain;
import uk.gov.gchq.gaffer.operation.OperationChainDAO;
import uk.gov.gchq.gaffer.operation.OperationException;
import uk.gov.gchq.gaffer.operation.impl.Count;
import uk.gov.gchq.gaffer.operation.impl.CountGroups;
import uk.gov.gchq.gaffer.operation.impl.DiscardOutput;
import uk.gov.gchq.gaffer.operation.impl.ForEach;
import uk.gov.gchq.gaffer.operation.impl.GetWalks;
import uk.gov.gchq.gaffer.operation.impl.If;
import uk.gov.gchq.gaffer.operation.impl.Join;
import uk.gov.gchq.gaffer.operation.impl.Limit;
import uk.gov.gchq.gaffer.operation.impl.Reduce;
import uk.gov.gchq.gaffer.operation.impl.Validate;
import uk.gov.gchq.gaffer.operation.impl.ValidateOperationChain;
import uk.gov.gchq.gaffer.operation.impl.While;
import uk.gov.gchq.gaffer.operation.impl.add.AddElements;
import uk.gov.gchq.gaffer.operation.impl.compare.Max;
import uk.gov.gchq.gaffer.operation.impl.compare.Min;
import uk.gov.gchq.gaffer.operation.impl.compare.Sort;
import uk.gov.gchq.gaffer.operation.impl.export.GetExports;
import uk.gov.gchq.gaffer.operation.impl.export.resultcache.ExportToGafferResultCache;
import uk.gov.gchq.gaffer.operation.impl.export.set.ExportToSet;
import uk.gov.gchq.gaffer.operation.impl.export.set.GetSetExport;
import uk.gov.gchq.gaffer.operation.impl.function.Aggregate;
import uk.gov.gchq.gaffer.operation.impl.function.Filter;
import uk.gov.gchq.gaffer.operation.impl.function.Transform;
import uk.gov.gchq.gaffer.operation.impl.generate.GenerateElements;
import uk.gov.gchq.gaffer.operation.impl.generate.GenerateObjects;
import uk.gov.gchq.gaffer.operation.impl.get.GetAdjacentIds;
import uk.gov.gchq.gaffer.operation.impl.get.GetAllElements;
import uk.gov.gchq.gaffer.operation.impl.get.GetElements;
import uk.gov.gchq.gaffer.operation.impl.job.GetAllJobDetails;
import uk.gov.gchq.gaffer.operation.impl.job.GetJobDetails;
import uk.gov.gchq.gaffer.operation.impl.job.GetJobResults;
import uk.gov.gchq.gaffer.operation.impl.output.ToArray;
import uk.gov.gchq.gaffer.operation.impl.output.ToCsv;
import uk.gov.gchq.gaffer.operation.impl.output.ToEntitySeeds;
import uk.gov.gchq.gaffer.operation.impl.output.ToList;
import uk.gov.gchq.gaffer.operation.impl.output.ToMap;
import uk.gov.gchq.gaffer.operation.impl.output.ToSet;
import uk.gov.gchq.gaffer.operation.impl.output.ToSingletonList;
import uk.gov.gchq.gaffer.operation.impl.output.ToStream;
import uk.gov.gchq.gaffer.operation.impl.output.ToVertices;
import uk.gov.gchq.gaffer.operation.io.Input;
import uk.gov.gchq.gaffer.operation.io.Output;
import uk.gov.gchq.gaffer.serialisation.Serialiser;
import uk.gov.gchq.gaffer.store.library.GraphLibrary;
import uk.gov.gchq.gaffer.store.library.NoGraphLibrary;
import uk.gov.gchq.gaffer.store.operation.GetSchema;
import uk.gov.gchq.gaffer.store.operation.GetTraits;
import uk.gov.gchq.gaffer.store.operation.OperationChainValidator;
import uk.gov.gchq.gaffer.store.operation.OperationUtil;
import uk.gov.gchq.gaffer.store.operation.add.AddSchemaToLibrary;
import uk.gov.gchq.gaffer.store.operation.add.AddStorePropertiesToLibrary;
import uk.gov.gchq.gaffer.store.operation.declaration.OperationDeclaration;
import uk.gov.gchq.gaffer.store.operation.declaration.OperationDeclarations;
import uk.gov.gchq.gaffer.store.operation.handler.AddSchemaToLibraryHandler;
import uk.gov.gchq.gaffer.store.operation.handler.AddStorePropertiesToLibraryHandler;
import uk.gov.gchq.gaffer.store.operation.handler.CountGroupsHandler;
import uk.gov.gchq.gaffer.store.operation.handler.CountHandler;
import uk.gov.gchq.gaffer.store.operation.handler.DiscardOutputHandler;
import uk.gov.gchq.gaffer.store.operation.handler.ForEachHandler;
import uk.gov.gchq.gaffer.store.operation.handler.GetSchemaHandler;
import uk.gov.gchq.gaffer.store.operation.handler.GetTraitsHandler;
import uk.gov.gchq.gaffer.store.operation.handler.GetWalksHandler;
import uk.gov.gchq.gaffer.store.operation.handler.IfHandler;
import uk.gov.gchq.gaffer.store.operation.handler.JoinHandler;
import uk.gov.gchq.gaffer.store.operation.handler.LimitHandler;
import uk.gov.gchq.gaffer.store.operation.handler.MapHandler;
import uk.gov.gchq.gaffer.store.operation.handler.OperationChainHandler;
import uk.gov.gchq.gaffer.store.operation.handler.OperationHandler;
import uk.gov.gchq.gaffer.store.operation.handler.OutputOperationHandler;
import uk.gov.gchq.gaffer.store.operation.handler.ReduceHandler;
import uk.gov.gchq.gaffer.store.operation.handler.ValidateHandler;
import uk.gov.gchq.gaffer.store.operation.handler.ValidateOperationChainHandler;
import uk.gov.gchq.gaffer.store.operation.handler.WhileHandler;
import uk.gov.gchq.gaffer.store.operation.handler.compare.MaxHandler;
import uk.gov.gchq.gaffer.store.operation.handler.compare.MinHandler;
import uk.gov.gchq.gaffer.store.operation.handler.compare.SortHandler;
import uk.gov.gchq.gaffer.store.operation.handler.export.GetExportsHandler;
import uk.gov.gchq.gaffer.store.operation.handler.export.set.ExportToSetHandler;
import uk.gov.gchq.gaffer.store.operation.handler.export.set.GetSetExportHandler;
import uk.gov.gchq.gaffer.store.operation.handler.function.AggregateHandler;
import uk.gov.gchq.gaffer.store.operation.handler.function.FilterHandler;
import uk.gov.gchq.gaffer.store.operation.handler.function.TransformHandler;
import uk.gov.gchq.gaffer.store.operation.handler.generate.GenerateElementsHandler;
import uk.gov.gchq.gaffer.store.operation.handler.generate.GenerateObjectsHandler;
import uk.gov.gchq.gaffer.store.operation.handler.job.GetAllJobDetailsHandler;
import uk.gov.gchq.gaffer.store.operation.handler.job.GetJobDetailsHandler;
import uk.gov.gchq.gaffer.store.operation.handler.job.GetJobResultsHandler;
import uk.gov.gchq.gaffer.store.operation.handler.named.AddNamedOperationHandler;
import uk.gov.gchq.gaffer.store.operation.handler.named.AddNamedViewHandler;
import uk.gov.gchq.gaffer.store.operation.handler.named.DeleteNamedOperationHandler;
import uk.gov.gchq.gaffer.store.operation.handler.named.DeleteNamedViewHandler;
import uk.gov.gchq.gaffer.store.operation.handler.named.GetAllNamedOperationsHandler;
import uk.gov.gchq.gaffer.store.operation.handler.named.GetAllNamedViewsHandler;
import uk.gov.gchq.gaffer.store.operation.handler.named.NamedOperationHandler;
import uk.gov.gchq.gaffer.store.operation.handler.output.ToArrayHandler;
import uk.gov.gchq.gaffer.store.operation.handler.output.ToCsvHandler;
import uk.gov.gchq.gaffer.store.operation.handler.output.ToEntitySeedsHandler;
import uk.gov.gchq.gaffer.store.operation.handler.output.ToListHandler;
import uk.gov.gchq.gaffer.store.operation.handler.output.ToMapHandler;
import uk.gov.gchq.gaffer.store.operation.handler.output.ToSetHandler;
import uk.gov.gchq.gaffer.store.operation.handler.output.ToSingletonListHandler;
import uk.gov.gchq.gaffer.store.operation.handler.output.ToStreamHandler;
import uk.gov.gchq.gaffer.store.operation.handler.output.ToVerticesHandler;
import uk.gov.gchq.gaffer.store.optimiser.OperationChainOptimiser;
import uk.gov.gchq.gaffer.store.schema.Schema;
import uk.gov.gchq.gaffer.store.schema.SchemaElementDefinition;
import uk.gov.gchq.gaffer.store.schema.SchemaOptimiser;
import uk.gov.gchq.gaffer.store.schema.TypeDefinition;
import uk.gov.gchq.gaffer.store.schema.ViewValidator;
import uk.gov.gchq.gaffer.user.User;
import uk.gov.gchq.koryphe.ValidationResult;
import uk.gov.gchq.koryphe.util.ReflectionUtil;

import java.util.ArrayList;
import java.util.HashMap;
import java.util.LinkedHashMap;
import java.util.LinkedHashSet;
import java.util.List;
import java.util.Map;
import java.util.Properties;
import java.util.Set;
import java.util.concurrent.ExecutorService;
import java.util.concurrent.Executors;

/**
 * A {@code Store} backs a Graph and is responsible for storing the {@link
 * uk.gov.gchq.gaffer.data.element.Element}s and
 * handling {@link Operation}s.
 * {@link Operation}s and their corresponding {@link OperationHandler}s are
 * registered in a map and used to handle
 * provided operations - allowing different store implementations to handle the
 * same operations in their own store specific way.
 * Optional functionality can be added to store implementations defined by the
 * {@link uk.gov.gchq.gaffer.store.StoreTrait}s.
 */
public abstract class Store {
    private static final Logger LOGGER = LoggerFactory.getLogger(Store.class);
    private final Class<? extends Serialiser> requiredParentSerialiserClass;
    private final Map<Class<? extends Operation>, OperationHandler> operationHandlers = new LinkedHashMap<>();
    protected final List<OperationChainOptimiser> opChainOptimisers = new ArrayList<>();
    protected final OperationChainValidator opChainValidator;
    private final SchemaOptimiser schemaOptimiser;

    /**
     * The schema - contains the type of {@link uk.gov.gchq.gaffer.data.element.Element}s
     * to be stored and how to aggregate the elements.
     */
    private Schema schema;

    /**
     * The original schema containing all of the original descriptions and parent groups.
     */
    private Schema originalSchema;

    /**
     * The store properties - contains specific configuration information for
     * the store - such as database connection strings.
     */
    private StoreProperties properties;

    private GraphLibrary library;

    private JobTracker jobTracker;
    private ExecutorService executorService;
    private String graphId;

    public Store() {
        this.requiredParentSerialiserClass = getRequiredParentSerialiserClass();
        this.opChainValidator = createOperationChainValidator();
        this.schemaOptimiser = createSchemaOptimiser();
    }

    public static Store createStore(final String graphId, final byte[] schema, final Properties storeProperties) {
        return createStore(graphId, Schema.fromJson(schema), StoreProperties.loadStoreProperties(storeProperties));
    }

    public static Store createStore(final String graphId, final Schema schema, final StoreProperties storeProperties) {
        if (null == storeProperties) {
            throw new IllegalArgumentException("Store properties are required to create a store. graphId: " + graphId);
        }

        final String storeClass = storeProperties.getStoreClass();
        if (null == storeClass) {
            throw new IllegalArgumentException("The Store class name was not found in the store properties for key: " + StoreProperties.STORE_CLASS + ", GraphId: " + graphId);
        }

        final Store newStore;
        try {
            newStore = Class.forName(storeClass)
                    .asSubclass(Store.class)
                    .newInstance();
        } catch (final InstantiationException | IllegalAccessException | ClassNotFoundException e) {
            throw new IllegalArgumentException("Could not create store of type: " + storeClass, e);
        }

        try {
            newStore.initialise(graphId, schema, storeProperties);
        } catch (final StoreException e) {
            throw new IllegalArgumentException("Could not initialise the store with provided arguments.", e);
        }
        return newStore;
    }

    public void initialise(final String graphId, final Schema schema, final StoreProperties properties) throws StoreException {
        LOGGER.debug("Initialising {}", getClass().getSimpleName());
        if (null == graphId) {
            throw new IllegalArgumentException("graphId is required");
        }
        this.graphId = graphId;
        this.schema = schema;
        setProperties(properties);

        updateJsonSerialiser();

        startCacheServiceLoader(properties);
        this.jobTracker = createJobTracker();

        optimiseSchema();
        validateSchemas();
        addOpHandlers();
        addExecutorService();
    }

    public static void updateJsonSerialiser(final StoreProperties storeProperties) {
        if (null != storeProperties) {
            JSONSerialiser.update(
                    storeProperties.getJsonSerialiserClass(),
                    storeProperties.getJsonSerialiserModules(),
                    storeProperties.getStrictJson()
            );
        } else {
            JSONSerialiser.update();
        }
    }

    public void updateJsonSerialiser() {
        updateJsonSerialiser(getProperties());
    }

    /**
     * Returns true if the Store can handle the provided trait and false if it
     * cannot.
     *
     * @param storeTrait the Class of the Processor to be checked.
     * @return true if the Processor can be handled and false if it cannot.
     */
    public boolean hasTrait(final StoreTrait storeTrait) {
        final Set<StoreTrait> traits = getTraits();
        return null != traits && traits.contains(storeTrait);
    }

    /**
     * Returns the {@link uk.gov.gchq.gaffer.store.StoreTrait}s for this store.
     * Most stores should support FILTERING.
     * <p>
     * If you use Operation.validateFilter(Element) in you handlers, it will
     * deal with the filtering for you.
     * </p>
     *
     * @return the {@link uk.gov.gchq.gaffer.store.StoreTrait}s for this store.
     */
    public abstract Set<StoreTrait> getTraits();

    /**
     * Executes a given operation and returns the result.
     *
     * @param operation the operation to execute.
     * @param context   the context executing the operation
     * @throws OperationException thrown by the operation handler if the
     *                            operation fails.
     */
    public void execute(final Operation operation, final Context context) throws OperationException {
        execute(OperationChain.wrap(operation), context);
    }

    /**
     * Executes a given operation and returns the result.
     *
     * @param operation the operation to execute.
     * @param context   the context executing the operation
     * @param <O>       the output type of the operation
     * @return the result of executing the operation
     * @throws OperationException thrown by the operation handler if the
     *                            operation fails.
     */
    public <O> O execute(final Output<O> operation, final Context context) throws OperationException {
        return execute(OperationChain.wrap(operation), context);
    }

    protected <O> O execute(final OperationChain<O> operation, final Context context) throws OperationException {
        addOrUpdateJobDetail(operation, context, null, JobStatus.RUNNING);
        try {
            final O result = (O) handleOperation(operation, context);
            addOrUpdateJobDetail(operation, context, null, JobStatus.FINISHED);
            return result;
        } catch (final Throwable t) {
            addOrUpdateJobDetail(operation, context, t.getMessage(), JobStatus.FAILED);
            throw t;
        }
    }

    /**
     * Executes a given operation job and returns the job detail.
     *
     * @param operation the operation to execute.
     * @param context   the context executing the job
     * @return the job detail
     * @throws OperationException thrown if jobs are not configured.
     */
    public JobDetail executeJob(final Operation operation, final Context context) throws OperationException {
        return executeJob(OperationChain.wrap(operation), context);
    }

    protected JobDetail executeJob(final OperationChain<?> operationChain, final Context context) throws OperationException {
        if (null == jobTracker) {
            throw new OperationException("Running jobs has not configured.");
        }

        if (isSupported(ExportToGafferResultCache.class)) {
            boolean hasExport = false;
            for (final Operation operation : operationChain.getOperations()) {
                if (operation instanceof ExportToGafferResultCache) {
                    hasExport = true;
                    break;
                }
            }
            if (!hasExport) {
                operationChain.getOperations()
                        .add(new ExportToGafferResultCache());
            }
        }

        final JobDetail initialJobDetail = addOrUpdateJobDetail(operationChain, context, null, JobStatus.RUNNING);

        final Runnable runnable = () -> {
            try {
                handleOperation(operationChain, context);
                addOrUpdateJobDetail(operationChain, context, null, JobStatus.FINISHED);
            } catch (final Error e) {
                addOrUpdateJobDetail(operationChain, context, e.getMessage(), JobStatus.FAILED);
                throw e;
            } catch (final Exception e) {
                LOGGER.warn("Operation chain job failed to execute", e);
                addOrUpdateJobDetail(operationChain, context, e.getMessage(), JobStatus.FAILED);
            }
        };

        executorService.execute(runnable);

        return initialJobDetail;
    }

    public void runAsync(final Runnable runnable) {
        executorService.execute(runnable);
    }

    public JobTracker getJobTracker() {
        return jobTracker;
    }

    /**
     * @param operationClass the operation class to check
     * @return true if the provided operation is supported.
     */
    public boolean isSupported(final Class<? extends Operation> operationClass) {
        final OperationHandler operationHandler = operationHandlers.get(operationClass);
        return null != operationHandler;
    }

    /**
     * @return a collection of all the supported {@link Operation}s.
     */
    public Set<Class<? extends Operation>> getSupportedOperations() {
        return operationHandlers.keySet();
    }

    public Set<Class<? extends Operation>> getNextOperations(final Class<? extends Operation> operation) {
        if (null == operation || !Output.class.isAssignableFrom(operation)) {
            return getSupportedOperations();
        }

        final Set<Class<? extends Operation>> ops = new LinkedHashSet<>();
        if (Output.class.isAssignableFrom(operation)) {
            final Class<?> outputType = OperationUtil.getOutputType((Class) operation);
            for (final Class<? extends Operation> nextOp : getSupportedOperations()) {
                if (Input.class.isAssignableFrom(nextOp)) {
                    final Class<?> inputType = OperationUtil.getInputType((Class) nextOp);
                    if (OperationUtil.isValid(outputType, inputType)
                            .isValid()) {
                        ops.add(nextOp);
                    }
                }
            }
        }

        return ops;
    }

    /**
     * Ensures all identifier and property values are populated on an element by
     * triggering getters on the element for
     * all identifier and properties in the {@link Schema} forcing a lazy
     * element to load all of its values.
     *
     * @param lazyElement the lazy element
     * @return the fully populated unwrapped element
     */
    @SuppressFBWarnings(value = "RV_RETURN_VALUE_IGNORED_NO_SIDE_EFFECT",
            justification = "Getters are called to trigger the loading data")
    public Element populateElement(final Element lazyElement) {
        final SchemaElementDefinition elementDefinition = getSchema().getElement(
                lazyElement.getGroup());
        if (null != elementDefinition) {
            for (final IdentifierType identifierType : elementDefinition.getIdentifiers()) {
                lazyElement.getIdentifier(identifierType);
            }

            for (final String propertyName : elementDefinition.getProperties()) {
                lazyElement.getProperty(propertyName);
            }
        }

        return lazyElement.getElement();
    }

    public String getGraphId() {
        return graphId;
    }

    /**
     * Get this Store's {@link Schema}.
     *
     * @return the instance of {@link Schema} used for describing the type of
     * {@link uk.gov.gchq.gaffer.data.element.Element}s to be stored and how to
     * aggregate the elements.
     */
    public Schema getSchema() {
        return schema;
    }

    /**
     * Get this Store's {@link uk.gov.gchq.gaffer.store.StoreProperties}.
     *
     * @return the instance of {@link uk.gov.gchq.gaffer.store.StoreProperties},
     * this may contain details such as database connection details.
     */
    public StoreProperties getProperties() {
        return properties;
    }

    protected void setProperties(final StoreProperties properties) {
        final Class<? extends StoreProperties> requiredPropsClass = getPropertiesClass();
        properties.updateStorePropertiesClass(requiredPropsClass);

        // If the properties instance is not already an instance of the required class then reload the properties
        if (requiredPropsClass.isAssignableFrom(properties.getClass())) {
            this.properties = properties;
        } else {
            this.properties = StoreProperties.loadStoreProperties(properties.getProperties());
        }

        ReflectionUtil.addReflectionPackages(properties.getReflectionPackages());
        updateJsonSerialiser();
    }

    public GraphLibrary getGraphLibrary() {
        return library;
    }

    public void setGraphLibrary(final GraphLibrary library) {
        this.library = library;
    }

    public void optimiseSchema() {
        schema = schemaOptimiser.optimise(schema, hasTrait(StoreTrait.ORDERED));
    }

    public void validateSchemas() {
        final ValidationResult validationResult = new ValidationResult();
        if (null == schema) {
            validationResult.addError("Schema is missing");
        } else {
            validationResult.add(schema.validate());

            getSchemaElements().forEach((key, value) -> value
                    .getProperties()
                    .forEach(propertyName -> {
                        final Class propertyClass = value
                                .getPropertyClass(propertyName);
                        final Serialiser serialisation = value
                                .getPropertyTypeDef(propertyName)
                                .getSerialiser();

                        if (null == serialisation) {
                            validationResult.addError(
                                    String.format("Could not find a serialiser for property '%s' in the group '%s'.", propertyName, key));
                        } else if (!serialisation.canHandle(propertyClass)) {
                            validationResult.addError(String.format("Schema serialiser (%s) for property '%s' in the group '%s' cannot handle property found in the schema", serialisation
                                    .getClass()
                                    .getName(), propertyName, key));
                        }
                    }));

            validateSchema(validationResult, getSchema().getVertexSerialiser());

            getSchema().getTypes()
                    .forEach((k, v) -> validateSchema(validationResult, v.getSerialiser()));
        }

        if (!validationResult.isValid()) {
            throw new SchemaException("Schema is not valid. "
                    + validationResult.getErrorString());
        }
    }

    public Context createContext(final User user) {
        return new Context(user);
    }

    protected Class<? extends StoreProperties> getPropertiesClass() {
        return StoreProperties.class;
    }

    /**
     * Throws a {@link SchemaException} if the Vertex Serialiser is
     * inconsistent.
     */
    protected void validateConsistentVertex() {
        if (null != getSchema().getVertexSerialiser() && !getSchema().getVertexSerialiser()
                .isConsistent()) {
            throw new SchemaException("Vertex serialiser is inconsistent. This store requires vertices to be serialised in a consistent way.");
        }
    }

    /**
     * Ensures that each of the GroupBy properties in the {@link
     * SchemaElementDefinition} is consistent,
     * otherwise an error is added to the {@link ValidationResult}.
     *
     * @param schemaElementDefinitionEntry A map of SchemaElementDefinitions
     * @param validationResult             The validation result
     */
    protected void validateConsistentGroupByProperties(final Map.Entry<String, SchemaElementDefinition> schemaElementDefinitionEntry, final ValidationResult validationResult) {
        for (final String property : schemaElementDefinitionEntry.getValue()
                .getGroupBy()) {
            final TypeDefinition propertyTypeDef = schemaElementDefinitionEntry.getValue()
                    .getPropertyTypeDef(property);
            if (null != propertyTypeDef) {
                final Serialiser serialiser = propertyTypeDef.getSerialiser();
                if (null != serialiser && !serialiser.isConsistent()) {
                    validationResult.addError("Serialiser for groupBy property: " + property
                            + " is inconsistent. This store requires all groupBy property serialisers to be consistent. Serialiser "
                            + serialiser.getClass().getName() + " is not consistent.");
                }
            }
        }
    }

    protected void validateSchemaElementDefinition(final Map.Entry<String, SchemaElementDefinition> schemaElementDefinitionEntry, final ValidationResult validationResult) {
        schemaElementDefinitionEntry.getValue()
                .getProperties()
                .forEach(propertyName -> {
                    final Class propertyClass = schemaElementDefinitionEntry.getValue().getPropertyClass(propertyName);
                    final Serialiser serialisation = schemaElementDefinitionEntry.getValue().getPropertyTypeDef(propertyName).getSerialiser();

                    if (null == serialisation) {
                        validationResult.addError(
                                String.format("Could not find a serialiser for property '%s' in the group '%s'.", propertyName, schemaElementDefinitionEntry.getKey()));
                    } else if (!serialisation.canHandle(propertyClass)) {
                        validationResult.addError(String.format("Schema serialiser (%s) for property '%s' in the group '%s' cannot handle property found in the schema",
                                serialisation.getClass().getName(), propertyName, schemaElementDefinitionEntry.getKey()));
                    }
                });
    }

    protected void validateSchema(final ValidationResult validationResult, final Serialiser serialiser) {
        if ((null != serialiser) && !requiredParentSerialiserClass.isInstance(serialiser)) {
            validationResult.addError(
                    String.format("Schema serialiser (%s) is not instance of %s",
                            serialiser.getClass().getSimpleName(),
                            requiredParentSerialiserClass.getSimpleName()));
        }
    }

    protected JobTracker createJobTracker() {
        if (properties.getJobTrackerEnabled()) {
            return new JobTracker();
        }
        return null;
    }

    protected SchemaOptimiser createSchemaOptimiser() {
        return new SchemaOptimiser();
    }

    protected OperationChainValidator createOperationChainValidator() {
        return new OperationChainValidator(new ViewValidator());
    }

    public OperationChainValidator getOperationChainValidator() {
        return opChainValidator;
    }

    public void addOperationChainOptimisers(final List<OperationChainOptimiser> newOpChainOptimisers) {
        opChainOptimisers.addAll(newOpChainOptimisers);
    }

    /**
     * Any additional operations that a store can handle should be registered in
     * this method by calling addOperationHandler(...)
     */
    protected abstract void addAdditionalOperationHandlers();

    /**
     * Get this Stores implementation of the handler for {@link
     * uk.gov.gchq.gaffer.operation.impl.get.GetElements}. All Stores must
     * implement this.
     *
     * @return the implementation of the handler for {@link
     * uk.gov.gchq.gaffer.operation.impl.get.GetElements}
     */
    protected abstract OutputOperationHandler<GetElements, CloseableIterable<? extends Element>> getGetElementsHandler();

    /**
     * Get this Stores implementation of the handler for {@link
     * uk.gov.gchq.gaffer.operation.impl.get.GetAllElements}. All Stores must
     * implement this.
     *
     * @return the implementation of the handler for {@link
     * uk.gov.gchq.gaffer.operation.impl.get.GetAllElements}
     */
    protected abstract OutputOperationHandler<GetAllElements, CloseableIterable<? extends Element>> getGetAllElementsHandler();

    /**
     * Get this Stores implementation of the handler for {@link
     * GetAdjacentIds}.
     * All Stores must implement this.
     *
     * @return the implementation of the handler for {@link GetAdjacentIds}
     */
    protected abstract OutputOperationHandler<? extends GetAdjacentIds, CloseableIterable<? extends EntityId>> getAdjacentIdsHandler();

    /**
     * Get this Stores implementation of the handler for {@link
     * uk.gov.gchq.gaffer.operation.impl.add.AddElements}.
     * All Stores must implement this.
     *
     * @return the implementation of the handler for {@link
     * uk.gov.gchq.gaffer.operation.impl.add.AddElements}
     */
    protected abstract OperationHandler<? extends AddElements> getAddElementsHandler();

    /**
     * Get this Store's implementation of the handler for {@link
     * uk.gov.gchq.gaffer.operation.OperationChain}.
     * All Stores must implement this.
     *
     * @return the implementation of the handler for {@link
     * uk.gov.gchq.gaffer.operation.OperationChain}
     */
    protected OperationHandler<? extends OperationChain<?>> getOperationChainHandler() {
        return new OperationChainHandler<>(opChainValidator, opChainOptimisers);
    }

    protected HashMap<String, SchemaElementDefinition> getSchemaElements() {
        final HashMap<String, SchemaElementDefinition> schemaElements = new HashMap<>();
        schemaElements.putAll(getSchema().getEdges());
        schemaElements.putAll(getSchema().getEntities());
        return schemaElements;
    }

    protected abstract Class<? extends Serialiser> getRequiredParentSerialiserClass();

    /**
     * Should deal with any unhandled operations, simply throws an {@link
     * UnsupportedOperationException}.
     *
     * @param operation the operation that does not have a registered handler.
     * @param context   operation execution context
     * @return the result of the operation.
     */
    protected Object doUnhandledOperation(final Operation operation, final Context context) {
        throw new UnsupportedOperationException("Operation " + operation.getClass() + " is not supported by the " + getClass()
                .getSimpleName() + '.');
    }

    public void addOperationHandler(final Class<? extends Operation> opClass, final OperationHandler handler) {
        if (null == handler) {
            operationHandlers.remove(opClass);
        } else {
            operationHandlers.put(opClass, handler);
        }
    }

    public <OP extends Output<O>, O> void addOperationHandler(final Class<? extends Output<O>> opClass, final OutputOperationHandler<OP, O> handler) {
        if (null == handler) {
            operationHandlers.remove(opClass);
        } else {
            operationHandlers.put(opClass, handler);
        }
    }

    public OperationHandler<Operation> getOperationHandler(final Class<? extends Operation> opClass) {
        return operationHandlers.get(opClass);
    }

    private JobDetail addOrUpdateJobDetail(final OperationChain<?> operationChain, final Context context, final String msg, final JobStatus jobStatus) {
        final JobDetail newJobDetail = new JobDetail(context.getJobId(), context
                .getUser()
                .getUserId(), operationChain, jobStatus, msg);
        if (null != jobTracker) {
            final JobDetail oldJobDetail = jobTracker.getJob(newJobDetail.getJobId(), context
                    .getUser());
            if (null == oldJobDetail) {
                jobTracker.addOrUpdateJob(newJobDetail, context.getUser());
            } else {
                jobTracker.addOrUpdateJob(new JobDetail(oldJobDetail, newJobDetail), context
                        .getUser());
            }
        }
        return newJobDetail;
    }

    public Object handleOperation(final Operation operation, final Context context) throws
            OperationException {
        final OperationHandler<Operation> handler = getOperationHandler(
                operation.getClass());
        Object result;
        try {
            if (null != handler) {
                result = handler.doOperation(operation, context, this);
            } else {
                result = doUnhandledOperation(operation, context);
            }
        } catch (final Exception e) {
            CloseableUtil.close(operation);
            throw e;
        }

        if (null == result) {
            CloseableUtil.close(operation);
        }

        return result;
    }

    private void addExecutorService() {
        final Integer jobExecutorThreadCount = getProperties().getJobExecutorThreadCount();
        LOGGER.debug("Initialising ExecutorService with " + jobExecutorThreadCount + " threads");
        this.executorService = Executors.newFixedThreadPool(jobExecutorThreadCount, runnable -> {
            final Thread thread = new Thread(runnable);
            thread.setDaemon(true);
            return thread;
        });
    }

    private void addOpHandlers() {
        addCoreOpHandlers();
        addAdditionalOperationHandlers();
        addConfiguredOperationHandlers();
    }

    private void addCoreOpHandlers() {
        // Add elements
        addOperationHandler(AddElements.class, getAddElementsHandler());

        // Get Elements
        addOperationHandler(GetElements.class, (OperationHandler) getGetElementsHandler());

        // Get Adjacent
        addOperationHandler(GetAdjacentIds.class, (OperationHandler) getAdjacentIdsHandler());

        // Get All Elements
        addOperationHandler(GetAllElements.class, (OperationHandler) getGetAllElementsHandler());

        // Export
        addOperationHandler(ExportToSet.class, new ExportToSetHandler());
        addOperationHandler(GetSetExport.class, new GetSetExportHandler());
        addOperationHandler(GetExports.class, new GetExportsHandler());

        // Jobs
        if (null != getJobTracker()) {
            addOperationHandler(GetJobDetails.class, new GetJobDetailsHandler());
            addOperationHandler(GetAllJobDetails.class, new GetAllJobDetailsHandler());
            addOperationHandler(GetJobResults.class, new GetJobResultsHandler());
        }

        // Output
        addOperationHandler(ToArray.class, new ToArrayHandler<>());
        addOperationHandler(ToEntitySeeds.class, new ToEntitySeedsHandler());
        addOperationHandler(ToList.class, new ToListHandler<>());
        addOperationHandler(ToMap.class, new ToMapHandler());
        addOperationHandler(ToCsv.class, new ToCsvHandler());
        addOperationHandler(ToSet.class, new ToSetHandler<>());
        addOperationHandler(ToStream.class, new ToStreamHandler<>());
        addOperationHandler(ToVertices.class, new ToVerticesHandler());

        if (null != CacheServiceLoader.getService()) {
            // Named operation
            addOperationHandler(NamedOperation.class, new NamedOperationHandler());
            addOperationHandler(AddNamedOperation.class, new AddNamedOperationHandler());
            addOperationHandler(GetAllNamedOperations.class, new GetAllNamedOperationsHandler());
            addOperationHandler(DeleteNamedOperation.class, new DeleteNamedOperationHandler());

            // Named view
            addOperationHandler(AddNamedView.class, new AddNamedViewHandler());
            addOperationHandler(GetAllNamedViews.class, new GetAllNamedViewsHandler());
            addOperationHandler(DeleteNamedView.class, new DeleteNamedViewHandler());
        }

        // ElementComparison
        addOperationHandler(Max.class, new MaxHandler());
        addOperationHandler(Min.class, new MinHandler());
        addOperationHandler(Sort.class, new SortHandler());

        // OperationChain
        addOperationHandler(OperationChain.class, getOperationChainHandler());
        addOperationHandler(OperationChainDAO.class, getOperationChainHandler());

        // OperationChain validation
        addOperationHandler(ValidateOperationChain.class, new ValidateOperationChainHandler());

        // Walk tracking
        addOperationHandler(GetWalks.class, new GetWalksHandler());

        // Other
        addOperationHandler(GenerateElements.class, new GenerateElementsHandler<>());
        addOperationHandler(GenerateObjects.class, new GenerateObjectsHandler<>());
        addOperationHandler(Validate.class, new ValidateHandler());
        addOperationHandler(Count.class, new CountHandler());
        addOperationHandler(CountGroups.class, new CountGroupsHandler());
        addOperationHandler(Limit.class, new LimitHandler());
        addOperationHandler(DiscardOutput.class, new DiscardOutputHandler());
        addOperationHandler(GetSchema.class, new GetSchemaHandler());
        addOperationHandler(uk.gov.gchq.gaffer.operation.impl.Map.class, new MapHandler());
        addOperationHandler(If.class, new IfHandler());
        addOperationHandler(While.class, new WhileHandler());
<<<<<<< HEAD
        addOperationHandler(Join.class, new JoinHandler());
        addOperationHandler(ToSingletonList.class, new ToSingletonListHandler());
=======
        addOperationHandler(ForEach.class, new ForEachHandler());
        addOperationHandler(ToSingletonList.class, new ToSingletonListHandler());
        addOperationHandler(Reduce.class, new ReduceHandler());
>>>>>>> 814216cb

        // Function
        addOperationHandler(Filter.class, new FilterHandler());
        addOperationHandler(Transform.class, new TransformHandler());
        addOperationHandler(Aggregate.class, new AggregateHandler());

        // GraphLibrary Adds
        if (null != getGraphLibrary() && !(getGraphLibrary() instanceof NoGraphLibrary)) {
            addOperationHandler(AddSchemaToLibrary.class, new AddSchemaToLibraryHandler());
            addOperationHandler(AddStorePropertiesToLibrary.class, new AddStorePropertiesToLibraryHandler());
        }

        addOperationHandler(GetTraits.class, new GetTraitsHandler());
    }

    private void addConfiguredOperationHandlers() {
        final OperationDeclarations declarations = getProperties().getOperationDeclarations();
        if (null != declarations) {
            for (final OperationDeclaration definition : declarations.getOperations()) {
                addOperationHandler(definition.getOperation(), definition.getHandler());
            }
        }
    }

    protected void startCacheServiceLoader(final StoreProperties properties) {
        CacheServiceLoader.initialise(properties.getProperties());
    }

    public void setOriginalSchema(final Schema originalSchema) {
        this.originalSchema = originalSchema;
    }

    public Schema getOriginalSchema() {
        return originalSchema;
    }
}<|MERGE_RESOLUTION|>--- conflicted
+++ resolved
@@ -879,14 +879,10 @@
         addOperationHandler(uk.gov.gchq.gaffer.operation.impl.Map.class, new MapHandler());
         addOperationHandler(If.class, new IfHandler());
         addOperationHandler(While.class, new WhileHandler());
-<<<<<<< HEAD
-        addOperationHandler(Join.class, new JoinHandler());
-        addOperationHandler(ToSingletonList.class, new ToSingletonListHandler());
-=======
         addOperationHandler(ForEach.class, new ForEachHandler());
         addOperationHandler(ToSingletonList.class, new ToSingletonListHandler());
         addOperationHandler(Reduce.class, new ReduceHandler());
->>>>>>> 814216cb
+        addOperationHandler(Join.class, new JoinHandler());
 
         // Function
         addOperationHandler(Filter.class, new FilterHandler());
