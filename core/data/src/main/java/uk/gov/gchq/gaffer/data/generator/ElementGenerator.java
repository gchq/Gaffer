/*
 * Copyright 2016 Crown Copyright
 *
 * Licensed under the Apache License, Version 2.0 (the "License");
 * you may not use this file except in compliance with the License.
 * You may obtain a copy of the License at
 *
 *     http://www.apache.org/licenses/LICENSE-2.0
 *
 * Unless required by applicable law or agreed to in writing, software
 * distributed under the License is distributed on an "AS IS" BASIS,
 * WITHOUT WARRANTIES OR CONDITIONS OF ANY KIND, either express or implied.
 * See the License for the specific language governing permissions and
 * limitations under the License.
 */

package uk.gov.gchq.gaffer.data.generator;

import com.fasterxml.jackson.annotation.JsonTypeInfo;
import com.fasterxml.jackson.annotation.JsonTypeInfo.As;
import com.fasterxml.jackson.annotation.JsonTypeInfo.Id;
import uk.gov.gchq.gaffer.data.element.Element;
import java.util.function.Function;

/**
 * An <code>ElementGenerator</code> converts domain objects to {@link uk.gov.gchq.gaffer.data.element.Element}s.
 * <p>
 * Implementations should be JSON serialisable.
 *
 * @param <OBJ> the type of domain object
 */
@JsonTypeInfo(use = Id.CLASS, include = As.PROPERTY, property = "class")
<<<<<<< HEAD
public interface ElementGenerator<OBJ> extends Function<Iterable<OBJ>, Iterable<Element>> {
=======
public interface ElementGenerator<OBJ> {
    /**
     * @param domainObjects an {@link java.lang.Iterable} of domain objects to convert
     * @return an {@link java.lang.Iterable} of {@link uk.gov.gchq.gaffer.data.element.Element}
     */
    Iterable<Element> getElements(final Iterable<? extends OBJ> domainObjects);

    /**
     * @param elements an {@link java.lang.Iterable} of {@link uk.gov.gchq.gaffer.data.element.Element}s to convert
     * @return an {@link java.lang.Iterable} of domain objects
     */
    Iterable<OBJ> getObjects(final Iterable<? extends Element> elements);
>>>>>>> 05b504fd
}<|MERGE_RESOLUTION|>--- conflicted
+++ resolved
@@ -30,20 +30,5 @@
  * @param <OBJ> the type of domain object
  */
 @JsonTypeInfo(use = Id.CLASS, include = As.PROPERTY, property = "class")
-<<<<<<< HEAD
-public interface ElementGenerator<OBJ> extends Function<Iterable<OBJ>, Iterable<Element>> {
-=======
-public interface ElementGenerator<OBJ> {
-    /**
-     * @param domainObjects an {@link java.lang.Iterable} of domain objects to convert
-     * @return an {@link java.lang.Iterable} of {@link uk.gov.gchq.gaffer.data.element.Element}
-     */
-    Iterable<Element> getElements(final Iterable<? extends OBJ> domainObjects);
-
-    /**
-     * @param elements an {@link java.lang.Iterable} of {@link uk.gov.gchq.gaffer.data.element.Element}s to convert
-     * @return an {@link java.lang.Iterable} of domain objects
-     */
-    Iterable<OBJ> getObjects(final Iterable<? extends Element> elements);
->>>>>>> 05b504fd
+public interface ElementGenerator<OBJ> extends Function<Iterable<? extends OBJ>, Iterable<? extends Element>> {
 }