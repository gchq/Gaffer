--- conflicted
+++ resolved
@@ -75,10 +75,6 @@
 import java.util.Set;
 import java.util.regex.Pattern;
 
-import static uk.gov.gchq.gaffer.federatedstore.FederatedStoreProperties.getCustomPropsValue;
-import static uk.gov.gchq.gaffer.federatedstore.FederatedStoreProperties.getGraphAuthsValue;
-import static uk.gov.gchq.gaffer.federatedstore.FederatedStoreProperties.getGraphIdsValue;
-
 /**
  * A Store that encapsulates a collection of sub-graphs and executes operations
  * against them and returns results as though it was a single graph.
@@ -93,23 +89,16 @@
  * @see Graph
  */
 public class FederatedStore extends Store {
+    public static final String USER_IS_ATTEMPTING_TO_OVERWRITE_A_GRAPH_WITHIN_FEDERATED_STORE_GRAPH_ID_S = "User is attempting to overwrite a graph within FederatedStore. GraphId: %s";
     protected static final String S1_WAS_NOT_ABLE_TO_BE_CREATED_WITH_THE_SUPPLIED_PROPERTIES_GRAPH_ID_S2 = "%s was not able to be created with the supplied properties.%n%s";
     private static final String SCHEMA_DEL_REGEX = Pattern.quote(",");
-<<<<<<< HEAD
-    private static final GraphConfigEnum SCHEMA = GraphConfigEnum.schema;
-    private static final GraphConfigEnum PROPERTIES = GraphConfigEnum.properties;
-    private static final LocationEnum ID = LocationEnum.id;
-    private static final LocationEnum FILE = LocationEnum.file;
+    private static final GraphConfigEnum SCHEMA = GraphConfigEnum.SCHEMA;
+    private static final GraphConfigEnum PROPERTIES = GraphConfigEnum.PROPERTIES;
+    private static final LocationEnum ID = LocationEnum.ID;
+    private static final LocationEnum FILE = LocationEnum.FILE;
     FederatedStoreCache federatedStoreCache = new FederatedStoreCache();
-=======
-    public static final GraphConfigEnum SCHEMA = GraphConfigEnum.SCHEMA;
-    public static final GraphConfigEnum PROPERTIES = GraphConfigEnum.PROPERTIES;
-    public static final LocationEnum ID = LocationEnum.ID;
-    public static final LocationEnum FILE = LocationEnum.FILE;
->>>>>>> 0ae17982
     private FederatedGraphStorage graphStorage = new FederatedGraphStorage();
     private Set<String> customPropertiesAuths;
-
 
     /**
      * Initialise this FederatedStore with any sub-graphs defined within the
@@ -182,7 +171,6 @@
      * @param addingUserId the adding userId
      * @param graphs       the graph to add
      * @param graphAuths   the access auths for the graph being added
-<<<<<<< HEAD
      * @throws StoreException if no cache has been set
      */
     public void addGraphs(final Set<String> graphAuths, final String addingUserId, final Graph... graphs) throws StoreException {
@@ -190,12 +178,6 @@
             throw new StoreException("No cache has been set, please initialise the FederatedStore instance");
         }
         FederatedAccess access = new FederatedAccess(graphAuths, addingUserId);
-=======
-     */
-    public void addGraphs(final Set<String> graphAuths, final String addingUserId, final Graph... graphs) {
-        FederatedAccess access = new FederatedAccess(graphAuths, addingUserId);
-
->>>>>>> 0ae17982
         for (final Graph graph : graphs) {
             _add(graph, access);
         }
@@ -208,22 +190,16 @@
      * graphs via the {@link RemoveGraph} operation.
      *
      * @param graphId to be removed from scope
-<<<<<<< HEAD
+     * @param user    to match visibility against
      * @throws StoreException if there was an error removing the {@link uk.gov.gchq.gaffer.graph.Graph} from the store
      */
-    public void remove(final String graphId) throws StoreException {
+    public void remove(final String graphId, final User user) throws StoreException {
         try {
             federatedStoreCache.deleteFromCache(graphId);
-        } catch (CacheOperationException e) {
+        } catch (final CacheOperationException e) {
             throw new StoreException(e);
         }
-        graphStorage.remove(graphId);
-=======
-     * @param user    to match visibility against
-     */
-    public void remove(final String graphId, final User user) {
         graphStorage.remove(graphId, user);
->>>>>>> 0ae17982
     }
 
     /**
@@ -360,11 +336,7 @@
     }
 
     private void loadCustomPropertiesAuths() {
-<<<<<<< HEAD
-        final String value = getCustomPropsValue(getProperties());
-=======
         final String value = getProperties().getCustomPropsValue();
->>>>>>> 0ae17982
         if (!Strings.isNullOrEmpty(value)) {
             customPropertiesAuths = Sets.newHashSet(getCleanStrings(value));
         }
@@ -377,7 +349,7 @@
                 try {
                     Graph graph = federatedStoreCache.getFromCache(graphId);
                     addGraphs(resolveAuths(graphId), null, graph);
-                } catch (CacheOperationException e) {
+                } catch (final CacheOperationException e) {
                     throw new RuntimeException(e);
                 }
             } else {
@@ -388,15 +360,8 @@
 
                 resolveConfiguration(graphId, builder);
 
-<<<<<<< HEAD
                 addGraphs(resolveAuths(graphId), null, builder);
             }
-=======
-            resolveConfiguration(graphId, builder);
-
-            final Set<String> auths = resolveAuths(graphId);
-            addGraphs(auths, null, builder);
->>>>>>> 0ae17982
         }
     }
 
@@ -407,11 +372,7 @@
     }
 
     private Set<String> resolveAuths(final String graphId) {
-<<<<<<< HEAD
-        final String value = getGraphAuthsValue(getProperties(), graphId);
-=======
         final String value = getProperties().getGraphAuthsValue(graphId);
->>>>>>> 0ae17982
         return Strings.isNullOrEmpty(value) ? null : Sets.newHashSet(getCleanStrings(value));
     }
 
@@ -429,11 +390,7 @@
         addSchemaFromFile(graphId, builder);
     }
 
-<<<<<<< HEAD
     private void addGraphs(final Set<String> graphAuths, final String userId, final Builder... builders) throws StoreException {
-=======
-    private void addGraphs(final Set<String> graphAuths, final String userId, final Builder... builders) {
->>>>>>> 0ae17982
         for (final Builder builder : builders) {
             final Graph graph;
             try {
@@ -500,20 +457,12 @@
     }
 
     private String getValueOf(final String graphId, final GraphConfigEnum graphConfigEnum, final LocationEnum locationEnum) {
-<<<<<<< HEAD
-        return FederatedStoreProperties.getValueOf(getProperties(), graphId, graphConfigEnum, locationEnum);
-=======
         return getProperties().getValueOf(graphId, graphConfigEnum, locationEnum);
->>>>>>> 0ae17982
     }
 
     private Set<String> getGraphIds() {
         final HashSet<String> graphIds = Sets.newHashSet();
-<<<<<<< HEAD
-        final String graphIdValue = getGraphIdsValue(getProperties());
-=======
         final String graphIdValue = getProperties().getGraphIdsValue();
->>>>>>> 0ae17982
         if (!Strings.isNullOrEmpty(graphIdValue)) {
             graphIds.addAll(getCleanStrings(graphIdValue));
         }
@@ -522,7 +471,6 @@
 
     private void _add(final Graph newGraph, final FederatedAccess access) {
         graphStorage.put(newGraph, access);
-<<<<<<< HEAD
         final String graphId = newGraph.getGraphId();
         if (!federatedStoreCache.getAllGraphIds().contains(graphId)) {
             try {
@@ -533,8 +481,6 @@
                 throw new RuntimeException(e);
             }
         }
-=======
->>>>>>> 0ae17982
 
         if (null != getGraphLibrary()) {
             getGraphLibrary().add(graphId, newGraph.getSchema(), newGraph.getStoreProperties());
@@ -542,7 +488,6 @@
     }
 
     @Override
-<<<<<<< HEAD
     protected void startCacheServiceLoader(
             final StoreProperties properties) {
         if (federatedStoreCache.getCache() == null) {
@@ -551,8 +496,6 @@
     }
 
     @Override
-=======
->>>>>>> 0ae17982
     public Schema getSchema() {
         return graphStorage.getMergedSchema();
     }
