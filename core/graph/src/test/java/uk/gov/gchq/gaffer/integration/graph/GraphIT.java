/*
 * Copyright 2016-2020 Crown Copyright
 *
 * Licensed under the Apache License, Version 2.0 (the "License");
 * you may not use this file except in compliance with the License.
 * You may obtain a copy of the License at
 *
 *     http://www.apache.org/licenses/LICENSE-2.0
 *
 * Unless required by applicable law or agreed to in writing, software
 * distributed under the License is distributed on an "AS IS" BASIS,
 * WITHOUT WARRANTIES OR CONDITIONS OF ANY KIND, either express or implied.
 * See the License for the specific language governing permissions and
 * limitations under the License.
 */

package uk.gov.gchq.gaffer.integration.graph;

import org.junit.jupiter.api.Test;

import uk.gov.gchq.gaffer.commonutil.StreamUtil;
import uk.gov.gchq.gaffer.data.elementdefinition.exception.SchemaException;
import uk.gov.gchq.gaffer.graph.Graph;
import uk.gov.gchq.gaffer.graph.GraphConfig;

import java.io.IOException;
import java.io.InputStream;

<<<<<<< HEAD
import static org.junit.jupiter.api.Assertions.assertEquals;
import static org.junit.jupiter.api.Assertions.assertThrows;
=======
import static org.junit.Assert.assertEquals;
import static org.junit.Assert.assertNotNull;
import static org.junit.Assert.fail;
import static org.mockito.ArgumentMatchers.any;
import static org.mockito.ArgumentMatchers.anyInt;
>>>>>>> 6c60d867
import static org.mockito.BDDMockito.given;
import static org.mockito.Mockito.atLeastOnce;
import static org.mockito.Mockito.mock;
import static org.mockito.Mockito.verify;

public class GraphIT {

    @Test
    public void shouldCloseStreamsIfExceptionThrownWithStoreProperties() throws IOException {
        // Given
        final InputStream storePropertiesStream = createMockStream();
        final InputStream elementsSchemaStream = createMockStream();
        final InputStream typesSchemaStream = createMockStream();
        final InputStream aggregationSchemaStream = createMockStream();
        final InputStream validationSchemaStream = createMockStream();

        // When
        assertThrows(SchemaException.class, () -> new Graph.Builder()
                .storeProperties(storePropertiesStream)
                .addSchema(elementsSchemaStream)
                .addSchema(typesSchemaStream)
                .addSchema(aggregationSchemaStream)
                .addSchema(validationSchemaStream)
                .build());

        // Then
        verify(storePropertiesStream, atLeastOnce()).close();
        verify(elementsSchemaStream, atLeastOnce()).close();
        verify(typesSchemaStream, atLeastOnce()).close();
        verify(aggregationSchemaStream, atLeastOnce()).close();
        verify(validationSchemaStream, atLeastOnce()).close();
    }

    @Test
    public void shouldCloseStreamsIfExceptionThrownWithElementSchema() throws IOException {
        // Given
        final InputStream storePropertiesStream = StreamUtil.storeProps(getClass());
        final InputStream elementSchemaStream = createMockStream();
        final InputStream typesSchemaStream = createMockStream();
        final InputStream serialisationSchemaStream = createMockStream();
        final InputStream aggregationSchemaStream = createMockStream();

        // When
        assertThrows(SchemaException.class, () -> new Graph.Builder()
                .config(new GraphConfig.Builder()
                        .graphId("graph1")
                        .build())
                .storeProperties(storePropertiesStream)
                .addSchema(elementSchemaStream)
                .addSchema(typesSchemaStream)
                .addSchema(serialisationSchemaStream)
                .addSchema(aggregationSchemaStream)
                .build());

        // Then
        verify(elementSchemaStream, atLeastOnce()).close();
        verify(typesSchemaStream, atLeastOnce()).close();
        verify(serialisationSchemaStream, atLeastOnce()).close();
        verify(aggregationSchemaStream, atLeastOnce()).close();
    }

    @Test
    public void shouldCloseStreamsIfExceptionThrownWithTypesSchema() throws IOException {
        // Given
        final InputStream storePropertiesStream = StreamUtil.storeProps(getClass());
        final InputStream elementSchemaStream = StreamUtil.elementsSchema(getClass());
        final InputStream typesSchemaStream = createMockStream();
        final InputStream aggregationSchemaStream = createMockStream();
        final InputStream serialisationSchemaStream = createMockStream();

        // When
        assertThrows(SchemaException.class, () -> new Graph.Builder()
                .storeProperties(storePropertiesStream)
                .addSchema(elementSchemaStream)
                .addSchema(typesSchemaStream)
                .addSchema(aggregationSchemaStream)
                .addSchema(serialisationSchemaStream)
                .build());

        // Then
        verify(typesSchemaStream, atLeastOnce()).close();
        verify(aggregationSchemaStream, atLeastOnce()).close();
        verify(serialisationSchemaStream, atLeastOnce()).close();
    }

    @Test
    public void shouldCloseStreamsWhenSuccessful() {
        // Given
        final InputStream storePropertiesStream = StreamUtil.storeProps(getClass());
        final InputStream elementsSchemaStream = StreamUtil.elementsSchema(getClass());
        final InputStream typesSchemaStream = StreamUtil.typesSchema(getClass());

        // When
        new Graph.Builder()
                .config(new GraphConfig.Builder()
                        .graphId("graphId")
                        .build())
                .storeProperties(storePropertiesStream)
                .addSchema(elementsSchemaStream)
                .addSchema(typesSchemaStream)
                .build();

        // Then
        checkClosed(storePropertiesStream);
        checkClosed(elementsSchemaStream);
        checkClosed(typesSchemaStream);
    }

    private void checkClosed(final InputStream stream) {
        final Exception exception = assertThrows(IOException.class, stream::read);
        assertEquals("Stream closed", exception.getMessage());
    }

    private InputStream createMockStream() {
        final InputStream mock = mock(InputStream.class);
        try {
            given(mock.read()).willReturn(-1);
            given(mock.read(any(byte[].class))).willReturn(-1);
            given(mock.read(any(byte[].class), anyInt(), anyInt())).willReturn(-1);
        } catch (final IOException e) {
            throw new RuntimeException(e);
        }

        return mock;
    }
}<|MERGE_RESOLUTION|>--- conflicted
+++ resolved
@@ -16,33 +16,26 @@
 
 package uk.gov.gchq.gaffer.integration.graph;
 
-import org.junit.jupiter.api.Test;
+import org.junit.Test;
 
 import uk.gov.gchq.gaffer.commonutil.StreamUtil;
-import uk.gov.gchq.gaffer.data.elementdefinition.exception.SchemaException;
 import uk.gov.gchq.gaffer.graph.Graph;
 import uk.gov.gchq.gaffer.graph.GraphConfig;
 
 import java.io.IOException;
 import java.io.InputStream;
 
-<<<<<<< HEAD
-import static org.junit.jupiter.api.Assertions.assertEquals;
-import static org.junit.jupiter.api.Assertions.assertThrows;
-=======
 import static org.junit.Assert.assertEquals;
 import static org.junit.Assert.assertNotNull;
 import static org.junit.Assert.fail;
 import static org.mockito.ArgumentMatchers.any;
 import static org.mockito.ArgumentMatchers.anyInt;
->>>>>>> 6c60d867
 import static org.mockito.BDDMockito.given;
 import static org.mockito.Mockito.atLeastOnce;
 import static org.mockito.Mockito.mock;
 import static org.mockito.Mockito.verify;
 
 public class GraphIT {
-
     @Test
     public void shouldCloseStreamsIfExceptionThrownWithStoreProperties() throws IOException {
         // Given
@@ -53,20 +46,24 @@
         final InputStream validationSchemaStream = createMockStream();
 
         // When
-        assertThrows(SchemaException.class, () -> new Graph.Builder()
-                .storeProperties(storePropertiesStream)
-                .addSchema(elementsSchemaStream)
-                .addSchema(typesSchemaStream)
-                .addSchema(aggregationSchemaStream)
-                .addSchema(validationSchemaStream)
-                .build());
-
-        // Then
-        verify(storePropertiesStream, atLeastOnce()).close();
-        verify(elementsSchemaStream, atLeastOnce()).close();
-        verify(typesSchemaStream, atLeastOnce()).close();
-        verify(aggregationSchemaStream, atLeastOnce()).close();
-        verify(validationSchemaStream, atLeastOnce()).close();
+        try {
+            new Graph.Builder()
+                    .storeProperties(storePropertiesStream)
+                    .addSchema(elementsSchemaStream)
+                    .addSchema(typesSchemaStream)
+                    .addSchema(aggregationSchemaStream)
+                    .addSchema(validationSchemaStream)
+                    .build();
+            fail("Exception expected");
+        } catch (final Exception e) {
+            // Then
+            assertNotNull(e.getMessage());
+            verify(storePropertiesStream, atLeastOnce()).close();
+            verify(elementsSchemaStream, atLeastOnce()).close();
+            verify(typesSchemaStream, atLeastOnce()).close();
+            verify(aggregationSchemaStream, atLeastOnce()).close();
+            verify(validationSchemaStream, atLeastOnce()).close();
+        }
     }
 
     @Test
@@ -79,22 +76,26 @@
         final InputStream aggregationSchemaStream = createMockStream();
 
         // When
-        assertThrows(SchemaException.class, () -> new Graph.Builder()
-                .config(new GraphConfig.Builder()
-                        .graphId("graph1")
-                        .build())
-                .storeProperties(storePropertiesStream)
-                .addSchema(elementSchemaStream)
-                .addSchema(typesSchemaStream)
-                .addSchema(serialisationSchemaStream)
-                .addSchema(aggregationSchemaStream)
-                .build());
-
-        // Then
-        verify(elementSchemaStream, atLeastOnce()).close();
-        verify(typesSchemaStream, atLeastOnce()).close();
-        verify(serialisationSchemaStream, atLeastOnce()).close();
-        verify(aggregationSchemaStream, atLeastOnce()).close();
+        try {
+            new Graph.Builder()
+                    .config(new GraphConfig.Builder()
+                            .graphId("graph1")
+                            .build())
+                    .storeProperties(storePropertiesStream)
+                    .addSchema(elementSchemaStream)
+                    .addSchema(typesSchemaStream)
+                    .addSchema(serialisationSchemaStream)
+                    .addSchema(aggregationSchemaStream)
+                    .build();
+            fail("Exception expected");
+        } catch (final Exception e) {
+            // Then
+            assertNotNull(e.getMessage());
+            verify(elementSchemaStream, atLeastOnce()).close();
+            verify(typesSchemaStream, atLeastOnce()).close();
+            verify(serialisationSchemaStream, atLeastOnce()).close();
+            verify(aggregationSchemaStream, atLeastOnce()).close();
+        }
     }
 
     @Test
@@ -107,22 +108,26 @@
         final InputStream serialisationSchemaStream = createMockStream();
 
         // When
-        assertThrows(SchemaException.class, () -> new Graph.Builder()
-                .storeProperties(storePropertiesStream)
-                .addSchema(elementSchemaStream)
-                .addSchema(typesSchemaStream)
-                .addSchema(aggregationSchemaStream)
-                .addSchema(serialisationSchemaStream)
-                .build());
-
-        // Then
-        verify(typesSchemaStream, atLeastOnce()).close();
-        verify(aggregationSchemaStream, atLeastOnce()).close();
-        verify(serialisationSchemaStream, atLeastOnce()).close();
+        try {
+            new Graph.Builder()
+                    .storeProperties(storePropertiesStream)
+                    .addSchema(elementSchemaStream)
+                    .addSchema(typesSchemaStream)
+                    .addSchema(aggregationSchemaStream)
+                    .addSchema(serialisationSchemaStream)
+                    .build();
+            fail("Exception expected");
+        } catch (final Exception e) {
+            // Then
+            assertNotNull(e.getMessage());
+            verify(typesSchemaStream, atLeastOnce()).close();
+            verify(aggregationSchemaStream, atLeastOnce()).close();
+            verify(serialisationSchemaStream, atLeastOnce()).close();
+        }
     }
 
     @Test
-    public void shouldCloseStreamsWhenSuccessful() {
+    public void shouldCloseStreamsWhenSuccessful() throws IOException {
         // Given
         final InputStream storePropertiesStream = StreamUtil.storeProps(getClass());
         final InputStream elementsSchemaStream = StreamUtil.elementsSchema(getClass());
@@ -137,16 +142,18 @@
                 .addSchema(elementsSchemaStream)
                 .addSchema(typesSchemaStream)
                 .build();
-
-        // Then
         checkClosed(storePropertiesStream);
         checkClosed(elementsSchemaStream);
         checkClosed(typesSchemaStream);
     }
 
     private void checkClosed(final InputStream stream) {
-        final Exception exception = assertThrows(IOException.class, stream::read);
-        assertEquals("Stream closed", exception.getMessage());
+        try {
+            int result = stream.read();
+            fail("Exception expected");
+        } catch (final IOException e) {
+            assertEquals("Stream closed", e.getMessage());
+        }
     }
 
     private InputStream createMockStream() {
