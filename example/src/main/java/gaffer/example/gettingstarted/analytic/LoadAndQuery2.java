/*
 * Copyright 2016 Crown Copyright
 *
 * Licensed under the Apache License, Version 2.0 (the "License");
 * you may not use this file except in compliance with the License.
 * You may obtain a copy of the License at
 *
 *     http://www.apache.org/licenses/LICENSE-2.0
 *
 * Unless required by applicable law or agreed to in writing, software
 * distributed under the License is distributed on an "AS IS" BASIS,
 * WITHOUT WARRANTIES OR CONDITIONS OF ANY KIND, either express or implied.
 * See the License for the specific language governing permissions and
 * limitations under the License.
 */

package gaffer.example.gettingstarted.analytic;

import gaffer.data.element.Edge;
import gaffer.data.element.Element;
import gaffer.data.elementdefinition.view.View;
import gaffer.example.gettingstarted.generator.DataGenerator2;
import gaffer.example.gettingstarted.util.DataUtils;
import gaffer.graph.Graph;
import gaffer.operation.OperationException;
import gaffer.operation.data.EntitySeed;
import gaffer.operation.impl.add.AddElements;
import gaffer.operation.impl.get.GetRelatedEdges;
import gaffer.user.User;
import java.util.ArrayList;
import java.util.List;

public class LoadAndQuery2 extends LoadAndQuery {
    public static void main(final String[] args) throws OperationException {
        new LoadAndQuery2().run();
    }

<<<<<<< HEAD
    public Iterable<Edge> run() throws OperationException {
=======
    public void run() throws OperationException {
        User user = new User("user01");
>>>>>>> e65b146c

        setDataFileLocation("/example/gettingstarted/2/data.txt");
        setDataSchemaLocation("/example/gettingstarted/2/schema/dataSchema.json");
        setDataTypesLocation("/example/gettingstarted/2/schema/dataTypes.json");
        setStoreTypesLocation("/example/gettingstarted/2/schema/storeTypes.json");
        setStorePropertiesLocation("/example/gettingstarted/mockaccumulostore.properties");

        final Graph graph2 = new Graph.Builder()
                .addSchema(getDataSchema())
                .addSchema(getDataTypes())
                .addSchema(getStoreTypes())
                .storeProperties(getStoreProperties())
                .build();

        final List<Element> elements = new ArrayList<>();
        final DataGenerator2 dataGenerator2 = new DataGenerator2();
        System.out.println("\nTurn the data into Graph Edges\n");
        for (String s : DataUtils.loadData(getData())) {
            elements.add(dataGenerator2.getElement(s));
            System.out.println(dataGenerator2.getElement(s).toString());
        }
        System.out.println("");

        final AddElements addElements = new AddElements.Builder()
                .elements(elements)
                .build();

        graph2.execute(addElements, user);

        //get all the edges
        final GetRelatedEdges getRelatedEdges = new GetRelatedEdges.Builder()
                .addSeed(new EntitySeed("1"))
                .build();

        System.out.println("\nAll edges containing vertex 1");
        System.out.println("\nNotice that the edges are aggregated within their groups");
<<<<<<< HEAD
        final Iterable<Edge> allColoursResults = graph2.execute(getRelatedEdges);
        for (Element e : allColoursResults) {
=======
        for (Element e : graph2.execute(getRelatedEdges, user)) {
>>>>>>> e65b146c
            System.out.println(e.toString());
        }

        //create a View to specify which subset of results we want
        final View view = new View.Builder()
                .edge("red")
                .build();
        //rerun the previous query with our view
        getRelatedEdges.setView(view);

        System.out.println("\nAll red edges containing vertex 1\n");
<<<<<<< HEAD
        final Iterable<Edge> redResults = graph2.execute(getRelatedEdges);
        for (Element e : redResults) {
=======
        for (Element e : graph2.execute(getRelatedEdges, user)) {
>>>>>>> e65b146c
            System.out.println(e.toString());
        }

        return redResults;
    }
}<|MERGE_RESOLUTION|>--- conflicted
+++ resolved
@@ -35,12 +35,8 @@
         new LoadAndQuery2().run();
     }
 
-<<<<<<< HEAD
     public Iterable<Edge> run() throws OperationException {
-=======
-    public void run() throws OperationException {
-        User user = new User("user01");
->>>>>>> e65b146c
+        final User user = new User("user01");
 
         setDataFileLocation("/example/gettingstarted/2/data.txt");
         setDataSchemaLocation("/example/gettingstarted/2/schema/dataSchema.json");
@@ -77,12 +73,8 @@
 
         System.out.println("\nAll edges containing vertex 1");
         System.out.println("\nNotice that the edges are aggregated within their groups");
-<<<<<<< HEAD
-        final Iterable<Edge> allColoursResults = graph2.execute(getRelatedEdges);
+        final Iterable<Edge> allColoursResults = graph2.execute(getRelatedEdges, user);
         for (Element e : allColoursResults) {
-=======
-        for (Element e : graph2.execute(getRelatedEdges, user)) {
->>>>>>> e65b146c
             System.out.println(e.toString());
         }
 
@@ -94,12 +86,8 @@
         getRelatedEdges.setView(view);
 
         System.out.println("\nAll red edges containing vertex 1\n");
-<<<<<<< HEAD
-        final Iterable<Edge> redResults = graph2.execute(getRelatedEdges);
+        final Iterable<Edge> redResults = graph2.execute(getRelatedEdges, user);
         for (Element e : redResults) {
-=======
-        for (Element e : graph2.execute(getRelatedEdges, user)) {
->>>>>>> e65b146c
             System.out.println(e.toString());
         }
 
