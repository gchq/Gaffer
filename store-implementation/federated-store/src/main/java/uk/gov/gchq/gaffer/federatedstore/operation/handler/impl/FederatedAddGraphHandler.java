/*
 * Copyright 2017-2018 Crown Copyright
 *
 * Licensed under the Apache License, Version 2.0 (the "License");
 * you may not use this file except in compliance with the License.
 * You may obtain a copy of the License at
 *
 *     http://www.apache.org/licenses/LICENSE-2.0
 *
 * Unless required by applicable law or agreed to in writing, software
 * distributed under the License is distributed on an "AS IS" BASIS,
 * WITHOUT WARRANTIES OR CONDITIONS OF ANY KIND, either express or implied.
 * See the License for the specific language governing permissions and
 * limitations under the License.
 */

package uk.gov.gchq.gaffer.federatedstore.operation.handler.impl;

import uk.gov.gchq.gaffer.federatedstore.operation.AddGraph;
import uk.gov.gchq.gaffer.federatedstore.operation.handler.FederatedAddGraphHandlerParent;
import uk.gov.gchq.gaffer.graph.Graph;
<<<<<<< HEAD
import uk.gov.gchq.gaffer.graph.GraphDelegate;
import uk.gov.gchq.gaffer.operation.OperationException;
import uk.gov.gchq.gaffer.store.Context;
=======
import uk.gov.gchq.gaffer.operation.export.graph.handler.GraphDelegate;
>>>>>>> a2d04f02
import uk.gov.gchq.gaffer.store.Store;

/**
 * A handler for {@link AddGraph} operation for the FederatedStore.
 *
 * @see FederatedAddGraphHandlerParent
 */
public class FederatedAddGraphHandler extends FederatedAddGraphHandlerParent<AddGraph> {

    @Override
    protected Graph _makeGraph(final AddGraph operation, final Store store) {
        final Graph graph;
<<<<<<< HEAD
        try {
            graph = new GraphDelegate.Builder()
                    .store(store)
                    .graphId(operation.getGraphId())
                    .schema(operation.getSchema())
                    .storeProperties(operation.getStoreProperties())
                    .parentSchemaIds(operation.getParentSchemaIds())
                    .parentStorePropertiesId(operation.getParentPropertiesId())
                    .build();
        } catch (final Exception e) {
            throw new OperationException(String.format(ERROR_BUILDING_GRAPH_GRAPH_ID_S, operation.getGraphId()), e);
        }
=======
        graph = GraphDelegate.createGraph(store, operation.getGraphId(),
                operation.getSchema(), operation.getStoreProperties(),
                operation.getParentSchemaIds(), operation.getParentPropertiesId());
>>>>>>> a2d04f02

        return graph;
    }
}<|MERGE_RESOLUTION|>--- conflicted
+++ resolved
@@ -19,13 +19,7 @@
 import uk.gov.gchq.gaffer.federatedstore.operation.AddGraph;
 import uk.gov.gchq.gaffer.federatedstore.operation.handler.FederatedAddGraphHandlerParent;
 import uk.gov.gchq.gaffer.graph.Graph;
-<<<<<<< HEAD
 import uk.gov.gchq.gaffer.graph.GraphDelegate;
-import uk.gov.gchq.gaffer.operation.OperationException;
-import uk.gov.gchq.gaffer.store.Context;
-=======
-import uk.gov.gchq.gaffer.operation.export.graph.handler.GraphDelegate;
->>>>>>> a2d04f02
 import uk.gov.gchq.gaffer.store.Store;
 
 /**
@@ -37,26 +31,13 @@
 
     @Override
     protected Graph _makeGraph(final AddGraph operation, final Store store) {
-        final Graph graph;
-<<<<<<< HEAD
-        try {
-            graph = new GraphDelegate.Builder()
-                    .store(store)
-                    .graphId(operation.getGraphId())
-                    .schema(operation.getSchema())
-                    .storeProperties(operation.getStoreProperties())
-                    .parentSchemaIds(operation.getParentSchemaIds())
-                    .parentStorePropertiesId(operation.getParentPropertiesId())
-                    .build();
-        } catch (final Exception e) {
-            throw new OperationException(String.format(ERROR_BUILDING_GRAPH_GRAPH_ID_S, operation.getGraphId()), e);
-        }
-=======
-        graph = GraphDelegate.createGraph(store, operation.getGraphId(),
-                operation.getSchema(), operation.getStoreProperties(),
-                operation.getParentSchemaIds(), operation.getParentPropertiesId());
->>>>>>> a2d04f02
-
-        return graph;
+        return new GraphDelegate.Builder()
+                .store(store)
+                .graphId(operation.getGraphId())
+                .schema(operation.getSchema())
+                .storeProperties(operation.getStoreProperties())
+                .parentSchemaIds(operation.getParentSchemaIds())
+                .parentStorePropertiesId(operation.getParentPropertiesId())
+                .build();
     }
 }