/*
 * Copyright 2020 Crown Copyright
 *
 * Licensed under the Apache License, Version 2.0 (the "License");
 * you may not use this file except in compliance with the License.
 * You may obtain a copy of the License at
 *
 *     http://www.apache.org/licenses/LICENSE-2.0
 *
 * Unless required by applicable law or agreed to in writing, software
 * distributed under the License is distributed on an "AS IS" BASIS,
 * WITHOUT WARRANTIES OR CONDITIONS OF ANY KIND, either express or implied.
 * See the License for the specific language governing permissions and
 * limitations under the License.
 */

package uk.gov.gchq.gaffer.graph.hook;

import com.google.common.collect.Lists;
<<<<<<< HEAD
=======

>>>>>>> 6c60d867
import org.junit.jupiter.api.Test;

import uk.gov.gchq.gaffer.commonutil.JsonAssert;
import uk.gov.gchq.gaffer.commonutil.exception.UnauthorisedException;
import uk.gov.gchq.gaffer.commonutil.iterable.CloseableIterable;
import uk.gov.gchq.gaffer.data.element.Element;
import uk.gov.gchq.gaffer.data.elementdefinition.view.GlobalViewElementDefinition;
import uk.gov.gchq.gaffer.data.elementdefinition.view.View;
import uk.gov.gchq.gaffer.exception.SerialisationException;
import uk.gov.gchq.gaffer.jsonserialisation.JSONSerialiser;
import uk.gov.gchq.gaffer.operation.OperationChain;
import uk.gov.gchq.gaffer.operation.data.EntitySeed;
import uk.gov.gchq.gaffer.operation.function.ToEntityId;
import uk.gov.gchq.gaffer.operation.impl.Map;
import uk.gov.gchq.gaffer.operation.impl.get.GetAllElements;
import uk.gov.gchq.gaffer.operation.impl.get.GetElements;
import uk.gov.gchq.gaffer.operation.io.Input;
import uk.gov.gchq.gaffer.store.Context;
import uk.gov.gchq.koryphe.impl.function.DivideBy;
import uk.gov.gchq.koryphe.impl.function.Identity;
import uk.gov.gchq.koryphe.impl.function.ToString;
import uk.gov.gchq.koryphe.serialisation.json.SimpleClassNameCache;
import uk.gov.gchq.koryphe.tuple.function.TupleAdaptedFunction;

import java.util.ArrayList;
import java.util.List;
import java.util.function.Function;

<<<<<<< HEAD
import static org.junit.Assert.assertEquals;
import static org.junit.jupiter.api.Assertions.assertDoesNotThrow;
import static org.junit.jupiter.api.Assertions.assertThrows;
=======
import static org.junit.jupiter.api.Assertions.assertEquals;
import static org.junit.jupiter.api.Assertions.fail;
>>>>>>> 6c60d867
import static org.mockito.Mockito.spy;

public class FunctionAuthoriserTest extends GraphHookTest<FunctionAuthoriser> {

    private static final String JSON_PATH = "/functionAuthoriser.json";

    public FunctionAuthoriserTest() {
        super(FunctionAuthoriser.class);
    }

    @Test
    public void shouldNotAllowOperationWhichContainsUnauthorisedFunction() {
        // Given
        final OperationChain badOperation = generateOperation(Identity.class);
        final FunctionAuthoriser functionAuthoriser = new FunctionAuthoriser();

        // When
        functionAuthoriser.setUnauthorisedFunctions(Lists.newArrayList(Identity.class));

        // Then
        final Exception exception = assertThrows(UnauthorisedException.class, () -> functionAuthoriser.preExecute(badOperation, new Context()));
        assertEquals("Operation chain contained an unauthorised function: uk.gov.gchq.koryphe.impl.function.Identity", exception.getMessage());
    }

    @Test
    public void shouldNotAllowGetElementsOperationWithUnauthorisedFunctionsInTheView() {
        // Given
        final View viewWithUnauthorisedFunction = new View.Builder()
                .globalElements(new GlobalViewElementDefinition.Builder()
                        .transformFunctions(Lists.newArrayList(new TupleAdaptedFunction(new String[] {"input"}, new DivideBy(6), new String[] {"output"})))
                        .build())
                .build();
        final OperationChain<CloseableIterable<? extends Element>> viewOperation = new OperationChain.Builder().first(new GetElements.Builder()
                .view(viewWithUnauthorisedFunction)
                .build())
                .build();

        final FunctionAuthoriser functionAuthoriser = new FunctionAuthoriser();

        // When
        functionAuthoriser.setUnauthorisedFunctions(Lists.newArrayList(DivideBy.class));

        // Then
        final Exception exception = assertThrows(UnauthorisedException.class, () -> functionAuthoriser.preExecute(viewOperation, new Context()));
        assertEquals("Operation chain contained an unauthorised function: uk.gov.gchq.koryphe.impl.function.DivideBy", exception.getMessage());
    }

    @Test
    public void shouldAllowOperationChainWhichDoesNotContainAnyUnauthorisedElements() {
        // Given
        final OperationChain mapOperation = generateOperation(Identity.class, ToString.class);
        final FunctionAuthoriser functionAuthoriser = new FunctionAuthoriser();

        // When
        functionAuthoriser.setUnauthorisedFunctions(Lists.newArrayList(DivideBy.class));

        // Then
        assertDoesNotThrow(() -> functionAuthoriser.preExecute(mapOperation, new Context()));
    }

    @Test
    public void shouldAllowEmptyOperationChain() {
        // Given
        final OperationChain chain = new OperationChain();

        // When
        final FunctionAuthoriser authoriser = new FunctionAuthoriser(Lists.newArrayList(Identity.class));

        // Then
        assertDoesNotThrow(() -> authoriser.preExecute(chain, new Context()));
    }

    @Test
    public void shouldAllowAllFunctionsWhenUnauthorisedFunctionsAreNull() {
        // Given
        final OperationChain chain = generateOperation(Identity.class, ToString.class);

        // Then
        final FunctionAuthoriser authoriser = new FunctionAuthoriser(null);

        // Then
        assertDoesNotThrow(() -> authoriser.preExecute(chain, new Context()));
    }

    @Test
    public void shouldAllowAllFunctionsWhenUnauthorisedFunctionsAreEmpty() {
        // Given
        final OperationChain chain = generateOperation(Identity.class, ToString.class);

        // When
        final FunctionAuthoriser authoriser = new FunctionAuthoriser(new ArrayList<>());

        // Then
        assertDoesNotThrow(() -> authoriser.preExecute(chain, new Context()));
    }

    @Test
    public void shouldNotErrorIfFirstOperationIsNotInput() {
        // Given
        final OperationChain chain = new OperationChain.Builder()
                .first(new GetAllElements()).build();

        // When
        final FunctionAuthoriser authoriser = new FunctionAuthoriser(Lists.newArrayList(Identity.class));

        // Then
        assertDoesNotThrow(() -> authoriser.preExecute(chain, new Context()));
    }

    @Test
    public void shouldWorkIfUsingShortClassNames() {
        // Given
        final OperationChain badOperation = generateOperation(Identity.class);
        final FunctionAuthoriser functionAuthoriser = new FunctionAuthoriser();

        // When
        SimpleClassNameCache.setUseFullNameForSerialisation(false);
        functionAuthoriser.setUnauthorisedFunctions(Lists.newArrayList(Identity.class));

        // Then
        final Exception exception = assertThrows(UnauthorisedException.class, () -> functionAuthoriser.preExecute(badOperation, new Context()));
        assertEquals("Operation chain contained an unauthorised function: uk.gov.gchq.koryphe.impl.function.Identity", exception.getMessage());
    }

    @Test
    public void shouldJsonSerialiseAndDeserialiseWithPopulatedFields() throws SerialisationException {
        // Given
        final String json = "{" +
                "\"class\": \"uk.gov.gchq.gaffer.graph.hook.FunctionAuthoriser\"," +
                "\"unauthorisedFunctions\":[" +
                "\"uk.gov.gchq.koryphe.impl.function.ToString\"" +
                "]" +
                "}";

        // When
        final FunctionAuthoriser authoriser = new FunctionAuthoriser(Lists.newArrayList(ToString.class));

        // Then
        JsonAssert.assertEquals(json, new String(JSONSerialiser.serialise(authoriser)));
    }

    @Test
    public void shouldJsonSerialiseAndDeserialiseWithNoFields() throws SerialisationException {
        // Given
        final String json = "{" +
                "\"class\": \"uk.gov.gchq.gaffer.graph.hook.FunctionAuthoriser\"" +
                "}";

        // When
        final FunctionAuthoriser authoriser = new FunctionAuthoriser();

        // Then
        JsonAssert.assertEquals(json, new String(JSONSerialiser.serialise(authoriser)));
    }

    @Test
    public void shouldMaintainOperationChainIfItFailsToSerialise() {
        // Given
        FunctionAuthoriser authoriser = new FunctionAuthoriser(Lists.newArrayList(Identity.class));

        List fakeInput = Lists.newArrayList(new EntitySeed(1), new EntitySeed(2), new EntitySeed(3));
        GetElements getElements = new GetElements();
        getElements.setInput(fakeInput);

        getElements = spy(getElements); // will fail serialisation

        final OperationChain chain = new OperationChain.Builder()
                .first(getElements)
                .then(generateOperation(ToEntityId.class))
                .build();

        // When
        authoriser.preExecute(chain, new Context());

        // Then
        assertEquals(fakeInput, ((Input) chain.getOperations().get(0)).getInput());
    }

    @Test
    public void shouldMaintainOperationChainInputIfItSerialises() {
        // Given
        FunctionAuthoriser authoriser = new FunctionAuthoriser(Lists.newArrayList(Identity.class));

        List fakeInput = Lists.newArrayList(new EntitySeed(1), new EntitySeed(2), new EntitySeed(3));
        GetElements getElements = new GetElements();
        getElements.setInput(fakeInput);

        final OperationChain chain = new OperationChain.Builder()
                .first(getElements)
                .then(generateOperation(ToEntityId.class))
                .build();

        // When
        authoriser.preExecute(chain, new Context());


        // Then
        assertEquals(fakeInput, ((Input) chain.getOperations().get(0)).getInput());
    }

    private OperationChain generateOperation(final Class<? extends Function>... functionClasses) {
        final Map.Builder builder = new Map.Builder();
        try {
            final Map.OutputBuilder mob = builder.first(functionClasses[0].newInstance());

            boolean first = true;
            for (Class<? extends Function> functionClass : functionClasses) {
                if (first) {
                    first = false;
                    continue;
                }
                mob.then(functionClass.newInstance());
            }

            return new OperationChain(mob.build());

        } catch (InstantiationException | IllegalAccessException e) {
            throw new RuntimeException(e);
        }
    }

    @Override
    protected FunctionAuthoriser getTestObject() {
        return fromJson(JSON_PATH);
    }
}<|MERGE_RESOLUTION|>--- conflicted
+++ resolved
@@ -17,10 +17,7 @@
 package uk.gov.gchq.gaffer.graph.hook;
 
 import com.google.common.collect.Lists;
-<<<<<<< HEAD
-=======
-
->>>>>>> 6c60d867
+
 import org.junit.jupiter.api.Test;
 
 import uk.gov.gchq.gaffer.commonutil.JsonAssert;
@@ -49,14 +46,8 @@
 import java.util.List;
 import java.util.function.Function;
 
-<<<<<<< HEAD
-import static org.junit.Assert.assertEquals;
-import static org.junit.jupiter.api.Assertions.assertDoesNotThrow;
-import static org.junit.jupiter.api.Assertions.assertThrows;
-=======
 import static org.junit.jupiter.api.Assertions.assertEquals;
 import static org.junit.jupiter.api.Assertions.fail;
->>>>>>> 6c60d867
 import static org.mockito.Mockito.spy;
 
 public class FunctionAuthoriserTest extends GraphHookTest<FunctionAuthoriser> {
@@ -70,145 +61,154 @@
     @Test
     public void shouldNotAllowOperationWhichContainsUnauthorisedFunction() {
         // Given
-        final OperationChain badOperation = generateOperation(Identity.class);
-        final FunctionAuthoriser functionAuthoriser = new FunctionAuthoriser();
+        OperationChain badOperation = generateOperation(Identity.class);
+        FunctionAuthoriser functionAuthoriser = new FunctionAuthoriser();
 
         // When
         functionAuthoriser.setUnauthorisedFunctions(Lists.newArrayList(Identity.class));
 
         // Then
-        final Exception exception = assertThrows(UnauthorisedException.class, () -> functionAuthoriser.preExecute(badOperation, new Context()));
-        assertEquals("Operation chain contained an unauthorised function: uk.gov.gchq.koryphe.impl.function.Identity", exception.getMessage());
+        try {
+            functionAuthoriser.preExecute(badOperation, new Context());
+            fail("Exception expected");
+        } catch (final UnauthorisedException e) {
+            assertEquals("Operation chain contained an unauthorised function: uk.gov.gchq.koryphe.impl.function.Identity", e.getMessage());
+        }
     }
 
     @Test
     public void shouldNotAllowGetElementsOperationWithUnauthorisedFunctionsInTheView() {
-        // Given
-        final View viewWithUnauthorisedFunction = new View.Builder()
-                .globalElements(new GlobalViewElementDefinition.Builder()
-                        .transformFunctions(Lists.newArrayList(new TupleAdaptedFunction(new String[] {"input"}, new DivideBy(6), new String[] {"output"})))
+        final OperationChain<CloseableIterable<? extends Element>> viewOperation = new OperationChain.Builder().first(new GetElements.Builder()
+                .view(new View.Builder()
+                        .globalElements(new GlobalViewElementDefinition.Builder()
+                                .transformFunctions(Lists.newArrayList(new TupleAdaptedFunction(new String[]{"input"}, new DivideBy(6), new String[]{"output"})))
+                                .build())
                         .build())
-                .build();
-        final OperationChain<CloseableIterable<? extends Element>> viewOperation = new OperationChain.Builder().first(new GetElements.Builder()
-                .view(viewWithUnauthorisedFunction)
                 .build())
                 .build();
 
-        final FunctionAuthoriser functionAuthoriser = new FunctionAuthoriser();
+        FunctionAuthoriser functionAuthoriser = new FunctionAuthoriser();
 
         // When
         functionAuthoriser.setUnauthorisedFunctions(Lists.newArrayList(DivideBy.class));
 
-        // Then
-        final Exception exception = assertThrows(UnauthorisedException.class, () -> functionAuthoriser.preExecute(viewOperation, new Context()));
-        assertEquals("Operation chain contained an unauthorised function: uk.gov.gchq.koryphe.impl.function.DivideBy", exception.getMessage());
+
+        // Then
+        try {
+            functionAuthoriser.preExecute(viewOperation, new Context());
+            fail("Exception expected");
+        } catch (final UnauthorisedException e) {
+            assertEquals("Operation chain contained an unauthorised function: uk.gov.gchq.koryphe.impl.function.DivideBy", e.getMessage());
+        }
+
     }
 
     @Test
     public void shouldAllowOperationChainWhichDoesNotContainAnyUnauthorisedElements() {
         // Given
-        final OperationChain mapOperation = generateOperation(Identity.class, ToString.class);
-        final FunctionAuthoriser functionAuthoriser = new FunctionAuthoriser();
+        OperationChain mapOperation = generateOperation(Identity.class, ToString.class);
+        FunctionAuthoriser functionAuthoriser = new FunctionAuthoriser();
 
         // When
         functionAuthoriser.setUnauthorisedFunctions(Lists.newArrayList(DivideBy.class));
 
         // Then
-        assertDoesNotThrow(() -> functionAuthoriser.preExecute(mapOperation, new Context()));
+        functionAuthoriser.preExecute(mapOperation, new Context());
+        // No exceptions thrown
     }
 
     @Test
     public void shouldAllowEmptyOperationChain() {
         // Given
-        final OperationChain chain = new OperationChain();
-
-        // When
-        final FunctionAuthoriser authoriser = new FunctionAuthoriser(Lists.newArrayList(Identity.class));
-
-        // Then
-        assertDoesNotThrow(() -> authoriser.preExecute(chain, new Context()));
+        OperationChain chain = new OperationChain();
+
+        // When
+        FunctionAuthoriser authoriser = new FunctionAuthoriser(Lists.newArrayList(Identity.class));
+
+        // Then no exceptions
+        authoriser.preExecute(chain, new Context());
     }
 
     @Test
     public void shouldAllowAllFunctionsWhenUnauthorisedFunctionsAreNull() {
         // Given
-        final OperationChain chain = generateOperation(Identity.class, ToString.class);
-
-        // Then
-        final FunctionAuthoriser authoriser = new FunctionAuthoriser(null);
-
-        // Then
-        assertDoesNotThrow(() -> authoriser.preExecute(chain, new Context()));
+        OperationChain chain = generateOperation(Identity.class, ToString.class);
+
+        // When
+        FunctionAuthoriser authoriser = new FunctionAuthoriser(null);
+
+        // Then no exceptions
+        authoriser.preExecute(chain, new Context());
     }
 
     @Test
     public void shouldAllowAllFunctionsWhenUnauthorisedFunctionsAreEmpty() {
         // Given
-        final OperationChain chain = generateOperation(Identity.class, ToString.class);
-
-        // When
-        final FunctionAuthoriser authoriser = new FunctionAuthoriser(new ArrayList<>());
-
-        // Then
-        assertDoesNotThrow(() -> authoriser.preExecute(chain, new Context()));
+        OperationChain chain = generateOperation(Identity.class, ToString.class);
+
+        // When
+        FunctionAuthoriser authoriser = new FunctionAuthoriser(new ArrayList<>());
+
+        // Then no exceptions
+        authoriser.preExecute(chain, new Context());
     }
 
     @Test
     public void shouldNotErrorIfFirstOperationIsNotInput() {
         // Given
-        final OperationChain chain = new OperationChain.Builder()
+        OperationChain chain = new OperationChain.Builder()
                 .first(new GetAllElements()).build();
 
         // When
-        final FunctionAuthoriser authoriser = new FunctionAuthoriser(Lists.newArrayList(Identity.class));
-
-        // Then
-        assertDoesNotThrow(() -> authoriser.preExecute(chain, new Context()));
+        FunctionAuthoriser authoriser = new FunctionAuthoriser(Lists.newArrayList(Identity.class));
+
+        // Then no exceptions
+        authoriser.preExecute(chain, new Context());
     }
 
     @Test
     public void shouldWorkIfUsingShortClassNames() {
         // Given
-        final OperationChain badOperation = generateOperation(Identity.class);
-        final FunctionAuthoriser functionAuthoriser = new FunctionAuthoriser();
+        OperationChain badOperation = generateOperation(Identity.class);
+        FunctionAuthoriser functionAuthoriser = new FunctionAuthoriser();
 
         // When
         SimpleClassNameCache.setUseFullNameForSerialisation(false);
         functionAuthoriser.setUnauthorisedFunctions(Lists.newArrayList(Identity.class));
 
         // Then
-        final Exception exception = assertThrows(UnauthorisedException.class, () -> functionAuthoriser.preExecute(badOperation, new Context()));
-        assertEquals("Operation chain contained an unauthorised function: uk.gov.gchq.koryphe.impl.function.Identity", exception.getMessage());
+        try {
+            functionAuthoriser.preExecute(badOperation, new Context());
+            fail("Exception expected");
+        } catch (final UnauthorisedException e) {
+            assertEquals("Operation chain contained an unauthorised function: uk.gov.gchq.koryphe.impl.function.Identity", e.getMessage());
+        }
     }
 
     @Test
     public void shouldJsonSerialiseAndDeserialiseWithPopulatedFields() throws SerialisationException {
-        // Given
-        final String json = "{" +
+        String json = "" +
+                "{" +
                 "\"class\": \"uk.gov.gchq.gaffer.graph.hook.FunctionAuthoriser\"," +
                 "\"unauthorisedFunctions\":[" +
                 "\"uk.gov.gchq.koryphe.impl.function.ToString\"" +
                 "]" +
                 "}";
 
-        // When
         final FunctionAuthoriser authoriser = new FunctionAuthoriser(Lists.newArrayList(ToString.class));
 
-        // Then
         JsonAssert.assertEquals(json, new String(JSONSerialiser.serialise(authoriser)));
     }
 
     @Test
     public void shouldJsonSerialiseAndDeserialiseWithNoFields() throws SerialisationException {
-        // Given
-        final String json = "{" +
+        String json = "" +
+                "{" +
                 "\"class\": \"uk.gov.gchq.gaffer.graph.hook.FunctionAuthoriser\"" +
                 "}";
 
-        // When
         final FunctionAuthoriser authoriser = new FunctionAuthoriser();
 
-        // Then
         JsonAssert.assertEquals(json, new String(JSONSerialiser.serialise(authoriser)));
     }
 
@@ -230,6 +230,7 @@
 
         // When
         authoriser.preExecute(chain, new Context());
+
 
         // Then
         assertEquals(fakeInput, ((Input) chain.getOperations().get(0)).getInput());
