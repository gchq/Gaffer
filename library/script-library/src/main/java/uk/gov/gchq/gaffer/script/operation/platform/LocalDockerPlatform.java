--- conflicted
+++ resolved
@@ -102,7 +102,6 @@
 
         String containerId = "";
         // Keep trying to create a container and find a free port.
-<<<<<<< HEAD
         while (containerId == null || containerId.equals("")) {
             try {
                 port = RandomPortGenerator.getInstance().generatePort();
@@ -121,17 +120,6 @@
             } catch (final DockerException | InterruptedException e) {
                 LOGGER.error(e.getMessage());
             }
-=======
-        try {
-            port = RandomPortGenerator.getInstance().generatePort();
-
-            // Create a container from the image and bind ports
-            final ContainerConfig containerConfig = ContainerConfig.builder().hostConfig(HostConfig.builder().portBindings(ImmutableMap.of("80/tcp", Collections.singletonList(PortBinding.of(LOCAL_HOST, port)))).build()).image(image.getImageString()).exposedPorts("80/tcp").cmd("sh", "-c", "while :; do sleep 1; done").build();
-            final ContainerCreation creation = docker.createContainer(containerConfig);
-            containerId = creation.id();
-        } catch (final DockerException | InterruptedException e) {
-            e.printStackTrace();
->>>>>>> bb56c73f
         }
         return new LocalDockerContainer(containerId, port);
     }
