--- conflicted
+++ resolved
@@ -26,17 +26,11 @@
 import uk.gov.gchq.gaffer.operation.data.generator.EntityIdExtractor;
 
 import static org.junit.jupiter.api.Assertions.assertEquals;
-<<<<<<< HEAD
-import static org.junit.jupiter.api.Assertions.assertSame;
-import static org.junit.jupiter.api.Assertions.assertThrows;
-=======
 import static org.junit.jupiter.api.Assertions.assertNotNull;
 import static org.junit.jupiter.api.Assertions.assertSame;
 import static org.junit.jupiter.api.Assertions.fail;
->>>>>>> 6c60d867
 
 public class EntityIdExtractorTest {
-
     @Test
     public void shouldGetIdentifierFromEntity() {
         // Given
@@ -137,7 +131,11 @@
                 .build();
 
         // When / Then
-        final Exception exception = assertThrows(IllegalArgumentException.class, () -> extractor._apply(edge));
-        assertEquals("Cannot get an EntityId from an Edge when IdentifierType is DIRECTED", exception.getMessage());
+        try {
+            extractor._apply(edge);
+            fail("Exception expected");
+        } catch (final IllegalArgumentException e) {
+            assertNotNull(e);
+        }
     }
 }