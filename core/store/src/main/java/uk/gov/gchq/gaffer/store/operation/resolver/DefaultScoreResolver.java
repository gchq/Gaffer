/*
 * Copyright 2017 Crown Copyright
 *
 * Licensed under the Apache License, Version 2.0 (the "License");
 * you may not use this file except in compliance with the License.
 * You may obtain a copy of the License at
 *
 *     http://www.apache.org/licenses/LICENSE-2.0
 *
 * Unless required by applicable law or agreed to in writing, software
 * distributed under the License is distributed on an "AS IS" BASIS,
 * WITHOUT WARRANTIES OR CONDITIONS OF ANY KIND, either express or implied.
 * See the License for the specific language governing permissions and
 * limitations under the License.
 */

package uk.gov.gchq.gaffer.store.operation.resolver;

import uk.gov.gchq.gaffer.operation.Operation;
import uk.gov.gchq.gaffer.operation.Operations;

import java.util.ArrayList;
import java.util.Collections;
import java.util.List;
import java.util.Map;

/**
 * A {@code DefaultScoreResolver} is the default {@link ScoreResolver} that
 * returns the score based on a map of operation scores.
 */
public class DefaultScoreResolver implements ScoreResolver<Operation> {
<<<<<<< HEAD
    public static final int DEFAULT_OPERATION_SCORE = 0;
    private static final Logger LOGGER = LoggerFactory.getLogger(DefaultScoreResolver.class);
=======
    public static final int DEFAULT_OPERATION_SCORE = 1;
>>>>>>> 163020b1

    private final Map<Class<? extends Operation>, ScoreResolver> scoreResolvers;
    private final Map<Class<? extends Operation>, Integer> opScores;

    /**
     * The skipResolvingOperation field is used to prevent recursively calling
     * getScore on the same resolver with the same operation. If getScore
     * is called with exactly the same instance as this field, then we do not
     * use any of the score resolvers.
     */
    private final Operation skipResolvingOperation;

    public DefaultScoreResolver() {
        this(null);
    }

    public DefaultScoreResolver(final Map<Class<? extends Operation>, Integer> opScores) {
        this(opScores, null);
    }

    public DefaultScoreResolver(final Map<Class<? extends Operation>, Integer> opScores,
                                final Map<Class<? extends Operation>, ScoreResolver> scoreResolvers) {
        this(opScores, scoreResolvers, null);
    }

    public DefaultScoreResolver(final Map<Class<? extends Operation>, Integer> opScores,
                                final Map<Class<? extends Operation>, ScoreResolver> scoreResolvers,
                                final Operation skipResolvingOperation) {
        if (null == opScores) {
            this.opScores = Collections.emptyMap();
        } else {
            this.opScores = opScores;
        }

        if (null == scoreResolvers) {
            this.scoreResolvers = Collections.emptyMap();
        } else {
            this.scoreResolvers = scoreResolvers;
        }

        this.skipResolvingOperation = skipResolvingOperation;
    }

    @Override
    public Integer getScore(final Operation operation) {
<<<<<<< HEAD
        int score = DEFAULT_OPERATION_SCORE;
        if (null != operation) {
            if (operation instanceof Operations) {
                for (Operation op : ((Operations<?>) operation).getOperations()) {
                    score += getScore(op);
                }
                return score;
            } else {
                final Class<? extends Operation> opClass = operation.getClass();
                final List<Class<? extends Operation>> keys = new ArrayList<>(opScores.keySet());
                for (int i = keys.size() - 1; i >= 0; i--) {
                    final Class<? extends Operation> key = keys.get(i);
                    if (key.isAssignableFrom(opClass)) {
                        return opScores.get(key);
                    }
=======
        if (null == operation) {
            return 0;
        }

        if (operation instanceof Operations) {
            int score = 0;
            for (final Operation op : ((Operations<?>) operation).getOperations()) {
                score += getScore(op);
            }
            return score;
        } else {
            final Class<? extends Operation> opClass = operation.getClass();

            // The skipResolvingOperation is used to prevent recursively calling getScore on the same resolver with the same operation.
            // Check the operation is not the same instance
            if (null == skipResolvingOperation || skipResolvingOperation != operation) {
                ScoreResolver resolver = scoreResolvers.get(opClass);
                if (null != resolver) {
                    // Create a delegate resolver with the current resolver skipped to prevent an infinite loop
                    final DefaultScoreResolver delegateResolver = new DefaultScoreResolver(opScores, scoreResolvers, operation);
                    Integer opScore = resolver.getScore(operation, delegateResolver);
                    if (null != opScore) {
                        return opScore;
                    }
                }
            }

            // Use the operation scores map to get the score.
            final List<Class<? extends Operation>> keys = new ArrayList<>(opScores.keySet());
            for (int i = keys.size() - 1; i >= 0; i--) {
                final Class<? extends Operation> key = keys.get(i);
                if (key.isAssignableFrom(opClass)) {
                    return opScores.get(key);
>>>>>>> 163020b1
                }
            }
        }

        return DEFAULT_OPERATION_SCORE;
    }
}<|MERGE_RESOLUTION|>--- conflicted
+++ resolved
@@ -29,12 +29,8 @@
  * returns the score based on a map of operation scores.
  */
 public class DefaultScoreResolver implements ScoreResolver<Operation> {
-<<<<<<< HEAD
-    public static final int DEFAULT_OPERATION_SCORE = 0;
-    private static final Logger LOGGER = LoggerFactory.getLogger(DefaultScoreResolver.class);
-=======
+
     public static final int DEFAULT_OPERATION_SCORE = 1;
->>>>>>> 163020b1
 
     private final Map<Class<? extends Operation>, ScoreResolver> scoreResolvers;
     private final Map<Class<? extends Operation>, Integer> opScores;
@@ -80,23 +76,6 @@
 
     @Override
     public Integer getScore(final Operation operation) {
-<<<<<<< HEAD
-        int score = DEFAULT_OPERATION_SCORE;
-        if (null != operation) {
-            if (operation instanceof Operations) {
-                for (Operation op : ((Operations<?>) operation).getOperations()) {
-                    score += getScore(op);
-                }
-                return score;
-            } else {
-                final Class<? extends Operation> opClass = operation.getClass();
-                final List<Class<? extends Operation>> keys = new ArrayList<>(opScores.keySet());
-                for (int i = keys.size() - 1; i >= 0; i--) {
-                    final Class<? extends Operation> key = keys.get(i);
-                    if (key.isAssignableFrom(opClass)) {
-                        return opScores.get(key);
-                    }
-=======
         if (null == operation) {
             return 0;
         }
@@ -130,7 +109,6 @@
                 final Class<? extends Operation> key = keys.get(i);
                 if (key.isAssignableFrom(opClass)) {
                     return opScores.get(key);
->>>>>>> 163020b1
                 }
             }
         }
