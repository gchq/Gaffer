/*
 * Copyright 2016-2020 Crown Copyright
 *
 * Licensed under the Apache License, Version 2.0 (the "License");
 * you may not use this file except in compliance with the License.
 * You may obtain a copy of the License at
 *
 *     http://www.apache.org/licenses/LICENSE-2.0
 *
 * Unless required by applicable law or agreed to in writing, software
 * distributed under the License is distributed on an "AS IS" BASIS,
 * WITHOUT WARRANTIES OR CONDITIONS OF ANY KIND, either express or implied.
 * See the License for the specific language governing permissions and
 * limitations under the License.
 */

package uk.gov.gchq.gaffer.store;

import com.fasterxml.jackson.databind.Module;
import com.fasterxml.jackson.databind.ObjectMapper;
import com.google.common.collect.Lists;
<<<<<<< HEAD
=======

>>>>>>> 6c60d867
import org.junit.jupiter.api.AfterEach;
import org.junit.jupiter.api.BeforeEach;
import org.junit.jupiter.api.Test;
import org.mockito.ArgumentCaptor;
import org.mockito.Mockito;

import uk.gov.gchq.gaffer.cache.CacheServiceLoader;
import uk.gov.gchq.gaffer.cache.impl.HashMapCacheService;
import uk.gov.gchq.gaffer.cache.util.CacheProperties;
import uk.gov.gchq.gaffer.commonutil.CommonConstants;
import uk.gov.gchq.gaffer.commonutil.TestGroups;
import uk.gov.gchq.gaffer.commonutil.TestPropertyNames;
import uk.gov.gchq.gaffer.commonutil.iterable.CloseableIterable;
import uk.gov.gchq.gaffer.commonutil.iterable.WrappedCloseableIterable;
import uk.gov.gchq.gaffer.data.element.Element;
import uk.gov.gchq.gaffer.data.element.Entity;
import uk.gov.gchq.gaffer.data.element.IdentifierType;
import uk.gov.gchq.gaffer.data.element.LazyEntity;
import uk.gov.gchq.gaffer.data.element.id.EntityId;
import uk.gov.gchq.gaffer.data.elementdefinition.exception.SchemaException;
import uk.gov.gchq.gaffer.exception.SerialisationException;
import uk.gov.gchq.gaffer.jobtracker.Job;
import uk.gov.gchq.gaffer.jobtracker.JobDetail;
import uk.gov.gchq.gaffer.jobtracker.JobStatus;
import uk.gov.gchq.gaffer.jobtracker.JobTracker;
import uk.gov.gchq.gaffer.jobtracker.Repeat;
import uk.gov.gchq.gaffer.jsonserialisation.JSONSerialiser;
import uk.gov.gchq.gaffer.named.operation.AddNamedOperation;
import uk.gov.gchq.gaffer.named.operation.DeleteNamedOperation;
import uk.gov.gchq.gaffer.named.operation.GetAllNamedOperations;
import uk.gov.gchq.gaffer.named.operation.NamedOperation;
import uk.gov.gchq.gaffer.named.view.AddNamedView;
import uk.gov.gchq.gaffer.named.view.DeleteNamedView;
import uk.gov.gchq.gaffer.named.view.GetAllNamedViews;
import uk.gov.gchq.gaffer.operation.Operation;
import uk.gov.gchq.gaffer.operation.OperationChain;
import uk.gov.gchq.gaffer.operation.OperationChainDAO;
import uk.gov.gchq.gaffer.operation.OperationException;
import uk.gov.gchq.gaffer.operation.impl.Count;
import uk.gov.gchq.gaffer.operation.impl.CountGroups;
import uk.gov.gchq.gaffer.operation.impl.DiscardOutput;
import uk.gov.gchq.gaffer.operation.impl.ForEach;
import uk.gov.gchq.gaffer.operation.impl.GetVariable;
import uk.gov.gchq.gaffer.operation.impl.GetVariables;
import uk.gov.gchq.gaffer.operation.impl.GetWalks;
import uk.gov.gchq.gaffer.operation.impl.If;
import uk.gov.gchq.gaffer.operation.impl.Limit;
import uk.gov.gchq.gaffer.operation.impl.Map;
import uk.gov.gchq.gaffer.operation.impl.Reduce;
import uk.gov.gchq.gaffer.operation.impl.SetVariable;
import uk.gov.gchq.gaffer.operation.impl.Validate;
import uk.gov.gchq.gaffer.operation.impl.ValidateOperationChain;
import uk.gov.gchq.gaffer.operation.impl.While;
import uk.gov.gchq.gaffer.operation.impl.add.AddElements;
import uk.gov.gchq.gaffer.operation.impl.compare.Max;
import uk.gov.gchq.gaffer.operation.impl.compare.Min;
import uk.gov.gchq.gaffer.operation.impl.compare.Sort;
import uk.gov.gchq.gaffer.operation.impl.export.GetExports;
import uk.gov.gchq.gaffer.operation.impl.export.resultcache.ExportToGafferResultCache;
import uk.gov.gchq.gaffer.operation.impl.export.resultcache.GetGafferResultCacheExport;
import uk.gov.gchq.gaffer.operation.impl.export.set.ExportToSet;
import uk.gov.gchq.gaffer.operation.impl.export.set.GetSetExport;
import uk.gov.gchq.gaffer.operation.impl.function.Aggregate;
import uk.gov.gchq.gaffer.operation.impl.function.Filter;
import uk.gov.gchq.gaffer.operation.impl.function.Transform;
import uk.gov.gchq.gaffer.operation.impl.generate.GenerateElements;
import uk.gov.gchq.gaffer.operation.impl.generate.GenerateObjects;
import uk.gov.gchq.gaffer.operation.impl.get.GetAdjacentIds;
import uk.gov.gchq.gaffer.operation.impl.get.GetAllElements;
import uk.gov.gchq.gaffer.operation.impl.get.GetElements;
import uk.gov.gchq.gaffer.operation.impl.job.CancelScheduledJob;
import uk.gov.gchq.gaffer.operation.impl.job.GetAllJobDetails;
import uk.gov.gchq.gaffer.operation.impl.job.GetJobDetails;
import uk.gov.gchq.gaffer.operation.impl.job.GetJobResults;
import uk.gov.gchq.gaffer.operation.impl.join.Join;
import uk.gov.gchq.gaffer.operation.impl.output.ToArray;
import uk.gov.gchq.gaffer.operation.impl.output.ToCsv;
import uk.gov.gchq.gaffer.operation.impl.output.ToEntitySeeds;
import uk.gov.gchq.gaffer.operation.impl.output.ToList;
import uk.gov.gchq.gaffer.operation.impl.output.ToMap;
import uk.gov.gchq.gaffer.operation.impl.output.ToSet;
import uk.gov.gchq.gaffer.operation.impl.output.ToSingletonList;
import uk.gov.gchq.gaffer.operation.impl.output.ToStream;
import uk.gov.gchq.gaffer.operation.impl.output.ToVertices;
import uk.gov.gchq.gaffer.serialisation.Serialiser;
import uk.gov.gchq.gaffer.serialisation.ToBytesSerialiser;
import uk.gov.gchq.gaffer.serialisation.implementation.StringSerialiser;
import uk.gov.gchq.gaffer.serialisation.implementation.tostring.StringToStringSerialiser;
import uk.gov.gchq.gaffer.store.Store.ScheduledJobRunnable;
import uk.gov.gchq.gaffer.store.library.GraphLibrary;
import uk.gov.gchq.gaffer.store.operation.GetSchema;
import uk.gov.gchq.gaffer.store.operation.GetTraits;
import uk.gov.gchq.gaffer.store.operation.OperationChainValidator;
import uk.gov.gchq.gaffer.store.operation.declaration.OperationDeclaration;
import uk.gov.gchq.gaffer.store.operation.declaration.OperationDeclarations;
import uk.gov.gchq.gaffer.store.operation.handler.CountGroupsHandler;
import uk.gov.gchq.gaffer.store.operation.handler.OperationHandler;
import uk.gov.gchq.gaffer.store.operation.handler.OutputOperationHandler;
import uk.gov.gchq.gaffer.store.operation.handler.export.set.ExportToSetHandler;
import uk.gov.gchq.gaffer.store.operation.handler.export.set.GetSetExportHandler;
import uk.gov.gchq.gaffer.store.operation.handler.generate.GenerateElementsHandler;
import uk.gov.gchq.gaffer.store.operation.handler.generate.GenerateObjectsHandler;
import uk.gov.gchq.gaffer.store.operation.handler.output.ToSetHandler;
import uk.gov.gchq.gaffer.store.schema.Schema;
import uk.gov.gchq.gaffer.store.schema.SchemaEdgeDefinition;
import uk.gov.gchq.gaffer.store.schema.SchemaEntityDefinition;
import uk.gov.gchq.gaffer.store.schema.SchemaOptimiser;
import uk.gov.gchq.gaffer.store.schema.TypeDefinition;
import uk.gov.gchq.gaffer.user.User;
import uk.gov.gchq.koryphe.ValidationResult;
import uk.gov.gchq.koryphe.impl.binaryoperator.StringConcat;

import java.nio.charset.Charset;
import java.util.ArrayList;
import java.util.Arrays;
import java.util.Comparator;
import java.util.HashSet;
import java.util.List;
import java.util.Properties;
import java.util.Set;
import java.util.concurrent.RunnableScheduledFuture;
import java.util.concurrent.ScheduledExecutorService;
import java.util.concurrent.ScheduledFuture;
import java.util.concurrent.TimeUnit;

import static java.util.Collections.singletonList;
import static org.junit.jupiter.api.Assertions.assertArrayEquals;
import static org.junit.jupiter.api.Assertions.assertEquals;
import static org.junit.jupiter.api.Assertions.assertFalse;
import static org.junit.jupiter.api.Assertions.assertNotNull;
import static org.junit.jupiter.api.Assertions.assertSame;
<<<<<<< HEAD
import static org.junit.jupiter.api.Assertions.assertThrows;
import static org.junit.jupiter.api.Assertions.assertTrue;
=======
import static org.junit.jupiter.api.Assertions.assertTrue;
import static org.junit.jupiter.api.Assertions.fail;
import static org.mockito.ArgumentMatchers.any;
import static org.mockito.ArgumentMatchers.anyLong;
import static org.mockito.ArgumentMatchers.eq;
>>>>>>> 6c60d867
import static org.mockito.BDDMockito.given;
import static org.mockito.Mockito.doReturn;
import static org.mockito.Mockito.mock;
import static org.mockito.Mockito.times;
import static org.mockito.Mockito.verify;
import static org.mockito.Mockito.when;
import static uk.gov.gchq.gaffer.store.StoreTrait.INGEST_AGGREGATION;
import static uk.gov.gchq.gaffer.store.StoreTrait.ORDERED;
import static uk.gov.gchq.gaffer.store.StoreTrait.PRE_AGGREGATION_FILTERING;
import static uk.gov.gchq.gaffer.store.StoreTrait.TRANSFORMATION;

public class StoreTest {

    private final User user = new User("user01");
    private final Context context = new Context(user);

    private OperationHandler<AddElements> addElementsHandler;
    private OutputOperationHandler<GetElements, CloseableIterable<? extends Element>> getElementsHandler;
    private OutputOperationHandler<GetAllElements, CloseableIterable<? extends Element>> getAllElementsHandler;
    private OutputOperationHandler<GetAdjacentIds, CloseableIterable<? extends EntityId>> getAdjacentIdsHandler;
    private OperationHandler<Validate> validateHandler;
    private Schema schema;
    private SchemaOptimiser schemaOptimiser;
    private JobTracker jobTracker;
    private OperationHandler<ExportToGafferResultCache> exportToGafferResultCacheHandler;
    private OperationHandler<GetGafferResultCacheExport> getGafferResultCacheExportHandler;
    private StoreImpl store;
    private OperationChainValidator operationChainValidator;

    @BeforeEach
    public void setup() {
        System.clearProperty(JSONSerialiser.JSON_SERIALISER_CLASS_KEY);
        System.clearProperty(JSONSerialiser.JSON_SERIALISER_MODULES);
        JSONSerialiser.update();

        schemaOptimiser = mock(SchemaOptimiser.class);
        operationChainValidator = mock(OperationChainValidator.class);
        store = new StoreImpl();
        given(operationChainValidator.validate(any(OperationChain.class), any(User.class), any(Store.class))).willReturn(new ValidationResult());
        addElementsHandler = mock(OperationHandler.class);
        getElementsHandler = mock(OutputOperationHandler.class);
        getAllElementsHandler = mock(OutputOperationHandler.class);
        getAdjacentIdsHandler = mock(OutputOperationHandler.class);
        validateHandler = mock(OperationHandler.class);
        exportToGafferResultCacheHandler = mock(OperationHandler.class);
        getGafferResultCacheExportHandler = mock(OperationHandler.class);
        jobTracker = mock(JobTracker.class);
        schema = new Schema.Builder()
                .edge(TestGroups.EDGE, new SchemaEdgeDefinition.Builder()
                        .source("string")
                        .destination("string")
                        .directed("true")
                        .property(TestPropertyNames.PROP_1, "string")
                        .property(TestPropertyNames.PROP_2, "string")
                        .build())
                .edge(TestGroups.EDGE_2, new SchemaEdgeDefinition.Builder()
                        .source("string")
                        .destination("string")
                        .directed("true")
                        .property(TestPropertyNames.PROP_1, "string")
                        .property(TestPropertyNames.PROP_2, "string")
                        .build())
                .entity(TestGroups.ENTITY, new SchemaEntityDefinition.Builder()
                        .vertex("string")
                        .property(TestPropertyNames.PROP_1, "string")
                        .property(TestPropertyNames.PROP_2, "string")
                        .build())
                .entity(TestGroups.ENTITY_2, new SchemaEntityDefinition.Builder()
                        .vertex("string")
                        .property(TestPropertyNames.PROP_1, "string")
                        .property(TestPropertyNames.PROP_2, "string")
                        .build())
                .type("string", new TypeDefinition.Builder()
                        .clazz(String.class)
                        .serialiser(new StringSerialiser())
                        .aggregateFunction(new StringConcat())
                        .build())
                .type("true", Boolean.class)
                .build();
    }

    @AfterEach
    public void after() {
        System.clearProperty(JSONSerialiser.JSON_SERIALISER_CLASS_KEY);
        System.clearProperty(JSONSerialiser.JSON_SERIALISER_MODULES);
        JSONSerialiser.update();
    }

    @Test
    public void shouldThrowExceptionIfGraphIdIsNull() {
        final StoreProperties properties = mock(StoreProperties.class);
        given(properties.getJobExecutorThreadCount()).willReturn(1);

        final Exception exception = assertThrows(IllegalArgumentException.class, () -> store.initialise(null, schema, properties));
        assertNotNull(exception.getMessage());
    }

    @Test
    public void shouldThrowExceptionWhenPropertyIsNotSerialisable() {
        // Given
        final Schema mySchema = new Schema.Builder()
                .edge(TestGroups.EDGE, new SchemaEdgeDefinition.Builder()
                        .property(TestPropertyNames.PROP_1, "invalidType")
                        .build())
                .type("invalidType", new TypeDefinition.Builder()
                        .clazz(Object.class)
                        .serialiser(new StringSerialiser())
                        .build())
                .build();
        final StoreProperties properties = mock(StoreProperties.class);
        given(properties.getJobExecutorThreadCount()).willReturn(1);

        // When
        assertThrows(SchemaException.class, () -> store.initialise("graphId", mySchema, properties));
    }

    @Test
    public void shouldCreateStoreWithValidSchemasAndRegisterOperations() throws StoreException {
        // Given
        final StoreProperties properties = mock(StoreProperties.class);
        final OperationHandler<AddElements> addElementsHandlerOverridden = mock(OperationHandler.class);
        final OperationDeclarations opDeclarations = new OperationDeclarations.Builder()
                .declaration(new OperationDeclaration.Builder()
                        .operation(AddElements.class)
                        .handler(addElementsHandlerOverridden)
                        .build())
                .build();
        given(properties.getOperationDeclarations()).willReturn(opDeclarations);
        given(properties.getJobExecutorThreadCount()).willReturn(1);

        // When
        store.initialise("graphId", schema, properties);

        // Then
        assertNotNull(store.getOperationHandlerExposed(Validate.class));
        assertSame(addElementsHandlerOverridden, store.getOperationHandlerExposed(AddElements.class));

        assertSame(getAllElementsHandler, store.getOperationHandlerExposed(GetAllElements.class));

        assertTrue(store.getOperationHandlerExposed(GenerateElements.class) instanceof GenerateElementsHandler);
        assertTrue(store.getOperationHandlerExposed(GenerateObjects.class) instanceof GenerateObjectsHandler);

        assertTrue(store.getOperationHandlerExposed(CountGroups.class) instanceof CountGroupsHandler);
        assertTrue(store.getOperationHandlerExposed(ToSet.class) instanceof ToSetHandler);

        assertTrue(store.getOperationHandlerExposed(ExportToSet.class) instanceof ExportToSetHandler);
        assertTrue(store.getOperationHandlerExposed(GetSetExport.class) instanceof GetSetExportHandler);

        assertEquals(1, store.getCreateOperationHandlersCallCount());
        assertSame(schema, store.getSchema());
        assertSame(properties, store.getProperties());
        verify(schemaOptimiser).optimise(store.getSchema(), true);
    }

    @Test
    public void shouldDelegateDoOperationToOperationHandler() throws Exception {
        // Given
        final Schema schema = createSchemaMock();
        final StoreProperties properties = mock(StoreProperties.class);
        given(properties.getJobExecutorThreadCount()).willReturn(1);
        final AddElements addElements = new AddElements();
        store.initialise("graphId", schema, properties);

        // When
        store.execute(addElements, context);

        // Then
        verify(addElementsHandler).doOperation(addElements, context, store);
    }

    @Test
    public void shouldCloseOperationIfResultIsNotCloseable() throws Exception {
        // Given
        final Schema schema = createSchemaMock();
        final StoreProperties properties = mock(StoreProperties.class);
        given(properties.getJobExecutorThreadCount()).willReturn(1);
        final Operation operation = mock(Operation.class);
        final StoreImpl store = new StoreImpl();
        store.initialise("graphId", schema, properties);

        // When
        store.handleOperation(operation, context);

        // Then
        verify(operation).close();
    }

    @Test
    public void shouldCloseOperationIfExceptionThrown() throws Exception {
        // Given
        final Schema schema = createSchemaMock();
        final StoreProperties properties = mock(StoreProperties.class);
        given(properties.getJobExecutorThreadCount()).willReturn(1);
        final Operation operation = mock(Operation.class);
        final StoreImpl store = new StoreImpl();
        final OperationHandler opHandler = mock(OperationHandler.class);
        store.addOperationHandler(Operation.class, opHandler);
        store.initialise("graphId", schema, properties);

        final ArrayList<Operation> doUnhandledOperationCalls = mock(ArrayList.class);
        store.setDoUnhandledOperationCalls(doUnhandledOperationCalls);
        when(doUnhandledOperationCalls.add(operation)).thenThrow(new RuntimeException());

        // When / Then
        assertThrows(RuntimeException.class, () -> store.handleOperation(operation, context));
        verify(operation).close();
    }

    @Test
    public void shouldThrowExceptionIfOperationChainIsInvalid() throws StoreException {
        // Given
        final Schema schema = createSchemaMock();
        final StoreProperties properties = mock(StoreProperties.class);
        final OperationChain opChain = new OperationChain();
        final StoreImpl store = new StoreImpl();

        given(properties.getJobExecutorThreadCount()).willReturn(1);
        given(schema.validate()).willReturn(new ValidationResult());
        ValidationResult validationResult = new ValidationResult();
        validationResult.addError("error");
        given(operationChainValidator.validate(opChain, user, store)).willReturn(validationResult);
        store.initialise("graphId", schema, properties);

        // When / Then
        final Exception exception = assertThrows(IllegalArgumentException.class, () -> store.execute(opChain, context));
        verify(operationChainValidator).validate(opChain, user, store);
        final String expected = "Operation chain is invalid. Validation errors: \n" +
                "error";
        assertEquals(expected, exception.getMessage());
    }

    @Test
    public void shouldCallDoUnhandledOperationWhenDoOperationWithUnknownOperationClass() throws StoreException, OperationException {
        // Given
        final Schema schema = createSchemaMock();
        final StoreProperties properties = mock(StoreProperties.class);
        final Operation operation = new SetVariable.Builder().variableName("aVariable").input("inputString").build();
        given(properties.getJobExecutorThreadCount()).willReturn(1);

        store.initialise("graphId", schema, properties);

        // When
        store.execute(operation, context);

        // Then
        assertEquals(1, store.getDoUnhandledOperationCalls().size());
        assertSame(operation, store.getDoUnhandledOperationCalls().get(0));
    }

    @Test
    public void shouldFullyLoadLazyElement() throws StoreException {
        // Given
        final StoreProperties properties = mock(StoreProperties.class);
        final LazyEntity lazyElement = mock(LazyEntity.class);
        final Entity entity = mock(Entity.class);
        final Store store = new StoreImpl();
        given(lazyElement.getGroup()).willReturn(TestGroups.ENTITY);
        given(lazyElement.getElement()).willReturn(entity);
        given(properties.getJobExecutorThreadCount()).willReturn(1);

        store.initialise("graphId", schema, properties);

        // When
        final Element result = store.populateElement(lazyElement);

        // Then
        assertSame(entity, result);
        verify(lazyElement).getGroup();
        verify(lazyElement).getProperty(TestPropertyNames.PROP_1);
        verify(lazyElement).getIdentifier(IdentifierType.VERTEX);
    }

    @Test
    public void shouldHandleMultiStepOperations() throws Exception {
        // Given
        final Schema schema = createSchemaMock();
        final StoreProperties properties = mock(StoreProperties.class);
        final CloseableIterable getElementsResult = mock(CloseableIterable.class);
        given(properties.getJobExecutorThreadCount()).willReturn(1);

        final AddElements addElements1 = new AddElements();
        final GetElements getElements = new GetElements();
        final OperationChain<CloseableIterable<? extends Element>> opChain = new OperationChain.Builder()
                .first(addElements1)
                .then(getElements)
                .build();


        given(addElementsHandler.doOperation(addElements1, context, store)).willReturn(null);
        given(getElementsHandler.doOperation(getElements, context, store))
                .willReturn(getElementsResult);

        store.initialise("graphId", schema, properties);

        // When
        final CloseableIterable<? extends Element> result = store.execute(opChain, context);

        // Then
        assertSame(getElementsResult, result);
    }

    @Test
    public void shouldReturnAllSupportedOperations() throws Exception {
        // Given
        final Properties cacheProperties = new Properties();
        cacheProperties.setProperty(CacheProperties.CACHE_SERVICE_CLASS, HashMapCacheService.class.getName());
        CacheServiceLoader.initialise(cacheProperties);

        final Schema schema = createSchemaMock();
        final StoreProperties properties = mock(StoreProperties.class);
        given(properties.getJobExecutorThreadCount()).willReturn(1);
        given(properties.getJobTrackerEnabled()).willReturn(true);
        store.initialise("graphId", schema, properties);

        // When
        final List<Class<? extends Operation>> supportedOperations = Lists.newArrayList(store.getSupportedOperations());

        // Then
        assertNotNull(supportedOperations);

        final List<Class<? extends Operation>> expectedOperations = Lists.newArrayList(
                AddElements.class,
                GetElements.class,
                GetAdjacentIds.class,
                GetAllElements.class,

                mock(AddElements.class).getClass(),
                mock(GetElements.class).getClass(),
                mock(GetAdjacentIds.class).getClass(),

                // Export
                ExportToSet.class,
                GetSetExport.class,
                GetExports.class,
                ExportToGafferResultCache.class,
                GetGafferResultCacheExport.class,

                // Jobs
                GetJobDetails.class,
                GetAllJobDetails.class,
                GetJobResults.class,

                // Output
                ToArray.class,
                ToEntitySeeds.class,
                ToList.class,
                ToMap.class,
                ToCsv.class,
                ToSet.class,
                ToStream.class,
                ToVertices.class,

                // Named Operations
                NamedOperation.class,
                AddNamedOperation.class,
                GetAllNamedOperations.class,
                DeleteNamedOperation.class,

                // Named View
                AddNamedView.class,
                GetAllNamedViews.class,
                DeleteNamedView.class,

                // ElementComparison
                Max.class,
                Min.class,
                Sort.class,

                // Validation
                ValidateOperationChain.class,

                // Algorithm
                GetWalks.class,

                // OperationChain
                OperationChain.class,
                OperationChainDAO.class,

                // Other
                GenerateElements.class,
                GenerateObjects.class,
                Validate.class,
                Count.class,
                CountGroups.class,
                Limit.class,
                DiscardOutput.class,
                GetSchema.class,
                Map.class,
                If.class,
                GetTraits.class,
                While.class,
                Join.class,
                ToSingletonList.class,
                ForEach.class,
                Reduce.class,
                CancelScheduledJob.class,

                // Function
                Filter.class,
                Transform.class,
                Aggregate.class,

                // Context variables
                SetVariable.class,
                GetVariable.class,
                GetVariables.class
        );

        expectedOperations.sort(Comparator.comparing(Class::getName));
        supportedOperations.sort(Comparator.comparing(Class::getName));
        assertEquals(expectedOperations, supportedOperations);
    }

    @Test
    public void shouldReturnAllSupportedOperationsWhenJobTrackerIsDisabled() throws Exception {
        // Given
        final Properties cacheProperties = new Properties();
        cacheProperties.setProperty(CacheProperties.CACHE_SERVICE_CLASS, HashMapCacheService.class.getName());
        CacheServiceLoader.initialise(cacheProperties);

        final Schema schema = createSchemaMock();
        final StoreProperties properties = mock(StoreProperties.class);
        given(properties.getJobExecutorThreadCount()).willReturn(1);
        given(properties.getJobTrackerEnabled()).willReturn(false);
        store.initialise("graphId", schema, properties);

        // When
        final List<Class<? extends Operation>> supportedOperations = Lists.newArrayList(store.getSupportedOperations());

        // Then
        assertNotNull(supportedOperations);

        final List<Class<? extends Operation>> expectedOperations = Lists.newArrayList(
                AddElements.class,
                GetElements.class,
                GetAdjacentIds.class,
                GetAllElements.class,

                mock(AddElements.class).getClass(),
                mock(GetElements.class).getClass(),
                mock(GetAdjacentIds.class).getClass(),

                // Export
                ExportToSet.class,
                GetSetExport.class,
                GetExports.class,
                ExportToGafferResultCache.class,
                GetGafferResultCacheExport.class,

                // Jobs are disabled

                // Output
                ToArray.class,
                ToEntitySeeds.class,
                ToList.class,
                ToMap.class,
                ToCsv.class,
                ToSet.class,
                ToStream.class,
                ToVertices.class,

                // Named Operations
                NamedOperation.class,
                AddNamedOperation.class,
                GetAllNamedOperations.class,
                DeleteNamedOperation.class,

                // Named View
                AddNamedView.class,
                GetAllNamedViews.class,
                DeleteNamedView.class,

                // ElementComparison
                Max.class,
                Min.class,
                Sort.class,

                // Validation
                ValidateOperationChain.class,

                // Algorithm
                GetWalks.class,

                // OperationChain
                OperationChain.class,
                OperationChainDAO.class,

                // Other
                GenerateElements.class,
                GenerateObjects.class,
                Validate.class,
                Count.class,
                CountGroups.class,
                Limit.class,
                DiscardOutput.class,
                GetSchema.class,
                GetTraits.class,
                Map.class,
                If.class,
                While.class,
                Join.class,
                ToSingletonList.class,
                ForEach.class,
                Reduce.class,
                CancelScheduledJob.class,

                // Function
                Filter.class,
                Transform.class,
                Aggregate.class,

                // Context variables
                SetVariable.class,
                GetVariable.class,
                GetVariables.class
        );

        expectedOperations.sort(Comparator.comparing(Class::getName));
        supportedOperations.sort(Comparator.comparing(Class::getName));
        assertEquals(expectedOperations, supportedOperations);
    }

    @Test
    public void shouldReturnTrueWhenOperationSupported() throws Exception {
        // Given
        final Schema schema = createSchemaMock();
        final StoreProperties properties = mock(StoreProperties.class);
        given(properties.getJobExecutorThreadCount()).willReturn(1);
        store.initialise("graphId", schema, properties);

        // WHen
        final Set<Class<? extends Operation>> supportedOperations = store.getSupportedOperations();
        for (final Class<? extends Operation> operationClass : supportedOperations) {
            final boolean isOperationClassSupported = store.isSupported(operationClass);

            // Then
            assertTrue(isOperationClassSupported);
        }
    }

    @Test
    public void shouldReturnFalseWhenUnsupportedOperationRequested() throws Exception {
        // Given
        final Schema schema = createSchemaMock();
        final StoreProperties properties = mock(StoreProperties.class);
        given(properties.getJobExecutorThreadCount()).willReturn(1);
        store.initialise("graphId", schema, properties);

        // When
        final boolean supported = store.isSupported(Operation.class);

        // Then
        assertFalse(supported);
    }

    @Test
    public void shouldHandleNullOperationSupportRequest() throws Exception {
        // Given
        final Schema schema = createSchemaMock();
        final StoreProperties properties = mock(StoreProperties.class);
        given(properties.getJobExecutorThreadCount()).willReturn(1);
        store.initialise("graphId", schema, properties);

        // When
        final boolean supported = store.isSupported(null);

        // Then
        assertFalse(supported);
    }

    @Test
    public void shouldExecuteOperationChainJob() throws OperationException, InterruptedException, StoreException {
        // Given
        final Operation operation = new GetVariables.Builder().variableNames(Lists.newArrayList()).build();
        final OperationChain<?> opChain = new OperationChain.Builder()
                .first(operation)
                .then(new ExportToGafferResultCache())
                .build();
        final StoreProperties properties = mock(StoreProperties.class);
        given(properties.getJobExecutorThreadCount()).willReturn(1);
        given(properties.getJobTrackerEnabled()).willReturn(true);
        final Store store = new StoreImpl();
        final Schema schema = new Schema();
        store.initialise("graphId", schema, properties);

        // When
        final JobDetail resultJobDetail = store.executeJob(opChain, context);

        // Then
        Thread.sleep(1000);
        final ArgumentCaptor<JobDetail> jobDetail = ArgumentCaptor.forClass(JobDetail.class);
        verify(jobTracker, times(2)).addOrUpdateJob(jobDetail.capture(), eq(user));
        assertEquals(jobDetail.getAllValues().get(0), resultJobDetail);
        assertEquals(JobStatus.FINISHED, jobDetail.getAllValues().get(1).getStatus());

        final ArgumentCaptor<Context> contextCaptor = ArgumentCaptor.forClass(Context.class);
        verify(exportToGafferResultCacheHandler).doOperation(Mockito.any(ExportToGafferResultCache.class), contextCaptor.capture(), eq(store));
        assertSame(user, contextCaptor.getValue().getUser());
    }

    @Test
    public void shouldExecuteOperationJobAndWrapJobOperationInChain() throws OperationException, InterruptedException, StoreException, SerialisationException {
        // Given
        final Operation operation = new GetVariables.Builder().variableNames(Lists.newArrayList()).build();
        final StoreProperties properties = mock(StoreProperties.class);
        given(properties.getJobExecutorThreadCount()).willReturn(1);
        given(properties.getJobTrackerEnabled()).willReturn(true);
        final Store store = new StoreImpl();
        final Schema schema = new Schema();
        store.initialise("graphId", schema, properties);

        // When
        final JobDetail resultJobDetail = store.executeJob(operation, context);

        // Then
        Thread.sleep(1000);
        final ArgumentCaptor<JobDetail> jobDetail = ArgumentCaptor.forClass(JobDetail.class);
        verify(jobTracker, times(2)).addOrUpdateJob(jobDetail.capture(), eq(user));
        assertEquals(jobDetail.getAllValues().get(0), resultJobDetail);
        assertEquals(OperationChain.wrap(operation).toOverviewString(), resultJobDetail.getOpChain());
        assertEquals(JobStatus.FINISHED, jobDetail.getAllValues().get(1).getStatus());

        final ArgumentCaptor<Context> contextCaptor = ArgumentCaptor.forClass(Context.class);
        verify(exportToGafferResultCacheHandler).doOperation(Mockito.any(ExportToGafferResultCache.class), contextCaptor.capture(), eq(store));
        assertSame(user, contextCaptor.getValue().getUser());
    }

    @Test
    public void shouldExecuteOperationChainJobAndExportResults() throws OperationException, InterruptedException, StoreException {
        // Given
        final Operation operation = new GetVariables.Builder().variableNames(Lists.newArrayList()).build();
        final OperationChain<?> opChain = new OperationChain<>(operation);
        final StoreProperties properties = mock(StoreProperties.class);
        given(properties.getJobExecutorThreadCount()).willReturn(1);
        given(properties.getJobTrackerEnabled()).willReturn(true);
        final Store store = new StoreImpl();
        final Schema schema = new Schema();
        store.initialise("graphId", schema, properties);

        // When
        final JobDetail resultJobDetail = store.executeJob(opChain, context);

        // Then
        Thread.sleep(1000);
        final ArgumentCaptor<JobDetail> jobDetail = ArgumentCaptor.forClass(JobDetail.class);
        verify(jobTracker, times(2)).addOrUpdateJob(jobDetail.capture(), eq(user));
        assertEquals(jobDetail.getAllValues().get(0), resultJobDetail);
        assertEquals(JobStatus.FINISHED, jobDetail.getAllValues().get(1).getStatus());

        final ArgumentCaptor<Context> contextCaptor = ArgumentCaptor.forClass(Context.class);
        verify(exportToGafferResultCacheHandler).doOperation(Mockito.any(ExportToGafferResultCache.class), contextCaptor.capture(), eq(store));
        assertSame(user, contextCaptor.getValue().getUser());
    }

    @Test
    public void shouldGetJobTracker() throws StoreException {
        // Given
        final StoreProperties properties = mock(StoreProperties.class);
        given(properties.getJobExecutorThreadCount()).willReturn(1);
        given(properties.getJobTrackerEnabled()).willReturn(true);
        final Store store = new StoreImpl();
        final Schema schema = new Schema();
        store.initialise("graphId", schema, properties);
        // When
        final JobTracker resultJobTracker = store.getJobTracker();

        // Then
        assertSame(jobTracker, resultJobTracker);
    }

    @Test
    public void shouldUpdateJsonSerialiser() throws StoreException {
        // Given
        final StoreProperties properties = mock(StoreProperties.class);
        given(properties.getJsonSerialiserClass()).willReturn(TestCustomJsonSerialiser1.class.getName());
        given(properties.getJsonSerialiserModules()).willReturn(StorePropertiesTest.TestCustomJsonModules1.class.getName());
        given(properties.getJobExecutorThreadCount()).willReturn(1);

        TestCustomJsonSerialiser1.mapper = mock(ObjectMapper.class);
        System.setProperty(JSONSerialiser.JSON_SERIALISER_CLASS_KEY, TestCustomJsonSerialiser1.class.getName());
        StorePropertiesTest.TestCustomJsonModules1.modules = Arrays.asList(
                mock(Module.class),
                mock(Module.class)
        );

        final Store store = new StoreImpl();
        final Schema schema = new Schema();

        // When
        store.initialise("graphId", schema, properties);

        // Then
        assertEquals(TestCustomJsonSerialiser1.class, JSONSerialiser.getInstance().getClass());
        assertSame(TestCustomJsonSerialiser1.mapper, JSONSerialiser.getMapper());
        verify(TestCustomJsonSerialiser1.mapper, times(2)).registerModules(StorePropertiesTest.TestCustomJsonModules1.modules);
    }

    @Test
    public void shouldSetAndGetGraphLibrary() {
        // Given
        final Store store = new StoreImpl();
        final GraphLibrary graphLibrary = mock(GraphLibrary.class);

        // When
        store.setGraphLibrary(graphLibrary);
        final GraphLibrary result = store.getGraphLibrary();

        // Then
        assertSame(graphLibrary, result);
    }

    private Schema createSchemaMock() {
        final Schema schema = mock(Schema.class);
        given(schema.validate()).willReturn(new ValidationResult());
        given(schema.getVertexSerialiser()).willReturn(mock(Serialiser.class));
        return schema;
    }


    @Test
    public void shouldFindInvalidSerialiser() throws Exception {
        final Class<StringToStringSerialiser> invalidSerialiserClass = StringToStringSerialiser.class;
        Schema invalidSchema = new Schema.Builder()
                .edge(TestGroups.EDGE, new SchemaEdgeDefinition.Builder()
                        .source("string")
                        .destination("invalidString")
                        .directed("true")
                        .property(TestPropertyNames.PROP_1, "string")
                        .property(TestPropertyNames.PROP_2, "string")
                        .build())
                .type("string", new TypeDefinition.Builder()
                        .clazz(String.class)
                        .serialiser(new StringSerialiser())
                        .build())
                .type("invalidString", new TypeDefinition.Builder()
                        .clazz(String.class)
                        .serialiser(invalidSerialiserClass.newInstance())
                        .build())
                .type("true", Boolean.class)
                .build();

        final StoreProperties properties = mock(StoreProperties.class);
        given(properties.getJobExecutorThreadCount()).willReturn(1);

        final Class<ToBytesSerialiser> validSerialiserInterface = ToBytesSerialiser.class;
<<<<<<< HEAD
        final Exception exception = assertThrows(SchemaException.class, () -> new StoreImpl() {
            @Override
            protected Class<? extends Serialiser> getRequiredParentSerialiserClass() {
                return validSerialiserInterface;
            }
        }.initialise("graphId", invalidSchema, properties));
        assertTrue(exception.getMessage().contains(invalidSerialiserClass.getSimpleName()));
=======
        try {
            new StoreImpl() {
                @Override
                protected Class<? extends Serialiser> getRequiredParentSerialiserClass() {
                    return validSerialiserInterface;
                }
            }.initialise("graphId", invalidSchema, properties);
            fail("Should have thrown exception");
        } catch (final SchemaException e) {
            assertTrue(e.getMessage().contains(invalidSerialiserClass.getSimpleName()));
        }
>>>>>>> 6c60d867
    }

    @Test
    public void shouldCorrectlySetUpScheduledJobDetail() throws Exception {
        // Given
        final StoreProperties properties = mock(StoreProperties.class);
        given(properties.getJobTrackerEnabled()).willReturn(true);
        given(properties.getJobExecutorThreadCount()).willReturn(1);

        StoreImpl2 store = new StoreImpl2();

        store.initialise("graphId", schema, properties);

        final Repeat repeat = new Repeat(0, 100, TimeUnit.SECONDS);
        final OperationChain opChain = new OperationChain
                .Builder()
                .first(new DiscardOutput())
                .build();
        final Context context = new Context(user);
        final String operationChainOverviewString = opChain.toOverviewString();
        final String serialisedOperationChain = new String(JSONSerialiser.serialise(opChain), Charset.forName(CommonConstants.UTF_8));

        // When - setup job
        JobDetail parentJobDetail = store.executeJob(new Job(repeat, opChain), context);

        ScheduledExecutorService service = store.getExecutorService();

        // Then - assert scheduled
        verify(service).scheduleAtFixedRate(
                any(Runnable.class),
                eq(repeat.getInitialDelay()),
                eq(repeat.getRepeatPeriod()),
                eq(repeat.getTimeUnit()));

        // Then - assert job detail is as expected
        assertEquals(JobStatus.SCHEDULED_PARENT, parentJobDetail.getStatus());
        assertEquals(operationChainOverviewString, parentJobDetail.getOpChain());
        assertEquals(serialisedOperationChain, parentJobDetail.getSerialisedOperationChain());
        assertEquals(context.getUser(), parentJobDetail.getUser());
    }

    @Test
    public void shouldCorrectlyRescheduleJobsOnInitialisation() throws Exception {
        shouldRescheduleJobsCorrectlyWhenInitialisationCountIs(1);
    }

    @Test
    public void shouldOnlyRescheduleJobsOnceWhenInitialisationCalledMultipleTimes() throws Exception {
        shouldRescheduleJobsCorrectlyWhenInitialisationCountIs(5);
    }

    private void shouldRescheduleJobsCorrectlyWhenInitialisationCountIs(final int initialisationCount) throws Exception {
        // Given
        final StoreProperties properties = mock(StoreProperties.class);
        given(properties.getJobTrackerEnabled()).willReturn(true);
        given(properties.getJobExecutorThreadCount()).willReturn(1);

        final Repeat repeat = new Repeat(0, 100, TimeUnit.SECONDS);
        final OperationChain opChain = new OperationChain
                .Builder()
                .first(new DiscardOutput())
                .build();

        final User user = new User.Builder()
                .userId("testUser")
                .opAuth("opAuth")
                .dataAuth("dataAuth")
                .build();

        final JobDetail scheduledJobDetail = new JobDetail.Builder()
                .jobId("jobId")
                .user(user)
                .opChain(opChain.toOverviewString())
                .serialisedOperationChain(opChain)
                .repeat(repeat)
                .build();

        given(jobTracker.getAllScheduledJobs()).willReturn(new WrappedCloseableIterable(singletonList(scheduledJobDetail)));

        StoreImpl2 store = new StoreImpl2();

        // When - initialise store
        for (int i = 0; i < initialisationCount; i++) {
            store.initialise("graphId", schema, properties);
        }

        ScheduledExecutorService service = store.getExecutorService();

        // Then - assert scheduled
        final ArgumentCaptor<ScheduledJobRunnable> scheduledJobRunnableCaptor = ArgumentCaptor.forClass(ScheduledJobRunnable.class);

        verify(service).scheduleAtFixedRate(
                scheduledJobRunnableCaptor.capture(),
                eq(repeat.getInitialDelay()),
                eq(repeat.getRepeatPeriod()),
                eq(repeat.getTimeUnit()));

        assertEquals(scheduledJobDetail, scheduledJobRunnableCaptor.getValue().getJobDetail());
        assertEquals(user, scheduledJobRunnableCaptor.getValue().getContext().getUser());
        assertArrayEquals(
                JSONSerialiser.serialise(opChain),
                JSONSerialiser.serialise(scheduledJobRunnableCaptor.getValue().getOperationChain()));
    }

    private class StoreImpl extends Store {
        private final Set<StoreTrait> traits = new HashSet<>(Arrays.asList(INGEST_AGGREGATION, PRE_AGGREGATION_FILTERING, TRANSFORMATION, ORDERED));
        private ArrayList<Operation> doUnhandledOperationCalls = new ArrayList<>();
        private int createOperationHandlersCallCount;
        private final ScheduledExecutorService executorService = mock(ScheduledExecutorService.class);

        public void setDoUnhandledOperationCalls(ArrayList<Operation> doUnhandledOperationCalls) {
            this.doUnhandledOperationCalls = doUnhandledOperationCalls;
        }

        @Override
        protected OperationChainValidator createOperationChainValidator() {
            return operationChainValidator;
        }

        @Override
        public Set<StoreTrait> getTraits() {
            return traits;
        }

        public OperationHandler getOperationHandlerExposed(final Class<? extends Operation> opClass) {
            return super.getOperationHandler(opClass);
        }

        @Override
        public OperationHandler<Operation> getOperationHandler(final Class<? extends Operation> opClass) {
            if (opClass.equals(SetVariable.class)) {
                return null;
            }
            return super.getOperationHandler(opClass);
        }

        @Override
        protected void addAdditionalOperationHandlers() {
            createOperationHandlersCallCount++;
            addOperationHandler(mock(AddElements.class).getClass(), addElementsHandler);
            addOperationHandler(mock(GetElements.class).getClass(), (OperationHandler) getElementsHandler);
            addOperationHandler(mock(GetAdjacentIds.class).getClass(), getElementsHandler);
            addOperationHandler(Validate.class, validateHandler);
            addOperationHandler(ExportToGafferResultCache.class, exportToGafferResultCacheHandler);
            addOperationHandler(GetGafferResultCacheExport.class, getGafferResultCacheExportHandler);
        }

        @Override
        protected OutputOperationHandler<GetElements, CloseableIterable<? extends Element>> getGetElementsHandler() {
            return getElementsHandler;
        }

        @Override
        protected OutputOperationHandler<GetAllElements, CloseableIterable<? extends Element>> getGetAllElementsHandler() {
            return getAllElementsHandler;
        }

        @Override
        protected OutputOperationHandler<GetAdjacentIds, CloseableIterable<? extends EntityId>> getAdjacentIdsHandler() {
            return getAdjacentIdsHandler;
        }

        @Override
        protected OperationHandler<AddElements> getAddElementsHandler() {
            return addElementsHandler;
        }

        @Override
        protected Object doUnhandledOperation(final Operation operation, final Context context) {
            doUnhandledOperationCalls.add(operation);
            return null;
        }

        public int getCreateOperationHandlersCallCount() {
            return createOperationHandlersCallCount;
        }

        public ArrayList<Operation> getDoUnhandledOperationCalls() {
            return doUnhandledOperationCalls;
        }

        @Override
        public void optimiseSchema() {
            schemaOptimiser.optimise(getSchema(), hasTrait(StoreTrait.ORDERED));
        }

        @Override
        protected JobTracker createJobTracker() {
            if (getProperties().getJobTrackerEnabled()) {
                return jobTracker;
            }
            return null;
        }

        @Override
        protected Class<? extends Serialiser> getRequiredParentSerialiserClass() {
            return Serialiser.class;
        }
    }

    // Second store implementation with overriding ExecutorService.
    // This cannot be done in the first because the other tests for Jobs will fail due to mocking.
    private class StoreImpl2 extends Store {
        private final Set<StoreTrait> traits = new HashSet<>(Arrays.asList(INGEST_AGGREGATION, PRE_AGGREGATION_FILTERING, TRANSFORMATION, ORDERED));
        private final ArrayList<Operation> doUnhandledOperationCalls = new ArrayList<>();
        private int createOperationHandlersCallCount;
        private final ScheduledExecutorService executorService = mock(ScheduledExecutorService.class);

        @Override
        protected OperationChainValidator createOperationChainValidator() {
            return operationChainValidator;
        }

        @Override
        public Set<StoreTrait> getTraits() {
            return traits;
        }

        public OperationHandler getOperationHandlerExposed(final Class<? extends Operation> opClass) {
            return super.getOperationHandler(opClass);
        }

        @Override
        public OperationHandler<Operation> getOperationHandler(final Class<? extends Operation> opClass) {
            if (opClass.equals(SetVariable.class)) {
                return null;
            }
            return super.getOperationHandler(opClass);
        }

        @Override
        protected void addAdditionalOperationHandlers() {
            createOperationHandlersCallCount++;
            addOperationHandler(mock(AddElements.class).getClass(), addElementsHandler);
            addOperationHandler(mock(GetElements.class).getClass(), (OperationHandler) getElementsHandler);
            addOperationHandler(mock(GetAdjacentIds.class).getClass(), getElementsHandler);
            addOperationHandler(Validate.class, validateHandler);
            addOperationHandler(ExportToGafferResultCache.class, exportToGafferResultCacheHandler);
            addOperationHandler(GetGafferResultCacheExport.class, getGafferResultCacheExportHandler);
        }

        @Override
        protected OutputOperationHandler<GetElements, CloseableIterable<? extends Element>> getGetElementsHandler() {
            return getElementsHandler;
        }

        @Override
        protected OutputOperationHandler<GetAllElements, CloseableIterable<? extends Element>> getGetAllElementsHandler() {
            return getAllElementsHandler;
        }

        @Override
        protected OutputOperationHandler<GetAdjacentIds, CloseableIterable<? extends EntityId>> getAdjacentIdsHandler() {
            return getAdjacentIdsHandler;
        }

        @Override
        protected OperationHandler<AddElements> getAddElementsHandler() {
            return addElementsHandler;
        }

        @Override
        protected Object doUnhandledOperation(final Operation operation, final Context context) {
            doUnhandledOperationCalls.add(operation);
            return null;
        }

        public int getCreateOperationHandlersCallCount() {
            return createOperationHandlersCallCount;
        }

        public ArrayList<Operation> getDoUnhandledOperationCalls() {
            return doUnhandledOperationCalls;
        }

        @Override
        public void optimiseSchema() {
            schemaOptimiser.optimise(getSchema(), hasTrait(StoreTrait.ORDERED));
        }

        @Override
        protected JobTracker createJobTracker() {
            if (getProperties().getJobTrackerEnabled()) {
                return jobTracker;
            }

            return null;
        }

        @Override
        protected Class<? extends Serialiser> getRequiredParentSerialiserClass() {
            return Serialiser.class;
        }

        @Override
        protected ScheduledExecutorService getExecutorService() {
            ScheduledFuture<?> future = Mockito.mock(RunnableScheduledFuture.class);
            doReturn(future).when(executorService).scheduleAtFixedRate(
                    any(Runnable.class),
                    anyLong(),
                    anyLong(),
                    any(TimeUnit.class)
            );
            return executorService;
        }
    }

    public static final class TestCustomJsonSerialiser1 extends JSONSerialiser {
        public static ObjectMapper mapper;

        public TestCustomJsonSerialiser1() {
            super(mapper);
        }
    }
}<|MERGE_RESOLUTION|>--- conflicted
+++ resolved
@@ -19,10 +19,7 @@
 import com.fasterxml.jackson.databind.Module;
 import com.fasterxml.jackson.databind.ObjectMapper;
 import com.google.common.collect.Lists;
-<<<<<<< HEAD
-=======
-
->>>>>>> 6c60d867
+
 import org.junit.jupiter.api.AfterEach;
 import org.junit.jupiter.api.BeforeEach;
 import org.junit.jupiter.api.Test;
@@ -154,29 +151,22 @@
 import static org.junit.jupiter.api.Assertions.assertFalse;
 import static org.junit.jupiter.api.Assertions.assertNotNull;
 import static org.junit.jupiter.api.Assertions.assertSame;
-<<<<<<< HEAD
-import static org.junit.jupiter.api.Assertions.assertThrows;
-import static org.junit.jupiter.api.Assertions.assertTrue;
-=======
 import static org.junit.jupiter.api.Assertions.assertTrue;
 import static org.junit.jupiter.api.Assertions.fail;
 import static org.mockito.ArgumentMatchers.any;
 import static org.mockito.ArgumentMatchers.anyLong;
 import static org.mockito.ArgumentMatchers.eq;
->>>>>>> 6c60d867
 import static org.mockito.BDDMockito.given;
 import static org.mockito.Mockito.doReturn;
 import static org.mockito.Mockito.mock;
 import static org.mockito.Mockito.times;
 import static org.mockito.Mockito.verify;
-import static org.mockito.Mockito.when;
 import static uk.gov.gchq.gaffer.store.StoreTrait.INGEST_AGGREGATION;
 import static uk.gov.gchq.gaffer.store.StoreTrait.ORDERED;
 import static uk.gov.gchq.gaffer.store.StoreTrait.PRE_AGGREGATION_FILTERING;
 import static uk.gov.gchq.gaffer.store.StoreTrait.TRANSFORMATION;
 
 public class StoreTest {
-
     private final User user = new User("user01");
     private final Context context = new Context(user);
 
@@ -252,17 +242,21 @@
         JSONSerialiser.update();
     }
 
-    @Test
-    public void shouldThrowExceptionIfGraphIdIsNull() {
-        final StoreProperties properties = mock(StoreProperties.class);
-        given(properties.getJobExecutorThreadCount()).willReturn(1);
-
-        final Exception exception = assertThrows(IllegalArgumentException.class, () -> store.initialise(null, schema, properties));
-        assertNotNull(exception.getMessage());
-    }
-
-    @Test
-    public void shouldThrowExceptionWhenPropertyIsNotSerialisable() {
+
+    @Test
+    public void shouldThrowExceptionIfGraphIdIsNull() throws Exception {
+        final StoreProperties properties = mock(StoreProperties.class);
+        given(properties.getJobExecutorThreadCount()).willReturn(1);
+        try {
+            store.initialise(null, schema, properties);
+            fail("Exception expected");
+        } catch (final IllegalArgumentException e) {
+            assertNotNull(e.getMessage());
+        }
+    }
+
+    @Test
+    public void shouldThrowExceptionWhenPropertyIsNotSerialisable() throws StoreException {
         // Given
         final Schema mySchema = new Schema.Builder()
                 .edge(TestGroups.EDGE, new SchemaEdgeDefinition.Builder()
@@ -277,7 +271,12 @@
         given(properties.getJobExecutorThreadCount()).willReturn(1);
 
         // When
-        assertThrows(SchemaException.class, () -> store.initialise("graphId", mySchema, properties));
+        try {
+            store.initialise("graphId", mySchema, properties);
+            fail();
+        } catch (final SchemaException exception) {
+            assertNotNull(exception.getMessage());
+        }
     }
 
     @Test
@@ -363,17 +362,19 @@
         store.addOperationHandler(Operation.class, opHandler);
         store.initialise("graphId", schema, properties);
 
-        final ArrayList<Operation> doUnhandledOperationCalls = mock(ArrayList.class);
-        store.setDoUnhandledOperationCalls(doUnhandledOperationCalls);
-        when(doUnhandledOperationCalls.add(operation)).thenThrow(new RuntimeException());
+        given(opHandler.doOperation(operation, context, store)).willThrow(new RuntimeException());
 
         // When / Then
-        assertThrows(RuntimeException.class, () -> store.handleOperation(operation, context));
-        verify(operation).close();
-    }
-
-    @Test
-    public void shouldThrowExceptionIfOperationChainIsInvalid() throws StoreException {
+        try {
+            store.handleOperation(operation, context);
+        } catch (final Exception e) {
+            verify(operation).close();
+        }
+    }
+
+    @Test
+    public void shouldThrowExceptionIfOperationChainIsInvalid() throws OperationException, StoreException {
+        // Given
         // Given
         final Schema schema = createSchemaMock();
         final StoreProperties properties = mock(StoreProperties.class);
@@ -388,15 +389,17 @@
         store.initialise("graphId", schema, properties);
 
         // When / Then
-        final Exception exception = assertThrows(IllegalArgumentException.class, () -> store.execute(opChain, context));
-        verify(operationChainValidator).validate(opChain, user, store);
-        final String expected = "Operation chain is invalid. Validation errors: \n" +
-                "error";
-        assertEquals(expected, exception.getMessage());
-    }
-
-    @Test
-    public void shouldCallDoUnhandledOperationWhenDoOperationWithUnknownOperationClass() throws StoreException, OperationException {
+        try {
+            store.execute(opChain, context);
+            fail("Exception expected");
+        } catch (final IllegalArgumentException e) {
+            verify(operationChainValidator).validate(opChain, user, store);
+            assertTrue(e.getMessage().contains("Operation chain"));
+        }
+    }
+
+    @Test
+    public void shouldCallDoUnhandledOperationWhenDoOperationWithUnknownOperationClass() throws Exception {
         // Given
         final Schema schema = createSchemaMock();
         final StoreProperties properties = mock(StoreProperties.class);
@@ -705,7 +708,8 @@
     }
 
     @Test
-    public void shouldReturnFalseWhenUnsupportedOperationRequested() throws Exception {
+    public void shouldReturnFalseWhenUnsupportedOperationRequested() throws
+            Exception {
         // Given
         final Schema schema = createSchemaMock();
         final StoreProperties properties = mock(StoreProperties.class);
@@ -909,15 +913,6 @@
         given(properties.getJobExecutorThreadCount()).willReturn(1);
 
         final Class<ToBytesSerialiser> validSerialiserInterface = ToBytesSerialiser.class;
-<<<<<<< HEAD
-        final Exception exception = assertThrows(SchemaException.class, () -> new StoreImpl() {
-            @Override
-            protected Class<? extends Serialiser> getRequiredParentSerialiserClass() {
-                return validSerialiserInterface;
-            }
-        }.initialise("graphId", invalidSchema, properties));
-        assertTrue(exception.getMessage().contains(invalidSerialiserClass.getSimpleName()));
-=======
         try {
             new StoreImpl() {
                 @Override
@@ -929,7 +924,6 @@
         } catch (final SchemaException e) {
             assertTrue(e.getMessage().contains(invalidSerialiserClass.getSimpleName()));
         }
->>>>>>> 6c60d867
     }
 
     @Test
@@ -973,11 +967,13 @@
 
     @Test
     public void shouldCorrectlyRescheduleJobsOnInitialisation() throws Exception {
+
         shouldRescheduleJobsCorrectlyWhenInitialisationCountIs(1);
     }
 
     @Test
     public void shouldOnlyRescheduleJobsOnceWhenInitialisationCalledMultipleTimes() throws Exception {
+
         shouldRescheduleJobsCorrectlyWhenInitialisationCountIs(5);
     }
 
@@ -1036,13 +1032,9 @@
 
     private class StoreImpl extends Store {
         private final Set<StoreTrait> traits = new HashSet<>(Arrays.asList(INGEST_AGGREGATION, PRE_AGGREGATION_FILTERING, TRANSFORMATION, ORDERED));
-        private ArrayList<Operation> doUnhandledOperationCalls = new ArrayList<>();
+        private final ArrayList<Operation> doUnhandledOperationCalls = new ArrayList<>();
         private int createOperationHandlersCallCount;
         private final ScheduledExecutorService executorService = mock(ScheduledExecutorService.class);
-
-        public void setDoUnhandledOperationCalls(ArrayList<Operation> doUnhandledOperationCalls) {
-            this.doUnhandledOperationCalls = doUnhandledOperationCalls;
-        }
 
         @Override
         protected OperationChainValidator createOperationChainValidator() {
@@ -1121,6 +1113,7 @@
             if (getProperties().getJobTrackerEnabled()) {
                 return jobTracker;
             }
+
             return null;
         }
 
