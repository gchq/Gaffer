/*
 * Copyright 2017 Crown Copyright
 *
 * Licensed under the Apache License, Version 2.0 (the "License");
 * you may not use this file except in compliance with the License.
 * You may obtain a copy of the License at
 *
 *     http://www.apache.org/licenses/LICENSE-2.0
 *
 * Unless required by applicable law or agreed to in writing, software
 * distributed under the License is distributed on an "AS IS" BASIS,
 * WITHOUT WARRANTIES OR CONDITIONS OF ANY KIND, either express or implied.
 * See the License for the specific language governing permissions and
 * limitations under the License.
 */
package uk.gov.gchq.gaffer.mapstore;

import edu.umd.cs.findbugs.annotations.SuppressFBWarnings;
import org.slf4j.Logger;
import org.slf4j.LoggerFactory;
import uk.gov.gchq.gaffer.commonutil.iterable.CloseableIterable;
import uk.gov.gchq.gaffer.data.element.Element;
import uk.gov.gchq.gaffer.data.element.id.EntityId;
import uk.gov.gchq.gaffer.mapstore.impl.AddElementsHandler;
import uk.gov.gchq.gaffer.mapstore.impl.CountAllElementsDefaultViewHandler;
import uk.gov.gchq.gaffer.mapstore.impl.GetAdjacentIdsHandler;
import uk.gov.gchq.gaffer.mapstore.impl.GetAllElementsHandler;
import uk.gov.gchq.gaffer.mapstore.impl.GetElementsHandler;
import uk.gov.gchq.gaffer.mapstore.impl.MapImpl;
import uk.gov.gchq.gaffer.mapstore.operation.CountAllElementsDefaultView;
import uk.gov.gchq.gaffer.operation.Operation;
import uk.gov.gchq.gaffer.operation.impl.add.AddElements;
import uk.gov.gchq.gaffer.operation.impl.get.GetAdjacentIds;
import uk.gov.gchq.gaffer.operation.impl.get.GetAllElements;
import uk.gov.gchq.gaffer.operation.impl.get.GetElements;
import uk.gov.gchq.gaffer.serialisation.Serialiser;
import uk.gov.gchq.gaffer.store.Context;
import uk.gov.gchq.gaffer.store.Store;
import uk.gov.gchq.gaffer.store.StoreException;
import uk.gov.gchq.gaffer.store.StoreProperties;
import uk.gov.gchq.gaffer.store.StoreTrait;
import uk.gov.gchq.gaffer.store.operation.handler.OperationHandler;
import uk.gov.gchq.gaffer.store.operation.handler.OutputOperationHandler;
import uk.gov.gchq.gaffer.store.schema.Schema;
import java.util.Arrays;
import java.util.HashSet;
import java.util.Set;

/**
 * An implementation of {@link Store} that uses any class that implements Java's {@link java.util.Map} interface to
 * store the {@link Element}s. The {@link Element} objects are stored in memory, i.e . no serialisation is performed.
 * <p>
 * It is designed to support efficient aggregation of properties. The key of the Map is the {@link Element} with any
 * group-by properties, and the value is the non-group-by properties. This allows very quick aggregation of properties
 * from a new {@link Element} with existing properties.
 * </p>
 * <p>
 * Indices can optionally be maintained to allow quick look-up of {@link Element}s based on {@link EntityId}s
 * or {@link uk.gov.gchq.gaffer.data.element.id.EdgeId}s.
 * </p>
 */
public class MapStore extends Store {
    private static final Logger LOGGER = LoggerFactory.getLogger(MapStore.class);
    private static final Set<StoreTrait> TRAITS = new HashSet<>(Arrays.asList(
            StoreTrait.INGEST_AGGREGATION,
            StoreTrait.PRE_AGGREGATION_FILTERING,
            StoreTrait.POST_AGGREGATION_FILTERING,
            StoreTrait.TRANSFORMATION,
            StoreTrait.POST_TRANSFORMATION_FILTERING));
    private MapImpl mapImpl;

    @Override
    public void initialise(final String graphId, final Schema schema, final StoreProperties storeProperties) throws StoreException {
        if (!(storeProperties instanceof MapStoreProperties)) {
            throw new StoreException("storeProperties must be an instance of " + MapStoreProperties.class.getName());
        }
<<<<<<< HEAD
        // Initialise store
        final MapStoreProperties mapStoreProperties = (MapStoreProperties) storeProperties;
        super.initialise(graphId, schema, mapStoreProperties);
=======
        super.initialise(schema, storeProperties);

>>>>>>> fd9f515f
        // Initialise maps
        mapImpl = new MapImpl(getSchema(), getProperties());
        LOGGER.debug("Initialised MapStore");
    }

    public MapImpl getMapImpl() {
        return mapImpl;
    }

    @Override
    public Set<StoreTrait> getTraits() {
        return TRAITS;
    }

    @Override
    public boolean isValidationRequired() {
        return false;
    }

    @SuppressFBWarnings(value = "BC_UNCONFIRMED_CAST_OF_RETURN_VALUE", justification = "The properties should always be MapStoreProperties")
    @Override
    public MapStoreProperties getProperties() {
        return (MapStoreProperties) super.getProperties();
    }

    @Override
    protected void addAdditionalOperationHandlers() {
        addOperationHandler(CountAllElementsDefaultView.class, new CountAllElementsDefaultViewHandler());
    }

    @Override
    protected OutputOperationHandler<GetElements, CloseableIterable<? extends Element>> getGetElementsHandler() {
        return new GetElementsHandler();
    }

    @Override
    protected OutputOperationHandler<GetAllElements, CloseableIterable<? extends Element>> getGetAllElementsHandler() {
        return new GetAllElementsHandler();
    }

    @Override
    protected OutputOperationHandler<GetAdjacentIds, CloseableIterable<? extends EntityId>> getAdjacentIdsHandler() {
        return new GetAdjacentIdsHandler();
    }

    @Override
    protected OperationHandler<? extends AddElements> getAddElementsHandler() {
        return new AddElementsHandler();
    }

    @Override
    protected Object doUnhandledOperation(final Operation operation, final Context context) {
        throw new UnsupportedOperationException("Operation " + operation.getClass() + " is not supported");
    }

    @Override
    protected Class<? extends Serialiser> getRequiredParentSerialiserClass() {
        return Serialiser.class;
    }
}<|MERGE_RESOLUTION|>--- conflicted
+++ resolved
@@ -74,14 +74,10 @@
         if (!(storeProperties instanceof MapStoreProperties)) {
             throw new StoreException("storeProperties must be an instance of " + MapStoreProperties.class.getName());
         }
-<<<<<<< HEAD
         // Initialise store
         final MapStoreProperties mapStoreProperties = (MapStoreProperties) storeProperties;
         super.initialise(graphId, schema, mapStoreProperties);
-=======
-        super.initialise(schema, storeProperties);
 
->>>>>>> fd9f515f
         // Initialise maps
         mapImpl = new MapImpl(getSchema(), getProperties());
         LOGGER.debug("Initialised MapStore");
