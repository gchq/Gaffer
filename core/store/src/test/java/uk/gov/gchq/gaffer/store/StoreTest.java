/*
 * Copyright 2016-2018 Crown Copyright
 *
 * Licensed under the Apache License, Version 2.0 (the "License");
 * you may not use this file except in compliance with the License.
 * You may obtain a copy of the License at
 *
 *     http://www.apache.org/licenses/LICENSE-2.0
 *
 * Unless required by applicable law or agreed to in writing, software
 * distributed under the License is distributed on an "AS IS" BASIS,
 * WITHOUT WARRANTIES OR CONDITIONS OF ANY KIND, either express or implied.
 * See the License for the specific language governing permissions and
 * limitations under the License.
 */

package uk.gov.gchq.gaffer.store;

import com.fasterxml.jackson.databind.Module;
import com.fasterxml.jackson.databind.ObjectMapper;
import com.google.common.collect.Lists;
import org.junit.After;
import org.junit.Before;
import org.junit.Test;
import org.mockito.ArgumentCaptor;
import org.mockito.Mockito;

import uk.gov.gchq.gaffer.cache.CacheServiceLoader;
import uk.gov.gchq.gaffer.cache.impl.HashMapCacheService;
import uk.gov.gchq.gaffer.cache.util.CacheProperties;
import uk.gov.gchq.gaffer.commonutil.CommonConstants;
import uk.gov.gchq.gaffer.commonutil.TestGroups;
import uk.gov.gchq.gaffer.commonutil.TestPropertyNames;
import uk.gov.gchq.gaffer.commonutil.iterable.CloseableIterable;
import uk.gov.gchq.gaffer.data.element.Element;
import uk.gov.gchq.gaffer.data.element.Entity;
import uk.gov.gchq.gaffer.data.element.IdentifierType;
import uk.gov.gchq.gaffer.data.element.LazyEntity;
import uk.gov.gchq.gaffer.data.element.id.EntityId;
import uk.gov.gchq.gaffer.data.elementdefinition.exception.SchemaException;
import uk.gov.gchq.gaffer.jobtracker.Job;
import uk.gov.gchq.gaffer.jobtracker.JobDetail;
import uk.gov.gchq.gaffer.jobtracker.JobStatus;
import uk.gov.gchq.gaffer.jobtracker.JobTracker;
import uk.gov.gchq.gaffer.jobtracker.Repeat;
import uk.gov.gchq.gaffer.jsonserialisation.JSONSerialiser;
import uk.gov.gchq.gaffer.named.operation.AddNamedOperation;
import uk.gov.gchq.gaffer.named.operation.DeleteNamedOperation;
import uk.gov.gchq.gaffer.named.operation.GetAllNamedOperations;
import uk.gov.gchq.gaffer.named.operation.NamedOperation;
import uk.gov.gchq.gaffer.named.view.AddNamedView;
import uk.gov.gchq.gaffer.named.view.DeleteNamedView;
import uk.gov.gchq.gaffer.named.view.GetAllNamedViews;
import uk.gov.gchq.gaffer.operation.Operation;
import uk.gov.gchq.gaffer.operation.OperationChain;
import uk.gov.gchq.gaffer.operation.OperationChainDAO;
import uk.gov.gchq.gaffer.operation.OperationException;
import uk.gov.gchq.gaffer.operation.impl.Count;
import uk.gov.gchq.gaffer.operation.impl.CountGroups;
import uk.gov.gchq.gaffer.operation.impl.DiscardOutput;
import uk.gov.gchq.gaffer.operation.impl.ForEach;
import uk.gov.gchq.gaffer.operation.impl.GetVariable;
import uk.gov.gchq.gaffer.operation.impl.GetVariables;
import uk.gov.gchq.gaffer.operation.impl.GetWalks;
import uk.gov.gchq.gaffer.operation.impl.If;
import uk.gov.gchq.gaffer.operation.impl.Limit;
import uk.gov.gchq.gaffer.operation.impl.Map;
import uk.gov.gchq.gaffer.operation.impl.Reduce;
import uk.gov.gchq.gaffer.operation.impl.SetVariable;
import uk.gov.gchq.gaffer.operation.impl.Validate;
import uk.gov.gchq.gaffer.operation.impl.ValidateOperationChain;
import uk.gov.gchq.gaffer.operation.impl.While;
import uk.gov.gchq.gaffer.operation.impl.add.AddElements;
import uk.gov.gchq.gaffer.operation.impl.compare.Max;
import uk.gov.gchq.gaffer.operation.impl.compare.Min;
import uk.gov.gchq.gaffer.operation.impl.compare.Sort;
import uk.gov.gchq.gaffer.operation.impl.export.GetExports;
import uk.gov.gchq.gaffer.operation.impl.export.resultcache.ExportToGafferResultCache;
import uk.gov.gchq.gaffer.operation.impl.export.resultcache.GetGafferResultCacheExport;
import uk.gov.gchq.gaffer.operation.impl.export.set.ExportToSet;
import uk.gov.gchq.gaffer.operation.impl.export.set.GetSetExport;
import uk.gov.gchq.gaffer.operation.impl.function.Aggregate;
import uk.gov.gchq.gaffer.operation.impl.function.Filter;
import uk.gov.gchq.gaffer.operation.impl.function.Transform;
import uk.gov.gchq.gaffer.operation.impl.generate.GenerateElements;
import uk.gov.gchq.gaffer.operation.impl.generate.GenerateObjects;
import uk.gov.gchq.gaffer.operation.impl.get.GetAdjacentIds;
import uk.gov.gchq.gaffer.operation.impl.get.GetAllElements;
import uk.gov.gchq.gaffer.operation.impl.get.GetElements;
import uk.gov.gchq.gaffer.operation.impl.job.CancelScheduledJob;
import uk.gov.gchq.gaffer.operation.impl.job.GetAllJobDetails;
import uk.gov.gchq.gaffer.operation.impl.job.GetJobDetails;
import uk.gov.gchq.gaffer.operation.impl.job.GetJobResults;
import uk.gov.gchq.gaffer.operation.impl.join.Join;
import uk.gov.gchq.gaffer.operation.impl.output.ToArray;
import uk.gov.gchq.gaffer.operation.impl.output.ToCsv;
import uk.gov.gchq.gaffer.operation.impl.output.ToEntitySeeds;
import uk.gov.gchq.gaffer.operation.impl.output.ToList;
import uk.gov.gchq.gaffer.operation.impl.output.ToMap;
import uk.gov.gchq.gaffer.operation.impl.output.ToSet;
import uk.gov.gchq.gaffer.operation.impl.output.ToSingletonList;
import uk.gov.gchq.gaffer.operation.impl.output.ToStream;
import uk.gov.gchq.gaffer.operation.impl.output.ToVertices;
import uk.gov.gchq.gaffer.serialisation.Serialiser;
import uk.gov.gchq.gaffer.serialisation.ToBytesSerialiser;
import uk.gov.gchq.gaffer.serialisation.implementation.StringSerialiser;
import uk.gov.gchq.gaffer.serialisation.implementation.tostring.StringToStringSerialiser;
import uk.gov.gchq.gaffer.store.library.GraphLibrary;
import uk.gov.gchq.gaffer.store.operation.GetSchema;
import uk.gov.gchq.gaffer.store.operation.GetTraits;
import uk.gov.gchq.gaffer.store.operation.OperationChainValidator;
import uk.gov.gchq.gaffer.store.operation.declaration.OperationDeclaration;
import uk.gov.gchq.gaffer.store.operation.declaration.OperationDeclarations;
import uk.gov.gchq.gaffer.store.operation.handler.CountGroupsHandler;
import uk.gov.gchq.gaffer.store.operation.handler.OperationHandler;
import uk.gov.gchq.gaffer.store.operation.handler.OutputOperationHandler;
import uk.gov.gchq.gaffer.store.operation.handler.export.set.ExportToSetHandler;
import uk.gov.gchq.gaffer.store.operation.handler.export.set.GetSetExportHandler;
import uk.gov.gchq.gaffer.store.operation.handler.generate.GenerateElementsHandler;
import uk.gov.gchq.gaffer.store.operation.handler.generate.GenerateObjectsHandler;
import uk.gov.gchq.gaffer.store.operation.handler.output.ToSetHandler;
import uk.gov.gchq.gaffer.store.schema.Schema;
import uk.gov.gchq.gaffer.store.schema.SchemaEdgeDefinition;
import uk.gov.gchq.gaffer.store.schema.SchemaEntityDefinition;
import uk.gov.gchq.gaffer.store.schema.SchemaOptimiser;
import uk.gov.gchq.gaffer.store.schema.TypeDefinition;
import uk.gov.gchq.gaffer.user.User;
import uk.gov.gchq.koryphe.ValidationResult;
import uk.gov.gchq.koryphe.impl.binaryoperator.StringConcat;

import java.nio.charset.Charset;
import java.util.ArrayList;
import java.util.Arrays;
import java.util.Comparator;
import java.util.HashSet;
import java.util.List;
import java.util.Properties;
import java.util.Set;
import java.util.concurrent.RunnableScheduledFuture;
import java.util.concurrent.ScheduledExecutorService;
import java.util.concurrent.ScheduledFuture;
import java.util.concurrent.TimeUnit;

import static org.junit.Assert.assertEquals;
import static org.junit.Assert.assertFalse;
import static org.junit.Assert.assertNotNull;
import static org.junit.Assert.assertSame;
import static org.junit.Assert.assertTrue;
import static org.junit.Assert.fail;
import static org.mockito.BDDMockito.given;
import static org.mockito.Matchers.any;
import static org.mockito.Matchers.anyLong;
import static org.mockito.Matchers.eq;
import static org.mockito.Mockito.doReturn;
import static org.mockito.Mockito.mock;
import static org.mockito.Mockito.times;
import static org.mockito.Mockito.verify;
import static uk.gov.gchq.gaffer.store.StoreTrait.INGEST_AGGREGATION;
import static uk.gov.gchq.gaffer.store.StoreTrait.ORDERED;
import static uk.gov.gchq.gaffer.store.StoreTrait.PRE_AGGREGATION_FILTERING;
import static uk.gov.gchq.gaffer.store.StoreTrait.TRANSFORMATION;

public class StoreTest {
    private final User user = new User("user01");
    private final Context context = new Context(user);

    private OperationHandler<AddElements> addElementsHandler;
    private OutputOperationHandler<GetElements, CloseableIterable<? extends Element>> getElementsHandler;
    private OutputOperationHandler<GetAllElements, CloseableIterable<? extends Element>> getAllElementsHandler;
    private OutputOperationHandler<GetAdjacentIds, CloseableIterable<? extends EntityId>> getAdjacentIdsHandler;
    private OperationHandler<Validate> validateHandler;
    private Schema schema;
    private SchemaOptimiser schemaOptimiser;
    private JobTracker jobTracker;
    private OperationHandler<ExportToGafferResultCache> exportToGafferResultCacheHandler;
    private OperationHandler<GetGafferResultCacheExport> getGafferResultCacheExportHandler;
    private StoreImpl store;
    private OperationChainValidator operationChainValidator;

    @Before
    public void setup() {
        System.clearProperty(JSONSerialiser.JSON_SERIALISER_CLASS_KEY);
        System.clearProperty(JSONSerialiser.JSON_SERIALISER_MODULES);
        JSONSerialiser.update();

        schemaOptimiser = mock(SchemaOptimiser.class);
        operationChainValidator = mock(OperationChainValidator.class);
        store = new StoreImpl();
        given(operationChainValidator.validate(any(OperationChain.class), any(User.class), any(Store.class))).willReturn(new ValidationResult());
        addElementsHandler = mock(OperationHandler.class);
        getElementsHandler = mock(OutputOperationHandler.class);
        getAllElementsHandler = mock(OutputOperationHandler.class);
        getAdjacentIdsHandler = mock(OutputOperationHandler.class);
        validateHandler = mock(OperationHandler.class);
        exportToGafferResultCacheHandler = mock(OperationHandler.class);
        getGafferResultCacheExportHandler = mock(OperationHandler.class);
        jobTracker = mock(JobTracker.class);
        schema = new Schema.Builder()
                .edge(TestGroups.EDGE, new SchemaEdgeDefinition.Builder()
                        .source("string")
                        .destination("string")
                        .directed("true")
                        .property(TestPropertyNames.PROP_1, "string")
                        .property(TestPropertyNames.PROP_2, "string")
                        .build())
                .edge(TestGroups.EDGE_2, new SchemaEdgeDefinition.Builder()
                        .source("string")
                        .destination("string")
                        .directed("true")
                        .property(TestPropertyNames.PROP_1, "string")
                        .property(TestPropertyNames.PROP_2, "string")
                        .build())
                .entity(TestGroups.ENTITY, new SchemaEntityDefinition.Builder()
                        .vertex("string")
                        .property(TestPropertyNames.PROP_1, "string")
                        .property(TestPropertyNames.PROP_2, "string")
                        .build())
                .entity(TestGroups.ENTITY_2, new SchemaEntityDefinition.Builder()
                        .vertex("string")
                        .property(TestPropertyNames.PROP_1, "string")
                        .property(TestPropertyNames.PROP_2, "string")
                        .build())
                .type("string", new TypeDefinition.Builder()
                        .clazz(String.class)
                        .serialiser(new StringSerialiser())
                        .aggregateFunction(new StringConcat())
                        .build())
                .type("true", Boolean.class)
                .build();
    }

    @After
    public void after() {
        System.clearProperty(JSONSerialiser.JSON_SERIALISER_CLASS_KEY);
        System.clearProperty(JSONSerialiser.JSON_SERIALISER_MODULES);
        JSONSerialiser.update();
    }


    @Test
    public void shouldThrowExceptionIfGraphIdIsNull() throws Exception {
        final StoreProperties properties = mock(StoreProperties.class);
        given(properties.getJobExecutorThreadCount()).willReturn(1);
        try {
            store.initialise(null, schema, properties);
            fail("Exception expected");
        } catch (final IllegalArgumentException e) {
            assertNotNull(e.getMessage());
        }
    }

    @Test
    public void shouldThrowExceptionWhenPropertyIsNotSerialisable() throws StoreException {
        // Given
        final Schema mySchema = new Schema.Builder()
                .edge(TestGroups.EDGE, new SchemaEdgeDefinition.Builder()
                        .property(TestPropertyNames.PROP_1, "invalidType")
                        .build())
                .type("invalidType", new TypeDefinition.Builder()
                        .clazz(Object.class)
                        .serialiser(new StringSerialiser())
                        .build())
                .build();
        final StoreProperties properties = mock(StoreProperties.class);
        given(properties.getJobExecutorThreadCount()).willReturn(1);

        // When
        try {
            store.initialise("graphId", mySchema, properties);
            fail();
        } catch (final SchemaException exception) {
            assertNotNull(exception.getMessage());
        }
    }

    @Test
    public void shouldCreateStoreWithValidSchemasAndRegisterOperations() throws StoreException {
        // Given
        final StoreProperties properties = mock(StoreProperties.class);
        final OperationHandler<AddElements> addElementsHandlerOverridden = mock(OperationHandler.class);
        final OperationDeclarations opDeclarations = new OperationDeclarations.Builder()
                .declaration(new OperationDeclaration.Builder()
                        .operation(AddElements.class)
                        .handler(addElementsHandlerOverridden)
                        .build())
                .build();
        given(properties.getOperationDeclarations()).willReturn(opDeclarations);
        given(properties.getJobExecutorThreadCount()).willReturn(1);

        // When
        store.initialise("graphId", schema, properties);

        // Then
        assertNotNull(store.getOperationHandlerExposed(Validate.class));
        assertSame(addElementsHandlerOverridden, store.getOperationHandlerExposed(AddElements.class));

        assertSame(getAllElementsHandler, store.getOperationHandlerExposed(GetAllElements.class));

        assertTrue(store.getOperationHandlerExposed(GenerateElements.class) instanceof GenerateElementsHandler);
        assertTrue(store.getOperationHandlerExposed(GenerateObjects.class) instanceof GenerateObjectsHandler);

        assertTrue(store.getOperationHandlerExposed(CountGroups.class) instanceof CountGroupsHandler);
        assertTrue(store.getOperationHandlerExposed(ToSet.class) instanceof ToSetHandler);

        assertTrue(store.getOperationHandlerExposed(ExportToSet.class) instanceof ExportToSetHandler);
        assertTrue(store.getOperationHandlerExposed(GetSetExport.class) instanceof GetSetExportHandler);

        assertEquals(1, store.getCreateOperationHandlersCallCount());
        assertSame(schema, store.getSchema());
        assertSame(properties, store.getProperties());
        verify(schemaOptimiser).optimise(store.getSchema(), true);
    }

    @Test
    public void shouldDelegateDoOperationToOperationHandler() throws Exception {
        // Given
        final Schema schema = createSchemaMock();
        final StoreProperties properties = mock(StoreProperties.class);
        given(properties.getJobExecutorThreadCount()).willReturn(1);
        final AddElements addElements = new AddElements();
        store.initialise("graphId", schema, properties);

        // When
        store.execute(addElements, context);

        // Then
        verify(addElementsHandler).doOperation(addElements, context, store);
    }

    @Test
    public void shouldCloseOperationIfResultIsNotCloseable() throws Exception {
        // Given
        final Schema schema = createSchemaMock();
        final StoreProperties properties = mock(StoreProperties.class);
        given(properties.getJobExecutorThreadCount()).willReturn(1);
        final Operation operation = mock(Operation.class);
        final StoreImpl store = new StoreImpl();
        store.initialise("graphId", schema, properties);

        // When
        store.handleOperation(operation, context);

        // Then
        verify(operation).close();
    }

    @Test
    public void shouldCloseOperationIfExceptionThrown() throws Exception {
        // Given
        final Schema schema = createSchemaMock();
        final StoreProperties properties = mock(StoreProperties.class);
        given(properties.getJobExecutorThreadCount()).willReturn(1);
        final Operation operation = mock(Operation.class);
        final StoreImpl store = new StoreImpl();
        final OperationHandler opHandler = mock(OperationHandler.class);
        store.addOperationHandler(Operation.class, opHandler);
        store.initialise("graphId", schema, properties);

        given(opHandler.doOperation(operation, context, store)).willThrow(new RuntimeException());

        // When / Then
        try {
            store.handleOperation(operation, context);
        } catch (final Exception e) {
            verify(operation).close();
        }
    }

    @Test
    public void shouldThrowExceptionIfOperationChainIsInvalid() throws OperationException, StoreException {
        // Given
        // Given
        final Schema schema = createSchemaMock();
        final StoreProperties properties = mock(StoreProperties.class);
        final OperationChain opChain = new OperationChain();
        final StoreImpl store = new StoreImpl();

        given(properties.getJobExecutorThreadCount()).willReturn(1);
        given(schema.validate()).willReturn(new ValidationResult());
        ValidationResult validationResult = new ValidationResult();
        validationResult.addError("error");
        given(operationChainValidator.validate(opChain, user, store)).willReturn(validationResult);
        store.initialise("graphId", schema, properties);

        // When / Then
        try {
            store.execute(opChain, context);
            fail("Exception expected");
        } catch (final IllegalArgumentException e) {
            verify(operationChainValidator).validate(opChain, user, store);
            assertTrue(e.getMessage().contains("Operation chain"));
        }
    }

    @Test
    public void shouldCallDoUnhandledOperationWhenDoOperationWithUnknownOperationClass() throws Exception {
        // Given
        final Schema schema = createSchemaMock();
        final StoreProperties properties = mock(StoreProperties.class);
        final Operation operation = new SetVariable.Builder().variableName("aVariable").input("inputString").build();
        given(properties.getJobExecutorThreadCount()).willReturn(1);

        store.initialise("graphId", schema, properties);

        // When
        store.execute(operation, context);

        // Then
        assertEquals(1, store.getDoUnhandledOperationCalls().size());
        assertSame(operation, store.getDoUnhandledOperationCalls().get(0));
    }

    @Test
    public void shouldFullyLoadLazyElement() throws StoreException {
        // Given
        final StoreProperties properties = mock(StoreProperties.class);
        final LazyEntity lazyElement = mock(LazyEntity.class);
        final Entity entity = mock(Entity.class);
        final Store store = new StoreImpl();
        given(lazyElement.getGroup()).willReturn(TestGroups.ENTITY);
        given(lazyElement.getElement()).willReturn(entity);
        given(properties.getJobExecutorThreadCount()).willReturn(1);

        store.initialise("graphId", schema, properties);

        // When
        final Element result = store.populateElement(lazyElement);

        // Then
        assertSame(entity, result);
        verify(lazyElement).getGroup();
        verify(lazyElement).getProperty(TestPropertyNames.PROP_1);
        verify(lazyElement).getIdentifier(IdentifierType.VERTEX);
    }

    @Test
    public void shouldHandleMultiStepOperations() throws Exception {
        // Given
        final Schema schema = createSchemaMock();
        final StoreProperties properties = mock(StoreProperties.class);
        final CloseableIterable getElementsResult = mock(CloseableIterable.class);
        given(properties.getJobExecutorThreadCount()).willReturn(1);

        final AddElements addElements1 = new AddElements();
        final GetElements getElements = new GetElements();
        final OperationChain<CloseableIterable<? extends Element>> opChain = new OperationChain.Builder()
                .first(addElements1)
                .then(getElements)
                .build();


        given(addElementsHandler.doOperation(addElements1, context, store)).willReturn(null);
        given(getElementsHandler.doOperation(getElements, context, store))
                .willReturn(getElementsResult);

        store.initialise("graphId", schema, properties);

        // When
        final CloseableIterable<? extends Element> result = store.execute(opChain, context);

        // Then
        assertSame(getElementsResult, result);
    }

    @Test
    public void shouldReturnAllSupportedOperations() throws Exception {
        // Given
        final Properties cacheProperties = new Properties();
        cacheProperties.setProperty(CacheProperties.CACHE_SERVICE_CLASS, HashMapCacheService.class.getName());
        CacheServiceLoader.initialise(cacheProperties);

        final Schema schema = createSchemaMock();
        final StoreProperties properties = mock(StoreProperties.class);
        given(properties.getJobExecutorThreadCount()).willReturn(1);
        given(properties.getJobTrackerEnabled()).willReturn(true);
        store.initialise("graphId", schema, properties);

        // When
        final List<Class<? extends Operation>> supportedOperations = Lists.newArrayList(store.getSupportedOperations());

        // Then
        assertNotNull(supportedOperations);

        final List<Class<? extends Operation>> expectedOperations = Lists.newArrayList(
                AddElements.class,
                GetElements.class,
                GetAdjacentIds.class,
                GetAllElements.class,

                mock(AddElements.class).getClass(),
                mock(GetElements.class).getClass(),
                mock(GetAdjacentIds.class).getClass(),

                // Export
                ExportToSet.class,
                GetSetExport.class,
                GetExports.class,
                ExportToGafferResultCache.class,
                GetGafferResultCacheExport.class,

                // Jobs
                GetJobDetails.class,
                GetAllJobDetails.class,
                GetJobResults.class,

                // Output
                ToArray.class,
                ToEntitySeeds.class,
                ToList.class,
                ToMap.class,
                ToCsv.class,
                ToSet.class,
                ToStream.class,
                ToVertices.class,

                // Named Operations
                NamedOperation.class,
                AddNamedOperation.class,
                GetAllNamedOperations.class,
                DeleteNamedOperation.class,

                // Named View
                AddNamedView.class,
                GetAllNamedViews.class,
                DeleteNamedView.class,

                // ElementComparison
                Max.class,
                Min.class,
                Sort.class,

                // Validation
                ValidateOperationChain.class,

                // Algorithm
                GetWalks.class,

                // OperationChain
                OperationChain.class,
                OperationChainDAO.class,

                // Other
                GenerateElements.class,
                GenerateObjects.class,
                Validate.class,
                Count.class,
                CountGroups.class,
                Limit.class,
                DiscardOutput.class,
                GetSchema.class,
                Map.class,
                If.class,
                GetTraits.class,
                While.class,
                Join.class,
                ToSingletonList.class,
                ForEach.class,
                Reduce.class,
<<<<<<< HEAD
                CancelScheduledJob.class,
                GetAsElementsFromEndpoint.class,
=======
>>>>>>> a16243d5

                // Function
                Filter.class,
                Transform.class,
                Aggregate.class,

                // Context variables
                SetVariable.class,
                GetVariable.class,
                GetVariables.class
        );

        expectedOperations.sort(Comparator.comparing(Class::getName));
        supportedOperations.sort(Comparator.comparing(Class::getName));
        assertEquals(expectedOperations, supportedOperations);
    }

    @Test
    public void shouldReturnAllSupportedOperationsWhenJobTrackerIsDisabled() throws Exception {
        // Given
        final Properties cacheProperties = new Properties();
        cacheProperties.setProperty(CacheProperties.CACHE_SERVICE_CLASS, HashMapCacheService.class.getName());
        CacheServiceLoader.initialise(cacheProperties);

        final Schema schema = createSchemaMock();
        final StoreProperties properties = mock(StoreProperties.class);
        given(properties.getJobExecutorThreadCount()).willReturn(1);
        given(properties.getJobTrackerEnabled()).willReturn(false);
        store.initialise("graphId", schema, properties);

        // When
        final List<Class<? extends Operation>> supportedOperations = Lists.newArrayList(store.getSupportedOperations());

        // Then
        assertNotNull(supportedOperations);

        final List<Class<? extends Operation>> expectedOperations = Lists.newArrayList(
                AddElements.class,
                GetElements.class,
                GetAdjacentIds.class,
                GetAllElements.class,

                mock(AddElements.class).getClass(),
                mock(GetElements.class).getClass(),
                mock(GetAdjacentIds.class).getClass(),

                // Export
                ExportToSet.class,
                GetSetExport.class,
                GetExports.class,
                ExportToGafferResultCache.class,
                GetGafferResultCacheExport.class,

                // Jobs are disabled

                // Output
                ToArray.class,
                ToEntitySeeds.class,
                ToList.class,
                ToMap.class,
                ToCsv.class,
                ToSet.class,
                ToStream.class,
                ToVertices.class,

                // Named Operations
                NamedOperation.class,
                AddNamedOperation.class,
                GetAllNamedOperations.class,
                DeleteNamedOperation.class,

                // Named View
                AddNamedView.class,
                GetAllNamedViews.class,
                DeleteNamedView.class,

                // ElementComparison
                Max.class,
                Min.class,
                Sort.class,

                // Validation
                ValidateOperationChain.class,

                // Algorithm
                GetWalks.class,

                // OperationChain
                OperationChain.class,
                OperationChainDAO.class,

                // Other
                GenerateElements.class,
                GenerateObjects.class,
                Validate.class,
                Count.class,
                CountGroups.class,
                Limit.class,
                DiscardOutput.class,
                GetSchema.class,
                GetTraits.class,
                Map.class,
                If.class,
                While.class,
                Join.class,
                ToSingletonList.class,
                ForEach.class,
                Reduce.class,
<<<<<<< HEAD
                CancelScheduledJob.class,
                GetAsElementsFromEndpoint.class,
=======
>>>>>>> a16243d5

                // Function
                Filter.class,
                Transform.class,
                Aggregate.class,

                // Context variables
                SetVariable.class,
                GetVariable.class,
                GetVariables.class
        );

        expectedOperations.sort(Comparator.comparing(Class::getName));
        supportedOperations.sort(Comparator.comparing(Class::getName));
        assertEquals(expectedOperations, supportedOperations);
    }

    @Test
    public void shouldReturnTrueWhenOperationSupported() throws Exception {
        // Given
        final Schema schema = createSchemaMock();
        final StoreProperties properties = mock(StoreProperties.class);
        given(properties.getJobExecutorThreadCount()).willReturn(1);
        store.initialise("graphId", schema, properties);

        // WHen
        final Set<Class<? extends Operation>> supportedOperations = store.getSupportedOperations();
        for (final Class<? extends Operation> operationClass : supportedOperations) {
            final boolean isOperationClassSupported = store.isSupported(operationClass);

            // Then
            assertTrue(isOperationClassSupported);
        }
    }

    @Test
    public void shouldReturnFalseWhenUnsupportedOperationRequested() throws
            Exception {
        // Given
        final Schema schema = createSchemaMock();
        final StoreProperties properties = mock(StoreProperties.class);
        given(properties.getJobExecutorThreadCount()).willReturn(1);
        store.initialise("graphId", schema, properties);

        // When
        final boolean supported = store.isSupported(Operation.class);

        // Then
        assertFalse(supported);
    }

    @Test
    public void shouldHandleNullOperationSupportRequest() throws Exception {
        // Given
        final Schema schema = createSchemaMock();
        final StoreProperties properties = mock(StoreProperties.class);
        given(properties.getJobExecutorThreadCount()).willReturn(1);
        store.initialise("graphId", schema, properties);

        // When
        final boolean supported = store.isSupported(null);

        // Then
        assertFalse(supported);
    }

    @Test
    public void shouldExecuteOperationChainJob() throws OperationException, InterruptedException, StoreException {
        // Given
        final Operation operation = new GetVariables.Builder().variableNames(Lists.newArrayList()).build();
        final OperationChain<?> opChain = new OperationChain.Builder()
                .first(operation)
                .then(new ExportToGafferResultCache())
                .build();
        final StoreProperties properties = mock(StoreProperties.class);
        given(properties.getJobExecutorThreadCount()).willReturn(1);
        given(properties.getJobTrackerEnabled()).willReturn(true);
        final Store store = new StoreImpl();
        final Schema schema = new Schema();
        store.initialise("graphId", schema, properties);

        // When
        final JobDetail resultJobDetail = store.executeJob(opChain, context);

        // Then
        Thread.sleep(1000);
        final ArgumentCaptor<JobDetail> jobDetail = ArgumentCaptor.forClass(JobDetail.class);
        verify(jobTracker, times(2)).addOrUpdateJob(jobDetail.capture(), eq(user));
        assertEquals(jobDetail.getAllValues().get(0), resultJobDetail);
        assertEquals(JobStatus.FINISHED, jobDetail.getAllValues().get(1).getStatus());

        final ArgumentCaptor<Context> contextCaptor = ArgumentCaptor.forClass(Context.class);
        verify(exportToGafferResultCacheHandler).doOperation(Mockito.any(ExportToGafferResultCache.class), contextCaptor.capture(), eq(store));
        assertSame(user, contextCaptor.getValue().getUser());
    }

    @Test
    public void shouldExecuteOperationChainJobAndExportResults() throws OperationException, InterruptedException, StoreException {
        // Given
        final Operation operation = new GetVariables.Builder().variableNames(Lists.newArrayList()).build();
        final OperationChain<?> opChain = new OperationChain<>(operation);
        final StoreProperties properties = mock(StoreProperties.class);
        given(properties.getJobExecutorThreadCount()).willReturn(1);
        given(properties.getJobTrackerEnabled()).willReturn(true);
        final Store store = new StoreImpl();
        final Schema schema = new Schema();
        store.initialise("graphId", schema, properties);

        // When
        final JobDetail resultJobDetail = store.executeJob(opChain, context);

        // Then
        Thread.sleep(1000);
        final ArgumentCaptor<JobDetail> jobDetail = ArgumentCaptor.forClass(JobDetail.class);
        verify(jobTracker, times(2)).addOrUpdateJob(jobDetail.capture(), eq(user));
        assertEquals(jobDetail.getAllValues().get(0), resultJobDetail);
        assertEquals(JobStatus.FINISHED, jobDetail.getAllValues().get(1).getStatus());

        final ArgumentCaptor<Context> contextCaptor = ArgumentCaptor.forClass(Context.class);
        verify(exportToGafferResultCacheHandler).doOperation(Mockito.any(ExportToGafferResultCache.class), contextCaptor.capture(), eq(store));
        assertSame(user, contextCaptor.getValue().getUser());
    }

    @Test
    public void shouldGetJobTracker() throws StoreException {
        // Given
        final StoreProperties properties = mock(StoreProperties.class);
        given(properties.getJobExecutorThreadCount()).willReturn(1);
        given(properties.getJobTrackerEnabled()).willReturn(true);
        final Store store = new StoreImpl();
        final Schema schema = new Schema();
        store.initialise("graphId", schema, properties);
        // When
        final JobTracker resultJobTracker = store.getJobTracker();

        // Then
        assertSame(jobTracker, resultJobTracker);
    }

    @Test
    public void shouldUpdateJsonSerialiser() throws StoreException {
        // Given
        final StoreProperties properties = mock(StoreProperties.class);
        given(properties.getJsonSerialiserClass()).willReturn(TestCustomJsonSerialiser1.class.getName());
        given(properties.getJsonSerialiserModules()).willReturn(StorePropertiesTest.TestCustomJsonModules1.class.getName());
        given(properties.getJobExecutorThreadCount()).willReturn(1);

        TestCustomJsonSerialiser1.mapper = mock(ObjectMapper.class);
        System.setProperty(JSONSerialiser.JSON_SERIALISER_CLASS_KEY, TestCustomJsonSerialiser1.class.getName());
        StorePropertiesTest.TestCustomJsonModules1.modules = Arrays.asList(
                mock(Module.class),
                mock(Module.class)
        );

        final Store store = new StoreImpl();
        final Schema schema = new Schema();

        // When
        store.initialise("graphId", schema, properties);

        // Then
        assertEquals(TestCustomJsonSerialiser1.class, JSONSerialiser.getInstance().getClass());
        assertSame(TestCustomJsonSerialiser1.mapper, JSONSerialiser.getMapper());
        verify(TestCustomJsonSerialiser1.mapper, times(2)).registerModules(StorePropertiesTest.TestCustomJsonModules1.modules);
    }

    @Test
    public void shouldSetAndGetGraphLibrary() {
        // Given
        final Store store = new StoreImpl();
        final GraphLibrary graphLibrary = mock(GraphLibrary.class);

        // When
        store.setGraphLibrary(graphLibrary);
        final GraphLibrary result = store.getGraphLibrary();

        // Then
        assertSame(graphLibrary, result);
    }

    private Schema createSchemaMock() {
        final Schema schema = mock(Schema.class);
        given(schema.validate()).willReturn(new ValidationResult());
        given(schema.getVertexSerialiser()).willReturn(mock(Serialiser.class));
        return schema;
    }


    @Test(expected = SchemaException.class)
    public void shouldFindInvalidSerialiser() throws Exception {
        final Class<StringToStringSerialiser> invalidSerialiserClass = StringToStringSerialiser.class;
        Schema invalidSchema = new Schema.Builder()
                .edge(TestGroups.EDGE, new SchemaEdgeDefinition.Builder()
                        .source("string")
                        .destination("invalidString")
                        .directed("true")
                        .property(TestPropertyNames.PROP_1, "string")
                        .property(TestPropertyNames.PROP_2, "string")
                        .build())
                .type("string", new TypeDefinition.Builder()
                        .clazz(String.class)
                        .serialiser(new StringSerialiser())
                        .build())
                .type("invalidString", new TypeDefinition.Builder()
                        .clazz(String.class)
                        .serialiser(invalidSerialiserClass.newInstance())
                        .build())
                .type("true", Boolean.class)
                .build();

        final StoreProperties properties = mock(StoreProperties.class);
        given(properties.getJobExecutorThreadCount()).willReturn(1);

        final Class<ToBytesSerialiser> validSerialiserInterface = ToBytesSerialiser.class;
        try {
            new StoreImpl() {
                @Override
                protected Class<? extends Serialiser> getRequiredParentSerialiserClass() {
                    return validSerialiserInterface;
                }
            }.initialise("graphId", invalidSchema, properties);
        } catch (final SchemaException e) {
            assertTrue(e.getMessage().contains(invalidSerialiserClass.getSimpleName()));
            throw e;
        }
        fail("Exception wasn't caught");
    }

    @Test
    public void shouldCorrectlySetUpScheduledJobDetail() throws Exception {
        // Given
        final StoreProperties properties = mock(StoreProperties.class);
        given(properties.getJobTrackerEnabled()).willReturn(true);
        given(properties.getJobExecutorThreadCount()).willReturn(1);
        
        StoreImpl2 store = new StoreImpl2();

        store.initialise("graphId", schema, properties);

        final Repeat repeat = new Repeat(0, 100, TimeUnit.SECONDS);
        final OperationChain opChain = new OperationChain
                .Builder()
                .first(new DiscardOutput())
                .build();
        final Context context = new Context(user);
        final String opChainString = new String(JSONSerialiser.serialise(new OperationChainDAO(opChain.getOperations())), Charset.forName(CommonConstants.UTF_8));

        // When - setup job
        JobDetail parentJobDetail = store.executeJob(new Job(repeat, opChain), context);

        ScheduledExecutorService service = store.getExecutorService();

        // Then - assert scheduled
        verify(service, times(1)).scheduleAtFixedRate(
                any(Runnable.class),
                eq(repeat.getInitialDelay()),
                eq(repeat.getRepeatPeriod()),
                eq(repeat.getTimeUnit()));

        // Then - assert job detail is as expected
        assertEquals(JobStatus.SCHEDULED_PARENT, parentJobDetail.getStatus());
        assertEquals(opChainString, parentJobDetail.getOpChain());
        assertEquals(context.getUser().getUserId(), parentJobDetail.getUserId());
    }

    private class StoreImpl extends Store {
        private final Set<StoreTrait> TRAITS = new HashSet<>(Arrays.asList(INGEST_AGGREGATION, PRE_AGGREGATION_FILTERING, TRANSFORMATION, ORDERED));
        private final ArrayList<Operation> doUnhandledOperationCalls = new ArrayList<>();
        private int createOperationHandlersCallCount;
        private final ScheduledExecutorService executorService = mock(ScheduledExecutorService.class);

        @Override
        protected OperationChainValidator createOperationChainValidator() {
            return operationChainValidator;
        }

        @Override
        public Set<StoreTrait> getTraits() {
            return TRAITS;
        }

        public OperationHandler getOperationHandlerExposed(final Class<? extends Operation> opClass) {
            return super.getOperationHandler(opClass);
        }

        @Override
        public OperationHandler<Operation> getOperationHandler(final Class<? extends Operation> opClass) {
            if (opClass.equals(SetVariable.class)) {
                return null;
            }
            return super.getOperationHandler(opClass);
        }

        @Override
        protected void addAdditionalOperationHandlers() {
            createOperationHandlersCallCount++;
            addOperationHandler(mock(AddElements.class).getClass(), addElementsHandler);
            addOperationHandler(mock(GetElements.class).getClass(), (OperationHandler) getElementsHandler);
            addOperationHandler(mock(GetAdjacentIds.class).getClass(), getElementsHandler);
            addOperationHandler(Validate.class, validateHandler);
            addOperationHandler(ExportToGafferResultCache.class, exportToGafferResultCacheHandler);
            addOperationHandler(GetGafferResultCacheExport.class, getGafferResultCacheExportHandler);
        }

        @Override
        protected OutputOperationHandler<GetElements, CloseableIterable<? extends Element>> getGetElementsHandler() {
            return getElementsHandler;
        }

        @Override
        protected OutputOperationHandler<GetAllElements, CloseableIterable<? extends Element>> getGetAllElementsHandler() {
            return getAllElementsHandler;
        }

        @Override
        protected OutputOperationHandler<GetAdjacentIds, CloseableIterable<? extends EntityId>> getAdjacentIdsHandler() {
            return getAdjacentIdsHandler;
        }

        @Override
        protected OperationHandler<AddElements> getAddElementsHandler() {
            return addElementsHandler;
        }

        @Override
        protected Object doUnhandledOperation(final Operation operation, final Context context) {
            doUnhandledOperationCalls.add(operation);
            return null;
        }

        public int getCreateOperationHandlersCallCount() {
            return createOperationHandlersCallCount;
        }

        public ArrayList<Operation> getDoUnhandledOperationCalls() {
            return doUnhandledOperationCalls;
        }

        @Override
        public void optimiseSchema() {
            schemaOptimiser.optimise(getSchema(), hasTrait(StoreTrait.ORDERED));
        }

        @Override
        protected JobTracker createJobTracker() {
            if (getProperties().getJobTrackerEnabled()) {
                return jobTracker;
            }

            return null;
        }

        @Override
        protected Class<? extends Serialiser> getRequiredParentSerialiserClass() {
            return Serialiser.class;
        }
    }

    // Second store implementation with overriding ExecutorService.
    // This cannot be done in the first because the other tests for Jobs will fail due to mocking.
    private class StoreImpl2 extends Store {
        private final Set<StoreTrait> TRAITS = new HashSet<>(Arrays.asList(INGEST_AGGREGATION, PRE_AGGREGATION_FILTERING, TRANSFORMATION, ORDERED));
        private final ArrayList<Operation> doUnhandledOperationCalls = new ArrayList<>();
        private int createOperationHandlersCallCount;
        private final ScheduledExecutorService executorService = mock(ScheduledExecutorService.class);

        @Override
        protected OperationChainValidator createOperationChainValidator() {
            return operationChainValidator;
        }

        @Override
        public Set<StoreTrait> getTraits() {
            return TRAITS;
        }

        public OperationHandler getOperationHandlerExposed(final Class<? extends Operation> opClass) {
            return super.getOperationHandler(opClass);
        }

        @Override
        public OperationHandler<Operation> getOperationHandler(final Class<? extends Operation> opClass) {
            if (opClass.equals(SetVariable.class)) {
                return null;
            }
            return super.getOperationHandler(opClass);
        }

        @Override
        protected void addAdditionalOperationHandlers() {
            createOperationHandlersCallCount++;
            addOperationHandler(mock(AddElements.class).getClass(), addElementsHandler);
            addOperationHandler(mock(GetElements.class).getClass(), (OperationHandler) getElementsHandler);
            addOperationHandler(mock(GetAdjacentIds.class).getClass(), getElementsHandler);
            addOperationHandler(Validate.class, validateHandler);
            addOperationHandler(ExportToGafferResultCache.class, exportToGafferResultCacheHandler);
            addOperationHandler(GetGafferResultCacheExport.class, getGafferResultCacheExportHandler);
        }

        @Override
        protected OutputOperationHandler<GetElements, CloseableIterable<? extends Element>> getGetElementsHandler() {
            return getElementsHandler;
        }

        @Override
        protected OutputOperationHandler<GetAllElements, CloseableIterable<? extends Element>> getGetAllElementsHandler() {
            return getAllElementsHandler;
        }

        @Override
        protected OutputOperationHandler<GetAdjacentIds, CloseableIterable<? extends EntityId>> getAdjacentIdsHandler() {
            return getAdjacentIdsHandler;
        }

        @Override
        protected OperationHandler<AddElements> getAddElementsHandler() {
            return addElementsHandler;
        }

        @Override
        protected Object doUnhandledOperation(final Operation operation, final Context context) {
            doUnhandledOperationCalls.add(operation);
            return null;
        }

        public int getCreateOperationHandlersCallCount() {
            return createOperationHandlersCallCount;
        }

        public ArrayList<Operation> getDoUnhandledOperationCalls() {
            return doUnhandledOperationCalls;
        }

        @Override
        public void optimiseSchema() {
            schemaOptimiser.optimise(getSchema(), hasTrait(StoreTrait.ORDERED));
        }

        @Override
        protected JobTracker createJobTracker() {
            if (getProperties().getJobTrackerEnabled()) {
                return jobTracker;
            }

            return null;
        }

        @Override
        protected Class<? extends Serialiser> getRequiredParentSerialiserClass() {
            return Serialiser.class;
        }

        @Override
        protected ScheduledExecutorService getExecutorService() {
            ScheduledFuture<?> future = Mockito.mock(RunnableScheduledFuture.class);
            doReturn(future).when(executorService).scheduleAtFixedRate(
                    any(Runnable.class),
                    anyLong(),
                    anyLong(),
                    any(TimeUnit.class)
            );
            return executorService;
        }
    }

    public static final class TestCustomJsonSerialiser1 extends JSONSerialiser {
        public static ObjectMapper mapper;

        public TestCustomJsonSerialiser1() {
            super(mapper);
        }
    }
}<|MERGE_RESOLUTION|>--- conflicted
+++ resolved
@@ -556,11 +556,7 @@
                 ToSingletonList.class,
                 ForEach.class,
                 Reduce.class,
-<<<<<<< HEAD
                 CancelScheduledJob.class,
-                GetAsElementsFromEndpoint.class,
-=======
->>>>>>> a16243d5
 
                 // Function
                 Filter.class,
@@ -669,11 +665,7 @@
                 ToSingletonList.class,
                 ForEach.class,
                 Reduce.class,
-<<<<<<< HEAD
                 CancelScheduledJob.class,
-                GetAsElementsFromEndpoint.class,
-=======
->>>>>>> a16243d5
 
                 // Function
                 Filter.class,
