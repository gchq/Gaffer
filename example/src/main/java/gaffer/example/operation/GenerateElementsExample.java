--- conflicted
+++ resolved
@@ -40,41 +40,25 @@
         generateElementsFromDomainObjects();
     }
 
-<<<<<<< HEAD
-    public Iterable<Element> generateElementsFromStrings() {
-=======
-    public CloseableIterable<Element> generateElementsFromStrings(final Graph graph) throws OperationException {
->>>>>>> 1c7cd796
+    public CloseableIterable<Element> generateElementsFromStrings() {
         final String opJava = "new GenerateElements.Builder<String>()\n"
                 + "                .objects(Arrays.asList(\"1,1\", \"1,2,1\"))\n"
                 + "                .generator(new DataGenerator())\n"
                 + "                .build();";
-<<<<<<< HEAD
         return runExample(new GenerateElements.Builder<String>()
-=======
-        return runAndPrintOperation(new GenerateElements.Builder<String>()
->>>>>>> 1c7cd796
                 .objects(Arrays.asList("1,1", "1,2,1"))
                 .generator(new DataGenerator())
                 .build(), opJava);
     }
 
-<<<<<<< HEAD
-    public Iterable<Element> generateElementsFromDomainObjects() {
-=======
-    public CloseableIterable<Element> generateElementsFromDomainObjects(final Graph graph) throws OperationException {
->>>>>>> 1c7cd796
+    public CloseableIterable<Element> generateElementsFromDomainObjects() {
         final String opJava = "new GenerateElements.Builder<>()\n"
                 + "                .objects(Arrays.asList(\n"
                 + "                        new DomainObject1(1, 1),\n"
                 + "                        new DomainObject2(1, 2, 1)))\n"
                 + "                .generator(new DomainObjectGenerator())\n"
                 + "                .build();";
-<<<<<<< HEAD
         return runExample(new GenerateElements.Builder<>()
-=======
-        return runAndPrintOperation(new GenerateElements.Builder<>()
->>>>>>> 1c7cd796
                 .objects(Arrays.asList(
                         new DomainObject1(1, 1),
                         new DomainObject2(1, 2, 1)))
