/*
 * Copyright 2017-2021 Crown Copyright
 *
 * Licensed under the Apache License, Version 2.0 (the "License");
 * you may not use this file except in compliance with the License.
 * You may obtain a copy of the License at
 *
 *     http://www.apache.org/licenses/LICENSE-2.0
 *
 * Unless required by applicable law or agreed to in writing, software
 * distributed under the License is distributed on an "AS IS" BASIS,
 * WITHOUT WARRANTIES OR CONDITIONS OF ANY KIND, either express or implied.
 * See the License for the specific language governing permissions and
 * limitations under the License.
 */

package uk.gov.gchq.gaffer.federatedstore;

import com.google.common.collect.Lists;
import com.google.common.collect.Sets;
import org.junit.jupiter.api.AfterEach;
import org.junit.jupiter.api.BeforeEach;
import org.junit.jupiter.api.Test;

import uk.gov.gchq.gaffer.accumulostore.AccumuloProperties;
import uk.gov.gchq.gaffer.cache.CacheServiceLoader;
import uk.gov.gchq.gaffer.commonutil.StreamUtil;
import uk.gov.gchq.gaffer.data.element.Element;
import uk.gov.gchq.gaffer.data.element.Entity;
import uk.gov.gchq.gaffer.federatedstore.operation.AddGraph;
import uk.gov.gchq.gaffer.federatedstore.operation.FederatedOperation;
import uk.gov.gchq.gaffer.operation.impl.add.AddElements;
import uk.gov.gchq.gaffer.operation.impl.get.GetAllElements;
import uk.gov.gchq.gaffer.store.Context;
import uk.gov.gchq.gaffer.store.library.HashMapGraphLibrary;
import uk.gov.gchq.gaffer.store.schema.Schema;
import uk.gov.gchq.gaffer.store.schema.SchemaEntityDefinition;
import uk.gov.gchq.gaffer.user.StoreUser;

import static org.assertj.core.api.Assertions.assertThat;
import static org.assertj.core.api.Assertions.assertThatIllegalArgumentException;
import static uk.gov.gchq.gaffer.federatedstore.FederatedGraphStorage.GRAPH_IDS_NOT_VISIBLE;
import static uk.gov.gchq.gaffer.federatedstore.util.FederatedStoreUtil.getFederatedOperation;

public class FederatedStoreWrongGraphIDsTest {

    public static final String GRAPH_1 = "graph1";
    public static final String PROP_1 = "prop1";
    public static final String SCHEMA_1 = "schema1";
    public static final String FED_ID = "testFedStore";
    public static final String E1_GROUP = "e1";
    public static final String THE_RETURN_OF_THE_OPERATIONS_SHOULD_NOT_BE_NULL = "the return of the operations should not be null";
    public static final String THERE_SHOULD_BE_ONE_ELEMENT = "There should be one element";
    public static final String EXCEPTION_NOT_AS_EXPECTED = "Exception not as expected";
    public static final String USING_THE_WRONG_GRAPH_ID_SHOULD_HAVE_THROWN_EXCEPTION = "Using the wrong graphId should have thrown exception.";
    private static final String CACHE_SERVICE_CLASS_STRING = "uk.gov.gchq.gaffer.cache.impl.HashMapCacheService";
    private FederatedStore store;
    private FederatedStoreProperties fedProps;
    private HashMapGraphLibrary library;
    private Context blankContext;
    public static final String WRONG_GRAPH_ID = "x";

<<<<<<< HEAD
    private static Class currentClass = new Object() {
=======
    private static Class<?> currentClass = new Object() {
>>>>>>> 4e897c33
    }.getClass().getEnclosingClass();
    private static final AccumuloProperties PROPERTIES = AccumuloProperties.loadStoreProperties(StreamUtil.openStream(currentClass, "properties/singleUseAccumuloStore.properties"));

    @BeforeEach
    public void setUp() throws Exception {
        CacheServiceLoader.shutdown();
        fedProps = new FederatedStoreProperties();
        fedProps.setCacheProperties(CACHE_SERVICE_CLASS_STRING);

        store = new FederatedStore();
        library = new HashMapGraphLibrary();
        HashMapGraphLibrary.clear();

        library.addProperties(PROP_1, PROPERTIES);
        library.addSchema(SCHEMA_1, new Schema.Builder()
                .entity(E1_GROUP, new SchemaEntityDefinition.Builder()
                        .vertex("string")
                        .build())
                .type("string", String.class)
                .build());
        store.setGraphLibrary(library);
        blankContext = new Context(StoreUser.blankUser());
    }

    @AfterEach
    void after() {
        CacheServiceLoader.shutdown();
    }

    @Test
    public void shouldThrowWhenWrongGraphIDOptionIsUsed() throws Exception {
        store.initialise(FED_ID, null, fedProps);
        store.execute(new AddGraph.Builder().graphId(GRAPH_1).parentPropertiesId(PROP_1).parentSchemaIds(Lists.newArrayList(SCHEMA_1)).isPublic(true).build(), blankContext);
        final Entity expectedEntity = new Entity.Builder()
                .group(E1_GROUP)
                .vertex("v1")
                .build();
<<<<<<< HEAD

        store.execute(new FederatedOperation.Builder()
                .op(new AddElements.Builder()
                        .input(expectedEntity)
                        .build()).build()
                .graphIdsCSV(GRAPH_1), blankContext);
=======
        store.execute(new AddElements.Builder()
                .input(expectedEntity)
                .option(FederatedStoreConstants.KEY_OPERATION_OPTIONS_GRAPH_IDS, GRAPH_1)
                .build(),
                blankContext);
>>>>>>> 4e897c33

        Iterable<? extends Element> execute = store.execute(new GetAllElements.Builder().build(), blankContext);

        assertThat(execute).isNotNull().withFailMessage(THE_RETURN_OF_THE_OPERATIONS_SHOULD_NOT_BE_NULL);
        assertThat(execute.iterator().next()).isEqualTo(expectedEntity).withFailMessage(THERE_SHOULD_BE_ONE_ELEMENT);

        execute = store.execute(new GetAllElements.Builder().option(FederatedStoreConstants.KEY_OPERATION_OPTIONS_GRAPH_IDS, GRAPH_1).build(), blankContext);

<<<<<<< HEAD
        execute = (CloseableIterable<? extends Element>) store.execute(getFederatedOperation(new GetAllElements()).graphIdsCSV(GRAPH_1), blankContext);

        assertNotNull(execute, THE_RETURN_OF_THE_OPERATIONS_SHOULD_NOT_BE_NULL);
        assertEquals(expectedEntity, execute.iterator().next(), THERE_SHOULD_BE_ONE_ELEMENT);

        try {
            store.execute(getFederatedOperation(new GetAllElements()).graphIdsCSV(WRONG_GRAPH_ID), blankContext);
            fail(USING_THE_WRONG_GRAPH_ID_SHOULD_HAVE_THROWN_EXCEPTION);
        } catch (final Exception e) {
            assertEquals(String.format(GRAPH_IDS_NOT_VISIBLE, Sets.newHashSet(WRONG_GRAPH_ID)),
                    e.getMessage(), EXCEPTION_NOT_AS_EXPECTED);
        }

        try {
            store.execute(new FederatedOperation.Builder()
                            .op(new AddElements.Builder()
                                    .input(expectedEntity)
                                    .build())
                            .build()
                            .graphIdsCSV(WRONG_GRAPH_ID),
                    blankContext);
            fail(USING_THE_WRONG_GRAPH_ID_SHOULD_HAVE_THROWN_EXCEPTION);
        } catch (final Exception e) {
            assertEquals(String.format(GRAPH_IDS_NOT_VISIBLE, Sets.newHashSet(WRONG_GRAPH_ID)),
                    e.getMessage(), EXCEPTION_NOT_AS_EXPECTED);
        }
=======
        assertThat(execute).isNotNull().withFailMessage(THE_RETURN_OF_THE_OPERATIONS_SHOULD_NOT_BE_NULL);
        assertThat(execute.iterator().next()).isEqualTo(expectedEntity).withFailMessage(THERE_SHOULD_BE_ONE_ELEMENT);

        assertThatIllegalArgumentException()
                .isThrownBy(() -> store.execute(new GetAllElements.Builder()
                        .option(FederatedStoreConstants.KEY_OPERATION_OPTIONS_GRAPH_IDS, WRONG_GRAPH_ID)
                        .build(), blankContext))
                .withMessage(String.format(GRAPH_IDS_NOT_VISIBLE, Sets.newHashSet(WRONG_GRAPH_ID)))
                .withFailMessage(EXCEPTION_NOT_AS_EXPECTED);

        assertThatIllegalArgumentException()
                .isThrownBy(() -> store.execute(new AddElements.Builder()
                        .input(expectedEntity)
                        .option(FederatedStoreConstants.KEY_OPERATION_OPTIONS_GRAPH_IDS, WRONG_GRAPH_ID)
                        .build(), blankContext))
                .withMessage(String.format(GRAPH_IDS_NOT_VISIBLE, Sets.newHashSet(WRONG_GRAPH_ID)))
                .withFailMessage(EXCEPTION_NOT_AS_EXPECTED);
>>>>>>> 4e897c33
    }
}<|MERGE_RESOLUTION|>--- conflicted
+++ resolved
@@ -38,7 +38,9 @@
 import uk.gov.gchq.gaffer.user.StoreUser;
 
 import static org.assertj.core.api.Assertions.assertThat;
-import static org.assertj.core.api.Assertions.assertThatIllegalArgumentException;
+import static org.junit.jupiter.api.Assertions.assertEquals;
+import static org.junit.jupiter.api.Assertions.assertNotNull;
+import static org.junit.jupiter.api.Assertions.fail;
 import static uk.gov.gchq.gaffer.federatedstore.FederatedGraphStorage.GRAPH_IDS_NOT_VISIBLE;
 import static uk.gov.gchq.gaffer.federatedstore.util.FederatedStoreUtil.getFederatedOperation;
 
@@ -60,13 +62,7 @@
     private Context blankContext;
     public static final String WRONG_GRAPH_ID = "x";
 
-<<<<<<< HEAD
-    private static Class currentClass = new Object() {
-=======
-    private static Class<?> currentClass = new Object() {
->>>>>>> 4e897c33
-    }.getClass().getEnclosingClass();
-    private static final AccumuloProperties PROPERTIES = AccumuloProperties.loadStoreProperties(StreamUtil.openStream(currentClass, "properties/singleUseAccumuloStore.properties"));
+    private static final AccumuloProperties PROPERTIES = AccumuloProperties.loadStoreProperties(StreamUtil.openStream(FederatedStoreWrongGraphIDsTest.class, "properties/singleUseAccumuloStore.properties"));
 
     @BeforeEach
     public void setUp() throws Exception {
@@ -102,30 +98,19 @@
                 .group(E1_GROUP)
                 .vertex("v1")
                 .build();
-<<<<<<< HEAD
 
         store.execute(new FederatedOperation.Builder()
                 .op(new AddElements.Builder()
                         .input(expectedEntity)
                         .build()).build()
                 .graphIdsCSV(GRAPH_1), blankContext);
-=======
-        store.execute(new AddElements.Builder()
-                .input(expectedEntity)
-                .option(FederatedStoreConstants.KEY_OPERATION_OPTIONS_GRAPH_IDS, GRAPH_1)
-                .build(),
-                blankContext);
->>>>>>> 4e897c33
 
         Iterable<? extends Element> execute = store.execute(new GetAllElements.Builder().build(), blankContext);
 
         assertThat(execute).isNotNull().withFailMessage(THE_RETURN_OF_THE_OPERATIONS_SHOULD_NOT_BE_NULL);
         assertThat(execute.iterator().next()).isEqualTo(expectedEntity).withFailMessage(THERE_SHOULD_BE_ONE_ELEMENT);
 
-        execute = store.execute(new GetAllElements.Builder().option(FederatedStoreConstants.KEY_OPERATION_OPTIONS_GRAPH_IDS, GRAPH_1).build(), blankContext);
-
-<<<<<<< HEAD
-        execute = (CloseableIterable<? extends Element>) store.execute(getFederatedOperation(new GetAllElements()).graphIdsCSV(GRAPH_1), blankContext);
+        execute = store.execute(getFederatedOperation(new GetAllElements()).graphIdsCSV(GRAPH_1), blankContext);
 
         assertNotNull(execute, THE_RETURN_OF_THE_OPERATIONS_SHOULD_NOT_BE_NULL);
         assertEquals(expectedEntity, execute.iterator().next(), THERE_SHOULD_BE_ONE_ELEMENT);
@@ -151,24 +136,5 @@
             assertEquals(String.format(GRAPH_IDS_NOT_VISIBLE, Sets.newHashSet(WRONG_GRAPH_ID)),
                     e.getMessage(), EXCEPTION_NOT_AS_EXPECTED);
         }
-=======
-        assertThat(execute).isNotNull().withFailMessage(THE_RETURN_OF_THE_OPERATIONS_SHOULD_NOT_BE_NULL);
-        assertThat(execute.iterator().next()).isEqualTo(expectedEntity).withFailMessage(THERE_SHOULD_BE_ONE_ELEMENT);
-
-        assertThatIllegalArgumentException()
-                .isThrownBy(() -> store.execute(new GetAllElements.Builder()
-                        .option(FederatedStoreConstants.KEY_OPERATION_OPTIONS_GRAPH_IDS, WRONG_GRAPH_ID)
-                        .build(), blankContext))
-                .withMessage(String.format(GRAPH_IDS_NOT_VISIBLE, Sets.newHashSet(WRONG_GRAPH_ID)))
-                .withFailMessage(EXCEPTION_NOT_AS_EXPECTED);
-
-        assertThatIllegalArgumentException()
-                .isThrownBy(() -> store.execute(new AddElements.Builder()
-                        .input(expectedEntity)
-                        .option(FederatedStoreConstants.KEY_OPERATION_OPTIONS_GRAPH_IDS, WRONG_GRAPH_ID)
-                        .build(), blankContext))
-                .withMessage(String.format(GRAPH_IDS_NOT_VISIBLE, Sets.newHashSet(WRONG_GRAPH_ID)))
-                .withFailMessage(EXCEPTION_NOT_AS_EXPECTED);
->>>>>>> 4e897c33
     }
 }