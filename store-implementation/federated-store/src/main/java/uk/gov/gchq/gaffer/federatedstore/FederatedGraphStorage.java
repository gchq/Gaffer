/*
 * Copyright 2017-2020 Crown Copyright
 *
 * Licensed under the Apache License, Version 2.0 (the "License");
 * you may not use this file except in compliance with the License.
 * You may obtain a copy of the License at
 *
 *     http://www.apache.org/licenses/LICENSE-2.0
 *
 * Unless required by applicable law or agreed to in writing, software
 * distributed under the License is distributed on an "AS IS" BASIS,
 * WITHOUT WARRANTIES OR CONDITIONS OF ANY KIND, either express or implied.
 * See the License for the specific language governing permissions and
 * limitations under the License.
 */

package uk.gov.gchq.gaffer.federatedstore;

import com.google.common.collect.Sets;
import org.slf4j.Logger;
import org.slf4j.LoggerFactory;

import uk.gov.gchq.gaffer.cache.CacheServiceLoader;
import uk.gov.gchq.gaffer.cache.exception.CacheOperationException;
import uk.gov.gchq.gaffer.commonutil.JsonUtil;
import uk.gov.gchq.gaffer.commonutil.exception.OverwritingException;
import uk.gov.gchq.gaffer.data.elementdefinition.exception.SchemaException;
import uk.gov.gchq.gaffer.federatedstore.exception.StorageException;
import uk.gov.gchq.gaffer.federatedstore.operation.FederatedOperation;
import uk.gov.gchq.gaffer.graph.Graph;
import uk.gov.gchq.gaffer.graph.GraphConfig;
import uk.gov.gchq.gaffer.graph.GraphSerialisable;
import uk.gov.gchq.gaffer.operation.OperationException;
import uk.gov.gchq.gaffer.store.Context;
import uk.gov.gchq.gaffer.store.StoreTrait;
import uk.gov.gchq.gaffer.store.library.GraphLibrary;
import uk.gov.gchq.gaffer.store.operation.GetSchema;
import uk.gov.gchq.gaffer.store.operation.GetTraits;
import uk.gov.gchq.gaffer.store.schema.Schema;
import uk.gov.gchq.gaffer.store.schema.Schema.Builder;
import uk.gov.gchq.gaffer.user.User;

import java.util.Collection;
import java.util.Collections;
import java.util.Comparator;
import java.util.HashMap;
import java.util.HashSet;
import java.util.LinkedHashSet;
import java.util.List;
import java.util.Map;
import java.util.Map.Entry;
import java.util.Set;
import java.util.function.Predicate;
import java.util.stream.Collectors;
import java.util.stream.Stream;

import static java.util.Objects.isNull;
import static java.util.Objects.nonNull;

public class FederatedGraphStorage {
    private static final Logger LOGGER = LoggerFactory.getLogger(FederatedGraphStorage.class);
    public static final boolean DEFAULT_DISABLED_BY_DEFAULT = false;
    public static final String ERROR_ADDING_GRAPH_TO_CACHE = "Error adding graph, GraphId is known within the cache, but %s is different. GraphId: %s";
    public static final String USER_IS_ATTEMPTING_TO_OVERWRITE = "User is attempting to overwrite a graph within FederatedStore. GraphId: %s";
    public static final String ACCESS_IS_NULL = "Can not put graph into storage without a FederatedAccess key.";
    public static final String GRAPH_IDS_NOT_VISIBLE = "The following graphIds are not visible or do not exist: %s";
    private Map<FederatedAccess, Set<Graph>> storage = new HashMap<>();
    private FederatedStoreCache federatedStoreCache = new FederatedStoreCache();
    private Boolean isCacheEnabled = false;
    private GraphLibrary graphLibrary;

    protected void startCacheServiceLoader() throws StorageException {
        if (CacheServiceLoader.isEnabled()) {
            isCacheEnabled = true;
            makeAllGraphsFromCache();
        }
    }

    /**
     * places a collections of graphs into storage, protected by the given
     * access.
     *
     * @param graphs the graphs to add to the storage.
     * @param access access required to for the graphs, can't be null
     * @throws StorageException if unable to put arguments into storage
     * @see #put(GraphSerialisable, FederatedAccess)
     */
    public void put(final Collection<GraphSerialisable> graphs, final FederatedAccess access) throws StorageException {
        for (final GraphSerialisable graph : graphs) {
            put(graph, access);
        }
    }

    /**
     * places a graph into storage, protected by the given access.
     * <p> GraphId can't already exist, otherwise {@link
     * OverwritingException} is thrown.
     * <p> Access can't be null otherwise {@link IllegalArgumentException} is
     * thrown
     *
     * @param graph  the graph to add to the storage.
     * @param access access required to for the graph.
     * @throws StorageException if unable to put arguments into storage
     */
    public void put(final GraphSerialisable graph, final FederatedAccess access) throws StorageException {
        if (graph != null) {
            String graphId = graph.getDeserialisedConfig().getGraphId();
            try {
                if (null == access) {
                    throw new IllegalArgumentException(ACCESS_IS_NULL);
                }

                if (null != graphLibrary) {
                    graphLibrary.checkExisting(graphId, graph.getDeserialisedSchema(), graph.getDeserialisedProperties());
                }

                validateExisting(graph);
                final Graph builtGraph = graph.getGraph();
                if (isCacheEnabled()) {
                    addToCache(builtGraph, access);
                }

                Set<Graph> existingGraphs = storage.get(access);
                if (null == existingGraphs) {
                    existingGraphs = Sets.newHashSet(builtGraph);
                    storage.put(access, existingGraphs);
                } else {
                    existingGraphs.add(builtGraph);
                }
            } catch (final Exception e) {
                throw new StorageException("Error adding graph " + graphId + " to storage due to: " + e.getMessage(), e);
            }
        } else {
            throw new StorageException("Graph cannot be null");
        }
    }


    /**
     * Returns all the graphIds that are visible for the given user.
     *
     * @param user to match visibility against.
     * @return visible graphIds.
     */
    public Collection<String> getAllIds(final User user) {
        return getIdsFrom(getUserGraphStream(entry -> entry.getKey().hasReadAccess(user)));
    }

    public Collection<String> getAllIdsAsAdmin(final User user, final String adminAuth) {
        return getIdsFrom(getUserGraphStream(entry -> entry.getKey().hasReadAccess(user, adminAuth)));
    }

    @Deprecated
    protected Collection<String> getAllIdsAsAdmin() {
        final Stream<Graph> allGraphsAsStream = storage.entrySet().stream()
                .flatMap(entry -> entry.getValue().stream());

        return getIdsFrom(allGraphsAsStream);
    }

    private Collection<String> getIdsFrom(final Stream<Graph> allStream) {
        final Set<String> rtn = allStream
                .map(Graph::getGraphId)
                .collect(Collectors.toCollection(LinkedHashSet::new));

        return Collections.unmodifiableSet(rtn);
    }

    /**
     * Returns all graph object that are visible for the given user.
     *
     * @param user to match visibility against.
     * @return visible graphs
     */
    public Collection<Graph> getAll(final User user) {
        final Set<Graph> rtn = getUserGraphStream(entry -> entry.getKey().hasReadAccess(user))
                .collect(Collectors.toCollection(LinkedHashSet::new));
        return Collections.unmodifiableCollection(rtn);
    }

    /**
     * Removes a graph from storage and returns the success. The given user
     * must
     * have visibility of the graph to be able to remove it.
     *
     * @param graphId the graphId to remove.
     * @param user    to match visibility against.
     * @return if a graph was removed.
     * @see #isValidToView(User, FederatedAccess)
     */
    public boolean remove(final String graphId, final User user) {
        return remove(graphId, entry -> entry.getKey().hasWriteAccess(user));
    }

    @Deprecated
    protected boolean remove(final String graphId) {
        return remove(graphId, entry -> true);
    }

    protected boolean remove(final String graphId, final User user, final String adminAuth) {
        return remove(graphId, entry -> entry.getKey().hasWriteAccess(user, adminAuth));
    }

    private boolean remove(final String graphId, final Predicate<Entry<FederatedAccess, Set<Graph>>> entryPredicateForGraphRemoval) {
        return storage.entrySet().stream()
                .filter(entryPredicateForGraphRemoval)
                .map(entry -> {
                    boolean isRemoved = false;
                    final Set<Graph> graphs = entry.getValue();
                    if (null != graphs) {
                        HashSet<Graph> remove = Sets.newHashSet();
                        for (final Graph graph : graphs) {
                            if (graph.getGraphId().equals(graphId)) {
                                remove.add(graph);
                                deleteFromCache(graphId);
                                isRemoved = true;
                            }
                        }
                        graphs.removeAll(remove);
                    }
                    return isRemoved;
                })
                .collect(Collectors.toSet())
                .contains(true);
    }

    private void deleteFromCache(final String graphId) {
        if (isCacheEnabled()) {
            federatedStoreCache.deleteGraphFromCache(graphId);
        }
    }

    /**
     * returns all graphs objects matching the given graphIds, that is visible
     * to the user.
     *
     * @param user     to match visibility against.
     * @param graphIds the graphIds to get graphs for.
     * @return visible graphs from the given graphIds.
     */
    public Collection<Graph> get(final User user, final List<String> graphIds) {
        return get(user, graphIds, null);
    }

    /**
     * returns all graphs objects matching the given graphIds, that is visible
     * to the user.
     *
     * @param user      to match visibility against.
     * @param graphIds  the graphIds to get graphs for.
     * @param adminAuth adminAuths role
     * @return visible graphs from the given graphIds.
     */
    public Collection<Graph> get(final User user, final List<String> graphIds, final String adminAuth) {
        if (null == user) {
            return Collections.emptyList();
        }

        validateAllGivenGraphIdsAreVisibleForUser(user, graphIds, adminAuth);
        Stream<Graph> graphs = getStream(user, graphIds);
        if (null != graphIds) {
            graphs = graphs.sorted(Comparator.comparingInt(g -> graphIds.indexOf(g.getGraphId())));
        }
        final Set<Graph> rtn = graphs.collect(Collectors.toCollection(LinkedHashSet::new));
        return Collections.unmodifiableCollection(rtn);
    }

    @Deprecated
    public Schema getSchema(final FederatedOperation<Void, Object> operation, final Context context) {
        if (null == context || null == context.getUser()) {
            // no user then return an empty schema
            return new Schema();
        }
        final List<String> graphIds = isNull(operation) ? null : operation.getGraphIds();

        final Stream<Graph> graphs = getStream(context.getUser(), graphIds);
        final Builder schemaBuilder = new Builder();
        try {
            if (nonNull(operation) && nonNull(operation.getPayloadOperation()) && ((GetSchema) operation.getPayloadOperation()).isCompact()) {
                final GetSchema getSchema = new GetSchema.Builder()
                        .compact(true)
                        .build();
                graphs.forEach(g -> {
                    try {
                        schemaBuilder.merge(g.execute(getSchema, context));
                    } catch (final OperationException e) {
                        throw new RuntimeException("Unable to fetch schema from graph " + g.getGraphId(), e);
                    }
                });
            } else {
                graphs.forEach(g -> schemaBuilder.merge(g.getSchema()));
            }
        } catch (final SchemaException e) {
            final List<String> resultGraphIds = getStream(context.getUser(), graphIds).map(Graph::getGraphId).collect(Collectors.toList());
            throw new SchemaException("Unable to merge the schemas for all of your federated graphs: " + resultGraphIds + ". You can limit which graphs to query for using the FederatedOperation.graphIds.", e);
        }
        return schemaBuilder.build();
    }

    /**
     * returns a set of {@link StoreTrait} that are common for all visible graphs.
     * traits1 = [a,b,c]
     * traits2 = [b,c]
     * traits3 = [a,b]
     * return [b]
     *
     * @param op      the GetTraits operation
     * @param context the user context
     * @return the set of {@link StoreTrait} that are common for all visible graphs
     * @deprecated use {@link uk.gov.gchq.gaffer.store.Store#execute(uk.gov.gchq.gaffer.operation.Operation, Context)} with GetTraits Operation.
     */
    @Deprecated
<<<<<<< HEAD
    public Set<StoreTrait> getTraits(final FederatedOperation op, final Context context) {
        boolean firstPass = true;
        final Set<StoreTrait> traits = new HashSet<>();
        if (null != op) {
            GetTraits payloadOperation = (nonNull(op)) ? (GetTraits) op.getPayloadOperation() : new GetTraits();
            final List<String> graphIds = (nonNull(op)) ? op.getGraphIds() : null;
            final Collection<Graph> graphs = get(context.getUser(), graphIds);
            final GetTraits getTraits = payloadOperation.shallowClone();
            for (final Graph graph : graphs) {
                try {
                    Set<StoreTrait> execute = graph.execute(getTraits, context);
                    //Deprecate, although a FedOp is being used that can specify merging, it is ignored.
=======
    public Set<StoreTrait> getTraits(final GetTraits op, final Context context) {
        boolean firstPass = true;
        final Set<StoreTrait> traits = new HashSet<>();
        if (null != op) {
            final List<String> graphIds = FederatedStoreUtil.getGraphIds(op.getOptions());
            final Collection<Graph> graphs = get(context.getUser(), graphIds);
            final GetTraits getTraits = op.shallowClone();
            for (final Graph graph : graphs) {
                try {
                    Set<StoreTrait> execute = graph.execute(getTraits, context);
>>>>>>> 1fb68230
                    if (firstPass) {
                        traits.addAll(execute);
                        firstPass = false;
                    } else {
                        traits.retainAll(execute);
                    }
                } catch (final OperationException e) {
                    throw new RuntimeException("Unable to fetch traits from graph " + graph.getGraphId(), e);
                }
            }
        }

        return traits;
    }

<<<<<<< HEAD
    @Deprecated
    private void validateAllGivenGraphIdsAreVisibleForUser(final User user, final Collection<String> graphIds) {
        validateAllGivenGraphIdsAreVisibleForUser(user, null);
    }

    private void validateAllGivenGraphIdsAreVisibleForUser(final User user, final Collection<String> graphIds, final String adminAuth) {
=======
    private void validateAllGivenGraphIdsAreVisibleForUser(final User user, final Collection<String> graphIds) {
>>>>>>> 1fb68230
        if (null != graphIds) {
            final Collection<String> visibleIds = getAllIdsAsAdmin(user, adminAuth);
            if (!visibleIds.containsAll(graphIds)) {
                final Set<String> notVisibleIds = Sets.newHashSet(graphIds);
                notVisibleIds.removeAll(visibleIds);
                throw new IllegalArgumentException(String.format(GRAPH_IDS_NOT_VISIBLE, notVisibleIds));
            }
        }
    }

    private void validateExisting(final GraphSerialisable graph) throws StorageException {
        final String graphId = graph.getDeserialisedConfig().getGraphId();
        for (final Set<Graph> graphs : storage.values()) {
            for (final Graph g : graphs) {
                if (g.getGraphId().equals(graphId)) {
                    throw new OverwritingException((String.format(USER_IS_ATTEMPTING_TO_OVERWRITE, graphId)));
                }
            }
        }
    }

    /**
     * @param user   to match visibility against, if null will default to
     *               false/denied
     *               access
     * @param access access the user must match.
     * @return the boolean access
     */
    private boolean isValidToView(final User user, final FederatedAccess access) {
        return null != access && access.hasReadAccess(user);
    }

    /**
     * @param user     to match visibility against.
     * @param graphIds filter on graphIds
     * @return a stream of graphs for the given graphIds and the user has visibility for.
     * If graphIds is null then only enabled by default graphs are returned that the user can see.
     */
    private Stream<Graph> getStream(final User user, final Collection<String> graphIds) {
        if (isNull(graphIds)) {
            return storage.entrySet()
                    .stream()
                    .filter(entry -> isValidToView(user, entry.getKey()))
                    .filter(entry -> !entry.getKey().isDisabledByDefault())
                    .flatMap(entry -> entry.getValue().stream());
        }

        return storage.entrySet()
                .stream()
                .filter(entry -> isValidToView(user, entry.getKey()))
                .flatMap(entry -> entry.getValue().stream())
                .filter(graph -> graphIds.contains(graph.getGraphId()));
    }

    /**
     * @param readAccessPredicate to filter graphs.
     * @return a stream of graphs the user has visibility for.
     */
    private Stream<Graph> getUserGraphStream(final Predicate<Entry<FederatedAccess, Set<Graph>>> readAccessPredicate) {
        return storage.entrySet()
                .stream()
                .filter(readAccessPredicate)
                .flatMap(entry -> entry.getValue().stream());
    }

    private void addToCache(final Graph newGraph, final FederatedAccess access) {
        final String graphId = newGraph.getGraphId();
        if (federatedStoreCache.contains(graphId)) {
            validateSameAsFromCache(newGraph, graphId);
        } else {
            try {
                federatedStoreCache.addGraphToCache(newGraph, access, false);
            } catch (final OverwritingException e) {
                throw new OverwritingException((String.format("User is attempting to overwrite a graph within the cacheService. GraphId: %s", graphId)));
            } catch (final CacheOperationException e) {
                throw new RuntimeException(e);
            }
        }
    }

    private void validateSameAsFromCache(final Graph newGraph, final String graphId) {
        final Graph fromCache = federatedStoreCache.getGraphSerialisableFromCache(graphId).getGraph(graphLibrary);
        if (!newGraph.getStoreProperties().getProperties().equals(fromCache.getStoreProperties().getProperties())) {
            throw new RuntimeException(String.format(ERROR_ADDING_GRAPH_TO_CACHE, GraphConfigEnum.PROPERTIES.toString(), graphId));
        } else {
            if (!JsonUtil.equals(newGraph.getSchema().toJson(false), fromCache.getSchema().toJson(false))) {
                throw new RuntimeException(String.format(ERROR_ADDING_GRAPH_TO_CACHE, GraphConfigEnum.SCHEMA.toString(), graphId));
            } else {
                if (!newGraph.getGraphId().equals(fromCache.getGraphId())) {
                    throw new RuntimeException(String.format(ERROR_ADDING_GRAPH_TO_CACHE, "GraphId", graphId));
                }
            }
        }
    }

    public void setGraphLibrary(final GraphLibrary graphLibrary) {
        this.graphLibrary = graphLibrary;
    }

    /**
     * Enum for the Graph Properties or Schema
     */
    public enum GraphConfigEnum {
        SCHEMA("schema"), PROPERTIES("properties");

        private final String value;

        GraphConfigEnum(final String value) {
            this.value = value;
        }

        @Override
        public String toString() {
            return value;
        }

    }

    private Boolean isCacheEnabled() {
        boolean rtn = false;
        if (isCacheEnabled) {
            if (federatedStoreCache.getCache() == null) {
                throw new RuntimeException("No cache has been set, please initialise the FederatedStore instance");
            }
            rtn = true;
        }
        return rtn;
    }

    private void makeGraphFromCache(final String graphId) throws StorageException {
        final GraphSerialisable graph = federatedStoreCache.getGraphSerialisableFromCache(graphId);
        final FederatedAccess accessFromCache = federatedStoreCache.getAccessFromCache(graphId);
        put(graph, accessFromCache);
    }

    private void makeAllGraphsFromCache() throws StorageException {
        final Set<String> allGraphIds = federatedStoreCache.getAllGraphIds();
        for (final String graphId : allGraphIds) {
            try {
                makeGraphFromCache(graphId);
            } catch (final Exception e) {
                LOGGER.error(String.format("Skipping graphId: %s due to: %s", graphId, e.getMessage()), e);
            }
        }
    }

    protected Map<String, Object> getAllGraphsAndAccess(final User user, final List<String> graphIds) {
        return getAllGraphsAndAccess(graphIds, access -> access != null && access.hasReadAccess(user));
    }

    protected Map<String, Object> getAllGraphsAndAccessAsAdmin(final User user, final List<String> graphIds, final String adminAuth) {
        return getAllGraphsAndAccess(graphIds, access -> access != null && access.hasReadAccess(user, adminAuth));
    }

    @Deprecated
    protected Map<String, Object> getAllGraphAndAccessAsAdmin(final List<String> graphIds) {
        return getAllGraphsAndAccess(graphIds, entry -> true);
    }

    private Map<String, Object> getAllGraphsAndAccess(final List<String> graphIds, final Predicate<FederatedAccess> accessPredicate) {
        return storage.entrySet()
                .stream()
                //filter on FederatedAccess
                .filter(e -> accessPredicate.test(e.getKey()))
                //convert to Map<graphID,FederatedAccess>
                .flatMap(entry -> entry.getValue().stream().collect(Collectors.toMap(Graph::getGraphId, g -> entry.getKey())).entrySet().stream())
                //filter on if graph required?
                .filter(entry -> {
                    final boolean isGraphIdRequested = nonNull(graphIds) && graphIds.contains(entry.getKey());
                    final boolean isAllGraphIdsRequired = isNull(graphIds) || graphIds.isEmpty();
                    return isGraphIdRequested || isAllGraphIdsRequired;
                })
                .collect(Collectors.toMap(Entry::getKey, Entry::getValue));
    }


    public boolean changeGraphAccess(final String graphId, final FederatedAccess newFederatedAccess, final User requestingUser) throws StorageException {
        return changeGraphAccess(graphId, newFederatedAccess, access -> access.hasWriteAccess(requestingUser));
    }

    public boolean changeGraphAccess(final String graphId, final FederatedAccess newFederatedAccess, final User requestingUser, final String adminAuth) throws StorageException {
        return changeGraphAccess(graphId, newFederatedAccess, access -> access.hasWriteAccess(requestingUser, adminAuth));
    }

    @Deprecated
    public boolean changeGraphAccessAsAdmin(final String graphId, final FederatedAccess newFederatedAccess) throws StorageException {
        return changeGraphAccess(graphId, newFederatedAccess, access -> true);
    }

    private boolean changeGraphAccess(final String graphId, final FederatedAccess newFederatedAccess, final Predicate<FederatedAccess> accessPredicate) throws StorageException {
        boolean rtn;
        final Graph graphToMove = getGraphToMove(graphId, accessPredicate);

        if (nonNull(graphToMove)) {
            //remove graph to be moved
            FederatedAccess oldAccess = null;
            for (final Entry<FederatedAccess, Set<Graph>> entry : storage.entrySet()) {
                entry.getValue().removeIf(graph -> graph.getGraphId().equals(graphId));
                oldAccess = entry.getKey();
            }

            //add the graph being moved.
            this.put(new GraphSerialisable.Builder().graph(graphToMove).build(), newFederatedAccess);

            if (isCacheEnabled()) {
                //Update cache
                try {
                    federatedStoreCache.addGraphToCache(graphToMove, newFederatedAccess, true/*true because graphLibrary should have throw error*/);
                } catch (final CacheOperationException e) {
                    String message = String.format("Error occurred updating graphAccess. GraphStorage=updated, Cache=outdated. graphId:%s. Recovery is possible from a restart if a persistent cache is being used, otherwise contact admin", graphId);
                    LOGGER.error(message + " graphStorage access:{} cache access:{}", newFederatedAccess, oldAccess);
                    throw new StorageException(message, e);
                }
            }

            rtn = true;
        } else {
            rtn = false;
        }
        return rtn;
    }

    public boolean changeGraphId(final String graphId, final String newGraphId, final User requestingUser) throws StorageException {
        return changeGraphId(graphId, newGraphId, access -> access.hasWriteAccess(requestingUser));
    }

    public boolean changeGraphId(final String graphId, final String newGraphId, final User requestingUser, final String adminAuth) throws StorageException {
        return changeGraphId(graphId, newGraphId, access -> access.hasWriteAccess(requestingUser, adminAuth));
    }

    private boolean changeGraphId(final String graphId, final String newGraphId, final Predicate<FederatedAccess> accessPredicate) throws StorageException {
        boolean rtn;
        final Graph graphToMove = getGraphToMove(graphId, accessPredicate);

        if (nonNull(graphToMove)) {
            FederatedAccess key = null;
            //remove graph to be moved from storage
            for (final Entry<FederatedAccess, Set<Graph>> entry : storage.entrySet()) {
                final boolean removed = entry.getValue().removeIf(graph -> graph.getGraphId().equals(graphId));
                if (removed) {
                    key = entry.getKey();
                    break;
                }
            }

            final GraphConfig configWithNewGraphId = cloneGraphConfigWithNewGraphId(newGraphId, graphToMove);

            //add the graph being renamed.
            GraphSerialisable newGraphSerialisable = new GraphSerialisable.Builder()
                    .graph(graphToMove)
                    .config(configWithNewGraphId)
                    .build();
            this.put(newGraphSerialisable, key);

            //Update cache
            if (isCacheEnabled()) {
                try {
                    federatedStoreCache.addGraphToCache(newGraphSerialisable, key, true/*true because graphLibrary should have throw error*/);
                } catch (final CacheOperationException e) {
                    String message = String.format("Error occurred updating graphId. GraphStorage=updated, Cache=outdated graphId. graphStorage graphId:%s cache graphId:%s. Recovery is possible from a restart if a persistent cache is being used, otherwise contact admin", newGraphId, graphId);
                    LOGGER.error(message);
                    throw new StorageException(message, e);
                }
                federatedStoreCache.deleteGraphFromCache(graphId);
            }

            rtn = true;
        } else {
            rtn = false;
        }
        return rtn;
    }

    private GraphConfig cloneGraphConfigWithNewGraphId(final String newGraphId, final Graph graphToMove) {
        return new GraphConfig.Builder()
                .json(new GraphSerialisable.Builder().graph(graphToMove).build().getConfig())
                .graphId(newGraphId)
                .build();
    }

    private Graph getGraphToMove(final String graphId, final Predicate<FederatedAccess> accessPredicate) {
        Graph graphToMove = null;
        for (final Entry<FederatedAccess, Set<Graph>> entry : storage.entrySet()) {
            if (accessPredicate.test(entry.getKey())) {
                //select graph to be moved
                for (final Graph graph : entry.getValue()) {
                    if (graph.getGraphId().equals(graphId)) {
                        if (isNull(graphToMove)) {
                            //1st match, store graph and continue.
                            graphToMove = graph;
                        } else {
                            //2nd match.
                            throw new IllegalStateException("graphIds are unique, but more than one graph was found with the same graphId: " + graphId);
                        }
                    }
                }
            }
        }
        return graphToMove;
    }


}<|MERGE_RESOLUTION|>--- conflicted
+++ resolved
@@ -310,7 +310,6 @@
      * @deprecated use {@link uk.gov.gchq.gaffer.store.Store#execute(uk.gov.gchq.gaffer.operation.Operation, Context)} with GetTraits Operation.
      */
     @Deprecated
-<<<<<<< HEAD
     public Set<StoreTrait> getTraits(final FederatedOperation op, final Context context) {
         boolean firstPass = true;
         final Set<StoreTrait> traits = new HashSet<>();
@@ -322,19 +321,7 @@
             for (final Graph graph : graphs) {
                 try {
                     Set<StoreTrait> execute = graph.execute(getTraits, context);
-                    //Deprecate, although a FedOp is being used that can specify merging, it is ignored.
-=======
-    public Set<StoreTrait> getTraits(final GetTraits op, final Context context) {
-        boolean firstPass = true;
-        final Set<StoreTrait> traits = new HashSet<>();
-        if (null != op) {
-            final List<String> graphIds = FederatedStoreUtil.getGraphIds(op.getOptions());
-            final Collection<Graph> graphs = get(context.getUser(), graphIds);
-            final GetTraits getTraits = op.shallowClone();
-            for (final Graph graph : graphs) {
-                try {
-                    Set<StoreTrait> execute = graph.execute(getTraits, context);
->>>>>>> 1fb68230
+                    //Deprecated, although a FedOp is being used that can specify merging, it is ignored.
                     if (firstPass) {
                         traits.addAll(execute);
                         firstPass = false;
@@ -350,16 +337,12 @@
         return traits;
     }
 
-<<<<<<< HEAD
     @Deprecated
     private void validateAllGivenGraphIdsAreVisibleForUser(final User user, final Collection<String> graphIds) {
         validateAllGivenGraphIdsAreVisibleForUser(user, null);
     }
 
     private void validateAllGivenGraphIdsAreVisibleForUser(final User user, final Collection<String> graphIds, final String adminAuth) {
-=======
-    private void validateAllGivenGraphIdsAreVisibleForUser(final User user, final Collection<String> graphIds) {
->>>>>>> 1fb68230
         if (null != graphIds) {
             final Collection<String> visibleIds = getAllIdsAsAdmin(user, adminAuth);
             if (!visibleIds.containsAll(graphIds)) {
