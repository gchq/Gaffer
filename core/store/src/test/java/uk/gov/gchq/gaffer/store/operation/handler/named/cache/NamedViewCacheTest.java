/*
 * Copyright 2017-2020 Crown Copyright
 *
 * Licensed under the Apache License, Version 2.0 (the "License");
 * you may not use this file except in compliance with the License.
 * You may obtain a copy of the License at
 *
 *     http://www.apache.org/licenses/LICENSE-2.0
 *
 * Unless required by applicable law or agreed to in writing, software
 * distributed under the License is distributed on an "AS IS" BASIS,
 * WITHOUT WARRANTIES OR CONDITIONS OF ANY KIND, either express or implied.
 * See the License for the specific language governing permissions and
 * limitations under the License.
 */

package uk.gov.gchq.gaffer.store.operation.handler.named.cache;

import com.google.common.collect.Iterables;
import com.google.common.collect.Sets;
import org.junit.jupiter.api.BeforeAll;
import org.junit.jupiter.api.BeforeEach;
import org.junit.jupiter.api.Test;

import uk.gov.gchq.gaffer.cache.CacheServiceLoader;
import uk.gov.gchq.gaffer.cache.impl.HashMapCacheService;
import uk.gov.gchq.gaffer.cache.util.CacheProperties;
import uk.gov.gchq.gaffer.commonutil.TestGroups;
import uk.gov.gchq.gaffer.commonutil.exception.OverwritingException;
import uk.gov.gchq.gaffer.commonutil.iterable.CloseableIterable;
import uk.gov.gchq.gaffer.data.elementdefinition.view.NamedViewDetail;
import uk.gov.gchq.gaffer.data.elementdefinition.view.View;
import uk.gov.gchq.gaffer.named.operation.cache.exception.CacheOperationFailedException;
import uk.gov.gchq.gaffer.user.User;

import java.util.Collections;
import java.util.Properties;
import java.util.Set;

<<<<<<< HEAD
import static org.junit.jupiter.api.Assertions.assertDoesNotThrow;
import static org.junit.jupiter.api.Assertions.assertEquals;
import static org.junit.jupiter.api.Assertions.assertThrows;
import static org.junit.jupiter.api.Assertions.assertTrue;
=======
import static org.junit.jupiter.api.Assertions.assertEquals;
import static org.junit.jupiter.api.Assertions.assertTrue;
import static org.junit.jupiter.api.Assertions.fail;
>>>>>>> 6c60d867

public class NamedViewCacheTest {
    private static NamedViewCache cache;
    private static final String GAFFER_USER = "gaffer user";
    private static final String ADVANCED_GAFFER_USER = "advanced gaffer user";
    private static final String ADMIN_AUTH = "admin auth";
    private static final String EMPTY_ADMIN_AUTH = "";
    private static final String STANDARD_VIEW_NAME = "standardView";
    private static final String ALTERNATIVE_VIEW_NAME = "alternativeView";
    private View standardView = new View.Builder().build();
    private View alternativeView = new View.Builder().edge(TestGroups.EDGE).build();
    private final User blankUser = new User();
    private User standardUser = new User.Builder().opAuths(GAFFER_USER).userId("123").build();
    private User userWithAdminAuth = new User.Builder().opAuths(ADMIN_AUTH).userId("adminUser").build();
    private User advancedUser = new User.Builder().opAuths(GAFFER_USER, ADVANCED_GAFFER_USER).userId("456").build();

    private NamedViewDetail standard = new NamedViewDetail.Builder()
            .name(STANDARD_VIEW_NAME)
            .description("standard View")
            .creatorId(standardUser.getUserId())
            .view(standardView)
            .build();

    private NamedViewDetail alternative = new NamedViewDetail.Builder()
            .name(ALTERNATIVE_VIEW_NAME)
            .description("alternative View")
            .creatorId(advancedUser.getUserId())
            .view(alternativeView)
            .build();

    @BeforeAll
    public static void setUp() {
        Properties properties = new Properties();
        properties.setProperty(CacheProperties.CACHE_SERVICE_CLASS, HashMapCacheService.class.getName());
        CacheServiceLoader.initialise(properties);
        cache = new NamedViewCache();
    }

    @BeforeEach
    public void beforeEach() throws CacheOperationFailedException {
        cache.clearCache();
    }

    @Test
    public void shouldAddNamedView() throws CacheOperationFailedException {
        // Given
        cache.addNamedView(standard, false);

        // When
        final NamedViewDetail namedViewFromCache = cache.getNamedView(standard.getName());

        // Then
        assertEquals(standard, namedViewFromCache);
    }

    @Test
    public void shouldThrowExceptionIfNamedViewAlreadyExists() throws CacheOperationFailedException {
        // Given
        cache.addNamedView(standard, false);

        // When
        final Exception exception = assertThrows(OverwritingException.class, () -> cache.addNamedView(standard, false));

        // Then
        assertEquals("Cache entry already exists for key: " + STANDARD_VIEW_NAME, exception.getMessage());
    }

    @Test
    public void shouldThrowExceptionWhenDeletingIfKeyIsNull() {
        // When
        final Exception exception = assertThrows(IllegalArgumentException.class, () -> cache.deleteNamedView(null));

        // Then
        assertEquals("NamedView name cannot be null", exception.getMessage());
    }

    @Test
    public void shouldThrowExceptionWhenGettingIfKeyIsNull() {
        // When
        final Exception exception = assertThrows(CacheOperationFailedException.class, () -> cache.getNamedView(null));

        // Then
        assertEquals("NamedView name cannot be null", exception.getMessage());
    }

    @Test
    public void shouldRemoveNamedView() throws CacheOperationFailedException {
        // Given
        cache.addNamedView(standard, false);

        // When / Then
        cache.deleteNamedView(standard.getName());
    }

    @Test
    public void shouldReturnEmptySetIfThereAreNoOperationsInTheCache() throws CacheOperationFailedException {
        // When
        CloseableIterable<NamedViewDetail> views = cache.getAllNamedViews();

        // Then
        assertEquals(0, Iterables.size(views));
    }

    @Test
    public void shouldBeAbleToReturnAllNamedViewsFromCache() throws CacheOperationFailedException {
        // Given
        cache.addNamedView(standard, false);
        cache.addNamedView(alternative, false);

        // When
        Set<NamedViewDetail> allViews = Sets.newHashSet(cache.getAllNamedViews());

        // Then
        assertTrue(allViews.contains(standard));
        assertTrue(allViews.contains(alternative));
        assertEquals(2, allViews.size());
    }

    @Test
    public void shouldAllowUsersWriteAccessToTheirOwnViews() throws CacheOperationFailedException {
        // Given
        cache.addNamedView(standard, false, standardUser, EMPTY_ADMIN_AUTH);
        cache.addNamedView(new NamedViewDetail.Builder().name(STANDARD_VIEW_NAME).view("").build(), true, standardUser, EMPTY_ADMIN_AUTH);

<<<<<<< HEAD
        // Then
=======
>>>>>>> 6c60d867
        assertEquals("", cache.getNamedView(STANDARD_VIEW_NAME).getView());
    }

    @Test
    public void shouldThrowExceptionIfUnauthorisedUserTriesToOverwriteView() throws CacheOperationFailedException {
        // When
        cache.addNamedView(alternative, false, standardUser, ADMIN_AUTH);

        // Then
        final Exception exception = assertThrows(CacheOperationFailedException.class, () -> cache.addNamedView(alternative, true, blankUser, EMPTY_ADMIN_AUTH));
        assertEquals("User UNKNOWN does not have permission to overwrite", exception.getMessage());
    }

    @Test
    public void shouldAllowUserToOverwriteViewWithPermission() throws CacheOperationFailedException {
        // Given
        NamedViewDetail namedViewDetailWithUsersAllowedToWrite = new NamedViewDetail.Builder()
                .name(ALTERNATIVE_VIEW_NAME)
                .description("alternative View")
                .creatorId(advancedUser.getUserId())
                .writers(Collections.singletonList(GAFFER_USER))
                .view(alternativeView)
                .build();
        cache.addNamedView(namedViewDetailWithUsersAllowedToWrite, false, advancedUser, EMPTY_ADMIN_AUTH);

        // When
        cache.addNamedView(new NamedViewDetail.Builder().name(ALTERNATIVE_VIEW_NAME).view("").build(), true, standardUser, EMPTY_ADMIN_AUTH);

        // Then
        assertEquals("", cache.getNamedView(ALTERNATIVE_VIEW_NAME).getView());
    }

    @Test
    public void shouldThrowExceptionIfUnauthorisedUserTriesToDeleteView() throws CacheOperationFailedException {
        // Given
        cache.addNamedView(alternative, false, advancedUser, EMPTY_ADMIN_AUTH);

        // Then
        final Exception exception = assertThrows(CacheOperationFailedException.class, () ->
                cache.deleteNamedView(ALTERNATIVE_VIEW_NAME, standardUser, EMPTY_ADMIN_AUTH));

        // Then
        final String expected = "User User[userId=123,dataAuths=[],opAuths=[gaffer user]] does not have permission to delete named view: alternativeView";
        assertEquals(expected, exception.getMessage());
    }

    @Test
    public void shouldAllowUserToDeleteViewWithNoPermissionsSet() throws CacheOperationFailedException {
        // Given
        NamedViewDetail namedViewDetailWithUsersAllowedToWrite = new NamedViewDetail.Builder()
                .name(ALTERNATIVE_VIEW_NAME)
                .description("alternative View")
                .view(alternativeView)
                .build();
        cache.addNamedView(namedViewDetailWithUsersAllowedToWrite, false);

        // When / Then
        assertDoesNotThrow(() -> cache.deleteNamedView(ALTERNATIVE_VIEW_NAME, standardUser, EMPTY_ADMIN_AUTH));
    }

    @Test
    public void shouldAllowUserToDeleteViewWithPermission() throws CacheOperationFailedException {
        // Given
        NamedViewDetail namedViewDetailWithUsersAllowedToWrite = new NamedViewDetail.Builder()
                .name(ALTERNATIVE_VIEW_NAME)
                .description("alternative View")
                .creatorId(advancedUser.getUserId())
                .writers(Collections.singletonList(GAFFER_USER))
                .view(alternativeView)
                .build();
        cache.addNamedView(namedViewDetailWithUsersAllowedToWrite, false, advancedUser, EMPTY_ADMIN_AUTH);

        // When / Then
        assertDoesNotThrow(() -> cache.deleteNamedView(ALTERNATIVE_VIEW_NAME, standardUser, EMPTY_ADMIN_AUTH));
    }

    @Test
    public void shouldAllowUserToAddWithAdminAuth() throws CacheOperationFailedException {
        // Given
        cache.addNamedView(alternative, false, advancedUser, EMPTY_ADMIN_AUTH);

        NamedViewDetail alternativeWithADifferentView = new NamedViewDetail.Builder()
                .name(ALTERNATIVE_VIEW_NAME)
                .description("alternative View")
                .creatorId(standardUser.getUserId())
                .view(new View())
                .build();

        // When / Then
        assertDoesNotThrow(() -> cache.addNamedView(alternativeWithADifferentView, true, userWithAdminAuth, ADMIN_AUTH));
    }
}<|MERGE_RESOLUTION|>--- conflicted
+++ resolved
@@ -33,20 +33,13 @@
 import uk.gov.gchq.gaffer.named.operation.cache.exception.CacheOperationFailedException;
 import uk.gov.gchq.gaffer.user.User;
 
-import java.util.Collections;
+import java.util.Arrays;
 import java.util.Properties;
 import java.util.Set;
 
-<<<<<<< HEAD
-import static org.junit.jupiter.api.Assertions.assertDoesNotThrow;
-import static org.junit.jupiter.api.Assertions.assertEquals;
-import static org.junit.jupiter.api.Assertions.assertThrows;
-import static org.junit.jupiter.api.Assertions.assertTrue;
-=======
 import static org.junit.jupiter.api.Assertions.assertEquals;
 import static org.junit.jupiter.api.Assertions.assertTrue;
 import static org.junit.jupiter.api.Assertions.fail;
->>>>>>> 6c60d867
 
 public class NamedViewCacheTest {
     private static NamedViewCache cache;
@@ -54,6 +47,7 @@
     private static final String ADVANCED_GAFFER_USER = "advanced gaffer user";
     private static final String ADMIN_AUTH = "admin auth";
     private static final String EMPTY_ADMIN_AUTH = "";
+    private static final String EXCEPTION_EXPECTED = "Exception expected";
     private static final String STANDARD_VIEW_NAME = "standardView";
     private static final String ALTERNATIVE_VIEW_NAME = "alternativeView";
     private View standardView = new View.Builder().build();
@@ -92,74 +86,62 @@
 
     @Test
     public void shouldAddNamedView() throws CacheOperationFailedException {
-        // Given
-        cache.addNamedView(standard, false);
-
-        // When
-        final NamedViewDetail namedViewFromCache = cache.getNamedView(standard.getName());
-
-        // Then
+        cache.addNamedView(standard, false);
+        NamedViewDetail namedViewFromCache = cache.getNamedView(standard.getName());
+
         assertEquals(standard, namedViewFromCache);
     }
 
     @Test
     public void shouldThrowExceptionIfNamedViewAlreadyExists() throws CacheOperationFailedException {
-        // Given
-        cache.addNamedView(standard, false);
-
-        // When
-        final Exception exception = assertThrows(OverwritingException.class, () -> cache.addNamedView(standard, false));
-
-        // Then
-        assertEquals("Cache entry already exists for key: " + STANDARD_VIEW_NAME, exception.getMessage());
-    }
-
-    @Test
-    public void shouldThrowExceptionWhenDeletingIfKeyIsNull() {
-        // When
-        final Exception exception = assertThrows(IllegalArgumentException.class, () -> cache.deleteNamedView(null));
-
-        // Then
-        assertEquals("NamedView name cannot be null", exception.getMessage());
-    }
-
-    @Test
-    public void shouldThrowExceptionWhenGettingIfKeyIsNull() {
-        // When
-        final Exception exception = assertThrows(CacheOperationFailedException.class, () -> cache.getNamedView(null));
-
-        // Then
-        assertEquals("NamedView name cannot be null", exception.getMessage());
+        cache.addNamedView(standard, false);
+        try {
+            cache.addNamedView(standard, false);
+            fail(EXCEPTION_EXPECTED);
+        } catch (OverwritingException e) {
+            assertTrue(e.getMessage().equals("Cache entry already exists for key: " + STANDARD_VIEW_NAME));
+        }
+    }
+
+    @Test
+    public void shouldThrowExceptionWhenDeletingIfKeyIsNull() throws CacheOperationFailedException {
+        try {
+            cache.deleteNamedView(null);
+            fail(EXCEPTION_EXPECTED);
+        } catch (IllegalArgumentException e) {
+            assertTrue(e.getMessage().contains("NamedView name cannot be null"));
+        }
+    }
+
+    @Test
+    public void shouldThrowExceptionWhenGettingIfKeyIsNull() throws CacheOperationFailedException {
+        try {
+            cache.getNamedView(null);
+            fail(EXCEPTION_EXPECTED);
+        } catch (CacheOperationFailedException e) {
+            assertTrue(e.getMessage().contains("NamedView name cannot be null"));
+        }
     }
 
     @Test
     public void shouldRemoveNamedView() throws CacheOperationFailedException {
-        // Given
-        cache.addNamedView(standard, false);
-
-        // When / Then
+        cache.addNamedView(standard, false);
         cache.deleteNamedView(standard.getName());
     }
 
     @Test
     public void shouldReturnEmptySetIfThereAreNoOperationsInTheCache() throws CacheOperationFailedException {
-        // When
         CloseableIterable<NamedViewDetail> views = cache.getAllNamedViews();
-
-        // Then
         assertEquals(0, Iterables.size(views));
     }
 
     @Test
     public void shouldBeAbleToReturnAllNamedViewsFromCache() throws CacheOperationFailedException {
-        // Given
         cache.addNamedView(standard, false);
         cache.addNamedView(alternative, false);
 
-        // When
         Set<NamedViewDetail> allViews = Sets.newHashSet(cache.getAllNamedViews());
 
-        // Then
         assertTrue(allViews.contains(standard));
         assertTrue(allViews.contains(alternative));
         assertEquals(2, allViews.size());
@@ -167,25 +149,20 @@
 
     @Test
     public void shouldAllowUsersWriteAccessToTheirOwnViews() throws CacheOperationFailedException {
-        // Given
         cache.addNamedView(standard, false, standardUser, EMPTY_ADMIN_AUTH);
         cache.addNamedView(new NamedViewDetail.Builder().name(STANDARD_VIEW_NAME).view("").build(), true, standardUser, EMPTY_ADMIN_AUTH);
 
-<<<<<<< HEAD
-        // Then
-=======
->>>>>>> 6c60d867
         assertEquals("", cache.getNamedView(STANDARD_VIEW_NAME).getView());
     }
 
     @Test
     public void shouldThrowExceptionIfUnauthorisedUserTriesToOverwriteView() throws CacheOperationFailedException {
-        // When
-        cache.addNamedView(alternative, false, standardUser, ADMIN_AUTH);
-
-        // Then
-        final Exception exception = assertThrows(CacheOperationFailedException.class, () -> cache.addNamedView(alternative, true, blankUser, EMPTY_ADMIN_AUTH));
-        assertEquals("User UNKNOWN does not have permission to overwrite", exception.getMessage());
+        cache.addNamedView(alternative, false, standardUser, EMPTY_ADMIN_AUTH);
+        try {
+            cache.addNamedView(standard, true, blankUser, EMPTY_ADMIN_AUTH);
+        } catch (final CacheOperationFailedException e) {
+            assertTrue(e.getMessage().contains("does not have permission to overwrite"));
+        }
     }
 
     @Test
@@ -195,7 +172,7 @@
                 .name(ALTERNATIVE_VIEW_NAME)
                 .description("alternative View")
                 .creatorId(advancedUser.getUserId())
-                .writers(Collections.singletonList(GAFFER_USER))
+                .writers(Arrays.asList(GAFFER_USER))
                 .view(alternativeView)
                 .build();
         cache.addNamedView(namedViewDetailWithUsersAllowedToWrite, false, advancedUser, EMPTY_ADMIN_AUTH);
@@ -209,16 +186,12 @@
 
     @Test
     public void shouldThrowExceptionIfUnauthorisedUserTriesToDeleteView() throws CacheOperationFailedException {
-        // Given
-        cache.addNamedView(alternative, false, advancedUser, EMPTY_ADMIN_AUTH);
-
-        // Then
-        final Exception exception = assertThrows(CacheOperationFailedException.class, () ->
-                cache.deleteNamedView(ALTERNATIVE_VIEW_NAME, standardUser, EMPTY_ADMIN_AUTH));
-
-        // Then
-        final String expected = "User User[userId=123,dataAuths=[],opAuths=[gaffer user]] does not have permission to delete named view: alternativeView";
-        assertEquals(expected, exception.getMessage());
+        cache.addNamedView(standard, false, advancedUser, EMPTY_ADMIN_AUTH);
+        try {
+            cache.deleteNamedView(STANDARD_VIEW_NAME, standardUser, EMPTY_ADMIN_AUTH);
+        } catch (final CacheOperationFailedException e) {
+            assertTrue(e.getMessage().contains("does not have permission to delete named view"));
+        }
     }
 
     @Test
@@ -231,8 +204,8 @@
                 .build();
         cache.addNamedView(namedViewDetailWithUsersAllowedToWrite, false);
 
-        // When / Then
-        assertDoesNotThrow(() -> cache.deleteNamedView(ALTERNATIVE_VIEW_NAME, standardUser, EMPTY_ADMIN_AUTH));
+        // When / Then - no exceptions
+        cache.deleteNamedView(ALTERNATIVE_VIEW_NAME, standardUser, EMPTY_ADMIN_AUTH);
     }
 
     @Test
@@ -242,13 +215,13 @@
                 .name(ALTERNATIVE_VIEW_NAME)
                 .description("alternative View")
                 .creatorId(advancedUser.getUserId())
-                .writers(Collections.singletonList(GAFFER_USER))
+                .writers(Arrays.asList(GAFFER_USER))
                 .view(alternativeView)
                 .build();
         cache.addNamedView(namedViewDetailWithUsersAllowedToWrite, false, advancedUser, EMPTY_ADMIN_AUTH);
 
-        // When / Then
-        assertDoesNotThrow(() -> cache.deleteNamedView(ALTERNATIVE_VIEW_NAME, standardUser, EMPTY_ADMIN_AUTH));
+        // When / Then - no exceptions
+        cache.deleteNamedView(ALTERNATIVE_VIEW_NAME, standardUser, EMPTY_ADMIN_AUTH);
     }
 
     @Test
@@ -263,7 +236,7 @@
                 .view(new View())
                 .build();
 
-        // When / Then
-        assertDoesNotThrow(() -> cache.addNamedView(alternativeWithADifferentView, true, userWithAdminAuth, ADMIN_AUTH));
+        // When / Then - no exceptions
+        cache.addNamedView(alternativeWithADifferentView, true, userWithAdminAuth, ADMIN_AUTH);
     }
 }