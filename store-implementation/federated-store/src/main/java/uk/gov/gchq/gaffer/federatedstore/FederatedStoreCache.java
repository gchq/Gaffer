/*
 * Copyright 2017-2021 Crown Copyright
 *
 * Licensed under the Apache License, Version 2.0 (the "License");
 * you may not use this file except in compliance with the License.
 * You may obtain a copy of the License at
 *
 *     http://www.apache.org/licenses/LICENSE-2.0
 *
 * Unless required by applicable law or agreed to in writing, software
 * distributed under the License is distributed on an "AS IS" BASIS,
 * WITHOUT WARRANTIES OR CONDITIONS OF ANY KIND, either express or implied.
 * See the License for the specific language governing permissions and
 * limitations under the License.
 */

package uk.gov.gchq.gaffer.federatedstore;

import uk.gov.gchq.gaffer.cache.Cache;
import uk.gov.gchq.gaffer.cache.exception.CacheOperationException;
import uk.gov.gchq.gaffer.commonutil.pair.Pair;
import uk.gov.gchq.gaffer.graph.Graph;
import uk.gov.gchq.gaffer.graph.GraphSerialisable;

import java.util.Set;

import static java.util.Objects.isNull;

/**
 * Wrapper around the {@link uk.gov.gchq.gaffer.cache.CacheServiceLoader} to provide an interface for
 * handling the {@link Graph}s within a {@link uk.gov.gchq.gaffer.federatedstore.FederatedStore}.
 */
public class FederatedStoreCache extends Cache<Pair<GraphSerialisable, FederatedAccess>> {
    public static final String ERROR_ADDING_GRAPH_TO_CACHE_GRAPH_ID_S = "Error adding graph to cache. graphId: %s";

    public FederatedStoreCache() {
        super("federatedStoreGraphs");
    }

    /**
     * Get all the ID's related to the {@link Graph}'s stored in the cache.
     *
     * @return all the Graph ID's within the cache as unmodifiable set.
     */
    public Set<String> getAllGraphIds() {
        return super.getAllKeys();
    }

    /**
     * Add the specified {@link Graph} to the cache.
     *
     * @param graph     the {@link Graph} to be added
     * @param overwrite if true, overwrite any graphs already in the cache with the same ID
     * @param access    Access for the graph being stored.
     * @throws CacheOperationException if there was an error trying to add to the cache
     */
    public void addGraphToCache(final Graph graph, final FederatedAccess access, final boolean overwrite) throws CacheOperationException {
        addGraphToCache(new GraphSerialisable.Builder().graph(graph).build(), access, overwrite);
    }

    /**
     * Add the specified {@link Graph} to the cache.
     *
     * @param graphSerialisable the serialised {@link Graph} to be added
     * @param access            Access for the graph being stored.
     * @param overwrite         if true, overwrite any graphs already in the cache with the same ID
     * @throws CacheOperationException if there was an error trying to add to the cache
     */
    public void addGraphToCache(final GraphSerialisable graphSerialisable, final FederatedAccess access, final boolean overwrite) throws CacheOperationException {
<<<<<<< HEAD
        String graphId = graphSerialisable.getGraphId();
=======
        String graphId = graphSerialisable.getDeserialisedConfig().getGraphId();
>>>>>>> d598fcfe
        Pair<GraphSerialisable, FederatedAccess> pair = new Pair<>(graphSerialisable, access);
        try {
            addToCache(graphId, pair, overwrite);
        } catch (final CacheOperationException e) {
            throw new CacheOperationException(String.format(ERROR_ADDING_GRAPH_TO_CACHE_GRAPH_ID_S, graphId), e.getCause());
        }
    }

    public void deleteGraphFromCache(final String graphId) {
        super.deleteFromCache(graphId);
    }

    /**
     * Retrieve the {@link Graph} with the specified ID from the cache.
     *
     * @param graphId the ID of the {@link Graph} to retrieve
     * @return the {@link Graph} related to the specified ID
     */
    public Graph getGraphFromCache(final String graphId) {
        final GraphSerialisable graphSerialisable = getGraphSerialisableFromCache(graphId);
        return (isNull(graphSerialisable)) ? null : graphSerialisable.getGraph();
    }

    /**
     * Retrieve the {@link Graph} with the specified ID from the cache.
     *
     * @param graphId the ID of the {@link Graph} to retrieve
     * @return the {@link Graph} related to the specified ID
     */
    public GraphSerialisable getGraphSerialisableFromCache(final String graphId) {
        final Pair<GraphSerialisable, FederatedAccess> fromCache = getFromCache(graphId);
        return (isNull(fromCache)) ? null : fromCache.getFirst();
    }

    public FederatedAccess getAccessFromCache(final String graphId) {
        final Pair<GraphSerialisable, FederatedAccess> fromCache = getFromCache(graphId);
        return (isNull(fromCache)) ? null : fromCache.getSecond();
    }
}<|MERGE_RESOLUTION|>--- conflicted
+++ resolved
@@ -67,11 +67,7 @@
      * @throws CacheOperationException if there was an error trying to add to the cache
      */
     public void addGraphToCache(final GraphSerialisable graphSerialisable, final FederatedAccess access, final boolean overwrite) throws CacheOperationException {
-<<<<<<< HEAD
         String graphId = graphSerialisable.getGraphId();
-=======
-        String graphId = graphSerialisable.getDeserialisedConfig().getGraphId();
->>>>>>> d598fcfe
         Pair<GraphSerialisable, FederatedAccess> pair = new Pair<>(graphSerialisable, access);
         try {
             addToCache(graphId, pair, overwrite);
