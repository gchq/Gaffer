/*
 * Copyright 2016-2020 Crown Copyright
 *
 * Licensed under the Apache License, Version 2.0 (the "License");
 * you may not use this file except in compliance with the License.
 * You may obtain a copy of the License at
 *
 *     http://www.apache.org/licenses/LICENSE-2.0
 *
 * Unless required by applicable law or agreed to in writing, software
 * distributed under the License is distributed on an "AS IS" BASIS,
 * WITHOUT WARRANTIES OR CONDITIONS OF ANY KIND, either express or implied.
 * See the License for the specific language governing permissions and
 * limitations under the License.
 */
package uk.gov.gchq.gaffer.store;

import org.junit.jupiter.api.Test;

import uk.gov.gchq.gaffer.serialisation.Serialiser;
import uk.gov.gchq.gaffer.serialisation.implementation.BooleanSerialiser;
import uk.gov.gchq.gaffer.serialisation.implementation.JavaSerialiser;
import uk.gov.gchq.gaffer.serialisation.implementation.StringSerialiser;
import uk.gov.gchq.gaffer.serialisation.implementation.ordered.OrderedIntegerSerialiser;
import uk.gov.gchq.gaffer.serialisation.implementation.raw.RawDateSerialiser;
import uk.gov.gchq.gaffer.serialisation.implementation.raw.RawDoubleSerialiser;
import uk.gov.gchq.gaffer.serialisation.implementation.raw.RawFloatSerialiser;

import static org.junit.jupiter.api.Assertions.assertEquals;
<<<<<<< HEAD
import static org.junit.jupiter.api.Assertions.assertThrows;
import static org.junit.jupiter.api.Assertions.assertTrue;
=======
import static org.junit.jupiter.api.Assertions.assertNotNull;
import static org.junit.jupiter.api.Assertions.assertTrue;
import static org.junit.jupiter.api.Assertions.fail;
>>>>>>> 6c60d867

public class SerialisationFactoryTest {

    @Test
    public void shouldReturnSerialiserForAString() {
        // Given
        final SerialisationFactory factory = new SerialisationFactory();
        final Class<?> clazz = String.class;

        // When
        final Serialiser serialiser = factory.getSerialiser(clazz);

        // Then
        assertTrue(serialiser.canHandle(clazz));
        assertEquals(StringSerialiser.class, serialiser.getClass());
    }

    @Test
    public void shouldReturnOrderedSerialiserForAString() {
        // Given
        final SerialisationFactory factory = new SerialisationFactory();
        final Class<?> clazz = String.class;
        final boolean ordered = true;

        // When
        final Serialiser serialiser = factory.getSerialiser(clazz, ordered, true);

        // Then
        assertTrue(serialiser.canHandle(clazz));
        assertEquals(StringSerialiser.class, serialiser.getClass());
    }

    @Test
    public void shouldReturnSerialiserForAnInteger() {
        // Given
        final SerialisationFactory factory = new SerialisationFactory();
        final Class<?> clazz = Integer.class;

        // When
        final Serialiser serialiser = factory.getSerialiser(clazz);

        // Then
        assertTrue(serialiser.canHandle(clazz));
        assertEquals(OrderedIntegerSerialiser.class, serialiser.getClass());
    }

    @Test
    public void shouldReturnOrderedSerialiserForAnInteger() {
        // Given
        final SerialisationFactory factory = new SerialisationFactory();
        final Class<?> clazz = Integer.class;
        final boolean ordered = true;

        // When
        final Serialiser serialiser = factory.getSerialiser(clazz, ordered, true);

        // Then
        assertTrue(serialiser.canHandle(clazz));
        assertEquals(OrderedIntegerSerialiser.class, serialiser.getClass());
    }

    @Test
    public void shouldThrowExceptionIfClassIsNull() {
        // Given
        final SerialisationFactory factory = new SerialisationFactory();
        final Class<?> clazz = null;

        // When / Then
        assertThrows(IllegalArgumentException.class, () -> factory.getSerialiser(clazz));
    }

    @Test
    public void shouldThrowExceptionIfNoSerialiserFound() {
        // Given
        final SerialisationFactory factory = new SerialisationFactory();
        final Class<?> clazz = Object.class;

        // When / Then
        assertThrows(IllegalArgumentException.class, () -> factory.getSerialiser(clazz));
    }

    @Test
    public void shouldReturnCustomSerialiserIfCustomSerialiserFound() {
        // Given
        final Serialiser[] serialisers = new Serialiser[] {
                new RawDateSerialiser(),
                new RawDoubleSerialiser(),
                new RawFloatSerialiser()
        };
        final SerialisationFactory factory = new SerialisationFactory(serialisers);
        final Class<?> clazz = Double.class;

        // When
        final Serialiser serialiser = factory.getSerialiser(clazz);

        // Then
        assertTrue(serialiser.canHandle(clazz));
        assertEquals(RawDoubleSerialiser.class, serialiser.getClass());
    }

    @Test
    public void shouldReturnJavaSerialiserIfNoCustomSerialiserFound() {
        // Given
        final Serialiser[] serialisers = new Serialiser[] {
                new RawDateSerialiser(),
                new RawDoubleSerialiser(),
                new RawFloatSerialiser()
        };
        final SerialisationFactory factory = new SerialisationFactory(serialisers);
        final Class<?> clazz = String.class;

        // When
        final Serialiser serialiser = factory.getSerialiser(clazz);

        // Then
        assertTrue(serialiser.canHandle(clazz));
        assertEquals(JavaSerialiser.class, serialiser.getClass());
    }

    @Test
    public void testAddSerialisers() {
        // Given
        final Serialiser[] serialisers = new Serialiser[] {
                new RawDateSerialiser(),
                new RawDoubleSerialiser(),
                new RawFloatSerialiser()
        };
        final SerialisationFactory factory = new SerialisationFactory(serialisers);
        final Class<?> clazz = String.class;

        // When
        factory.addSerialisers(new StringSerialiser());
        Serialiser serialiser = factory.getSerialiser(clazz);

        // Then
        assertTrue(serialiser.canHandle(clazz));
        assertEquals(StringSerialiser.class, serialiser.getClass());
    }

    @Test
    public void shouldNotReAddClassToFactory() {
        // Given / new factory created with only 1 element
        final Serialiser[] serialisers = new Serialiser[] {
                new BooleanSerialiser()
        };
        final SerialisationFactory factory = new SerialisationFactory(serialisers);

        // When
        factory.addSerialisers(new BooleanSerialiser());

        // Then / still has 1 element, BooleanSerialiser already existed
        assertEquals(1, factory.getSerialisers().size());
    }
}<|MERGE_RESOLUTION|>--- conflicted
+++ resolved
@@ -17,6 +17,7 @@
 
 import org.junit.jupiter.api.Test;
 
+import uk.gov.gchq.gaffer.exception.SerialisationException;
 import uk.gov.gchq.gaffer.serialisation.Serialiser;
 import uk.gov.gchq.gaffer.serialisation.implementation.BooleanSerialiser;
 import uk.gov.gchq.gaffer.serialisation.implementation.JavaSerialiser;
@@ -27,19 +28,13 @@
 import uk.gov.gchq.gaffer.serialisation.implementation.raw.RawFloatSerialiser;
 
 import static org.junit.jupiter.api.Assertions.assertEquals;
-<<<<<<< HEAD
-import static org.junit.jupiter.api.Assertions.assertThrows;
-import static org.junit.jupiter.api.Assertions.assertTrue;
-=======
 import static org.junit.jupiter.api.Assertions.assertNotNull;
 import static org.junit.jupiter.api.Assertions.assertTrue;
 import static org.junit.jupiter.api.Assertions.fail;
->>>>>>> 6c60d867
 
 public class SerialisationFactoryTest {
-
     @Test
-    public void shouldReturnSerialiserForAString() {
+    public void shouldReturnSerialiserForAString() throws SerialisationException {
         // Given
         final SerialisationFactory factory = new SerialisationFactory();
         final Class<?> clazz = String.class;
@@ -53,7 +48,7 @@
     }
 
     @Test
-    public void shouldReturnOrderedSerialiserForAString() {
+    public void shouldReturnOrderedSerialiserForAString() throws SerialisationException {
         // Given
         final SerialisationFactory factory = new SerialisationFactory();
         final Class<?> clazz = String.class;
@@ -68,7 +63,7 @@
     }
 
     @Test
-    public void shouldReturnSerialiserForAnInteger() {
+    public void shouldReturnSerialiserForAnInteger() throws SerialisationException {
         // Given
         final SerialisationFactory factory = new SerialisationFactory();
         final Class<?> clazz = Integer.class;
@@ -82,7 +77,7 @@
     }
 
     @Test
-    public void shouldReturnOrderedSerialiserForAnInteger() {
+    public void shouldReturnOrderedSerialiserForAnInteger() throws SerialisationException {
         // Given
         final SerialisationFactory factory = new SerialisationFactory();
         final Class<?> clazz = Integer.class;
@@ -97,29 +92,39 @@
     }
 
     @Test
-    public void shouldThrowExceptionIfClassIsNull() {
+    public void shouldThrowExceptionIfClassIsNull() throws SerialisationException {
         // Given
         final SerialisationFactory factory = new SerialisationFactory();
         final Class<?> clazz = null;
 
         // When / Then
-        assertThrows(IllegalArgumentException.class, () -> factory.getSerialiser(clazz));
+        try {
+            factory.getSerialiser(clazz);
+            fail("Exception expected");
+        } catch (final IllegalArgumentException e) {
+            assertNotNull(e.getMessage());
+        }
     }
 
     @Test
-    public void shouldThrowExceptionIfNoSerialiserFound() {
+    public void shouldThrowExceptionIfNoSerialiserFound() throws SerialisationException {
         // Given
         final SerialisationFactory factory = new SerialisationFactory();
         final Class<?> clazz = Object.class;
 
         // When / Then
-        assertThrows(IllegalArgumentException.class, () -> factory.getSerialiser(clazz));
+        try {
+            factory.getSerialiser(clazz);
+            fail("Exception expected");
+        } catch (final IllegalArgumentException e) {
+            assertNotNull(e.getMessage());
+        }
     }
 
     @Test
-    public void shouldReturnCustomSerialiserIfCustomSerialiserFound() {
+    public void shouldReturnCustomSerialiserIfCustomSerialiserFound() throws SerialisationException {
         // Given
-        final Serialiser[] serialisers = new Serialiser[] {
+        final Serialiser[] serialisers = new Serialiser[]{
                 new RawDateSerialiser(),
                 new RawDoubleSerialiser(),
                 new RawFloatSerialiser()
@@ -130,15 +135,16 @@
         // When
         final Serialiser serialiser = factory.getSerialiser(clazz);
 
+
         // Then
         assertTrue(serialiser.canHandle(clazz));
         assertEquals(RawDoubleSerialiser.class, serialiser.getClass());
     }
 
     @Test
-    public void shouldReturnJavaSerialiserIfNoCustomSerialiserFound() {
+    public void shouldReturnJavaSerialiserIfNoCustomSerialiserFound() throws SerialisationException {
         // Given
-        final Serialiser[] serialisers = new Serialiser[] {
+        final Serialiser[] serialisers = new Serialiser[]{
                 new RawDateSerialiser(),
                 new RawDoubleSerialiser(),
                 new RawFloatSerialiser()
@@ -149,21 +155,23 @@
         // When
         final Serialiser serialiser = factory.getSerialiser(clazz);
 
+
         // Then
         assertTrue(serialiser.canHandle(clazz));
         assertEquals(JavaSerialiser.class, serialiser.getClass());
     }
 
     @Test
-    public void testAddSerialisers() {
+    public void testAddSerialisers() throws SerialisationException {
         // Given
-        final Serialiser[] serialisers = new Serialiser[] {
+        final Serialiser[] serialisers = new Serialiser[]{
                 new RawDateSerialiser(),
                 new RawDoubleSerialiser(),
                 new RawFloatSerialiser()
         };
         final SerialisationFactory factory = new SerialisationFactory(serialisers);
         final Class<?> clazz = String.class;
+
 
         // When
         factory.addSerialisers(new StringSerialiser());
@@ -175,9 +183,9 @@
     }
 
     @Test
-    public void shouldNotReAddClassToFactory() {
+    public void shouldNotReAddClassToFactory() throws SerialisationException {
         // Given / new factory created with only 1 element
-        final Serialiser[] serialisers = new Serialiser[] {
+        final Serialiser[] serialisers = new Serialiser[]{
                 new BooleanSerialiser()
         };
         final SerialisationFactory factory = new SerialisationFactory(serialisers);
