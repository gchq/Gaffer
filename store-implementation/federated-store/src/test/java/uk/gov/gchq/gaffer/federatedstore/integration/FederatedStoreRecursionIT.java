/*
 * Copyright 2020 Crown Copyright
 *
 * Licensed under the Apache License, Version 2.0 (the "License");
 * you may not use this file except in compliance with the License.
 * You may obtain a copy of the License at
 *
 *     http://www.apache.org/licenses/LICENSE-2.0
 *
 * Unless required by applicable law or agreed to in writing, software
 * distributed under the License is distributed on an "AS IS" BASIS,
 * WITHOUT WARRANTIES OR CONDITIONS OF ANY KIND, either express or implied.
 * See the License for the specific language governing permissions and
 * limitations under the License.
 */
package uk.gov.gchq.gaffer.federatedstore.integration;

import com.google.common.collect.Lists;
<<<<<<< HEAD
import org.junit.jupiter.api.AfterEach;
import org.junit.jupiter.api.BeforeEach;
import org.junit.jupiter.api.Test;
import org.junit.jupiter.api.Timeout;
=======
import org.junit.AfterClass;
import org.junit.Before;
import org.junit.Test;
>>>>>>> cb6e9c70
import org.slf4j.Logger;
import org.slf4j.LoggerFactory;
import org.springframework.boot.test.context.SpringBootTest;
import org.springframework.boot.web.server.LocalServerPort;
import org.springframework.test.context.ActiveProfiles;

import uk.gov.gchq.gaffer.cache.CacheServiceLoader;
import uk.gov.gchq.gaffer.data.element.Element;
import uk.gov.gchq.gaffer.data.element.Entity;
import uk.gov.gchq.gaffer.federatedstore.FederatedStore;
import uk.gov.gchq.gaffer.federatedstore.FederatedStoreProperties;
import uk.gov.gchq.gaffer.federatedstore.operation.AddGraph;
import uk.gov.gchq.gaffer.federatedstore.operation.FederatedOperationChain;
import uk.gov.gchq.gaffer.federatedstore.operation.GetAllGraphIds;
import uk.gov.gchq.gaffer.graph.Graph;
import uk.gov.gchq.gaffer.graph.GraphConfig;
import uk.gov.gchq.gaffer.mapstore.MapStoreProperties;
import uk.gov.gchq.gaffer.operation.OperationChain;
import uk.gov.gchq.gaffer.operation.OperationException;
import uk.gov.gchq.gaffer.operation.impl.add.AddElements;
import uk.gov.gchq.gaffer.operation.impl.get.GetAllElements;
import uk.gov.gchq.gaffer.proxystore.ProxyProperties;
import uk.gov.gchq.gaffer.rest.GafferWebApplication;
import uk.gov.gchq.gaffer.store.schema.Schema;
import uk.gov.gchq.gaffer.store.schema.SchemaEntityDefinition;
import uk.gov.gchq.gaffer.store.schema.TypeDefinition;
import uk.gov.gchq.gaffer.user.User;
import uk.gov.gchq.koryphe.impl.binaryoperator.Sum;
import uk.gov.gchq.koryphe.impl.predicate.Exists;
import uk.gov.gchq.koryphe.impl.predicate.IsEqual;

import java.util.ArrayList;

import static org.junit.jupiter.api.Assertions.assertEquals;
import static org.junit.jupiter.api.Assertions.assertTrue;

@SpringBootTest(classes = GafferWebApplication.class, webEnvironment = SpringBootTest.WebEnvironment.RANDOM_PORT)
@ActiveProfiles("recursion")
public class FederatedStoreRecursionIT {
    private static final Logger LOGGER = LoggerFactory.getLogger(FederatedStore.class);
    public static final String INNER_FEDERATED_GRAPH = "innerFederatedGraph";
    public static final String INNER_PROXY = "innerProxy";
    public static final String ENTITY_GRAPH = "entityGraph";
    public static final String PROXY_TO_REST_SERVICE_FEDERATED_GRAPH = "proxyToRestServiceFederatedGraph";
    public static final String ENT_GROUP = "ent1";
    public static final String PROPERTY_NAME = "count";
    private Graph proxyToRestServiceFederatedGraph;

    @LocalServerPort
    private int port;

    @BeforeEach
    @AfterEach
    public void clearCache() {
        CacheServiceLoader.shutdown();
    }

    @Test
    @Timeout(60)
    public void shouldNotInfinityLoopWhenAddingElements() throws Exception {
        /*
         * Structure:
         *
         * proxyToRestServiceFederatedGraph (in scope) --> restServiceFederatedGraph <--------------
         *                                                  |                   |                   ^
         *                                                  v                   v                   |
         *                                                  outerEntityGraph    innerFederatedStore |
         *                                                                      |                   |
         *                                                                      v                   |
         *                                                                      innerProxy -------->
         */
        createProxyToRestServiceFederatedGraph();
        createTheInnerFederatedStore();
        createInnerProxyToOuterFederatedStore();
        testOuterGetGraphIds(INNER_FEDERATED_GRAPH);
        testInnerGetGraphIds(INNER_PROXY);
        createEntityGraph();
        testOuterGetGraphIds(INNER_FEDERATED_GRAPH, ENTITY_GRAPH);
        addEntity();
        testGetAllElements(1);
        addEntity();
        testGetAllElements(2);
    }


    protected void addEntity() throws OperationException {
        LOGGER.debug("addEntity");
        proxyToRestServiceFederatedGraph.execute(
                new AddElements.Builder()
                        .input(new Entity.Builder()
                                .group(ENT_GROUP)
                                .vertex("e1")
                                .property(PROPERTY_NAME, 1)
                                .build())
                        .build(),
                new User());
    }

    protected void testGetAllElements(final int expected) throws OperationException {
        LOGGER.debug("testGetAllElements");
        ArrayList<Element> elements = Lists.newArrayList(proxyToRestServiceFederatedGraph.execute(
                new GetAllElements.Builder()
                        .build(),
                new User()));
        assertEquals(1, elements.size(), elements.toString());
        assertEquals(expected, elements.get(0).getProperties().get(PROPERTY_NAME));
    }

    protected void createEntityGraph() throws OperationException {
        proxyToRestServiceFederatedGraph.execute(new AddGraph.Builder()
                .graphId(ENTITY_GRAPH)
                .storeProperties(new MapStoreProperties())
                .schema(new Schema.Builder()
                        .entity(ENT_GROUP,
                                new SchemaEntityDefinition.Builder()
                                        .vertex("string")
                                        .property(PROPERTY_NAME, "count")
                                        .build())
                        .type("string", String.class)
                        .type("count", new TypeDefinition.Builder()
                                .clazz(Integer.class)
                                .aggregateFunction(new Sum())
                                .validateFunctions(new Exists(), new IsEqual(1))
                                .build())
                        .build())
                .build(), new User());
    }

    protected void testInnerGetGraphIds(final String... ids) throws OperationException {
        ArrayList<? extends String> list = Lists.newArrayList(proxyToRestServiceFederatedGraph.execute(
                new FederatedOperationChain.Builder<Object, String>()
                        .operationChain(OperationChain.wrap(
                                new GetAllGraphIds()
                        )).build(),
                new User()));
        assertEquals(ids.length, list.size());
        for (String id : ids) {
            assertTrue(list.contains(id), list.toString());
        }
    }

    protected void testOuterGetGraphIds(final String... ids) throws OperationException {
        ArrayList<? extends String> list = Lists.newArrayList(proxyToRestServiceFederatedGraph.execute(new GetAllGraphIds(), new User()));
        assertEquals(ids.length, list.size());
        for (String id : ids) {
            assertTrue(list.contains(id), list.toString());
        }
    }

    protected void createInnerProxyToOuterFederatedStore() throws OperationException {
        ProxyProperties storeProperties = new ProxyProperties();
        storeProperties.setGafferPort(port);
        storeProperties.setGafferContextRoot("rest");
        storeProperties.setReadTimeout(120000);
        storeProperties.setConnectTimeout(120000);
        proxyToRestServiceFederatedGraph.execute(new FederatedOperationChain.Builder<>()
                .operationChain(OperationChain.wrap(new AddGraph.Builder()
                        .graphId(INNER_PROXY)
                        .schema(new Schema())
                        .storeProperties(storeProperties)
                        .build()))
                .build(), new User());
    }

    protected void createTheInnerFederatedStore() throws
            OperationException {
        proxyToRestServiceFederatedGraph.execute(new AddGraph.Builder()
                .graphId(INNER_FEDERATED_GRAPH)
                .schema(new Schema())
                .storeProperties(new FederatedStoreProperties())
                .build(), new User());
    }

    protected void createProxyToRestServiceFederatedGraph() {
        ProxyProperties proxyProps = new ProxyProperties();
        proxyProps.setGafferPort(port);
        proxyProps.setGafferContextRoot("rest");
        proxyProps.setReadTimeout(120000);
        proxyProps.setConnectTimeout(120000);

        this.proxyToRestServiceFederatedGraph = new Graph.Builder()
                .storeProperties(proxyProps)
                .addSchema(new Schema())
                .config(new GraphConfig(PROXY_TO_REST_SERVICE_FEDERATED_GRAPH))
                .build();
    }

    @AfterClass
    public static void afterClass() {
        SingleUseFederatedStore.cleanUp();
    }
}<|MERGE_RESOLUTION|>--- conflicted
+++ resolved
@@ -16,16 +16,10 @@
 package uk.gov.gchq.gaffer.federatedstore.integration;
 
 import com.google.common.collect.Lists;
-<<<<<<< HEAD
 import org.junit.jupiter.api.AfterEach;
 import org.junit.jupiter.api.BeforeEach;
 import org.junit.jupiter.api.Test;
 import org.junit.jupiter.api.Timeout;
-=======
-import org.junit.AfterClass;
-import org.junit.Before;
-import org.junit.Test;
->>>>>>> cb6e9c70
 import org.slf4j.Logger;
 import org.slf4j.LoggerFactory;
 import org.springframework.boot.test.context.SpringBootTest;
@@ -212,9 +206,4 @@
                 .config(new GraphConfig(PROXY_TO_REST_SERVICE_FEDERATED_GRAPH))
                 .build();
     }
-
-    @AfterClass
-    public static void afterClass() {
-        SingleUseFederatedStore.cleanUp();
-    }
 }