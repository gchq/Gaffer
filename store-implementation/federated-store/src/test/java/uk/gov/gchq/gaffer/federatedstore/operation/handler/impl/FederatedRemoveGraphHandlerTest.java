/*
 * Copyright 2017-2020 Crown Copyright
 *
 * Licensed under the Apache License, Version 2.0 (the "License");
 * you may not use this file except in compliance with the License.
 * You may obtain a copy of the License at
 *
 *     http://www.apache.org/licenses/LICENSE-2.0
 *
 * Unless required by applicable law or agreed to in writing, software
 * distributed under the License is distributed on an "AS IS" BASIS,
 * WITHOUT WARRANTIES OR CONDITIONS OF ANY KIND, either express or implied.
 * See the License for the specific language governing permissions and
 * limitations under the License.
 */

package uk.gov.gchq.gaffer.federatedstore.operation.handler.impl;


import org.junit.jupiter.api.AfterAll;
import org.junit.jupiter.api.BeforeAll;
import org.junit.jupiter.api.BeforeEach;
import org.junit.jupiter.api.Test;

import uk.gov.gchq.gaffer.accumulostore.AccumuloProperties;
import uk.gov.gchq.gaffer.accumulostore.SingleUseMiniAccumuloStore;
import uk.gov.gchq.gaffer.cache.CacheServiceLoader;
import uk.gov.gchq.gaffer.federatedstore.FederatedStore;
import uk.gov.gchq.gaffer.federatedstore.FederatedStoreProperties;
import uk.gov.gchq.gaffer.federatedstore.operation.RemoveGraph;
import uk.gov.gchq.gaffer.graph.Graph;
import uk.gov.gchq.gaffer.graph.GraphConfig;
import uk.gov.gchq.gaffer.graph.GraphSerialisable;
import uk.gov.gchq.gaffer.operation.impl.get.GetAllElements;
import uk.gov.gchq.gaffer.store.Context;
import uk.gov.gchq.gaffer.store.StoreException;
import uk.gov.gchq.gaffer.store.schema.Schema;
import uk.gov.gchq.gaffer.user.User;

import java.util.Collection;
import java.util.Map;

import static org.junit.jupiter.api.Assertions.assertEquals;
import static uk.gov.gchq.gaffer.user.StoreUser.testUser;

public class FederatedRemoveGraphHandlerTest {
    private static final String FEDERATEDSTORE_GRAPH_ID = "federatedStore";
    private static final String EXPECTED_GRAPH_ID = "testGraphID";
    private static final String CACHE_SERVICE_CLASS_STRING = "uk.gov.gchq.gaffer.cache.impl.HashMapCacheService";
    private User testUser;
<<<<<<< HEAD
    private static SingleUseMiniAccumuloStore byteEntityStore;
    private static AccumuloProperties byteEntityStoreProperties;

    @BeforeAll
    public static void setUpDatabase() throws StoreException {
        AccumuloProperties allProperties = new AccumuloProperties();
        allProperties.setStoreClass(SingleUseMiniAccumuloStore.class);
        allProperties.setZookeepers("aZookeeper");
        allProperties.setInstance("instance01");
        allProperties.setUser("user01");
        allProperties.setPassword("password01");
        byteEntityStore = new SingleUseMiniAccumuloStore();
        byteEntityStoreProperties = (AccumuloProperties) byteEntityStore.setUpTestDB(allProperties);
    }

    @AfterAll
    public static void tearDown() {
        byteEntityStore.tearDownTestDB();
    }
=======
    private GetAllElements ignore;
>>>>>>> b07674e7

    @BeforeEach
    public void setUp() throws Exception {
        CacheServiceLoader.shutdown();
        testUser = testUser();
        ignore = new IgnoreOptions();
    }

    @Test
    public void shouldRemoveGraphForAddingUser() throws Exception {
        FederatedStore store = new FederatedStore();
        final FederatedStoreProperties federatedStoreProperties = new FederatedStoreProperties();
        federatedStoreProperties.setCacheProperties(CACHE_SERVICE_CLASS_STRING);

        store.initialise(FEDERATEDSTORE_GRAPH_ID, null, federatedStoreProperties);

        store.addGraphs(testUser.getOpAuths(), testUser.getUserId(), false, new GraphSerialisable.Builder()
                .config(new GraphConfig(EXPECTED_GRAPH_ID))
                .schema(new Schema.Builder().build())
                .properties(byteEntityStoreProperties)
                .build());

        assertEquals(1, store.getGraphs(testUser, null, ignore).size());

        new FederatedRemoveGraphHandler().doOperation(
                new RemoveGraph.Builder()
                        .graphId(EXPECTED_GRAPH_ID)
                        .build(),
                new Context(testUser),
                store);

        Collection<Graph> graphs = store.getGraphs(testUser, null, ignore);

        assertEquals(0, graphs.size());

    }

    @Test
    public void shouldNotRemoveGraphForNonAddingUser() throws Exception {
        FederatedStore store = new FederatedStore();
        final FederatedStoreProperties federatedStoreProperties = new FederatedStoreProperties();
        federatedStoreProperties.setCacheProperties(CACHE_SERVICE_CLASS_STRING);

        store.initialise(FEDERATEDSTORE_GRAPH_ID, null, federatedStoreProperties);

        store.addGraphs(testUser.getOpAuths(), "other", false, new GraphSerialisable.Builder()
                .config(new GraphConfig(EXPECTED_GRAPH_ID))
                .schema(new Schema.Builder().build())
                .properties(byteEntityStoreProperties)
                .build());

        assertEquals(1, store.getGraphs(testUser, null, ignore).size());

        new FederatedRemoveGraphHandler().doOperation(
                new RemoveGraph.Builder()
                        .graphId(EXPECTED_GRAPH_ID)
                        .build(),
                new Context(testUser),
                store);

        Collection<Graph> graphs = store.getGraphs(testUser, null, ignore);

        assertEquals(1, graphs.size());

    }

    private class IgnoreOptions extends GetAllElements {
        @Override
        public void setOptions(final Map<String, String> options) {
            //nothing
        }
    }
}<|MERGE_RESOLUTION|>--- conflicted
+++ resolved
@@ -48,7 +48,7 @@
     private static final String EXPECTED_GRAPH_ID = "testGraphID";
     private static final String CACHE_SERVICE_CLASS_STRING = "uk.gov.gchq.gaffer.cache.impl.HashMapCacheService";
     private User testUser;
-<<<<<<< HEAD
+
     private static SingleUseMiniAccumuloStore byteEntityStore;
     private static AccumuloProperties byteEntityStoreProperties;
 
@@ -68,9 +68,8 @@
     public static void tearDown() {
         byteEntityStore.tearDownTestDB();
     }
-=======
+
     private GetAllElements ignore;
->>>>>>> b07674e7
 
     @BeforeEach
     public void setUp() throws Exception {
