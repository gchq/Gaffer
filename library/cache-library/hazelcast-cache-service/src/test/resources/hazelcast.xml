--- conflicted
+++ resolved
@@ -1,10 +1,6 @@
 <?xml version="1.0" encoding="UTF-8" ?>
 <hazelcast xmlns="http://www.hazelcast.com/schema/config">
-<<<<<<< HEAD
-    <cluster-name>test</cluster-name>
-=======
      <cluster-name>test</cluster-name>
->>>>>>> 2de6dbc5
     <network>
         <port port-count="3" auto-increment="true">34562</port>
     </network>
