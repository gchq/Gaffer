/*
 * Copyright 2016 Crown Copyright
 *
 * Licensed under the Apache License, Version 2.0 (the "License");
 * you may not use this file except in compliance with the License.
 * You may obtain a copy of the License at
 *
 *     http://www.apache.org/licenses/LICENSE-2.0
 *
 * Unless required by applicable law or agreed to in writing, software
 * distributed under the License is distributed on an "AS IS" BASIS,
 * WITHOUT WARRANTIES OR CONDITIONS OF ANY KIND, either express or implied.
 * See the License for the specific language governing permissions and
 * limitations under the License.
 */

package uk.gov.gchq.gaffer.data.element.function;

import org.junit.Test;
<<<<<<< HEAD
import uk.gov.gchq.gaffer.data.element.Entity;
=======
import uk.gov.gchq.gaffer.data.element.Element;
import uk.gov.gchq.gaffer.data.element.Entity;
import uk.gov.gchq.gaffer.exception.SerialisationException;
import uk.gov.gchq.gaffer.jsonserialisation.JSONSerialiser;
>>>>>>> b89930a3
import uk.gov.gchq.koryphe.tuple.predicate.KoryphePredicate2;
import uk.gov.gchq.koryphe.tuple.predicate.TupleAdaptedPredicate;
import java.util.function.Predicate;

<<<<<<< HEAD
import static org.junit.Assert.assertEquals;
import static org.junit.Assert.assertFalse;
import static org.junit.Assert.assertSame;
=======
import static junit.framework.TestCase.assertSame;
import static org.junit.Assert.assertEquals;
import static org.junit.Assert.assertFalse;
>>>>>>> b89930a3
import static org.junit.Assert.assertTrue;
import static org.mockito.Mockito.mock;

public class ElementFilterTest {

    @Test
<<<<<<< HEAD
    public void shouldTestElementOnPredicate2() {
        // Given
        final ElementFilter filter = new ElementFilter.Builder()
                .select("prop1", "prop2")
                .execute(new KoryphePredicate2<String, String>() {
                    @Override
                    public boolean test(final String o, final String o2) {
                        return "value".equals(o) && "value2".equals(o2);
                    }
                })
                .build();

        final Entity element1 = new Entity.Builder()
                .property("prop1", "value")
                .property("prop2", "value2")
                .build();

        final Entity element2 = new Entity.Builder()
                .property("prop1", "unknown")
                .property("prop2", "value2")
                .build();

        // When
        final boolean result1 = filter.test(element1);
        final boolean result2 = filter.test(element2);

        // Then
        assertTrue(result1);
        assertFalse(result2);
    }

    @Test
    public void shouldTestElementOnInlinePredicate() {
        // Given
        final ElementFilter filter = new ElementFilter.Builder()
                .select("prop1")
                .execute("value"::equals)
                .build();

        final Entity element1 = new Entity.Builder()
                .property("prop1", "value")
                .build();

        final Entity element2 = new Entity.Builder()
                .property("prop1", "unknown")
=======
    public void shouldSerialiseAndDeserialiseIdentifiers() throws SerialisationException {
        // Given
        final ElementFilter filter = new ElementFilter();

        final JSONSerialiser serialiser = new JSONSerialiser();

        // When
        final byte[] serialisedElement = serialiser.serialise(filter);
        final ElementFilter deserialisedElement = serialiser.deserialise(serialisedElement, filter.getClass());

        // Then
        assertEquals(filter, deserialisedElement);
    }

    public static class MockPredicate implements Predicate<Element> {

        @Override
        public boolean test(final Element element) {
            return true;
        }
    }

    @Test
    public void shouldTestElementOnPredicate2() {
        // Given
        final ElementFilter filter = new ElementFilter.Builder()
                .select("prop1", "prop2")
                .execute(new KoryphePredicate2<String, String>() {
                    @Override
                    public boolean test(final String o, final String o2) {
                        return "value".equals(o) && "value2".equals(o2);
                    }
                })
                .build();

        final Entity element1 = new Entity.Builder()
                .property("prop1", "value")
                .property("prop2", "value2")
                .build();

        final Entity element2 = new Entity.Builder()
                .property("prop1", "unknown")
                .property("prop2", "value2")
>>>>>>> b89930a3
                .build();

        // When
        final boolean result1 = filter.test(element1);
        final boolean result2 = filter.test(element2);

        // Then
        assertTrue(result1);
        assertFalse(result2);
    }
<<<<<<< HEAD

    @Test
    public void shouldTestElementOnLambdaPredicate() {
        // Given
        final Predicate<Object> predicate = p -> null == p || String.class.isAssignableFrom(p.getClass());
        final ElementFilter filter = new ElementFilter.Builder()
                .select("prop1")
                .execute(predicate)
                .build();

=======

    @Test
    public void shouldTestElementOnInlinePredicate() {
        // Given
        final ElementFilter filter = new ElementFilter.Builder()
                .select("prop1")
                .execute("value"::equals)
                .build();

>>>>>>> b89930a3
        final Entity element1 = new Entity.Builder()
                .property("prop1", "value")
                .build();

        final Entity element2 = new Entity.Builder()
<<<<<<< HEAD
                .property("prop1", 1)
=======
                .property("prop1", "unknown")
>>>>>>> b89930a3
                .build();

        // When
        final boolean result1 = filter.test(element1);
        final boolean result2 = filter.test(element2);

        // Then
        assertTrue(result1);
        assertFalse(result2);
    }

    @Test
<<<<<<< HEAD
    public void shouldTestElementOnComplexLambdaPredicate() {
        // Given
        final Predicate<Object> predicate1 = p -> Integer.class.isAssignableFrom(p.getClass());
        final Predicate<Object> predicate2 = "value"::equals;
        final ElementFilter filter = new ElementFilter.Builder()
                .select("prop1")
                .execute(predicate1.negate().and(predicate2))
=======
    public void shouldTestElementOnLambdaPredicate() {
        // Given
        final Predicate<Object> predicate = p -> null == p || String.class.isAssignableFrom(p.getClass());
        final ElementFilter filter = new ElementFilter.Builder()
                .select("prop1")
                .execute(predicate)
>>>>>>> b89930a3
                .build();

        final Entity element1 = new Entity.Builder()
                .property("prop1", "value")
                .build();
<<<<<<< HEAD

=======

        final Entity element2 = new Entity.Builder()
                .property("prop1", 1)
                .build();

        // When
        final boolean result1 = filter.test(element1);
        final boolean result2 = filter.test(element2);

        // Then
        assertTrue(result1);
        assertFalse(result2);
    }

    @Test
    public void shouldTestElementOnComplexLambdaPredicate() {
        // Given
        final Predicate<Object> predicate1 = p -> Integer.class.isAssignableFrom(p.getClass());
        final Predicate<Object> predicate2 = "value"::equals;
        final ElementFilter filter = new ElementFilter.Builder()
                .select("prop1")
                .execute(predicate1.negate().and(predicate2))
                .build();

        final Entity element1 = new Entity.Builder()
                .property("prop1", "value")
                .build();

>>>>>>> b89930a3
        final Entity element2 = new Entity.Builder()
                .property("prop1", 1)
                .build();

        // When
        final boolean result1 = filter.test(element1);
        final boolean result2 = filter.test(element2);

        // Then
        assertTrue(result1);
        assertFalse(result2);
    }

    @Test
    public void shouldBuildFilter() {
        // Given
        final String property1 = "property 1";
        final String property2a = "property 2a";
        final String property2b = "property 2b";
        final String property3 = "property 3";

        final Predicate func1 = mock(Predicate.class);
        final Predicate func2 = mock(Predicate.class);
        final Predicate func3 = mock(Predicate.class);

        // When - check you can build the selection/function in any order,
        // although normally it will be done - select then execute.
        final ElementFilter filter = new ElementFilter.Builder()
                .select(property1)
                .execute(func1)
                .select(property2a, property2b)
                .execute(func2)
                .select(property3)
                .execute(func3)
                .build();

        // Then
        int i = 0;
        TupleAdaptedPredicate<String, ?> adaptedFunction = filter.getFunctions().get(i++);
        assertEquals(1, adaptedFunction.getSelection().length);
        assertEquals(property1, adaptedFunction.getSelection()[0]);
        assertSame(func1, adaptedFunction.getFunction());

        adaptedFunction = filter.getFunctions().get(i++);
        assertEquals(2, adaptedFunction.getSelection().length);
        assertEquals(property2a, adaptedFunction.getSelection()[0]);
        assertEquals(property2b, adaptedFunction.getSelection()[1]);
        assertSame(func2, adaptedFunction.getFunction());

        adaptedFunction = filter.getFunctions().get(i++);
        assertSame(func3, adaptedFunction.getFunction());
        assertEquals(1, adaptedFunction.getSelection().length);
        assertEquals(property3, adaptedFunction.getSelection()[0]);

        assertEquals(i, filter.getFunctions().size());
    }
}<|MERGE_RESOLUTION|>--- conflicted
+++ resolved
@@ -17,34 +17,46 @@
 package uk.gov.gchq.gaffer.data.element.function;
 
 import org.junit.Test;
-<<<<<<< HEAD
-import uk.gov.gchq.gaffer.data.element.Entity;
-=======
 import uk.gov.gchq.gaffer.data.element.Element;
 import uk.gov.gchq.gaffer.data.element.Entity;
 import uk.gov.gchq.gaffer.exception.SerialisationException;
 import uk.gov.gchq.gaffer.jsonserialisation.JSONSerialiser;
->>>>>>> b89930a3
 import uk.gov.gchq.koryphe.tuple.predicate.KoryphePredicate2;
 import uk.gov.gchq.koryphe.tuple.predicate.TupleAdaptedPredicate;
 import java.util.function.Predicate;
 
-<<<<<<< HEAD
-import static org.junit.Assert.assertEquals;
-import static org.junit.Assert.assertFalse;
-import static org.junit.Assert.assertSame;
-=======
 import static junit.framework.TestCase.assertSame;
 import static org.junit.Assert.assertEquals;
 import static org.junit.Assert.assertFalse;
->>>>>>> b89930a3
 import static org.junit.Assert.assertTrue;
 import static org.mockito.Mockito.mock;
 
 public class ElementFilterTest {
 
     @Test
-<<<<<<< HEAD
+    public void shouldSerialiseAndDeserialiseIdentifiers() throws SerialisationException {
+        // Given
+        final ElementFilter filter = new ElementFilter();
+
+        final JSONSerialiser serialiser = new JSONSerialiser();
+
+        // When
+        final byte[] serialisedElement = serialiser.serialise(filter);
+        final ElementFilter deserialisedElement = serialiser.deserialise(serialisedElement, filter.getClass());
+
+        // Then
+        assertEquals(filter, deserialisedElement);
+    }
+
+    public static class MockPredicate implements Predicate<Element> {
+
+        @Override
+        public boolean test(final Element element) {
+            return true;
+        }
+    }
+
+    @Test
     public void shouldTestElementOnPredicate2() {
         // Given
         final ElementFilter filter = new ElementFilter.Builder()
@@ -90,62 +102,16 @@
 
         final Entity element2 = new Entity.Builder()
                 .property("prop1", "unknown")
-=======
-    public void shouldSerialiseAndDeserialiseIdentifiers() throws SerialisationException {
-        // Given
-        final ElementFilter filter = new ElementFilter();
-
-        final JSONSerialiser serialiser = new JSONSerialiser();
-
-        // When
-        final byte[] serialisedElement = serialiser.serialise(filter);
-        final ElementFilter deserialisedElement = serialiser.deserialise(serialisedElement, filter.getClass());
-
-        // Then
-        assertEquals(filter, deserialisedElement);
-    }
-
-    public static class MockPredicate implements Predicate<Element> {
-
-        @Override
-        public boolean test(final Element element) {
-            return true;
-        }
-    }
-
-    @Test
-    public void shouldTestElementOnPredicate2() {
-        // Given
-        final ElementFilter filter = new ElementFilter.Builder()
-                .select("prop1", "prop2")
-                .execute(new KoryphePredicate2<String, String>() {
-                    @Override
-                    public boolean test(final String o, final String o2) {
-                        return "value".equals(o) && "value2".equals(o2);
-                    }
-                })
-                .build();
-
-        final Entity element1 = new Entity.Builder()
-                .property("prop1", "value")
-                .property("prop2", "value2")
-                .build();
-
-        final Entity element2 = new Entity.Builder()
-                .property("prop1", "unknown")
-                .property("prop2", "value2")
->>>>>>> b89930a3
-                .build();
-
-        // When
-        final boolean result1 = filter.test(element1);
-        final boolean result2 = filter.test(element2);
-
-        // Then
-        assertTrue(result1);
-        assertFalse(result2);
-    }
-<<<<<<< HEAD
+                .build();
+
+        // When
+        final boolean result1 = filter.test(element1);
+        final boolean result2 = filter.test(element2);
+
+        // Then
+        assertTrue(result1);
+        assertFalse(result2);
+    }
 
     @Test
     public void shouldTestElementOnLambdaPredicate() {
@@ -156,40 +122,24 @@
                 .execute(predicate)
                 .build();
 
-=======
-
-    @Test
-    public void shouldTestElementOnInlinePredicate() {
-        // Given
-        final ElementFilter filter = new ElementFilter.Builder()
-                .select("prop1")
-                .execute("value"::equals)
-                .build();
-
->>>>>>> b89930a3
-        final Entity element1 = new Entity.Builder()
-                .property("prop1", "value")
-                .build();
-
-        final Entity element2 = new Entity.Builder()
-<<<<<<< HEAD
+        final Entity element1 = new Entity.Builder()
+                .property("prop1", "value")
+                .build();
+
+        final Entity element2 = new Entity.Builder()
                 .property("prop1", 1)
-=======
-                .property("prop1", "unknown")
->>>>>>> b89930a3
-                .build();
-
-        // When
-        final boolean result1 = filter.test(element1);
-        final boolean result2 = filter.test(element2);
-
-        // Then
-        assertTrue(result1);
-        assertFalse(result2);
-    }
-
-    @Test
-<<<<<<< HEAD
+                .build();
+
+        // When
+        final boolean result1 = filter.test(element1);
+        final boolean result2 = filter.test(element2);
+
+        // Then
+        assertTrue(result1);
+        assertFalse(result2);
+    }
+
+    @Test
     public void shouldTestElementOnComplexLambdaPredicate() {
         // Given
         final Predicate<Object> predicate1 = p -> Integer.class.isAssignableFrom(p.getClass());
@@ -197,51 +147,12 @@
         final ElementFilter filter = new ElementFilter.Builder()
                 .select("prop1")
                 .execute(predicate1.negate().and(predicate2))
-=======
-    public void shouldTestElementOnLambdaPredicate() {
-        // Given
-        final Predicate<Object> predicate = p -> null == p || String.class.isAssignableFrom(p.getClass());
-        final ElementFilter filter = new ElementFilter.Builder()
-                .select("prop1")
-                .execute(predicate)
->>>>>>> b89930a3
-                .build();
-
-        final Entity element1 = new Entity.Builder()
-                .property("prop1", "value")
-                .build();
-<<<<<<< HEAD
-
-=======
-
-        final Entity element2 = new Entity.Builder()
-                .property("prop1", 1)
-                .build();
-
-        // When
-        final boolean result1 = filter.test(element1);
-        final boolean result2 = filter.test(element2);
-
-        // Then
-        assertTrue(result1);
-        assertFalse(result2);
-    }
-
-    @Test
-    public void shouldTestElementOnComplexLambdaPredicate() {
-        // Given
-        final Predicate<Object> predicate1 = p -> Integer.class.isAssignableFrom(p.getClass());
-        final Predicate<Object> predicate2 = "value"::equals;
-        final ElementFilter filter = new ElementFilter.Builder()
-                .select("prop1")
-                .execute(predicate1.negate().and(predicate2))
-                .build();
-
-        final Entity element1 = new Entity.Builder()
-                .property("prop1", "value")
-                .build();
-
->>>>>>> b89930a3
+                .build();
+
+        final Entity element1 = new Entity.Builder()
+                .property("prop1", "value")
+                .build();
+
         final Entity element2 = new Entity.Builder()
                 .property("prop1", 1)
                 .build();
