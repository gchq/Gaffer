/*
 * Copyright 2016-2020 Crown Copyright
 *
 * Licensed under the Apache License, Version 2.0 (the "License");
 * you may not use this file except in compliance with the License.
 * You may obtain a copy of the License at
 *
 *     http://www.apache.org/licenses/LICENSE-2.0
 *
 * Unless required by applicable law or agreed to in writing, software
 * distributed under the License is distributed on an "AS IS" BASIS,
 * WITHOUT WARRANTIES OR CONDITIONS OF ANY KIND, either express or implied.
 * See the License for the specific language governing permissions and
 * limitations under the License.
 */

package uk.gov.gchq.gaffer.accumulostore.operation.impl;

import com.fasterxml.jackson.annotation.JsonPropertyOrder;
import com.fasterxml.jackson.annotation.JsonTypeInfo;
import com.fasterxml.jackson.core.type.TypeReference;

import uk.gov.gchq.gaffer.accumulostore.operation.MultiEntityIdInputB;
import uk.gov.gchq.gaffer.commonutil.CloseableUtil;

import uk.gov.gchq.gaffer.data.element.Element;
import uk.gov.gchq.gaffer.data.element.id.DirectedType;
import uk.gov.gchq.gaffer.data.element.id.EntityId;
import uk.gov.gchq.gaffer.data.elementdefinition.view.View;
import uk.gov.gchq.gaffer.operation.Operation;
import uk.gov.gchq.gaffer.operation.graph.SeededGraphFilters;
import uk.gov.gchq.gaffer.operation.io.InputOutput;
import uk.gov.gchq.gaffer.operation.io.MultiEntityIdInput;
import uk.gov.gchq.gaffer.operation.serialisation.TypeReferenceImpl;
import uk.gov.gchq.koryphe.Since;
import uk.gov.gchq.koryphe.Summary;

import java.io.IOException;
import java.util.Map;

/**
 * Given two sets of {@link uk.gov.gchq.gaffer.data.element.id.EntityId}s, called A and B,
 * this retrieves all {@link uk.gov.gchq.gaffer.data.element.Edge}s where one end is in set
 * A and the other is in set B and also returns
 * {@link uk.gov.gchq.gaffer.data.element.Entity}s for
 * {@link uk.gov.gchq.gaffer.data.element.id.EntityId}s in set A.
 */
@JsonPropertyOrder(value = {"class", "input", "inputB", "view"}, alphabetic = true)
@Since("1.0.0")
@Summary("Gets edges that exist between 2 sets and entities in the first set")
public class GetElementsBetweenSets implements
        InputOutput<Iterable<? extends EntityId>, Iterable<? extends Element>>,
        MultiEntityIdInput,
        MultiEntityIdInputB,
<<<<<<< HEAD
        SeededGraphFilters,
        SeedMatching {

    /**
     * @deprecated use a {@link View} instead to specify whether
     *             Edges/Entities that are 'equal to' or 'related to' seeds are wanted.
     */
    @Deprecated
    private SeedMatchingType seedMatching;
=======
        SeededGraphFilters {
>>>>>>> d081ca68

    private View view;
    private IncludeIncomingOutgoingType includeIncomingOutGoing;
    private DirectedType directedType;
    private Iterable<? extends EntityId> input;
    private Iterable<? extends EntityId> inputB;
    private Map<String, String> options;

    @Override
    public IncludeIncomingOutgoingType getIncludeIncomingOutGoing() {
        return includeIncomingOutGoing;
    }

    @Override
    public void setIncludeIncomingOutGoing(final IncludeIncomingOutgoingType inOutType) {
        this.includeIncomingOutGoing = inOutType;
    }

    @Override
    public View getView() {
        return view;
    }

    @Override
    public void setView(final View view) {
        this.view = view;
    }

    @Override
    public DirectedType getDirectedType() {
        return directedType;
    }

    @Override
    public void setDirectedType(final DirectedType directedType) {
        this.directedType = directedType;
    }

    @Override
    public Iterable<? extends EntityId> getInput() {
        return input;
    }

    @Override
    public void setInput(final Iterable<? extends EntityId> input) {
        this.input = input;
    }

    @JsonTypeInfo(use = JsonTypeInfo.Id.CLASS, include = JsonTypeInfo.As.EXISTING_PROPERTY, property = "class")
    @Override
    public Object[] createInputBArray() {
        return MultiEntityIdInputB.super.createInputBArray();
    }

    @Override
    public TypeReference<Iterable<? extends Element>> getOutputTypeReference() {
        return new TypeReferenceImpl.IterableElement();
    }

    @Override
    public Map<String, String> getOptions() {
        return options;
    }

    @Override
    public void setOptions(final Map<String, String> options) {
        this.options = options;
    }

    @Override
    public Iterable<? extends EntityId> getInputB() {
        return inputB;
    }

    @Override
    public void setInputB(final Iterable<? extends EntityId> inputB) {
        this.inputB = inputB;
    }

    @Override
    public void close() throws IOException {
        MultiEntityIdInput.super.close();
        CloseableUtil.close(inputB);
    }

    @Override
    public GetElementsBetweenSets shallowClone() {
        return new GetElementsBetweenSets.Builder()
                .view(view)
                .inOutType(includeIncomingOutGoing)
                .directedType(directedType)
                .input(input)
                .inputB(inputB)
                .options(options)
                .build();
    }

    public static class Builder extends Operation.BaseBuilder<GetElementsBetweenSets, Builder>
            implements
            InputOutput.Builder<GetElementsBetweenSets, Iterable<? extends EntityId>, Iterable<? extends Element>, Builder>,
            MultiEntityIdInput.Builder<GetElementsBetweenSets, Builder>,
            MultiEntityIdInputB.Builder<GetElementsBetweenSets, Builder>,
            SeededGraphFilters.Builder<GetElementsBetweenSets, Builder> {
        public Builder() {
            super(new GetElementsBetweenSets());
        }
    }
}<|MERGE_RESOLUTION|>--- conflicted
+++ resolved
@@ -52,19 +52,7 @@
         InputOutput<Iterable<? extends EntityId>, Iterable<? extends Element>>,
         MultiEntityIdInput,
         MultiEntityIdInputB,
-<<<<<<< HEAD
-        SeededGraphFilters,
-        SeedMatching {
-
-    /**
-     * @deprecated use a {@link View} instead to specify whether
-     *             Edges/Entities that are 'equal to' or 'related to' seeds are wanted.
-     */
-    @Deprecated
-    private SeedMatchingType seedMatching;
-=======
         SeededGraphFilters {
->>>>>>> d081ca68
 
     private View view;
     private IncludeIncomingOutgoingType includeIncomingOutGoing;
