--- conflicted
+++ resolved
@@ -55,16 +55,8 @@
  * make use of:
  * {@link uk.gov.gchq.gaffer.operation.io.Input}
  * {@link uk.gov.gchq.gaffer.operation.io.Output}
-<<<<<<< HEAD
- * {@link uk.gov.gchq.gaffer.operation.io.InputOutput} (Use this instead of Input and Output if your operation takes
- * both input and output.)
- * {@link uk.gov.gchq.gaffer.operation.io.MultiInput} (Use this in addition if you operation takes multiple inputs. This
- * will help with json serialisation)
- * {@link uk.gov.gchq.gaffer.operation.SeedMatching}
-=======
  * {@link uk.gov.gchq.gaffer.operation.io.InputOutput} (Use this instead of Input and Output if your operation takes both input and output.)
  * {@link uk.gov.gchq.gaffer.operation.io.MultiInput} (Use this in addition if you operation takes multiple inputs. This will help with json  serialisation)
->>>>>>> d081ca68
  * {@link uk.gov.gchq.gaffer.operation.Validatable}
  * {@link uk.gov.gchq.gaffer.operation.graph.OperationView}
  * {@link uk.gov.gchq.gaffer.operation.graph.GraphFilters}
