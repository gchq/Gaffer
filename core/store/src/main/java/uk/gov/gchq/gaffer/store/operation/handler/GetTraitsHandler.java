--- conflicted
+++ resolved
@@ -29,35 +29,29 @@
 import java.util.HashSet;
 import java.util.Set;
 
+import static java.util.Objects.isNull;
 import static java.util.Objects.nonNull;
 import static org.apache.commons.collections.CollectionUtils.isNotEmpty;
 
-<<<<<<< HEAD
 public class GetTraitsHandler implements OperationHandler<GetTraits, Set<StoreTrait>> {
-=======
-public class GetTraitsHandler implements OutputOperationHandler<GetTraits, Set<StoreTrait>> {
     private final Set<StoreTrait> storeTraits;
     private Set<StoreTrait> currentTraits;
->>>>>>> d598fcfe
 
     public GetTraitsHandler(final Set<StoreTrait> storeTraits) {
         this.storeTraits = Collections.unmodifiableSet(Sets.newHashSet(storeTraits));
     }
 
     @Override
-    public Set<StoreTrait> doOperation(final GetTraits operation, final Context context, final Store store) throws OperationException {
-<<<<<<< HEAD
-        return new HashSet<>(operation.isCurrentTraits() ? createCurrentTraits(store) : store.getTraits());
-=======
-        if (!operation.isCurrentTraits()) {
-            return storeTraits;
+    public Set<StoreTrait> doOperation(final Operation operation, final Context context, final Store store) throws OperationException {
+        if (operation.isCurrentTraits()) {
+            if (isNull(currentTraits)) {
+                currentTraits = Collections.unmodifiableSet(createCurrentTraits(store));
+            }
+            rtn = currentTraits;
+        } else {
+            rtn = storeTraits
         }
-
-        if (null == currentTraits) {
-            currentTraits = Collections.unmodifiableSet(createCurrentTraits(store));
-        }
-        return currentTraits;
->>>>>>> d598fcfe
+        return rtn;
     }
 
     private Set<StoreTrait> createCurrentTraits(final Store store) {
