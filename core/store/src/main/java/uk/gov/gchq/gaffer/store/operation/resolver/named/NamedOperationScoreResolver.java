--- conflicted
+++ resolved
@@ -45,21 +45,10 @@
     public Integer getScore(final NamedOperation operation) {
         Integer namedOpScore = null;
         if (null != operation) {
-<<<<<<< HEAD
-            if (operation instanceof NamedOperation) {
-            try {
-                namedOpScore = cache.getFromCache(((NamedOperation) operation).getOperationName()).getScore();
-            } catch (final CacheOperationFailedException e) {
-                LOGGER.warn("Error accessing cache for Operation '{}': " + e.getMessage(), operation.getClass().getName());
-            }
-            } else {
-                LOGGER.warn("Operation '{}' is not a Named Operation.", operation.getClass().getName());
-=======
             try {
                 namedOpScore = cache.getFromCache(operation.getOperationName()).getScore();
             } catch (final CacheOperationFailedException e) {
                 LOGGER.warn("Error accessing cache for Operation '{}': " + e.getMessage(), operation.getClass().getName());
->>>>>>> 05851f56
             }
         }
 
