/*
 * Copyright 2017-2023 Crown Copyright
 *
 * Licensed under the Apache License, Version 2.0 (the "License");
 * you may not use this file except in compliance with the License.
 * You may obtain a copy of the License at
 *
 *     http://www.apache.org/licenses/LICENSE-2.0
 *
 * Unless required by applicable law or agreed to in writing, software
 * distributed under the License is distributed on an "AS IS" BASIS,
 * WITHOUT WARRANTIES OR CONDITIONS OF ANY KIND, either express or implied.
 * See the License for the specific language governing permissions and
 * limitations under the License.
 */

package uk.gov.gchq.gaffer.federatedstore;

import com.fasterxml.jackson.annotation.JsonCreator;
import com.fasterxml.jackson.annotation.JsonProperty;
import com.fasterxml.jackson.annotation.JsonTypeInfo;
import edu.umd.cs.findbugs.annotations.SuppressFBWarnings;
import org.slf4j.Logger;
import org.slf4j.LoggerFactory;

import uk.gov.gchq.gaffer.access.predicate.AccessPredicate;
import uk.gov.gchq.gaffer.access.predicate.user.NoAccessUserPredicate;
import uk.gov.gchq.gaffer.core.exception.GafferRuntimeException;
import uk.gov.gchq.gaffer.data.element.Element;
import uk.gov.gchq.gaffer.data.element.id.EntityId;
import uk.gov.gchq.gaffer.federatedstore.exception.StorageException;
import uk.gov.gchq.gaffer.federatedstore.operation.AddGraph;
import uk.gov.gchq.gaffer.federatedstore.operation.AddGraphWithHooks;
import uk.gov.gchq.gaffer.federatedstore.operation.ChangeGraphAccess;
import uk.gov.gchq.gaffer.federatedstore.operation.ChangeGraphId;
import uk.gov.gchq.gaffer.federatedstore.operation.FederatedOperation;
import uk.gov.gchq.gaffer.federatedstore.operation.FederatedOperationChainValidator;
import uk.gov.gchq.gaffer.federatedstore.operation.GetAllGraphIds;
import uk.gov.gchq.gaffer.federatedstore.operation.GetAllGraphInfo;
import uk.gov.gchq.gaffer.federatedstore.operation.IFederationOperation;
import uk.gov.gchq.gaffer.federatedstore.operation.RemoveGraph;
import uk.gov.gchq.gaffer.federatedstore.operation.RemoveGraphAndDeleteAllData;
import uk.gov.gchq.gaffer.federatedstore.operation.handler.FederatedDelegateToHandler;
import uk.gov.gchq.gaffer.federatedstore.operation.handler.impl.FederatedAddGraphHandler;
import uk.gov.gchq.gaffer.federatedstore.operation.handler.impl.FederatedAddGraphWithHooksHandler;
import uk.gov.gchq.gaffer.federatedstore.operation.handler.impl.FederatedChangeGraphAccessHandler;
import uk.gov.gchq.gaffer.federatedstore.operation.handler.impl.FederatedChangeGraphIdHandler;
import uk.gov.gchq.gaffer.federatedstore.operation.handler.impl.FederatedGetAllGraphIDHandler;
import uk.gov.gchq.gaffer.federatedstore.operation.handler.impl.FederatedGetAllGraphInfoHandler;
import uk.gov.gchq.gaffer.federatedstore.operation.handler.impl.FederatedNoOutputHandler;
import uk.gov.gchq.gaffer.federatedstore.operation.handler.impl.FederatedOperationHandler;
import uk.gov.gchq.gaffer.federatedstore.operation.handler.impl.FederatedOutputHandler;
import uk.gov.gchq.gaffer.federatedstore.operation.handler.impl.FederatedOutputIterableHandler;
import uk.gov.gchq.gaffer.federatedstore.operation.handler.impl.FederatedRemoveGraphAndDeleteAllDataHandler;
import uk.gov.gchq.gaffer.federatedstore.operation.handler.impl.FederatedRemoveGraphHandler;
import uk.gov.gchq.gaffer.federatedstore.schema.FederatedViewValidator;
import uk.gov.gchq.gaffer.federatedstore.util.ApplyViewToElementsFunction;
import uk.gov.gchq.gaffer.federatedstore.util.MergeSchema;
import uk.gov.gchq.gaffer.graph.GraphSerialisable;
import uk.gov.gchq.gaffer.operation.Operation;
import uk.gov.gchq.gaffer.operation.impl.Validate;
import uk.gov.gchq.gaffer.operation.impl.add.AddElements;
import uk.gov.gchq.gaffer.operation.impl.function.Aggregate;
import uk.gov.gchq.gaffer.operation.impl.function.Filter;
import uk.gov.gchq.gaffer.operation.impl.function.Transform;
import uk.gov.gchq.gaffer.operation.impl.get.GetAdjacentIds;
import uk.gov.gchq.gaffer.operation.impl.get.GetAllElements;
import uk.gov.gchq.gaffer.operation.impl.get.GetElements;
import uk.gov.gchq.gaffer.operation.io.Output;
import uk.gov.gchq.gaffer.serialisation.Serialiser;
import uk.gov.gchq.gaffer.store.Context;
import uk.gov.gchq.gaffer.store.Store;
import uk.gov.gchq.gaffer.store.StoreException;
import uk.gov.gchq.gaffer.store.StoreProperties;
import uk.gov.gchq.gaffer.store.StoreTrait;
import uk.gov.gchq.gaffer.store.library.GraphLibrary;
import uk.gov.gchq.gaffer.store.operation.GetSchema;
import uk.gov.gchq.gaffer.store.operation.GetTraits;
import uk.gov.gchq.gaffer.store.operation.OperationChainValidator;
import uk.gov.gchq.gaffer.store.operation.handler.OperationHandler;
import uk.gov.gchq.gaffer.store.operation.handler.OutputOperationHandler;
import uk.gov.gchq.gaffer.store.operation.handler.ValidateHandler;
import uk.gov.gchq.gaffer.store.operation.handler.function.AggregateHandler;
import uk.gov.gchq.gaffer.store.operation.handler.function.FilterHandler;
import uk.gov.gchq.gaffer.store.operation.handler.function.TransformHandler;
import uk.gov.gchq.gaffer.store.schema.Schema;
import uk.gov.gchq.gaffer.user.User;
import uk.gov.gchq.koryphe.impl.binaryoperator.CollectionIntersect;

import java.io.IOException;
import java.util.ArrayList;
import java.util.Collection;
import java.util.Collections;
import java.util.HashMap;
import java.util.HashSet;
import java.util.List;
import java.util.Map;
import java.util.Random;
import java.util.Set;
import java.util.function.BiFunction;
import java.util.stream.Collectors;

import static com.google.common.base.Strings.isNullOrEmpty;
import static java.util.Objects.isNull;
import static java.util.Objects.nonNull;
import static uk.gov.gchq.gaffer.federatedstore.FederatedStoreConstants.FEDERATED_STORE_SYSTEM_USER;
import static uk.gov.gchq.gaffer.federatedstore.FederatedStoreProperties.IS_PUBLIC_ACCESS_ALLOWED_DEFAULT;
import static uk.gov.gchq.gaffer.federatedstore.FederatedStoreProperties.STORE_CONFIGURED_GRAPHIDS;
import static uk.gov.gchq.gaffer.federatedstore.FederatedStoreProperties.STORE_CONFIGURED_MERGE_FUNCTIONS;
import static uk.gov.gchq.gaffer.federatedstore.util.FederatedStoreUtil.getCleanStrings;
import static uk.gov.gchq.gaffer.federatedstore.util.FederatedStoreUtil.getFederatedWrappedSchema;
import static uk.gov.gchq.gaffer.federatedstore.util.FederatedStoreUtil.loadStoreConfiguredGraphIdsListFrom;
import static uk.gov.gchq.gaffer.federatedstore.util.FederatedStoreUtil.loadStoreConfiguredMergeFunctionMapFrom;

/**
 * <p>
 * A Store that encapsulates a collection of sub-graphs and executes operations
 * against them and returns results as though it was a single graph.
 * <p>
 * To create a FederatedStore you need to initialise the store with a
 * graphId and (if graphId is not known by the {@link uk.gov.gchq.gaffer.store.library.GraphLibrary})
 * the {@link Schema} and {@link StoreProperties}.
 *
 * @see #initialise(String, Schema, StoreProperties)
 * @see Store
 * @see uk.gov.gchq.gaffer.graph.Graph
 */
public class FederatedStore extends Store {
    public static final String FEDERATED_STORE_PROCESSED = "FederatedStore.processed.";
    public static final String FED_STORE_GRAPH_ID_VALUE_NULL_OR_EMPTY = "FedStoreGraphId_value_null_or_empty";
    private static final Logger LOGGER = LoggerFactory.getLogger(Store.class);
    private static final List<Integer> ALL_IDS = new ArrayList<>();
    private FederatedGraphStorage graphStorage;
    private final int id;
    private Set<String> customPropertiesAuths;
    private Boolean isPublicAccessAllowed;
    private List<String> storeConfiguredGraphIds;
    @JsonTypeInfo(use = JsonTypeInfo.Id.CLASS, property = "class")
    private Map<String, BiFunction> storeConfiguredMergeFunctions;
    private final Set<Class<? extends Operation>> externallySupportedOperations = new HashSet<>();

    @JsonCreator
    @SuppressFBWarnings(value = "DMI_RANDOM_USED_ONLY_ONCE", justification = "Random used once only and this class will not usually be created more than once")
    public FederatedStore(@JsonProperty("customPropertiesAuths") final Set<String> customPropertiesAuths,
                          @JsonProperty("isPublicAccessAllowed") final Boolean isPublicAccessAllowed,
                          @JsonProperty("storeConfiguredGraphIds") final List<String> storeConfiguredGraphIds,
                          @JsonProperty("storeConfiguredMergeFunctions") final Map<String, BiFunction> storeConfiguredMergeFunctions) {
        Integer i = null;
        while (isNull(i) || ALL_IDS.contains(i)) {
            i = new Random().nextInt();
        }
        ALL_IDS.add(id = i);

        this.customPropertiesAuths = customPropertiesAuths;
        this.isPublicAccessAllowed = (null == isPublicAccessAllowed) ? Boolean.valueOf(IS_PUBLIC_ACCESS_ALLOWED_DEFAULT) : isPublicAccessAllowed;
        this.storeConfiguredGraphIds = storeConfiguredGraphIds;
        this.storeConfiguredMergeFunctions = (null == storeConfiguredMergeFunctions) ? new HashMap<>() : new HashMap<>(storeConfiguredMergeFunctions);

        this.storeConfiguredMergeFunctions.putIfAbsent(GetTraits.class.getCanonicalName(), new CollectionIntersect<>());
        this.storeConfiguredMergeFunctions.putIfAbsent(GetAllElements.class.getCanonicalName(), new ApplyViewToElementsFunction());
        this.storeConfiguredMergeFunctions.putIfAbsent(GetElements.class.getCanonicalName(), new ApplyViewToElementsFunction());
        this.storeConfiguredMergeFunctions.putIfAbsent(GetSchema.class.getCanonicalName(), new MergeSchema());
    }

    public FederatedStore() {
        this(null, null, null, null);
    }

    /**
     * Initialise this FederatedStore with any sub-graphs defined within the
     * properties.
     *
     * @param graphId    the graphId to label this FederatedStore.
     * @param unused     unused
     * @param properties properties to initialise this FederatedStore with, can
     *                   contain details on graphs to add to scope.
     * @throws StoreException if no cache has been set
     */
    @Override
    public void initialise(final String graphId, final Schema unused, final StoreProperties properties) throws StoreException {
        graphStorage = new FederatedGraphStorage(properties.getCacheServiceNameSuffix());
        super.initialise(graphId, new Schema(), properties);
        customPropertiesAuths = getCustomPropertiesAuths();
        isPublicAccessAllowed = Boolean.valueOf(getProperties().getIsPublicAccessAllowed());

        loadStoreConfiguredMergeFunctions(properties);

        loadStoreConfiguredGraphIds(properties);
    }

    private void loadStoreConfiguredGraphIds(final StoreProperties properties) throws StoreException {
        try {
            final List<String> configuredGraphIds = loadStoreConfiguredGraphIdsListFrom(properties.get(STORE_CONFIGURED_GRAPHIDS));
            if (nonNull(configuredGraphIds)) {
                //Overwrite with configured values
                this.storeConfiguredGraphIds = new ArrayList<>(configuredGraphIds);
            }
        } catch (final IOException e) {
            throw new StoreException("Error loading Merge Functions from StoreProperties.", e);
        }
    }

    private void loadStoreConfiguredMergeFunctions(final StoreProperties properties) throws StoreException {
        try {
            final Map<String, BiFunction> configuredMergeFunctions = loadStoreConfiguredMergeFunctionMapFrom(properties.get(STORE_CONFIGURED_MERGE_FUNCTIONS));
            //Overwrite with configured values
            this.storeConfiguredMergeFunctions.putAll(configuredMergeFunctions);
        } catch (final IOException e) {
            throw new StoreException("Error loading Merge Functions from StoreProperties.", e);
        }
    }

    @Override
    public void setGraphLibrary(final GraphLibrary library) {
        super.setGraphLibrary(library);
        if (nonNull(graphStorage)) {
            graphStorage.setGraphLibrary(library);
        } else {
            throw new GafferRuntimeException("Error adding GraphLibrary, Initialise the FederatedStore first.");
        }
    }

    /**
     * Get this Store's {@link uk.gov.gchq.gaffer.federatedstore.FederatedStoreProperties}.
     *
     * @return the instance of {@link uk.gov.gchq.gaffer.federatedstore.FederatedStoreProperties},
     * this may contain details such as database connection details.
     */
    @Override
    public FederatedStoreProperties getProperties() {
        return (FederatedStoreProperties) super.getProperties();
    }

    /**
     * Adds graphs to the scope of FederatedStore.
     * <p>
     * To be used by the FederatedStore and Handlers only. Users should add
     * graphs via the {@link AddGraph} operation.
     * public access will be ignored if the FederatedStore denies this action
     * at initialisation, will default to usual access with owningUserId and
     * graphAuths
     * </p>
     *
     * @param owningUserId the adding userId
     * @param graphs       the graph to add
     * @param isPublic     if this class should have public access.
     * @param graphAuths   the access auths for the graph being added
     * @throws StorageException if unable to put graph into storage
     */
    public void addGraphs(final Set<String> graphAuths,
                          final String owningUserId,
                          final boolean isPublic,
                          final GraphSerialisable... graphs) throws StorageException {
        addGraphs(graphAuths, owningUserId, isPublic, null, null, graphs);
    }

    public void addGraphs(final Set<String> graphAuths,
                          final String owningUserId,
                          final boolean isPublic,
                          final AccessPredicate readAccessPredicate,
                          final AccessPredicate writeAccessPredicate,
                          final GraphSerialisable... graphs) throws StorageException {
        final FederatedAccess access = new FederatedAccess(graphAuths, owningUserId, isPublicAccessAllowed && isPublic, readAccessPredicate, writeAccessPredicate);
        addGraphs(access, graphs);
    }

    public void addGraphs(final FederatedAccess access, final GraphSerialisable... graphs) throws StorageException {
        for (final GraphSerialisable graph : graphs) {
            _add(graph, access);
        }
    }

    /**
     * <p>
     * Removes graphs from the scope of FederatedStore.
     * </p>
     * <p>
     * To be used by the FederatedStore and Handlers only. Users should remove
     * graphs via the {@link RemoveGraph} operation.
     * </p>
     *
     * @param graphId to be removed from scope
     * @param user    to match visibility against
     * @return success of removal
     */
    public boolean remove(final String graphId, final User user) {
        return remove(graphId, user, false);
    }

    public boolean remove(final String graphId, final User user, final boolean asAdmin) {
        return asAdmin
                ? graphStorage.remove(graphId, user, this.getProperties().getAdminAuth())
                : graphStorage.remove(graphId, user);
    }

    /**
     * @return a collection of all the {@link Operation}s supported by subgraphs.
     */
    public Set<Class<? extends Operation>> getExternallySupportedOperations() {
        return new HashSet<>(externallySupportedOperations);
    }

    public void removeExternallySupportedOperation(final Class<? extends Operation> operation) {
        externallySupportedOperations.remove(operation);
    }

    public void addExternallySupportedOperation(final Class<? extends Operation> operation) {
        externallySupportedOperations.add(operation);
    }

    /**
     * @param user the visibility to use for getting graphIds
     * @return All the graphId(s) within scope of this FederatedStore and within
     * visibility for the given user. These will be returned in random order.
     */
    public Collection<String> getAllGraphIds(final User user) {
        return getAllGraphIds(user, false);
    }

    public List<String> getAllGraphIds(final User user, final boolean userRequestingAdminUsage) {
        return userRequestingAdminUsage
                ? graphStorage.getAllIds(user, this.getProperties().getAdminAuth())
                : graphStorage.getAllIds(user);
    }

    /**
     * Get {@link Schema} for this FederatedStore
     *
     * @return schema
     */
    @Override
    public Schema getSchema() {
        return getSchema(new Context(), true);
    }

    @Override
    public Schema getOriginalSchema() {
        return getSchema(new Context(), false);
    }

    /**
<<<<<<< HEAD
     * @param context            context with User.
     * @param getOptimisedSchema use the optimisedSchema flag
=======
     * Get {@link Schema} for this FederatedStore
     *
     * @param context context with User.
>>>>>>> 5f22ae68
     * @return schema
     */
<<<<<<< HEAD
    @Deprecated
    public Schema getSchema(final Context context, final boolean getOptimisedSchema) {
        return getSchema(getFederatedWrappedSchema(getOptimisedSchema), context);
=======
    public Schema getSchema(final Context context) {
        return getSchema(getFederatedWrappedSchema(), context);
>>>>>>> 5f22ae68
    }

    /**
     * Get {@link Schema} for this FederatedStore
     *
     * @param operation operation with graphIds.
     * @param context   context with User.
     * @return schema
     */
    public Schema getSchema(final FederatedOperation operation, final Context context) {
        return graphStorage.getSchema(operation, context);
    }

    /**
     * @return the {@link uk.gov.gchq.gaffer.store.StoreTrait}s for this store.
     * @see Store#getTraits()
     * @deprecated use {@link uk.gov.gchq.gaffer.store.Store#execute(Operation, Context)} with GetTraits Operation.
     */
    @Deprecated
    @Override
    public Set<StoreTrait> getTraits() {
        return StoreTrait.ALL_TRAITS;
    }

    /**
     * <p>
     * Gets a collection of graph objects within FederatedStore scope from the
     * given csv of graphIds, with visibility of the given user.
     * </p>
     * <p>
     * Graphs are returned once per operation, this does not allow an infinite loop of FederatedStores to occur.
     * </p>
     * <p>
     * if graphIdsCSV is null then all graph objects within FederatedStore
     * scope are returned.
     * </p>
     *
     * @param user      the users scope to get graphs for.
     * @param graphIds  the list of graphIds to get. null will return all graphs.
     * @param operation the requesting operation, graphs are returned only once per operation.
     * @return the graph collection.
     */
    public List<GraphSerialisable> getGraphs(final User user, final List<String> graphIds, final IFederationOperation operation) {
        List<GraphSerialisable> rtn = new ArrayList<>();
        if (nonNull(operation)) {
            boolean isFedStoreIdPreexisting = addFedStoreIdToOperation(operation);
            if (isFedStoreIdPreexisting) {
                List<String> federatedStoreIds = operation.getOptions()
                        .entrySet()
                        .stream()
                        .filter(e -> e.getKey().startsWith(FEDERATED_STORE_PROCESSED))
                        .map(Map.Entry::getValue)
                        .collect(Collectors.toList());
                String ln = System.lineSeparator();
                LOGGER.error("This operation has already been processed by this FederatedStore. " +
                        "This is a symptom of an infinite loop of FederatedStores and Proxies.{}" +
                        "This FederatedStore: {}{}" +
                        "All FederatedStore in this loop: {}", ln, this.getGraphId(), ln, federatedStoreIds.toString());
            } else if (isNull(graphIds)) {
                LOGGER.debug("Getting default graphs because requested graphIds is null");
                rtn = getDefaultGraphs(user, operation);
            } else {
                if (graphIds.isEmpty()) {
                    LOGGER.info("A get graphs request was made with empty graphIds");
                }
                String adminAuth = operation.isUserRequestingAdminUsage() ? this.getProperties().getAdminAuth() : null;
                rtn.addAll(new ArrayList<>(graphStorage.get(user, graphIds, adminAuth)));
            }
        } else {
            LOGGER.warn("getGraphs was requested with null Operation, this will return no graphs.");
        }
        return rtn;
    }

    private String getKeyForProcessedFedStoreId() {
        return FEDERATED_STORE_PROCESSED + id;
    }

    private boolean addFedStoreIdToOperation(final Operation operation) {
        final String keyForFedStoreId = getKeyForProcessedFedStoreId();
        boolean isFedStoreIdPreexisting = false;
        if (nonNull(operation) && !isNullOrEmpty(keyForFedStoreId)) {
            // KEEP THIS NUMBERED ORDER!
            // 1) Check operation for ID
            final boolean doesOperationHavePreexistingFedStoreId = operation.containsOption(keyForFedStoreId);
            final boolean doesFedStoreIDOptionHaveContent = !isNullOrEmpty(operation.getOption(keyForFedStoreId));

            // Log
            if (doesOperationHavePreexistingFedStoreId && !doesFedStoreIDOptionHaveContent) {
                //There is a slight difference between value null and key not found
                LOGGER.debug(String.format("The FederatedStoreId Key has a null or empty Value, this means the Key has been intentionally cleared for reprocessing by this FederatedStore. Key:%s", keyForFedStoreId));
            }

            // 2) Check and Add ID any payload for ID (recursion)
            final boolean doesPayloadHavePreexistingFedStoreId = (operation instanceof FederatedOperation)
                    && !doesFedStoreIDOptionHaveContent
                    && !doesOperationHavePreexistingFedStoreId
                    && addFedStoreIdToOperation(((FederatedOperation<?, ?>) operation).getUnClonedPayload());

            // 3) Add the ID
            operation.addOption(keyForFedStoreId, getValueForProcessedFedStoreId());

            // 4) return if the ID was found.
            isFedStoreIdPreexisting = doesFedStoreIDOptionHaveContent || doesPayloadHavePreexistingFedStoreId;
        }
        return isFedStoreIdPreexisting;
    }

    public Map<String, Object> getAllGraphsAndAuths(final User user, final List<String> graphIds, final boolean userRequestingAdminUsage) {
        return userRequestingAdminUsage
                ? graphStorage.getAllGraphsAndAccess(user, graphIds, this.getProperties().getAdminAuth())
                : graphStorage.getAllGraphsAndAccess(user, graphIds);
    }

    /**
     * The FederatedStore at time of initialisation, can set the auths required
     * to allow users to use custom {@link StoreProperties} outside the
     * scope of the {@link uk.gov.gchq.gaffer.store.library.GraphLibrary}.
     *
     * @param user the user needing validation for custom property usage.
     * @return boolean permission
     */
    public boolean isLimitedToLibraryProperties(final User user) {
        return isLimitedToLibraryProperties(user, false);
    }

    public boolean isLimitedToLibraryProperties(final User user, final boolean userRequestingAdminUsage) {

        boolean isAdmin = userRequestingAdminUsage && new AccessPredicate(new NoAccessUserPredicate()).test(user, this.getProperties().getAdminAuth());

        return !isAdmin
                && nonNull(this.customPropertiesAuths)
                && Collections.disjoint(user.getOpAuths(), this.customPropertiesAuths);
    }

    @Override
    protected Class<FederatedStoreProperties> getPropertiesClass() {
        return FederatedStoreProperties.class;
    }

    @SuppressWarnings("rawtypes")
    @Override
    protected void addAdditionalOperationHandlers() {

        addOperationHandler(GetSchema.class, new FederatedOutputHandler<>(new Schema()));

        addOperationHandler(Filter.class, new FederatedDelegateToHandler(new FilterHandler()));
        addOperationHandler(Aggregate.class, new FederatedDelegateToHandler(new AggregateHandler()));
        addOperationHandler(Transform.class, new FederatedDelegateToHandler(new TransformHandler()));
        addOperationHandler(Validate.class, new FederatedDelegateToHandler(new ValidateHandler()));

        //FederationOperations
        addOperationHandler(GetAllGraphIds.class, new FederatedGetAllGraphIDHandler());
        addOperationHandler(AddGraph.class, new FederatedAddGraphHandler());
        addOperationHandler(AddGraphWithHooks.class, new FederatedAddGraphWithHooksHandler());
        addOperationHandler(RemoveGraph.class, new FederatedRemoveGraphHandler());
        addOperationHandler(RemoveGraphAndDeleteAllData.class, new FederatedRemoveGraphAndDeleteAllDataHandler());

        addOperationHandler(GetAllGraphInfo.class, new FederatedGetAllGraphInfoHandler());
        addOperationHandler(ChangeGraphAccess.class, new FederatedChangeGraphAccessHandler());
        addOperationHandler(ChangeGraphId.class, new FederatedChangeGraphIdHandler());
        addOperationHandler(FederatedOperation.class, new FederatedOperationHandler());
    }

    @Override
    protected OperationChainValidator createOperationChainValidator() {
        return new FederatedOperationChainValidator(new FederatedViewValidator());
    }

    @Override
    protected OutputOperationHandler<GetElements, Iterable<? extends Element>> getGetElementsHandler() {
        return new FederatedOutputIterableHandler<>();
    }

    @Override
    protected OutputOperationHandler<GetAllElements, Iterable<? extends Element>> getGetAllElementsHandler() {
        return new FederatedOutputIterableHandler<>();
    }

    @Override
    protected OutputOperationHandler<? extends GetAdjacentIds, Iterable<? extends EntityId>> getAdjacentIdsHandler() {
        return new FederatedOutputIterableHandler<>();
    }

    @SuppressWarnings({"rawtypes", "unchecked"})
    @Override
    protected OperationHandler<? extends AddElements> getAddElementsHandler() {
        return new FederatedNoOutputHandler<>();
    }

    @Override
    protected OutputOperationHandler<GetTraits, Set<StoreTrait>> getGetTraitsHandler() {
        return new FederatedOutputHandler<>(/*default null value*/);
    }

    @SuppressWarnings("rawtypes")
    @Override
    protected Class<? extends Serialiser> getRequiredParentSerialiserClass() {
        return Serialiser.class;
    }

    @Override
    protected void startCacheServiceLoader(final StoreProperties properties) {
        //this line sets the property map with the default value if required.
        properties.setCacheServiceClass(properties.getCacheServiceClass(FederatedStoreProperties.CACHE_SERVICE_CLASS_DEFAULT));
        super.startCacheServiceLoader(properties);
        try {
            graphStorage.startCacheServiceLoader();
        } catch (final Exception e) {
            throw new RuntimeException("Error occurred while starting cache. " + e.getMessage(), e);
        }
    }

    private Set<String> getCustomPropertiesAuths() {
        final String value = getProperties().getCustomPropsValue();
        return (isNullOrEmpty(value)) ? null : new HashSet<>(getCleanStrings(value));
    }

    private void _add(final GraphSerialisable newGraph, final FederatedAccess access) throws StorageException {
        graphStorage.put(newGraph, access);
    }

    public boolean changeGraphAccess(final User requestingUser, final String graphId, final FederatedAccess federatedAccess, final boolean isAdmin) throws StorageException {
        return isAdmin
                ? graphStorage.changeGraphAccess(graphId, federatedAccess, requestingUser, this.getProperties().getAdminAuth())
                : graphStorage.changeGraphAccess(graphId, federatedAccess, requestingUser);
    }

    public boolean changeGraphId(final User requestingUser, final String graphId, final String newGraphId, final boolean isAdmin) throws StorageException {
        return isAdmin
                ? graphStorage.changeGraphId(graphId, newGraphId, requestingUser, this.getProperties().getAdminAuth())
                : graphStorage.changeGraphId(graphId, newGraphId, requestingUser);
    }

    public List<String> getStoreConfiguredGraphIds() {
        return storeConfiguredGraphIds;
    }

    private List<GraphSerialisable> getDefaultGraphs(final User user, final IFederationOperation operation) {
        if (isNull(storeConfiguredGraphIds)) {
            return graphStorage.get(user, null, (operation.isUserRequestingAdminUsage() ? getProperties().getAdminAuth() : null));
        } else {
            //This operation has already been processes once, by this store.
            String keyForProcessedFedStoreId = getKeyForProcessedFedStoreId();
            operation.addOption(keyForProcessedFedStoreId, ""); // value is empty, but key is still found.

            final List<String> graphIds = new ArrayList<>(storeConfiguredGraphIds);
            final List<String> federatedStoreSystemUser = getAllGraphIds(new User.Builder()
                            .userId(FEDERATED_STORE_SYSTEM_USER)
                            .opAuths(this.getProperties().getAdminAuth()).build(),
                    true);
            graphIds.retainAll(federatedStoreSystemUser);

            List<GraphSerialisable> graphs = getGraphs(user, graphIds, operation);
            //put it back
            operation.addOption(keyForProcessedFedStoreId, getValueForProcessedFedStoreId());
            return graphs;
        }
    }

    private String getValueForProcessedFedStoreId() {
        return isNullOrEmpty(getGraphId()) ? FED_STORE_GRAPH_ID_VALUE_NULL_OR_EMPTY : getGraphId();
    }

    public Map<String, BiFunction> getStoreConfiguredMergeFunctions() {
        return Collections.unmodifiableMap(storeConfiguredMergeFunctions);
    }

    protected Object doUnhandledOperation(final Operation operation, final Context context) {
        try {
            if (operation instanceof Output) {
                if (Iterable.class.isAssignableFrom(((Output<?>) operation).getOutputClass())) {
                    return new FederatedOutputIterableHandler<>()
                            .doOperation((Output<Iterable<?>>) operation, context, this);
                } else {
                    return new FederatedOutputHandler<>()
                            .doOperation((Output<Object>) operation, context, this);
                }
            } else {
                return new FederatedNoOutputHandler()
                        .doOperation(operation, context, this);
            }
        } catch (final Exception e) {
            throw new UnsupportedOperationException(String.format("Operation class %s is not supported by the FederatedStore. Error occurred forwarding unhandled operation to sub-graphs due to: %s", operation.getClass().getName(), e.getMessage()), e);
        }
    }

}<|MERGE_RESOLUTION|>--- conflicted
+++ resolved
@@ -339,24 +339,14 @@
     }
 
     /**
-<<<<<<< HEAD
-     * @param context            context with User.
+     * Get {@link Schema} for this FederatedStore
+     *
+     * @param context context with User.
      * @param getOptimisedSchema use the optimisedSchema flag
-=======
-     * Get {@link Schema} for this FederatedStore
-     *
-     * @param context context with User.
->>>>>>> 5f22ae68
      * @return schema
      */
-<<<<<<< HEAD
-    @Deprecated
     public Schema getSchema(final Context context, final boolean getOptimisedSchema) {
         return getSchema(getFederatedWrappedSchema(getOptimisedSchema), context);
-=======
-    public Schema getSchema(final Context context) {
-        return getSchema(getFederatedWrappedSchema(), context);
->>>>>>> 5f22ae68
     }
 
     /**
