/*
 * Copyright 2016-2017 Crown Copyright
 *
 * Licensed under the Apache License, Version 2.0 (the "License");
 * you may not use this file except in compliance with the License.
 * You may obtain a copy of the License at
 *
 *     http://www.apache.org/licenses/LICENSE-2.0
 *
 * Unless required by applicable law or agreed to in writing, software
 * distributed under the License is distributed on an "AS IS" BASIS,
 * WITHOUT WARRANTIES OR CONDITIONS OF ANY KIND, either express or implied.
 * See the License for the specific language governing permissions and
 * limitations under the License.
 */
package uk.gov.gchq.gaffer.sparkaccumulo.operation.handler;

import org.apache.accumulo.core.client.IteratorSetting;
import org.apache.accumulo.core.client.mapreduce.AccumuloInputFormat;
import org.apache.accumulo.core.client.mapreduce.lib.impl.InputConfigurator;
import org.apache.accumulo.core.data.Range;
import org.apache.hadoop.conf.Configuration;
import org.apache.hadoop.io.NullWritable;
import scala.Tuple2;
import scala.runtime.AbstractFunction1;
import uk.gov.gchq.gaffer.accumulostore.AccumuloStore;
import uk.gov.gchq.gaffer.accumulostore.key.exception.IteratorSettingException;
import uk.gov.gchq.gaffer.accumulostore.key.exception.RangeFactoryException;
import uk.gov.gchq.gaffer.commonutil.CommonConstants;
import uk.gov.gchq.gaffer.data.element.Element;
<<<<<<< HEAD
import uk.gov.gchq.gaffer.data.element.id.ElementId;
import uk.gov.gchq.gaffer.operation.OperationException;
import uk.gov.gchq.gaffer.operation.SeededGraphGet;
import uk.gov.gchq.gaffer.spark.operation.GetSparkRDDOperation;
=======
import uk.gov.gchq.gaffer.operation.Operation;
import uk.gov.gchq.gaffer.operation.OperationException;
import uk.gov.gchq.gaffer.operation.Options;
import uk.gov.gchq.gaffer.operation.data.ElementSeed;
import uk.gov.gchq.gaffer.operation.graph.GraphFilters;
import uk.gov.gchq.gaffer.operation.io.IterableInput;
>>>>>>> 460f2b3d
import uk.gov.gchq.gaffer.store.StoreException;
import uk.gov.gchq.gaffer.store.operation.handler.OperationHandler;
import uk.gov.gchq.gaffer.user.User;
import java.io.ByteArrayInputStream;
import java.io.DataInputStream;
import java.io.IOException;
import java.io.Serializable;
import java.util.ArrayList;
import java.util.List;

public abstract class AbstractGetRDDHandler<OP extends Operation & GraphFilters & Options>
        implements OperationHandler<OP> {

    public static final String HADOOP_CONFIGURATION_KEY = "Hadoop_Configuration_Key";

    public void addIterators(final AccumuloStore accumuloStore,
                             final Configuration conf,
                             final User user,
                             final OP operation) throws OperationException {
        try {
            // Update configuration with instance name, table name, zookeepers, and with view
            accumuloStore.updateConfiguration(conf, operation.getView(), user);
            // Add iterators based on operation-specific (i.e. not view related) options
            final IteratorSetting edgeEntityDirectionFilter = accumuloStore.getKeyPackage()
                    .getIteratorFactory()
                    .getEdgeEntityDirectionFilterIteratorSetting(operation);
            if (edgeEntityDirectionFilter != null) {
                InputConfigurator.addIterator(AccumuloInputFormat.class, conf, edgeEntityDirectionFilter);
            }
            final IteratorSetting queryTimeAggregator = accumuloStore.getKeyPackage()
                    .getIteratorFactory()
                    .getQueryTimeAggregatorIteratorSetting(operation.getView(), accumuloStore);
            if (queryTimeAggregator != null) {
                InputConfigurator.addIterator(AccumuloInputFormat.class, conf, queryTimeAggregator);
            }
        } catch (final StoreException | IteratorSettingException e) {
            throw new OperationException("Failed to update configuration", e);
        }
    }

<<<<<<< HEAD
    public <ELEMENT_SEED extends ElementId> void addRanges(final AccumuloStore accumuloStore,
                                                           final Configuration conf,
                                                           final GetSparkRDDOperation<ELEMENT_SEED, ?> operation)
            throws OperationException {
        final List<Range> ranges = new ArrayList<>();
        for (final ELEMENT_SEED entityId : operation.getSeeds()) {
=======
    public <INPUT_OP extends Operation & GraphFilters & Options & IterableInput<ElementSeed>>
    void addRanges(final AccumuloStore accumuloStore,
                   final Configuration conf,
                   final INPUT_OP operation)
            throws OperationException {
        final List<Range> ranges = new ArrayList<>();
        for (final ElementSeed entitySeed : operation.getInput()) {
>>>>>>> 460f2b3d
            try {
                ranges.addAll(accumuloStore.getKeyPackage()
                        .getRangeFactory()
                        .getRange(entityId, operation));
            } catch (final RangeFactoryException e) {
                throw new OperationException("Failed to add ranges to configuration", e);
            }
        }
        InputConfigurator.setRanges(AccumuloInputFormat.class, conf, ranges);
    }

    protected Configuration getConfiguration(final OP operation) throws OperationException {
        final Configuration conf = new Configuration();
        final String serialisedConf = operation.getOption(AbstractGetRDDHandler.HADOOP_CONFIGURATION_KEY);
        if (serialisedConf != null) {
            try {
                final ByteArrayInputStream bais = new ByteArrayInputStream(serialisedConf.getBytes(CommonConstants.UTF_8));
                conf.readFields(new DataInputStream(bais));
            } catch (final IOException e) {
                throw new OperationException("Exception decoding Configuration from options", e);
            }
        }
        return conf;
    }

    public static class FirstElement extends AbstractFunction1<Tuple2<Element, NullWritable>, Element> implements Serializable {
        private static final long serialVersionUID = -5693778654823431294L;

        @Override
        public Element apply(final Tuple2<Element, NullWritable> tuple) {
            return tuple._1();
        }
    }
}<|MERGE_RESOLUTION|>--- conflicted
+++ resolved
@@ -28,19 +28,12 @@
 import uk.gov.gchq.gaffer.accumulostore.key.exception.RangeFactoryException;
 import uk.gov.gchq.gaffer.commonutil.CommonConstants;
 import uk.gov.gchq.gaffer.data.element.Element;
-<<<<<<< HEAD
 import uk.gov.gchq.gaffer.data.element.id.ElementId;
-import uk.gov.gchq.gaffer.operation.OperationException;
-import uk.gov.gchq.gaffer.operation.SeededGraphGet;
-import uk.gov.gchq.gaffer.spark.operation.GetSparkRDDOperation;
-=======
 import uk.gov.gchq.gaffer.operation.Operation;
 import uk.gov.gchq.gaffer.operation.OperationException;
 import uk.gov.gchq.gaffer.operation.Options;
-import uk.gov.gchq.gaffer.operation.data.ElementSeed;
 import uk.gov.gchq.gaffer.operation.graph.GraphFilters;
 import uk.gov.gchq.gaffer.operation.io.IterableInput;
->>>>>>> 460f2b3d
 import uk.gov.gchq.gaffer.store.StoreException;
 import uk.gov.gchq.gaffer.store.operation.handler.OperationHandler;
 import uk.gov.gchq.gaffer.user.User;
@@ -81,22 +74,13 @@
         }
     }
 
-<<<<<<< HEAD
-    public <ELEMENT_SEED extends ElementId> void addRanges(final AccumuloStore accumuloStore,
-                                                           final Configuration conf,
-                                                           final GetSparkRDDOperation<ELEMENT_SEED, ?> operation)
-            throws OperationException {
-        final List<Range> ranges = new ArrayList<>();
-        for (final ELEMENT_SEED entityId : operation.getSeeds()) {
-=======
-    public <INPUT_OP extends Operation & GraphFilters & Options & IterableInput<ElementSeed>>
+    public <INPUT_OP extends Operation & GraphFilters & Options & IterableInput<ElementId>>
     void addRanges(final AccumuloStore accumuloStore,
                    final Configuration conf,
                    final INPUT_OP operation)
             throws OperationException {
         final List<Range> ranges = new ArrayList<>();
-        for (final ElementSeed entitySeed : operation.getInput()) {
->>>>>>> 460f2b3d
+        for (final ElementId entityId : operation.getInput()) {
             try {
                 ranges.addAll(accumuloStore.getKeyPackage()
                         .getRangeFactory()
