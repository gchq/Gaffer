/*
 * Copyright 2017-2020 Crown Copyright
 *
 * Licensed under the Apache License, Version 2.0 (the "License");
 * you may not use this file except in compliance with the License.
 * You may obtain a copy of the License at
 *
 *     http://www.apache.org/licenses/LICENSE-2.0
 *
 * Unless required by applicable law or agreed to in writing, software
 * distributed under the License is distributed on an "AS IS" BASIS,
 * WITHOUT WARRANTIES OR CONDITIONS OF ANY KIND, either express or implied.
 * See the License for the specific language governing permissions and
 * limitations under the License.
 */

package uk.gov.gchq.gaffer.mapstore.impl;

import org.slf4j.Logger;
import org.slf4j.LoggerFactory;

import uk.gov.gchq.gaffer.commonutil.elementvisibilityutil.Authorisations;
import uk.gov.gchq.gaffer.commonutil.elementvisibilityutil.ElementVisibility;
import uk.gov.gchq.gaffer.commonutil.elementvisibilityutil.VisibilityEvaluator;
import uk.gov.gchq.gaffer.commonutil.elementvisibilityutil.exception.VisibilityParseException;

import uk.gov.gchq.gaffer.data.element.Edge;
import uk.gov.gchq.gaffer.data.element.Element;
import uk.gov.gchq.gaffer.data.element.Entity;
import uk.gov.gchq.gaffer.data.element.function.ElementTransformer;
import uk.gov.gchq.gaffer.data.element.id.DirectedType;
import uk.gov.gchq.gaffer.data.element.id.EdgeId;
import uk.gov.gchq.gaffer.data.element.id.ElementId;
import uk.gov.gchq.gaffer.data.element.id.EntityId;
import uk.gov.gchq.gaffer.data.elementdefinition.view.View;
import uk.gov.gchq.gaffer.data.elementdefinition.view.ViewElementDefinition;
import uk.gov.gchq.gaffer.operation.data.EdgeSeed;
import uk.gov.gchq.gaffer.operation.data.EntitySeed;
import uk.gov.gchq.gaffer.operation.graph.SeededGraphFilters.IncludeIncomingOutgoingType;
import uk.gov.gchq.gaffer.store.schema.Schema;
import uk.gov.gchq.gaffer.store.util.AggregatorUtil;
import uk.gov.gchq.gaffer.user.User;

import java.util.Collection;
import java.util.Collections;
import java.util.HashSet;
import java.util.Set;
import java.util.function.Predicate;
import java.util.stream.Collectors;
import java.util.stream.Stream;
import java.util.stream.StreamSupport;

/**
 * Utility methods used by the handlers for the {@link uk.gov.gchq.gaffer.operation.impl.get.GetElements}
 * operations in the {@link uk.gov.gchq.gaffer.mapstore.MapStore}.
 */
public final class GetElementsUtil {

    private static final Logger LOGGER = LoggerFactory.getLogger(GetElementsUtil.class);

    private GetElementsUtil() {
        // Private constructor to prevent instantiation.
    }

    public static Set<Element> getRelevantElements(final MapImpl mapImpl,
<<<<<<< HEAD
            final ElementId elementId,
            final View view,
            final DirectedType directedType,
            final IncludeIncomingOutgoingType inOutType,
            final SeedMatchingType seedMatchingType) {
=======
                                                   final ElementId elementId,
                                                   final View view,
                                                   final DirectedType directedType,
                                                   final IncludeIncomingOutgoingType inOutType) {
>>>>>>> d081ca68
        final Set<Element> relevantElements;

        final Set<String> groups = view.getGroups();
        Predicate<Element> isFiltered = e -> !groups.contains(e.getGroup());

        if (elementId instanceof EntityId) {
            final Collection<Element> elements = mapImpl.lookup(new EntitySeed(((EntityId) elementId).getVertex()));
            if (elements.isEmpty()) {
                return Collections.emptySet();
            }

            relevantElements = new HashSet<>(elements);

            // Apply inOutType options - if option is EITHER then nothing to do
            if (inOutType == IncludeIncomingOutgoingType.INCOMING) {
                isFiltered = isFiltered.or(e -> e instanceof Edge
                        && ((Edge) e).isDirected()
                        && (EdgeId.MatchedVertex.SOURCE == ((Edge) e).getMatchedVertex()));
            } else if (inOutType == IncludeIncomingOutgoingType.OUTGOING) {
                isFiltered = isFiltered.or(e -> e instanceof Edge
                        && ((Edge) e).isDirected()
                        && (EdgeId.MatchedVertex.DESTINATION == ((Edge) e).getMatchedVertex()));
            }
            // TODO 2552: Can this be improved?
            // Remove Edges if searching with EntityId and View has no Edges
            if (view.hasEntities() && !view.hasEdges()) {
                isFiltered = isFiltered.or(e -> e instanceof Edge);
            }
        } else {
            relevantElements = new HashSet<>();

            final EdgeId edgeId = (EdgeId) elementId;

            if (DirectedType.isEither(edgeId.getDirectedType())) {
                relevantElements
                        .addAll(mapImpl.lookup(new EdgeSeed(edgeId.getSource(), edgeId.getDestination(), false)));
                relevantElements
                        .addAll(mapImpl.lookup(new EdgeSeed(edgeId.getSource(), edgeId.getDestination(), true)));
            } else {
                relevantElements.addAll(mapImpl
                        .lookup(new EdgeSeed(edgeId.getSource(), edgeId.getDestination(), edgeId.getDirectedType())));
            }

            mapImpl.lookup(new EntitySeed(edgeId.getSource()))
                    .stream()
                    .filter(e -> e instanceof Entity)
                    .forEach(relevantElements::add);
            mapImpl.lookup(new EntitySeed(edgeId.getDestination()))
                    .stream()
                    .filter(e -> e instanceof Entity)
                    .forEach(relevantElements::add);

            // TODO 2552: Can this be improved?
            // Remove Entities if searching with EdgeId and View has no Entites
            if (view.hasEdges() && !view.hasEntities()) {
                isFiltered = isFiltered.or(e -> e instanceof Entity);
            }
        }

        // Apply directedType flag
        if (directedType == DirectedType.DIRECTED) {
            isFiltered = isFiltered.or(e -> e instanceof Edge && !((Edge) e).isDirected());
        } else if (directedType == DirectedType.UNDIRECTED) {
            isFiltered = isFiltered.or(e -> e instanceof Edge && ((Edge) e).isDirected());
        }

        relevantElements.removeIf(isFiltered);
        return relevantElements;
    }

    public static Stream<Element> applyVisibilityFilter(final Stream<Element> elements, final Schema schema,
            final User user) {
        final Set<String> dataAuths = user.getDataAuths();
        final Authorisations authorisations = new Authorisations(dataAuths.toArray(new String[dataAuths.size()]));
        return elements.filter(e -> isVisible(e, schema.getVisibilityProperty(), authorisations));
    }

    private static boolean isVisible(final Element e, final String visibilityProperty,
            final Authorisations authorisations) {
        if (e.getProperty(visibilityProperty) != null) {
            final VisibilityEvaluator visibilityEvaluator = new VisibilityEvaluator(authorisations);
            final ElementVisibility elementVisibility = new ElementVisibility(
                    (String) e.getProperty(visibilityProperty));
            try {
                return visibilityEvaluator.evaluate(elementVisibility);
            } catch (final VisibilityParseException visibilityParseException) {
                LOGGER.warn("Unable to parse element visibility: {}. Received exception: {}",
                        elementVisibility,
                        visibilityParseException.getMessage());
                return false;
            }
        } else {
            e.putProperty(visibilityProperty, new String());
            return true;
        }
    }

    public static Stream<Element> applyDirectedTypeFilter(final Stream<Element> elements,
            final boolean includeEdges,
            final DirectedType directedType) {
        Stream<Element> filteredElements = elements;
        if (includeEdges) {
            if (directedType == DirectedType.DIRECTED) {
                filteredElements = elements.filter(e -> e instanceof Entity || ((Edge) e).isDirected());
            } else if (directedType == DirectedType.UNDIRECTED) {
                filteredElements = elements.filter(e -> e instanceof Entity || !((Edge) e).isDirected());
            }
        }
        return filteredElements;
    }

    public static Stream<Element> applyView(final Stream<Element> elementStream,
            final Schema schema,
            final View view) {
        return applyView(elementStream, schema, view, false);
    }

    public static Stream<Element> applyView(final Stream<Element> elementStream,
            final Schema schema,
            final View view,
            final boolean includeMatchedVertex) {
        final Set<String> viewGroups = view.getGroups();
        Stream<Element> stream = elementStream;
        // Check group is valid
        if (!view.getEntityGroups().equals(schema.getEntityGroups())
                || !view.getEdgeGroups().equals(schema.getEdgeGroups())) {
            stream = stream.filter(e -> viewGroups.contains(e.getGroup()));
        }

        // Apply pre-aggregation filter
        stream = stream.filter(e -> {
            final ViewElementDefinition ved = view.getElement(e.getGroup());
            return ved.getPreAggregationFilter() == null || ved.getPreAggregationFilter().test(e);
        });

        // Apply aggregation
        final Iterable<Element> iterable = AggregatorUtil.queryAggregate(stream.collect(Collectors.toList()), schema,
                view, includeMatchedVertex);
        stream = StreamSupport.stream(iterable.spliterator(), false);

        // Apply post-aggregation filter
        stream = stream.filter(e -> {
            final ViewElementDefinition ved = view.getElement(e.getGroup());
            return ved.getPostAggregationFilter() == null || ved.getPostAggregationFilter().test(e);
        });

        // Apply transform
        stream = stream.map(e -> {
            final ViewElementDefinition ved = view.getElement(e.getGroup());
            final ElementTransformer transformer = ved.getTransformer();
            if (transformer != null) {
                transformer.apply(e);
            }
            return e;
        });

        // Apply post transform filter
        stream = stream.filter(e -> {
            final ViewElementDefinition ved = view.getElement(e.getGroup());
            return ved.getPostTransformFilter() == null || ved.getPostTransformFilter().test(e);
        });

        return stream;
    }
}<|MERGE_RESOLUTION|>--- conflicted
+++ resolved
@@ -63,18 +63,10 @@
     }
 
     public static Set<Element> getRelevantElements(final MapImpl mapImpl,
-<<<<<<< HEAD
-            final ElementId elementId,
-            final View view,
-            final DirectedType directedType,
-            final IncludeIncomingOutgoingType inOutType,
-            final SeedMatchingType seedMatchingType) {
-=======
                                                    final ElementId elementId,
                                                    final View view,
                                                    final DirectedType directedType,
                                                    final IncludeIncomingOutgoingType inOutType) {
->>>>>>> d081ca68
         final Set<Element> relevantElements;
 
         final Set<String> groups = view.getGroups();
