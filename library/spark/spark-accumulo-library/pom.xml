--- conflicted
+++ resolved
@@ -20,11 +20,7 @@
     <parent>
         <groupId>uk.gov.gchq.gaffer</groupId>
         <artifactId>spark</artifactId>
-<<<<<<< HEAD
-        <version>1.13.1</version>
-=======
         <version>1.13.2-SNAPSHOT</version>
->>>>>>> be6d5611
     </parent>
     <artifactId>spark-accumulo-library</artifactId>
 
