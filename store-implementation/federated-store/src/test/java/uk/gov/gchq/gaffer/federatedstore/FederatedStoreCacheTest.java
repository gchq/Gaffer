--- conflicted
+++ resolved
@@ -27,6 +27,7 @@
 import uk.gov.gchq.gaffer.graph.Graph;
 import uk.gov.gchq.gaffer.graph.GraphConfig;
 import uk.gov.gchq.gaffer.graph.GraphSerialisable;
+import uk.gov.gchq.gaffer.graph.GraphSerialisable;
 
 import java.util.Properties;
 import java.util.Set;
@@ -46,15 +47,6 @@
 public class FederatedStoreCacheTest {
     private static Graph testGraph;
     private static FederatedStoreCache federatedStoreCache;
-<<<<<<< HEAD
-    private static Properties properties = new Properties();
-
-    private static Class currentClass = new Object() {
-    }.getClass().getEnclosingClass();
-    private static final AccumuloProperties PROPERTIES = AccumuloProperties.loadStoreProperties(StreamUtil.openStream(currentClass, PATH_MAP_STORE_PROPERTIES));
-
-=======
->>>>>>> c28d20fa
 
     @BeforeAll
     public static void setUp() {
@@ -80,13 +72,6 @@
     public void shouldAddAndGetGraphToCache() throws CacheOperationException {
         //given
         federatedStoreCache.addGraphToCache(testGraph, null, false);
-<<<<<<< HEAD
-        GraphSerialisable cached = federatedStoreCache.getGraphFromCache(MAP_ID_1);
-
-        assertEquals(testGraph.getGraphId(), cached.getGraphId());
-        assertEquals(testGraph.getSchema(), cached.getDeserialisedSchema());
-        assertEquals(testGraph.getStoreProperties(), cached.getDeserialisedProperties());
-=======
 
         //when
         Graph cached = federatedStoreCache.getGraphFromCache(GRAPH_ID_ACCUMULO);
@@ -94,10 +79,9 @@
         //then
         assertThat(cached)
                 .isNotNull()
-                .returns(testGraph.getGraphId(), from(Graph::getGraphId))
-                .returns(testGraph.getSchema(), from(Graph::getSchema))
-                .returns(testGraph.getStoreProperties(), from(Graph::getStoreProperties));
->>>>>>> c28d20fa
+                .returns(testGraph.getGraphId(), from(GraphSerialisable::getGraphId))
+                .returns(testGraph.getSchema(), from(GraphSerialisable::getDeserialisedSchema))
+                .returns(testGraph.getStoreProperties(), from(GraphSerialisable::getDeserialisedProperties));
     }
 
     @Test
