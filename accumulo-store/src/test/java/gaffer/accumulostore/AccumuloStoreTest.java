/*
 * Copyright 2016 Crown Copyright
 *
 * Licensed under the Apache License, Version 2.0 (the "License");
 * you may not use this file except in compliance with the License.
 * You may obtain a copy of the License at
 *
 *     http://www.apache.org/licenses/LICENSE-2.0
 *
 * Unless required by applicable law or agreed to in writing, software
 * distributed under the License is distributed on an "AS IS" BASIS,
 * WITHOUT WARRANTIES OR CONDITIONS OF ANY KIND, either express or implied.
 * See the License for the specific language governing permissions and
 * limitations under the License.
 */

package gaffer.accumulostore;

import static gaffer.store.StoreTrait.AGGREGATION;
import static gaffer.store.StoreTrait.FILTERING;
import static gaffer.store.StoreTrait.STORE_VALIDATION;
import static gaffer.store.StoreTrait.TRANSFORMATION;
import static org.junit.Assert.*;

import com.google.common.collect.Iterables;
import gaffer.accumulostore.operation.handler.GetElementsBetweenSetsHandler;
import gaffer.accumulostore.operation.handler.GetElementsInRangesHandler;
import gaffer.accumulostore.operation.handler.GetElementsWithinSetHandler;
import gaffer.accumulostore.operation.hdfs.handler.AddElementsFromHdfsHandler;
import gaffer.accumulostore.operation.hdfs.handler.ImportAccumuloKeyValueFilesHandler;
import gaffer.accumulostore.operation.hdfs.handler.SampleDataForSplitPointsHandler;
import gaffer.accumulostore.operation.hdfs.handler.SplitTableHandler;
import gaffer.accumulostore.operation.hdfs.impl.ImportAccumuloKeyValueFiles;
import gaffer.accumulostore.operation.hdfs.impl.SampleDataForSplitPoints;
import gaffer.accumulostore.operation.hdfs.impl.SplitTable;
import gaffer.accumulostore.operation.impl.GetEdgesBetweenSets;
import gaffer.accumulostore.operation.impl.GetEdgesInRanges;
import gaffer.accumulostore.operation.impl.GetEdgesWithinSet;
import gaffer.accumulostore.operation.impl.GetElementsBetweenSets;
import gaffer.accumulostore.operation.impl.GetElementsInRanges;
import gaffer.accumulostore.operation.impl.GetElementsWithinSet;
import gaffer.accumulostore.operation.impl.GetEntitiesInRanges;
import gaffer.commonutil.TestGroups;
import gaffer.data.element.Element;
import gaffer.data.element.Entity;
import gaffer.data.elementdefinition.view.View;
import gaffer.operation.OperationException;
import gaffer.operation.data.EntitySeed;
import gaffer.operation.impl.Validate;
import gaffer.operation.impl.add.AddElements;
import gaffer.operation.impl.generate.GenerateElements;
import gaffer.operation.impl.generate.GenerateObjects;
import gaffer.operation.impl.get.GetElements;
import gaffer.operation.impl.get.GetElementsSeed;
import gaffer.operation.impl.get.GetRelatedElements;
import gaffer.operation.simple.hdfs.AddElementsFromHdfs;
import gaffer.store.StoreException;
import gaffer.store.StoreTrait;
import gaffer.store.operation.handler.GenerateElementsHandler;
import gaffer.store.operation.handler.GenerateObjectsHandler;
import gaffer.store.operation.handler.OperationHandler;
<<<<<<< HEAD
import org.hamcrest.core.IsCollectionContaining;
import org.junit.After;
=======
import gaffer.user.User;
>>>>>>> e65b146c
import org.junit.AfterClass;
import org.junit.Before;
import org.junit.BeforeClass;
import org.junit.Test;
import java.util.ArrayList;
import java.util.Collection;
import java.util.Iterator;
import java.util.List;

public class AccumuloStoreTest {

    private MockAccumuloStoreForTest store;

    @Before
    public void setup() throws Exception {
        store = new MockAccumuloStoreForTest();
    }

    @After
    public void tearDown() {
        store = null;
    }

    @Test
    public void testAbleToInsertAndRetrieveEntityQueryingEqualAndRelated() throws OperationException {
<<<<<<< HEAD
        final List<Element> elements = new ArrayList<>();
        final Entity e = new Entity(TestGroups.ENTITY);
=======
        final User user = new User();

        List<Element> elements = new ArrayList<>();
        Entity e = new Entity(TestGroups.ENTITY);
>>>>>>> e65b146c
        e.setVertex("1");
        elements.add(e);
        final AddElements add = new AddElements.Builder()
                .elements(elements)
                .build();
        store.execute(add, user);

        final EntitySeed entitySeed1 = new EntitySeed("1");

        final GetElements<EntitySeed, Element> getBySeed = new GetElementsSeed.Builder<EntitySeed, Element>()
                .view(new View.Builder()
                        .entity(TestGroups.ENTITY)
                        .build())
                .addSeed(entitySeed1)
                .build();
<<<<<<< HEAD
        final Iterable<Element> results = store.execute(getBySeed);

        assertEquals(1, Iterables.size(results));
        assertThat(results, IsCollectionContaining.hasItem(e));
=======
        Iterable<Element> results = store.execute(getBySeed, user);
        Iterator<Element> resultsIter = results.iterator();
        assertTrue(resultsIter.hasNext());
        assertEquals(e, resultsIter.next());
        assertFalse(resultsIter.hasNext());
>>>>>>> e65b146c


        final GetRelatedElements<EntitySeed, Element> getRelated = new GetRelatedElements.Builder<EntitySeed, Element>()
                .view(new View.Builder()
                        .entity(TestGroups.ENTITY)
                        .build())
                .addSeed(entitySeed1)
                .build();
<<<<<<< HEAD
        final Iterable<Element> relatedResults = store.execute(getRelated);
        assertEquals(1, Iterables.size(relatedResults));
        assertThat(relatedResults, IsCollectionContaining.hasItem(e));
=======
        results = store.execute(getRelated, user);
        resultsIter = results.iterator();
        assertTrue(resultsIter.hasNext());
        assertEquals(e, resultsIter.next());
        assertFalse(resultsIter.hasNext());
>>>>>>> e65b146c
    }

    @Test
    public void testStoreReturnsHandlersForRegisteredOperations() throws StoreException {
        // Then
        assertNotNull(store.getOperationHandlerExposed(Validate.class));

        assertTrue(store.getOperationHandlerExposed(AddElementsFromHdfs.class) instanceof AddElementsFromHdfsHandler);
        assertTrue(store.getOperationHandlerExposed(GetEdgesBetweenSets.class) instanceof GetElementsBetweenSetsHandler);
        assertTrue(store.getOperationHandlerExposed(GetElementsBetweenSets.class) instanceof GetElementsBetweenSetsHandler);
        assertTrue(store.getOperationHandlerExposed(GetElementsInRanges.class) instanceof GetElementsInRangesHandler);
        assertTrue(store.getOperationHandlerExposed(GetEdgesInRanges.class) instanceof GetElementsInRangesHandler);
        assertTrue(store.getOperationHandlerExposed(GetEntitiesInRanges.class) instanceof GetElementsInRangesHandler);
        assertTrue(store.getOperationHandlerExposed(GetElementsWithinSet.class) instanceof GetElementsWithinSetHandler);
        assertTrue(store.getOperationHandlerExposed(GetEdgesWithinSet.class) instanceof GetElementsWithinSetHandler);
        assertTrue(store.getOperationHandlerExposed(SplitTable.class) instanceof SplitTableHandler);
        assertTrue(store.getOperationHandlerExposed(SampleDataForSplitPoints.class) instanceof SampleDataForSplitPointsHandler);
        assertTrue(store.getOperationHandlerExposed(ImportAccumuloKeyValueFiles.class) instanceof ImportAccumuloKeyValueFilesHandler);
        assertTrue(store.getOperationHandlerExposed(GenerateElements.class) instanceof GenerateElementsHandler);
        assertTrue(store.getOperationHandlerExposed(GenerateObjects.class) instanceof GenerateObjectsHandler);

    }

    @Test
    public void testRequestForNullHandlerManaged() {
        final OperationHandler returnedHandler = store.getOperationHandlerExposed(null);
        assertNull(returnedHandler);
    }

    @Test
    public void testStoreTraits() {
        final Collection<StoreTrait> traits = store.getTraits();
        assertNotNull(traits);
        assertTrue("Collection size should be 4", traits.size() == 4);
        assertTrue("Collection should contain AGGREGATION trait", traits.contains(AGGREGATION));
        assertTrue("Collection should contain FILTERING trait", traits.contains(FILTERING));
        assertTrue("Collection should contain TRANSFORMATION trait", traits.contains(TRANSFORMATION));
        assertTrue("Collection should contain STORE_VALIDATION trait", traits.contains(STORE_VALIDATION));
    }

}<|MERGE_RESOLUTION|>--- conflicted
+++ resolved
@@ -59,12 +59,9 @@
 import gaffer.store.operation.handler.GenerateElementsHandler;
 import gaffer.store.operation.handler.GenerateObjectsHandler;
 import gaffer.store.operation.handler.OperationHandler;
-<<<<<<< HEAD
 import org.hamcrest.core.IsCollectionContaining;
 import org.junit.After;
-=======
 import gaffer.user.User;
->>>>>>> e65b146c
 import org.junit.AfterClass;
 import org.junit.Before;
 import org.junit.BeforeClass;
@@ -90,15 +87,9 @@
 
     @Test
     public void testAbleToInsertAndRetrieveEntityQueryingEqualAndRelated() throws OperationException {
-<<<<<<< HEAD
         final List<Element> elements = new ArrayList<>();
         final Entity e = new Entity(TestGroups.ENTITY);
-=======
         final User user = new User();
-
-        List<Element> elements = new ArrayList<>();
-        Entity e = new Entity(TestGroups.ENTITY);
->>>>>>> e65b146c
         e.setVertex("1");
         elements.add(e);
         final AddElements add = new AddElements.Builder()
@@ -114,19 +105,10 @@
                         .build())
                 .addSeed(entitySeed1)
                 .build();
-<<<<<<< HEAD
-        final Iterable<Element> results = store.execute(getBySeed);
+        final Iterable<Element> results = store.execute(getBySeed, user);
 
         assertEquals(1, Iterables.size(results));
         assertThat(results, IsCollectionContaining.hasItem(e));
-=======
-        Iterable<Element> results = store.execute(getBySeed, user);
-        Iterator<Element> resultsIter = results.iterator();
-        assertTrue(resultsIter.hasNext());
-        assertEquals(e, resultsIter.next());
-        assertFalse(resultsIter.hasNext());
->>>>>>> e65b146c
-
 
         final GetRelatedElements<EntitySeed, Element> getRelated = new GetRelatedElements.Builder<EntitySeed, Element>()
                 .view(new View.Builder()
@@ -134,17 +116,9 @@
                         .build())
                 .addSeed(entitySeed1)
                 .build();
-<<<<<<< HEAD
-        final Iterable<Element> relatedResults = store.execute(getRelated);
+        final Iterable<Element> relatedResults = store.execute(getRelated, user);
         assertEquals(1, Iterables.size(relatedResults));
         assertThat(relatedResults, IsCollectionContaining.hasItem(e));
-=======
-        results = store.execute(getRelated, user);
-        resultsIter = results.iterator();
-        assertTrue(resultsIter.hasNext());
-        assertEquals(e, resultsIter.next());
-        assertFalse(resultsIter.hasNext());
->>>>>>> e65b146c
     }
 
     @Test
