--- conflicted
+++ resolved
@@ -72,11 +72,7 @@
 
     // Required for loading by reflection.
     public StoreProperties() {
-<<<<<<< HEAD
-        setStorePropertiesClass(this.getClass());
-=======
         updateStorePropertiesClass();
->>>>>>> dce014a1
     }
 
     public StoreProperties(final String id) {
