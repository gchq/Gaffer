/*
 * Copyright 2017 Crown Copyright
 *
 * Licensed under the Apache License, Version 2.0 (the "License");
 * you may not use this file except in compliance with the License.
 * You may obtain a copy of the License at
 *
 *     http://www.apache.org/licenses/LICENSE-2.0
 *
 * Unless required by applicable law or agreed to in writing, software
 * distributed under the License is distributed on an "AS IS" BASIS,
 * WITHOUT WARRANTIES OR CONDITIONS OF ANY KIND, either express or implied.
 * See the License for the specific language governing permissions and
 * limitations under the License.
 */

package uk.gov.gchq.gaffer.federatedstore.operation.handler;

import uk.gov.gchq.gaffer.federatedstore.FederatedStore;
import uk.gov.gchq.gaffer.federatedstore.util.FederatedStoreUtil;
import uk.gov.gchq.gaffer.graph.Graph;
import uk.gov.gchq.gaffer.operation.Operation;
import uk.gov.gchq.gaffer.operation.OperationException;
import uk.gov.gchq.gaffer.store.Context;
import uk.gov.gchq.gaffer.store.Store;
import uk.gov.gchq.gaffer.store.operation.handler.OperationHandler;

import java.util.Collection;

import static uk.gov.gchq.gaffer.federatedstore.FederatedStoreConstants.KEY_OPERATION_OPTIONS_GRAPH_IDS;
import static uk.gov.gchq.gaffer.federatedstore.FederatedStoreConstants.getSkipFailedFederatedStoreExecute;

/**
 * A handler for Operations with no output for FederatedStore
 *
 * @see OperationHandler
 * @see FederatedStore
 */
public class FederatedOperationHandler implements OperationHandler<Operation> {
    public Object doOperation(final Operation operation, final Context context, final Store store) throws OperationException {
        final Collection<Graph> graphs = ((FederatedStore) store).getGraphs(context.getUser(), operation.getOption(KEY_OPERATION_OPTIONS_GRAPH_IDS));
        for (final Graph graph : graphs) {
            final Operation updatedOp = FederatedStoreUtil.updateOperationForGraph(operation, graph);
            if (null != updatedOp) {
                try {
                    graph.execute(updatedOp, context);
                } catch (final Exception e) {
<<<<<<< HEAD
                    if (!Boolean.valueOf(getSkipFailedFederatedStoreExecute(updatedOp))) {
                        throw new OperationException("Failed to execute " + operation.getClass().getSimpleName() + " on graph " + graph.getGraphId(), e);
=======
                    if (!Boolean.valueOf(updatedOp.getOption(KEY_SKIP_FAILED_FEDERATED_STORE_EXECUTE))) {
                        throw new OperationException(FederatedStoreUtil.createOperationErrorMsg(operation, graph.getGraphId(), e), e);
>>>>>>> b6259047
                    }
                }
            }
        }
        return null;
    }
}<|MERGE_RESOLUTION|>--- conflicted
+++ resolved
@@ -45,13 +45,8 @@
                 try {
                     graph.execute(updatedOp, context);
                 } catch (final Exception e) {
-<<<<<<< HEAD
                     if (!Boolean.valueOf(getSkipFailedFederatedStoreExecute(updatedOp))) {
-                        throw new OperationException("Failed to execute " + operation.getClass().getSimpleName() + " on graph " + graph.getGraphId(), e);
-=======
-                    if (!Boolean.valueOf(updatedOp.getOption(KEY_SKIP_FAILED_FEDERATED_STORE_EXECUTE))) {
                         throw new OperationException(FederatedStoreUtil.createOperationErrorMsg(operation, graph.getGraphId(), e), e);
->>>>>>> b6259047
                     }
                 }
             }
