--- conflicted
+++ resolved
@@ -90,7 +90,7 @@
         final String entrypointFilename = "entrypoint.py";
         final String modulesFilename = scriptName + "Modules.txt";
         final String dockerfileName = scriptName + "Dockerfile.yml";
-        final String dataToSend = "Some data";
+        final String dataToSend = "[{ 'name': 'Joe Bloggs', 'age': 20 }]".replaceAll("'", "\"");
 
         // Pull or Clone the repo with the files
         System.out.println("Fetching the repo...");
@@ -114,83 +114,48 @@
             Files.copy(new File(pathAbsolute + "/" + supportScript).toPath(), new File(pathAbsolutePythonRepo + "/" + supportScript).toPath());
         } catch (IOException ignored) {
         }
-        // Copy the entrypoint file into the script directory
-        System.out.println("Copying the entrypoint file into the script directory...");
-        try {
-            FileInputStream fis = new FileInputStream(pathAbsolutePythonRepo + "/../" + entrypointFilename);
-            String entrypointFileData = IOUtils.toString(fis, "UTF-8");
-            Files.write(Paths.get(pathAbsolutePythonRepo + "/" + entrypointFilename), entrypointFileData.getBytes());
-            System.out.println("File copied.");
-        } catch (IOException e) {
-            System.out.println("Failed to copy the entrypoint file.");
-            e.printStackTrace();
-        }
-
-        // Load the python modules file
-<<<<<<< HEAD
-//        String moduleData = "";
-//        try {
-//            FileInputStream fis = new FileInputStream(pathAbsolutePythonRepo + "/" + modulesFilename);
-//            System.out.println("Modules file found. Loading module data...");
-//            moduleData = IOUtils.toString(fis, "UTF-8");
-//            System.out.println("Loaded module data.");
-//        } catch (FileNotFoundException e) {
-//            System.out.println("No modules file found. Continuing without.");
-//        } catch (IOException e) {
-//            System.out.println("Unable to load modules file.");
-//            e.printStackTrace();
-//        }
-//        String[] modules = moduleData.split("\\n");
-//        System.out.println(modules);
-//
-//        for (String module : modules) {
-//            if (module != "") {
-//                String installLine = "RUN pip install " + module + "\n";
-//                dockerFileData.append(installLine);
-//            }
-//        }
-=======
-        String moduleData = "";
-        try {
-            FileInputStream fis = new FileInputStream(pathAbsolutePythonRepo + "/" + modulesFilename);
-            System.out.println("Modules file found. Loading module data...");
-            moduleData = IOUtils.toString(fis, "UTF-8");
-            System.out.println("Loaded module data.");
-        } catch (FileNotFoundException e) {
-            System.out.println("No modules file found. Continuing without.");
-        } catch (IOException e) {
-            System.out.println("Unable to load modules file.");
-            e.printStackTrace();
-        }
-        String[] modules = moduleData.split("\\n");
-        System.out.println(modules);
-
-        // Create Dockerfile data
-        StringBuilder dockerFileData = new StringBuilder("FROM python:3\n");
-        String addEntrypointFileLine = "ADD " + entrypointFilename + " /\n";
-        String addScriptFileLine = "ADD " + scriptFilename + " /\n";
-        String addSupportScriptFileLine = "ADD " + supportScript + " /\n";
-        dockerFileData.append(addEntrypointFileLine).append(addScriptFileLine).append(addSupportScriptFileLine);
-        for (String module : modules) {
-            if (module != "") {
-                String installLine = "RUN pip install " + module + "\n";
-                dockerFileData.append(installLine);
-            }
-        }
-        dockerFileData.append("RUN pip install sh\n");
-        String entrypointLine = "ENTRYPOINT [ \"python\", \"./" + entrypointFilename + "\", \"" + scriptName + "\"]";
-        dockerFileData.append(entrypointLine);
-
-        // Create a new Dockerfile from the modules file
-        System.out.println("Creating a new Dockerfile...");
-        try {
-            Files.write(Paths.get(pathAbsolutePythonRepo + "/" + dockerfileName), dockerFileData.toString().getBytes());
-            System.out.println("Dockerfile created.");
-        } catch (IOException e) {
-            System.out.println("Failed to create a new Dockerfile");
-            e.printStackTrace();
-        }
->>>>>>> 8272531e
+
+
+//         String moduleData = "";
+//         try {
+//             FileInputStream fis = new FileInputStream(pathAbsolutePythonRepo + "/" + modulesFilename);
+//             System.out.println("Modules file found. Loading module data...");
+//             moduleData = IOUtils.toString(fis, "UTF-8");
+//             System.out.println("Loaded module data.");
+//         } catch (FileNotFoundException e) {
+//             System.out.println("No modules file found. Continuing without.");
+//         } catch (IOException e) {
+//             System.out.println("Unable to load modules file.");
+//             e.printStackTrace();
+//         }
+//         String[] modules = moduleData.split("\\n");
+//         System.out.println(modules);
+
+//         // Create Dockerfile data
+//         StringBuilder dockerFileData = new StringBuilder("FROM python:3\n");
+//         String addEntrypointFileLine = "ADD " + entrypointFilename + " /\n";
+//         String addScriptFileLine = "ADD " + scriptFilename + " /\n";
+//         String addSupportScriptFileLine = "ADD " + supportScript + " /\n";
+//         dockerFileData.append(addEntrypointFileLine).append(addScriptFileLine).append(addSupportScriptFileLine);
+//         for (String module : modules) {
+//             if (module != "") {
+//                 String installLine = "RUN pip install " + module + "\n";
+//                 dockerFileData.append(installLine);
+//             }
+//         }
+//         dockerFileData.append("RUN pip install sh\n");
+//         String entrypointLine = "ENTRYPOINT [ \"python\", \"./" + entrypointFilename + "\", \"" + scriptName + "\"]";
+//         dockerFileData.append(entrypointLine);
+
+//         // Create a new Dockerfile from the modules file
+//         System.out.println("Creating a new Dockerfile...");
+//         try {
+//             Files.write(Paths.get(pathAbsolutePythonRepo + "/" + dockerfileName), dockerFileData.toString().getBytes());
+//             System.out.println("Dockerfile created.");
+//         } catch (IOException e) {
+//             System.out.println("Failed to create a new Dockerfile");
+//             e.printStackTrace();
+//         }
 
         try {
 
@@ -204,11 +169,7 @@
 
             System.out.println("Building the image from the Dockerfile...");
             final AtomicReference<String> imageIdFromMessage = new AtomicReference<>();
-<<<<<<< HEAD
             final String returnedImageId = docker.build(Paths.get(pathAbsolutePythonRepo + "/../"),"myimage:latest", "Dockerfile", message -> {
-=======
-            final String returnedImageId = docker.build(Paths.get(pathAbsolutePythonRepo), "myimage:latest", dockerfileName, message -> {
->>>>>>> 8272531e
                 final String imageId = message.buildImageId();
                 if (imageId != null) {
                     imageIdFromMessage.set(imageId);
@@ -217,17 +178,7 @@
             }, buildParam);
 
             // Create a container from the image and bind ports
-<<<<<<< HEAD
-            final ContainerConfig containerConfig = ContainerConfig.builder()
-                    .hostConfig( HostConfig.builder()
-                            .portBindings(ImmutableMap.of("8080/tcp", Collections.singletonList(PortBinding.of("127.0.0.1", "8080")))).build())
-                    .image(returnedImageId)
-                    .exposedPorts( "8080/tcp" )
-                    //.cmd("bash", "-c", "while :; do sleep 1; done")
-                    .build();
-=======
             final ContainerConfig containerConfig = ContainerConfig.builder().hostConfig(HostConfig.builder().portBindings(ImmutableMap.of("8080/tcp", Collections.singletonList(PortBinding.of("127.0.0.1", "8080")))).build()).image(returnedImageId).exposedPorts("8080/tcp").cmd("sh", "-c", "while :; do sleep 1; done").build();
->>>>>>> 8272531e
             final ContainerCreation creation = docker.createContainer(containerConfig);
             final String id = creation.id();
 
@@ -249,11 +200,7 @@
                     System.out.println("Sending data to docker container from " + clientSocket.getLocalSocketAddress() + "...");
                     OutputStream outToContainer = clientSocket.getOutputStream();
                     DataOutputStream out = new DataOutputStream(outToContainer);
-<<<<<<< HEAD
                     out.writeUTF(dataToSend);
-=======
-                    out.writeUTF("[{ 'name': 'Joe Bloggs', 'age': 20 }]".replaceAll("'", "\""));
->>>>>>> 8272531e
 
                     // Get the data from the container
                     System.out.println("Fetching data from container...");
