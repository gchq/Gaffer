/*
 * Copyright 2018-2022 Crown Copyright
 *
 * Licensed under the Apache License, Version 2.0 (the "License");
 * you may not use this file except in compliance with the License.
 * You may obtain a copy of the License at
 *
 *     http://www.apache.org/licenses/LICENSE-2.0
 *
 * Unless required by applicable law or agreed to in writing, software
 * distributed under the License is distributed on an "AS IS" BASIS,
 * WITHOUT WARRANTIES OR CONDITIONS OF ANY KIND, either express or implied.
 * See the License for the specific language governing permissions and
 * limitations under the License.
 */

package uk.gov.gchq.gaffer.serialisation.implementation;

import org.apache.commons.lang3.builder.EqualsBuilder;
import org.apache.commons.lang3.builder.HashCodeBuilder;

import uk.gov.gchq.gaffer.core.exception.GafferCheckedException;
import uk.gov.gchq.gaffer.exception.SerialisationException;
import uk.gov.gchq.gaffer.serialisation.ToBytesSerialiser;
import uk.gov.gchq.gaffer.serialisation.implementation.MultiSerialiserStorage.SerialiserDetail;

import java.io.ByteArrayOutputStream;
import java.util.List;

/**
 * This class is used to serialise and deserialise multiple object types.
 * This overcomes the limitation of a graph schema requiring all vertex types
 * to use the same serialiser.
 * <p>
 * The serialiser used is stored at the first byte of the serialised byte[]
 * The maximum number of different serialiser keys that can be used is limited to 256 (the size of a byte).
 * <pre>
 * byte array [42,*,*,*,*,*]
 *             ^
 *             ^
 *             serialiser byte key
 * </pre>
 * When multiple serialisers are used that operate on the same value class then
 * the last serialiser in the list will be used for serialisation; this happens
 * regardless of the key's natural-ordering. In the example Integers will be serialised with no.8.
 * <br>
 * For deserialising the correct serialiser is always chosen based on the byte key at the start of the byte[].
 * <p>
<<<<<<< HEAD
 * In the below example, the MultiSerialiser has 2 Integer serialisers.
 * There is backwards compatibility to deserialise all the byte arrays. However
 * when re-serialising the Integer object, only the last serialiser will be used (key 8, OrderedIntegerSerialiser)
=======
 * In the below example, the MultiSerialiser has 3 Integer serialisers.
 * This has backwards compatibility to read and deserialise each byte array regardless of the keyed serialiser used at the time of writing, as long as its on the classpath.
 * However when re-serialising the Integer object, only the last serialiser will be used (key no.8, CompactRawIntegerSerialiser)
>>>>>>> dea51ea3
 * <br>
 * This allows the MultiSerialiser to be updated with improvements and maintain backwards compatibility. This also allows serialisation to be
 * updated before a Serialiser is deprecated and removed.
 * <pre>
 *     Json
 *     {
 *       "serialisers" : [ {
 *         "key" : 0,
 *         "serialiser" : {
 *           "class" : "uk.gov.gchq.gaffer.serialisation.implementation.StringSerialiser",
 *           "charset" : "UTF-8"
 *         },
 *         "valueClass" : "java.lang.String"
 *       }, {
<<<<<<< HEAD
 *         "key" : 24,
 *         "serialiser" : {
 *           "class" : "uk.gov.gchq.gaffer.serialisation.implementation.raw.CompactRawIntegerSerialiser"
=======
 *         "key" : 7,
 *         "serialiser" : {
 *           "class" : "old.deprecated.IntegerSerialiser",
 *           "charset" : "ISO-8859-1"
 *         },
 *         "valueClass" : "java.lang.Integer"
 *       }, {
 *         "key" : 24,
 *         "serialiser" : {
 *           "class" : "uk.gov.gchq.gaffer.serialisation.implementation.ordered.OrderedIntegerSerialiser"
>>>>>>> dea51ea3
 *         },
 *         "valueClass" : "java.lang.Integer"
 *       }, {
 *         "key" : 8,
 *         "serialiser" : {
 *           "class" : "uk.gov.gchq.gaffer.serialisation.implementation.raw.CompactRawIntegerSerialiser"
 *         },
 *         "valueClass" : "java.lang.Integer"
 *       } ]
 *     }
 *     </pre>
 */
public class MultiSerialiser implements ToBytesSerialiser<Object> {
    private static final long serialVersionUID = 8206706506883696003L;
    private final MultiSerialiserStorage supportedSerialisers = new MultiSerialiserStorage();

    public void setSerialisers(final List<SerialiserDetail> serialisers) throws GafferCheckedException {
        supportedSerialisers.setSerialiserDetails(serialisers);
    }

    public MultiSerialiser addSerialiser(final byte key, final ToBytesSerialiser serialiser, final Class aClass) throws GafferCheckedException {
        supportedSerialisers.addSerialiserDetails(key, serialiser, aClass);
        return this;
    }

    public List<SerialiserDetail> getSerialisers() {
        return supportedSerialisers.getSerialiserDetails();
    }

    @Override
    public byte[] serialise(final Object object) throws SerialisationException {
        try (ByteArrayOutputStream stream = new ByteArrayOutputStream()) {
            byte key = supportedSerialisers.getKeyFromValue(object);
            byte[] bytes = nullCheck(supportedSerialisers.getSerialiserFromKey(key)).serialise(object);

            stream.write(key);
            stream.write(bytes);
            return stream.toByteArray();
        } catch (final SerialisationException e) {
            //re-throw SerialisationException
            throw e;
        } catch (final Exception e) {
            //wraps other exceptions.
            throw new SerialisationException(e.getMessage(), e);
        }
    }

    private ToBytesSerialiser nullCheck(final ToBytesSerialiser serialiser) throws SerialisationException {
        if (null == serialiser) {
            throw new SerialisationException(String.format("Serialiser for object type %s does not exist within the MultiSerialiser", Object.class));
        }
        return serialiser;
    }

    @Override
    public Object deserialise(final byte[] bytes) throws SerialisationException {
        try {
            byte keyByte = bytes[0];
            ToBytesSerialiser serialiser = nullCheck(supportedSerialisers.getSerialiserFromKey(keyByte));
            return serialiser.deserialise(bytes, 1, bytes.length - 1);
        } catch (final SerialisationException e) {
            //re-throw SerialisationException
            throw e;
        } catch (final Exception e) {
            //wraps other exceptions.
            throw new SerialisationException(e.getMessage(), e);
        }
    }

    @Override
    public Object deserialiseEmpty() throws SerialisationException {
        return null;
    }

    @Override
    public boolean preservesObjectOrdering() {
        return supportedSerialisers.preservesObjectOrdering();
    }

    @Override
    public boolean isConsistent() {
        return supportedSerialisers.isConsistent();
    }

    @Override
    public boolean canHandle(final Class clazz) {
        return supportedSerialisers.canHandle(clazz);
    }

    @Override
    public boolean equals(final Object obj) {
        if (this == obj) {
            return true;
        }

        if (null == obj || getClass() != obj.getClass()) {
            return false;
        }

        final MultiSerialiser serialiser = (MultiSerialiser) obj;

        return new EqualsBuilder()
                .append(supportedSerialisers, serialiser.supportedSerialisers)
                .isEquals();
    }

    @Override
    public int hashCode() {
        return new HashCodeBuilder(17, 37)
                .append(supportedSerialisers)
                .toHashCode();
    }
}<|MERGE_RESOLUTION|>--- conflicted
+++ resolved
@@ -46,15 +46,9 @@
  * <br>
  * For deserialising the correct serialiser is always chosen based on the byte key at the start of the byte[].
  * <p>
-<<<<<<< HEAD
- * In the below example, the MultiSerialiser has 2 Integer serialisers.
- * There is backwards compatibility to deserialise all the byte arrays. However
- * when re-serialising the Integer object, only the last serialiser will be used (key 8, OrderedIntegerSerialiser)
-=======
  * In the below example, the MultiSerialiser has 3 Integer serialisers.
  * This has backwards compatibility to read and deserialise each byte array regardless of the keyed serialiser used at the time of writing, as long as its on the classpath.
  * However when re-serialising the Integer object, only the last serialiser will be used (key no.8, CompactRawIntegerSerialiser)
->>>>>>> dea51ea3
  * <br>
  * This allows the MultiSerialiser to be updated with improvements and maintain backwards compatibility. This also allows serialisation to be
  * updated before a Serialiser is deprecated and removed.
@@ -69,11 +63,6 @@
  *         },
  *         "valueClass" : "java.lang.String"
  *       }, {
-<<<<<<< HEAD
- *         "key" : 24,
- *         "serialiser" : {
- *           "class" : "uk.gov.gchq.gaffer.serialisation.implementation.raw.CompactRawIntegerSerialiser"
-=======
  *         "key" : 7,
  *         "serialiser" : {
  *           "class" : "old.deprecated.IntegerSerialiser",
@@ -84,7 +73,6 @@
  *         "key" : 24,
  *         "serialiser" : {
  *           "class" : "uk.gov.gchq.gaffer.serialisation.implementation.ordered.OrderedIntegerSerialiser"
->>>>>>> dea51ea3
  *         },
  *         "valueClass" : "java.lang.Integer"
  *       }, {
