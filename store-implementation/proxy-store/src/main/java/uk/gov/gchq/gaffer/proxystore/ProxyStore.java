/*
 * Copyright 2016-2023 Crown Copyright
 *
 * Licensed under the Apache License, Version 2.0 (the "License");
 * you may not use this file except in compliance with the License.
 * You may obtain a copy of the License at
 *
 *     http://www.apache.org/licenses/LICENSE-2.0
 *
 * Unless required by applicable law or agreed to in writing, software
 * distributed under the License is distributed on an "AS IS" BASIS,
 * WITHOUT WARRANTIES OR CONDITIONS OF ANY KIND, either express or implied.
 * See the License for the specific language governing permissions and
 * limitations under the License.
 */

package uk.gov.gchq.gaffer.proxystore;

import com.fasterxml.jackson.core.type.TypeReference;
import com.google.common.collect.Sets;
import edu.umd.cs.findbugs.annotations.SuppressFBWarnings;
import org.glassfish.jersey.client.ClientProperties;
import org.slf4j.Logger;
import org.slf4j.LoggerFactory;

import uk.gov.gchq.gaffer.commonutil.CommonConstants;
import uk.gov.gchq.gaffer.commonutil.StringUtil;
import uk.gov.gchq.gaffer.core.exception.Error;
import uk.gov.gchq.gaffer.core.exception.GafferRuntimeException;
import uk.gov.gchq.gaffer.core.exception.GafferWrappedErrorRuntimeException;
import uk.gov.gchq.gaffer.data.element.Element;
import uk.gov.gchq.gaffer.data.element.id.EntityId;
import uk.gov.gchq.gaffer.exception.SerialisationException;
import uk.gov.gchq.gaffer.jobtracker.JobDetail;
import uk.gov.gchq.gaffer.jsonserialisation.JSONSerialiser;
import uk.gov.gchq.gaffer.named.operation.AddNamedOperation;
import uk.gov.gchq.gaffer.named.view.AddNamedView;
import uk.gov.gchq.gaffer.operation.Operation;
import uk.gov.gchq.gaffer.operation.OperationChain;
import uk.gov.gchq.gaffer.operation.OperationChainDAO;
import uk.gov.gchq.gaffer.operation.OperationException;
import uk.gov.gchq.gaffer.operation.impl.add.AddElements;
import uk.gov.gchq.gaffer.operation.impl.get.GetAdjacentIds;
import uk.gov.gchq.gaffer.operation.impl.get.GetAllElements;
import uk.gov.gchq.gaffer.operation.impl.get.GetElements;
import uk.gov.gchq.gaffer.operation.serialisation.TypeReferenceImpl;
import uk.gov.gchq.gaffer.proxystore.operation.handler.OperationChainHandler;
import uk.gov.gchq.gaffer.proxystore.response.deserialiser.ResponseDeserialiser;
import uk.gov.gchq.gaffer.proxystore.response.deserialiser.impl.DefaultResponseDeserialiser;
import uk.gov.gchq.gaffer.proxystore.response.deserialiser.impl.OperationsResponseDeserialiser;
import uk.gov.gchq.gaffer.serialisation.Serialiser;
import uk.gov.gchq.gaffer.serialisation.ToBytesSerialiser;
import uk.gov.gchq.gaffer.store.Context;
import uk.gov.gchq.gaffer.store.Store;
import uk.gov.gchq.gaffer.store.StoreException;
import uk.gov.gchq.gaffer.store.StoreProperties;
import uk.gov.gchq.gaffer.store.StoreTrait;
import uk.gov.gchq.gaffer.store.operation.GetSchema;
import uk.gov.gchq.gaffer.store.operation.GetTraits;
import uk.gov.gchq.gaffer.store.operation.handler.GetTraitsHandler;
import uk.gov.gchq.gaffer.store.operation.handler.OperationHandler;
import uk.gov.gchq.gaffer.store.operation.handler.OutputOperationHandler;
import uk.gov.gchq.gaffer.store.schema.Schema;

import javax.ws.rs.client.Client;
import javax.ws.rs.client.ClientBuilder;
import javax.ws.rs.client.Entity;
import javax.ws.rs.client.Invocation;
import javax.ws.rs.core.MediaType;
import javax.ws.rs.core.Response;
import javax.ws.rs.core.Response.Status.Family;

import java.io.UnsupportedEncodingException;
import java.net.URL;
import java.util.Collections;
import java.util.HashSet;
import java.util.LinkedHashMap;
import java.util.Set;

import static java.util.Objects.nonNull;

/**
 * Gaffer {@code ProxyStore} implementation.
 * <p>
 * The ProxyStore is simply a Gaffer store which delegates all operations to a Gaffer
 * REST API.
 */
public class ProxyStore extends Store {
    private static final Logger LOGGER = LoggerFactory.getLogger(ProxyStore.class);
    public static final String ERROR_FETCHING_SCHEMA_FROM_REMOTE_STORE = "Error fetching schema from remote store.";
    private Client client;

    public ProxyStore() {
        super(false);
    }

    @SuppressFBWarnings(value = "BC_UNCONFIRMED_CAST", justification = "The properties should always be ProxyProperties")
    @Override
    public void initialise(final String graphId, final Schema unusedSchema, final StoreProperties properties) throws StoreException {
        setProperties(properties);
        client = createClient();

        super.initialise(graphId, new Schema(), getProperties());
        checkDelegateStoreStatus();
    }

    @SuppressWarnings("rawtypes")
    protected void checkDelegateStoreStatus() throws StoreException {
        final URL url = getProperties().getGafferUrl("graph/status");
        final ResponseDeserialiser<LinkedHashMap> responseDeserialiser = getResponseDeserialiserFor(new TypeReferenceImpl.Map());
        final LinkedHashMap<?, ?> status = doGet(url, responseDeserialiser, null);
        LOGGER.info("Delegate REST API status: {}", status.get("status"));
    }

    @SuppressFBWarnings(value = "SIC_INNER_SHOULD_BE_STATIC_ANON")
    protected Set<Class<? extends Operation>> fetchOperations() {
        try {
            final URL url = getProperties().getGafferUrl("graph/operations");
            final ResponseDeserialiser<Set<Class<? extends Operation>>> responseDeserialiser = getOperationsResponseDeserialiser();
            return Collections.unmodifiableSet(doGet(url, responseDeserialiser, null));
        } catch (final StoreException e) {
            throw new GafferRuntimeException("Failed to fetch operations from remote store.", e);
        }
    }

    protected ResponseDeserialiser<Set<Class<? extends Operation>>> getOperationsResponseDeserialiser() {
        return new OperationsResponseDeserialiser();
    }

    protected <O> ResponseDeserialiser<O> getResponseDeserialiserFor(final TypeReference<O> typeReference) {
        return new DefaultResponseDeserialiser<>(typeReference);
    }

    @Override
    public Set<Class<? extends Operation>> getSupportedOperations() {
        final HashSet<Class<? extends Operation>> allSupportedOperations = Sets.newHashSet();
        allSupportedOperations.addAll(fetchOperations());
        allSupportedOperations.addAll(super.getSupportedOperations());
        return Collections.unmodifiableSet(allSupportedOperations);
    }

    @Override
    public boolean isSupported(final Class<? extends Operation> operationClass) {
        return AddNamedView.class.isAssignableFrom(operationClass)
                || AddNamedOperation.class.isAssignableFrom(operationClass)
                ? super.getSupportedOperations().contains(operationClass)
                : getSupportedOperations().contains(operationClass);
    }

    protected Set<StoreTrait> fetchTraits() throws OperationException {
        Set<StoreTrait> newTraits = executeOpChainViaUrl(new OperationChain<>(new GetTraits.Builder().currentTraits(false).build()), new Context());
        if (newTraits == null) {
            newTraits = new HashSet<>(0);
        } else {
            // This proxy store cannot handle visibility due to the simple rest api using a default user.
            newTraits.remove(StoreTrait.VISIBILITY);
        }
        return newTraits;
    }

    protected Schema fetchSchema(final boolean getCompactSchema) throws OperationException {
        final GetSchema.Builder getSchema = new GetSchema.Builder();
        getSchema.compact(getCompactSchema);
        return executeOpChainViaUrl(new OperationChain<>(getSchema.build()), new Context());
    }

    /**
     * Get original {@link Schema} from the remote Store.
     *
     * @return original {@link Schema}
     */
    @Override
    public Schema getOriginalSchema() {
        try {
            return fetchSchema(false);
        } catch (final OperationException e) {
            throw new GafferRuntimeException(ERROR_FETCHING_SCHEMA_FROM_REMOTE_STORE, e);
        }
    }

    /**
     * Get {@link Schema} from the remote Store.
     *
     * @return optimised compact {@link Schema}
     */
    @Override
    public Schema getSchema() {
        try {
            return fetchSchema(true);
        } catch (final OperationException e) {
            throw new GafferRuntimeException(ERROR_FETCHING_SCHEMA_FROM_REMOTE_STORE, e);
        }
    }

    @Override
    public void validateSchemas() {
        // no validation required
    }

    @Override
    public JobDetail executeJob(final OperationChain<?> operationChain, final Context context)
            throws OperationException {
        final URL url = getProperties().getGafferUrl("graph/jobs");
        try {
            final ResponseDeserialiser<JobDetail> responseDeserialiser = getResponseDeserialiserFor(new TypeReferenceImpl.JobDetail());
            return doPost(url, operationChain, responseDeserialiser, context);
        } catch (final StoreException e) {
            throw new OperationException(e.getMessage(), e);
        }
    }

    public <O> O executeOpChainViaUrl(final OperationChain<O> opChain, final Context context)
            throws OperationException {
        final String opChainJson;
        try {
            opChainJson = new String(JSONSerialiser.serialise(opChain), CommonConstants.UTF_8);
        } catch (final UnsupportedEncodingException | SerialisationException e) {
            throw new OperationException("Unable to serialise operation chain into JSON.", e);
        }

        final URL url = getProperties().getGafferUrl("graph/operations/execute");
        try {
            final ResponseDeserialiser<O> responseDeserialiser = getResponseDeserialiserFor(opChain.getOutputTypeReference());
            return doPost(url, opChainJson, responseDeserialiser, context);
        } catch (final StoreException e) {
            throw new OperationException(e.getMessage(), e);
        }
    }

    protected <O> O doPost(final URL url, final Object body,
                           final ResponseDeserialiser<O> responseDeserialiser,
                           final Context context)
            throws StoreException {
        try {
            return doPost(url, new String(JSONSerialiser.serialise(body), CommonConstants.UTF_8), responseDeserialiser, context);
        } catch (final SerialisationException | UnsupportedEncodingException e) {
            throw new StoreException("Unable to serialise body of request into json.", e);
        }
    }

    protected <O> O doPost(final URL url, final String jsonBody,
                           final ResponseDeserialiser<O> responseDeserialiser,
                           final Context context)
            throws StoreException {

        final Invocation.Builder request = createRequest(jsonBody, url, context);
        final Response response;
        try {
            response = request.post(Entity.json(jsonBody));
        } catch (final Exception e) {
            throw new StoreException(String.format("Failed to execute post via the Gaffer URL %s", url.toExternalForm()), e);
        }

        return handleResponse(response, responseDeserialiser);
    }

    protected <O> O doGet(final URL url, final ResponseDeserialiser<O> responseDeserialiser, final Context context) throws StoreException {
        final Invocation.Builder request = createRequest(null, url, context);
        final Response response;
        try {
            response = request.get();
        } catch (final Exception e) {
            throw new StoreException(String.format("Request failed to execute via url %s", url.toExternalForm()), e);
        }

        return handleResponse(response, responseDeserialiser);
    }

    protected <O> O handleResponse(final Response response,
                                   final ResponseDeserialiser<O> responseDeserialiser)
            throws StoreException {
        final String outputJson = response.hasEntity() ? response.readEntity(String.class) : null;
        if (Family.SUCCESSFUL != response.getStatusInfo().getFamily()) {
            final Error error;
            try {
                error = JSONSerialiser.deserialise(StringUtil.toBytes(outputJson), Error.class);
            } catch (final Exception e) {
                LOGGER.warn("Gaffer bad status {}. Detail: {}", response.getStatus(), outputJson);
                throw new StoreException(String.format("Delegate Gaffer store returned status: %s. Response content was: %s", response.getStatus(), outputJson), e);
            }
            throw new GafferWrappedErrorRuntimeException(error);
        }

        O output = null;
        if (nonNull(outputJson)) {
            try {
                output = responseDeserialiser.deserialise(outputJson);
            } catch (final SerialisationException e) {
                throw new StoreException(e.getMessage(), e);
            }
        }

        return output;
    }

    protected Invocation.Builder createRequest(final String body, final URL url, final Context context) {
        final Invocation.Builder request = client.target(url.toString())
                .request();
        if (nonNull(body)) {
            request.header("Content", MediaType.APPLICATION_JSON_TYPE);
            request.header("Content-Type", MediaType.APPLICATION_JSON_TYPE);
            request.header("Accept", MediaType.APPLICATION_JSON_TYPE);
            request.build(body);
        }
        return request;
    }

    @SuppressFBWarnings(value = "BC_UNCONFIRMED_CAST_OF_RETURN_VALUE", justification = "The properties should always be ProxyProperties")
    @Override
    public ProxyProperties getProperties() {
        return (ProxyProperties) super.getProperties();
    }

    @Override
    protected Class<ProxyProperties> getPropertiesClass() {
        return ProxyProperties.class;
    }

    @Override
    protected void addAdditionalOperationHandlers() {
        addOperationHandler(OperationChain.class, new OperationChainHandler<>(opChainValidator, opChainOptimisers));
        addOperationHandler(OperationChainDAO.class, new OperationChainHandler<>(opChainValidator, opChainOptimisers));
<<<<<<< HEAD
=======
        addOperationHandler(GetTraits.class, getGetTraitsHandler());

        if (nonNull(CacheServiceLoader.getService())) {
            // Named operation
            addOperationHandler(NamedOperation.class, new NamedOperationHandler());
            addOperationHandler(AddNamedOperation.class, new AddNamedOperationHandler(getProperties().getCacheServiceNameSuffix(getGraphId())));
            addOperationHandler(GetAllNamedOperations.class, new GetAllNamedOperationsHandler(getProperties().getCacheServiceNameSuffix(getGraphId())));
            addOperationHandler(DeleteNamedOperation.class, new DeleteNamedOperationHandler(getProperties().getCacheServiceNameSuffix(getGraphId())));

            // Named view
            addOperationHandler(AddNamedView.class, new AddNamedViewHandler(getProperties().getCacheServiceNameSuffix(getGraphId())));
            addOperationHandler(GetAllNamedViews.class, new GetAllNamedViewsHandler(getProperties().getCacheServiceNameSuffix(getGraphId())));
            addOperationHandler(DeleteNamedView.class, new DeleteNamedViewHandler(getProperties().getCacheServiceNameSuffix(getGraphId())));
        }
>>>>>>> d98f9ebf
    }

    @Override
    protected OutputOperationHandler<GetElements, Iterable<? extends Element>> getGetElementsHandler() {
        return null;
    }

    @Override
    protected OutputOperationHandler<GetAllElements, Iterable<? extends Element>> getGetAllElementsHandler() {
        return null;
    }

    @Override
    protected OutputOperationHandler<? extends GetAdjacentIds, Iterable<? extends EntityId>> getAdjacentIdsHandler() {
        return null;
    }

    @Override
    protected OperationHandler<? extends AddElements> getAddElementsHandler() {
        return null;
    }

    @Override
    protected OutputOperationHandler<GetTraits, Set<StoreTrait>> getGetTraitsHandler() {
        try {
            return new GetTraitsHandler(fetchTraits());
        } catch (final OperationException e) {
            throw new GafferRuntimeException("Unable to fetch traits from remote store", e);
        }
    }

    @Override
    protected OperationHandler<? extends OperationChain<?>> getOperationChainHandler() {
        return null;
    }

    protected Client createClient() {
        final Client client = ClientBuilder.newClient();
        client.property(ClientProperties.CONNECT_TIMEOUT, getProperties().getConnectTimeout());
        client.property(ClientProperties.READ_TIMEOUT, getProperties().getReadTimeout());
        return client;
    }

    @SuppressWarnings("rawtypes")
    @Override
    protected Class<? extends Serialiser> getRequiredParentSerialiserClass() {
        return ToBytesSerialiser.class;
    }

    public static final class Builder {
        private final ProxyStore store;
        private final ProxyProperties properties;
        private String graphId;

        public Builder() {
            store = new ProxyStore();
            properties = new ProxyProperties();
            properties.setStoreClass(ProxyStore.class);
            properties.setStorePropertiesClass(ProxyProperties.class);
        }

        public Builder host(final String host) {
            properties.setGafferHost(host);
            return this;
        }

        public Builder port(final int port) {
            properties.setGafferPort(port);
            return this;
        }

        public Builder contextRoot(final String contextRoot) {
            properties.setGafferContextRoot(contextRoot);
            return this;
        }

        public Builder connectTimeout(final int timeout) {
            properties.setConnectTimeout(timeout);
            return this;
        }

        public Builder readTimeout(final int timeout) {
            properties.setReadTimeout(timeout);
            return this;
        }

        public Builder jsonSerialiser(final Class<? extends JSONSerialiser> serialiserClass) {
            properties.setJsonSerialiserClass(serialiserClass);
            return this;
        }

        public Builder graphId(final String graphId) {
            this.graphId = graphId;
            return this;
        }

        public ProxyStore build() {
            try {
                store.initialise(graphId, new Schema(), properties);
            } catch (final StoreException e) {
                throw new IllegalArgumentException("The store could not be initialised with the provided properties", e);
            }
            return store;
        }
    }
}<|MERGE_RESOLUTION|>--- conflicted
+++ resolved
@@ -320,23 +320,7 @@
     protected void addAdditionalOperationHandlers() {
         addOperationHandler(OperationChain.class, new OperationChainHandler<>(opChainValidator, opChainOptimisers));
         addOperationHandler(OperationChainDAO.class, new OperationChainHandler<>(opChainValidator, opChainOptimisers));
-<<<<<<< HEAD
-=======
         addOperationHandler(GetTraits.class, getGetTraitsHandler());
-
-        if (nonNull(CacheServiceLoader.getService())) {
-            // Named operation
-            addOperationHandler(NamedOperation.class, new NamedOperationHandler());
-            addOperationHandler(AddNamedOperation.class, new AddNamedOperationHandler(getProperties().getCacheServiceNameSuffix(getGraphId())));
-            addOperationHandler(GetAllNamedOperations.class, new GetAllNamedOperationsHandler(getProperties().getCacheServiceNameSuffix(getGraphId())));
-            addOperationHandler(DeleteNamedOperation.class, new DeleteNamedOperationHandler(getProperties().getCacheServiceNameSuffix(getGraphId())));
-
-            // Named view
-            addOperationHandler(AddNamedView.class, new AddNamedViewHandler(getProperties().getCacheServiceNameSuffix(getGraphId())));
-            addOperationHandler(GetAllNamedViews.class, new GetAllNamedViewsHandler(getProperties().getCacheServiceNameSuffix(getGraphId())));
-            addOperationHandler(DeleteNamedView.class, new DeleteNamedViewHandler(getProperties().getCacheServiceNameSuffix(getGraphId())));
-        }
->>>>>>> d98f9ebf
     }
 
     @Override
