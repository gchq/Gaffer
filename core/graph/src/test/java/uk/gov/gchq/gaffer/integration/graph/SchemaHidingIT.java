--- conflicted
+++ resolved
@@ -90,13 +90,8 @@
 
     protected abstract void cleanUp();
 
-<<<<<<< HEAD
     protected Store createStore(final Schema schema) {
         return Store.createStore("graphId", schema, StoreProperties.loadStoreProperties(StreamUtil.openStream(getClass(), storePropertiesPath)));
-=======
-    protected Store createStore(final Schema schema) throws IOException {
-        return Store.createStore("graphId", schema, storeProperties);
->>>>>>> e8cede87
     }
 
     @Test
