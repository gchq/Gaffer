--- conflicted
+++ resolved
@@ -21,11 +21,7 @@
 import org.junit.jupiter.api.BeforeEach;
 import org.junit.jupiter.api.io.TempDir;
 
-<<<<<<< HEAD
-=======
 import uk.gov.gchq.gaffer.accumulostore.MiniAccumuloClusterManager;
-import uk.gov.gchq.gaffer.commonutil.CommonTestConstants;
->>>>>>> e8cede87
 import uk.gov.gchq.gaffer.commonutil.StreamUtil;
 import uk.gov.gchq.gaffer.graph.Graph;
 import uk.gov.gchq.gaffer.proxystore.ProxyProperties;
@@ -52,23 +48,21 @@
 
     protected static final RestApiTestClient CLIENT = new RestApiV2TestClient();
 
-<<<<<<< HEAD
     @TempDir
     static File testFolder;
-=======
+
     private static Class currentClass = new Object() { }.getClass().getEnclosingClass();
     private static final StoreProperties PROPERTIES =
             StoreProperties.loadStoreProperties(StreamUtil.openStream(RoadTrafficRestApiITs.class, STORE_TYPE_DEFAULT + StreamUtil.STORE_PROPERTIES));
     private static MiniAccumuloClusterManager miniAccumuloClusterManager;
 
-    @ClassRule
-    public static final TemporaryFolder TEST_FOLDER = new TemporaryFolder(CommonTestConstants.TMP_DIRECTORY);
->>>>>>> e8cede87
+    @TempDir
+    public static File TEST_FOLDER;
 
     @BeforeAll
     public static void prepareRestApi() throws IOException {
 
-        miniAccumuloClusterManager = new MiniAccumuloClusterManager(PROPERTIES, TEST_FOLDER.getRoot().getAbsolutePath());
+        miniAccumuloClusterManager = new MiniAccumuloClusterManager(PROPERTIES, TEST_FOLDER.getAbsolutePath());
 
         // Spin up the REST API
         CLIENT.startServer();
@@ -85,16 +79,13 @@
         loader.contextInitialized(null);
     }
 
-<<<<<<< HEAD
-    @BeforeEach
-=======
-    @AfterClass
+    @AfterAll
     public static void after() {
         CLIENT.stopServer();
         miniAccumuloClusterManager.close();
     }
 
->>>>>>> e8cede87
+    @BeforeEach
     @Override
     public void prepareProxy() throws IOException {
         // Create a proxy store that will proxy all queries to the REST API that has been spun up
@@ -115,8 +106,4 @@
         this.user = new User();
     }
 
-    @AfterAll
-    public static void after() {
-        CLIENT.stopServer();
-    }
 }