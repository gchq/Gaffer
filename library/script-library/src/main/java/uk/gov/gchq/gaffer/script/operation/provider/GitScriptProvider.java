--- conflicted
+++ resolved
@@ -42,12 +42,7 @@
      */
     @Override
     public void retrieveScripts(final String absoluteRepoPath,
-<<<<<<< HEAD
-                                final String repoURI) {
-
-=======
                                 final String repoURI) throws GitAPIException, IOException {
->>>>>>> 75f55502
         if (Files.notExists(Paths.get(absoluteRepoPath))) {
             cloneRepo(absoluteRepoPath, repoURI);
         } else {
