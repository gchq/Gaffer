/*
 * Copyright 2017-2023 Crown Copyright
 *
 * Licensed under the Apache License, Version 2.0 (the "License");
 * you may not use this file except in compliance with the License.
 * You may obtain a copy of the License at
 *
 *     http://www.apache.org/licenses/LICENSE-2.0
 *
 * Unless required by applicable law or agreed to in writing, software
 * distributed under the License is distributed on an "AS IS" BASIS,
 * WITHOUT WARRANTIES OR CONDITIONS OF ANY KIND, either express or implied.
 * See the License for the specific language governing permissions and
 * limitations under the License.
 */

package uk.gov.gchq.gaffer.store.operation.handler.output;

import uk.gov.gchq.gaffer.data.element.IdentifierType;
import uk.gov.gchq.gaffer.data.generator.CsvFormat;
import uk.gov.gchq.gaffer.data.generator.CsvGenerator;
import uk.gov.gchq.gaffer.operation.OperationException;
import uk.gov.gchq.gaffer.operation.impl.output.ToCsv;
import uk.gov.gchq.gaffer.store.Context;
import uk.gov.gchq.gaffer.store.Store;
import uk.gov.gchq.gaffer.store.operation.GetSchema;
import uk.gov.gchq.gaffer.store.operation.handler.OutputOperationHandler;
import uk.gov.gchq.gaffer.store.schema.Schema;
import uk.gov.gchq.gaffer.store.schema.SchemaEdgeDefinition;
import uk.gov.gchq.gaffer.store.schema.SchemaEntityDefinition;
import uk.gov.gchq.koryphe.iterable.ChainedIterable;

import java.util.Collections;
import java.util.LinkedHashMap;

import static uk.gov.gchq.gaffer.data.element.IdentifierType.DIRECTED;
import static uk.gov.gchq.gaffer.data.generator.OpenCypherFormat.TYPE_MAPPINGS;


/**
 * A {@code ToCsvHandler} handles {@link ToCsv} operations by applying the provided
 * {@link uk.gov.gchq.gaffer.data.generator.ElementGenerator} to each item in the
 * input {@link Iterable}.
 */
public class ToCsvHandler implements OutputOperationHandler<ToCsv, Iterable<? extends String>> {
    @Override
    public Iterable<? extends String> doOperation(final ToCsv operation, final Context context, final Store store) throws OperationException {
        CsvGenerator csvGenerator;
        final Schema schema;
        if (operation.getInput() == null) {
            return null;
        }

        if (operation.getElementGenerator() == null && operation.getCsvFormat() == null) {
            throw new IllegalArgumentException("ToCsv operation requires a generator, supply one or provide a CsvFormat");
        } else if (operation.getElementGenerator() != null && operation.getCsvFormat() != null) {
            throw new IllegalArgumentException("ToCsv operation requires either a generator or a CsvFormat not both");
<<<<<<< HEAD
        } else if (operation.getElementGenerator() == null && operation.getCsvFormat() != null) {
            schema = store.execute(new GetSchema(), context);

=======
        } else if (null == operation.getElementGenerator() && null != operation.getCsvFormat()) {
            final Schema schema = store.execute(new GetSchema(), context);
>>>>>>> 8a74c1a5
            csvGenerator = createGenerator(operation.getCsvFormat(), getPropertyHeadersFromSchema(schema));
        } else {
            csvGenerator = operation.getElementGenerator();
        }

        final Iterable<? extends String> csv = csvGenerator.apply(operation.getInput());
        if (operation.isIncludeHeader()) {
            return new ChainedIterable<>(Collections.singletonList(csvGenerator.getHeader()), csv);
        }

        return csv;
    }

<<<<<<< HEAD
    private LinkedHashMap<String, String> getPropertyHeadersFromSchema(final Schema schema) throws OperationException {
=======
    private LinkedHashMap<String, String> getPropertyHeadersFromSchema(final Schema schema) {
>>>>>>> 8a74c1a5
        LinkedHashMap<String, String> propertyHeadersFromSchema = new LinkedHashMap<>();
        for (final SchemaEntityDefinition schemaEntityDefinition : schema.getEntities().values()) {
            for (final String propertyName:schemaEntityDefinition.getProperties()) {
                String typeName = schemaEntityDefinition.getPropertyTypeName(propertyName);
                propertyHeadersFromSchema.put(propertyName, schema.getType(typeName).getClazz().getSimpleName());
            }
        }
        for (final SchemaEdgeDefinition schemaEdgeDefinition : schema.getEdges().values()) {
            for (final IdentifierType identifierType : schemaEdgeDefinition.getIdentifiers()) {
                if (identifierType.equals(DIRECTED)) {
                    final String typeName = schemaEdgeDefinition.getIdentifierTypeName(identifierType);
                    propertyHeadersFromSchema.put(identifierType.toString(), schema.getType(typeName).getClazz().getSimpleName());
                }
            }
            for (final String propertyName : schemaEdgeDefinition.getProperties()) {
                final String typeName = schemaEdgeDefinition.getPropertyTypeName(propertyName);
                final String javaType = schema.getType(typeName).getClazz().getSimpleName();
                final String openCypherType = TYPE_MAPPINGS.getOrDefault(javaType, javaType);

                propertyHeadersFromSchema.put(propertyName, openCypherType);
            }
        }
        return propertyHeadersFromSchema;
    }


    private CsvGenerator createGenerator(final CsvFormat csvFormat, final LinkedHashMap<String, String> propertyHeadersFromSchema) {
        return new CsvGenerator.Builder()
                .identifiersFromFormat(CsvFormat.getIdentifiers(csvFormat))
                .propertyHeadersFromSchema(propertyHeadersFromSchema)
                .build();
    }

}<|MERGE_RESOLUTION|>--- conflicted
+++ resolved
@@ -55,14 +55,9 @@
             throw new IllegalArgumentException("ToCsv operation requires a generator, supply one or provide a CsvFormat");
         } else if (operation.getElementGenerator() != null && operation.getCsvFormat() != null) {
             throw new IllegalArgumentException("ToCsv operation requires either a generator or a CsvFormat not both");
-<<<<<<< HEAD
         } else if (operation.getElementGenerator() == null && operation.getCsvFormat() != null) {
             schema = store.execute(new GetSchema(), context);
 
-=======
-        } else if (null == operation.getElementGenerator() && null != operation.getCsvFormat()) {
-            final Schema schema = store.execute(new GetSchema(), context);
->>>>>>> 8a74c1a5
             csvGenerator = createGenerator(operation.getCsvFormat(), getPropertyHeadersFromSchema(schema));
         } else {
             csvGenerator = operation.getElementGenerator();
@@ -76,11 +71,7 @@
         return csv;
     }
 
-<<<<<<< HEAD
     private LinkedHashMap<String, String> getPropertyHeadersFromSchema(final Schema schema) throws OperationException {
-=======
-    private LinkedHashMap<String, String> getPropertyHeadersFromSchema(final Schema schema) {
->>>>>>> 8a74c1a5
         LinkedHashMap<String, String> propertyHeadersFromSchema = new LinkedHashMap<>();
         for (final SchemaEntityDefinition schemaEntityDefinition : schema.getEntities().values()) {
             for (final String propertyName:schemaEntityDefinition.getProperties()) {
