--- conflicted
+++ resolved
@@ -30,10 +30,7 @@
 import static org.junit.jupiter.api.Assertions.assertEquals;
 import static org.junit.jupiter.api.Assertions.assertNotNull;
 import static org.junit.jupiter.api.Assertions.assertNotSame;
-<<<<<<< HEAD
-=======
 
->>>>>>> 6c60d867
 
 public class GetAllElementsTest extends OperationTest<GetAllElements> {
 
@@ -81,7 +78,6 @@
         assertNotNull(getAllElements.getView().getEdge(TestGroups.EDGE));
     }
 
-    @Test
     @Override
     public void shouldShallowCloneOperation() {
         // Given
