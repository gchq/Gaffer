--- conflicted
+++ resolved
@@ -53,12 +53,8 @@
 import uk.gov.gchq.gaffer.federatedstore.operation.handler.impl.FederatedOutputIterableHandler;
 import uk.gov.gchq.gaffer.federatedstore.operation.handler.impl.FederatedRemoveGraphHandler;
 import uk.gov.gchq.gaffer.federatedstore.schema.FederatedViewValidator;
-<<<<<<< HEAD
 import uk.gov.gchq.gaffer.federatedstore.util.ApplyViewToElementsFunction;
 import uk.gov.gchq.gaffer.federatedstore.util.MergeSchema;
-import uk.gov.gchq.gaffer.graph.Graph;
-=======
->>>>>>> 14f39deb
 import uk.gov.gchq.gaffer.graph.GraphSerialisable;
 import uk.gov.gchq.gaffer.named.operation.AddNamedOperation;
 import uk.gov.gchq.gaffer.named.view.AddNamedView;
@@ -607,11 +603,7 @@
             //This operation has already been processes once, by this store.
             String keyForProcessedFedStoreId = getKeyForProcessedFedStoreId();
             operation.addOption(keyForProcessedFedStoreId, null); // value is null, but key is still found.
-<<<<<<< HEAD
-            List<Graph> graphs = getGraphs(user, storeConfiguredDefaultGraphIds, operation);
-=======
-            List<GraphSerialisable> graphs = getGraphs(user, adminConfiguredDefaultGraphIds, operation);
->>>>>>> 14f39deb
+            List<GraphSerialisable> graphs = getGraphs(user, storeConfiguredDefaultGraphIds, operation);
             //put it back
             operation.addOption(keyForProcessedFedStoreId, getValueForProcessedFedStoreId());
             return graphs;
