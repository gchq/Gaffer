/*
 * Copyright 2017-2020 Crown Copyright
 *
 * Licensed under the Apache License, Version 2.0 (the "License");
 * you may not use this file except in compliance with the License.
 * You may obtain a copy of the License at
 *
 *     http://www.apache.org/licenses/LICENSE-2.0
 *
 * Unless required by applicable law or agreed to in writing, software
 * distributed under the License is distributed on an "AS IS" BASIS,
 * WITHOUT WARRANTIES OR CONDITIONS OF ANY KIND, either express or implied.
 * See the License for the specific language governing permissions and
 * limitations under the License.
 */

package uk.gov.gchq.gaffer.store.operation.handler.named;

import org.junit.jupiter.api.AfterAll;
import org.junit.jupiter.api.AfterEach;
import org.junit.jupiter.api.BeforeEach;
import org.junit.jupiter.api.Test;

import uk.gov.gchq.gaffer.cache.CacheServiceLoader;
import uk.gov.gchq.gaffer.commonutil.TestGroups;
import uk.gov.gchq.gaffer.data.elementdefinition.view.NamedViewDetail;
import uk.gov.gchq.gaffer.data.elementdefinition.view.View;
import uk.gov.gchq.gaffer.data.elementdefinition.view.ViewParameterDetail;
import uk.gov.gchq.gaffer.named.operation.cache.exception.CacheOperationFailedException;
import uk.gov.gchq.gaffer.named.view.AddNamedView;
import uk.gov.gchq.gaffer.named.view.DeleteNamedView;
import uk.gov.gchq.gaffer.operation.OperationException;
import uk.gov.gchq.gaffer.store.Context;
import uk.gov.gchq.gaffer.store.Store;
import uk.gov.gchq.gaffer.store.StoreProperties;
import uk.gov.gchq.gaffer.store.operation.handler.named.cache.NamedViewCache;
import uk.gov.gchq.gaffer.user.User;

import java.util.HashMap;
import java.util.Map;

import static org.junit.jupiter.api.Assertions.assertFalse;
import static org.junit.jupiter.api.Assertions.assertTrue;
import static org.mockito.BDDMockito.given;
import static org.mockito.Mockito.mock;

public class DeleteNamedViewHandlerTest {

    private static final String WRITE_ACCESS_ROLE = "writeRole";
    private final NamedViewCache namedViewCache = new NamedViewCache();
    private final AddNamedViewHandler addNamedViewHandler = new AddNamedViewHandler(namedViewCache);
    private final DeleteNamedViewHandler deleteNamedViewHandler = new DeleteNamedViewHandler(namedViewCache);
    private final String testNamedViewName = "testNamedViewName";
    private final String invalidNamedViewName = "invalidNamedViewName";
    private final String testUserId = "testUser";
    private final Map<String, ViewParameterDetail> testParameters = new HashMap<>();
    private final StoreProperties properties = new StoreProperties();
    private final Context context = new Context(new User.Builder()
            .userId(testUserId)
            .opAuth(WRITE_ACCESS_ROLE)
            .build());
    private final Store store = mock(Store.class);

    private View view;
    private AddNamedView addNamedView;

    @BeforeEach
<<<<<<< HEAD
    public void before() throws OperationException, CacheOperationFailedException {
=======
    public void before() throws OperationException {
>>>>>>> 6c60d867
        properties.set("gaffer.cache.service.class", "uk.gov.gchq.gaffer.cache.impl.HashMapCacheService");
        CacheServiceLoader.initialise(properties.getProperties());

        given(store.getProperties()).willReturn(new StoreProperties());

        testParameters.put("testParam", mock(ViewParameterDetail.class));

        view = new View.Builder()
                .edge(TestGroups.EDGE)
                .build();

        addNamedView = new AddNamedView.Builder()
                .name(testNamedViewName)
                .view(view)
                .writeAccessRoles(WRITE_ACCESS_ROLE)
                .overwrite(false)
                .build();

        addNamedViewHandler.doOperation(addNamedView, context, store);
        assertTrue(cacheContains(testNamedViewName));
    }

    @AfterEach
    public void clearCache() throws CacheOperationFailedException {
        namedViewCache.clearCache();
    }

    @AfterAll
    public static void tearDown() {
        CacheServiceLoader.shutdown();
    }

    @Test
    public void shouldDeleteNamedViewCorrectly() throws OperationException, CacheOperationFailedException {
        // Given
        final DeleteNamedView deleteNamedView = new DeleteNamedView.Builder().name(testNamedViewName).build();

        // When
        deleteNamedViewHandler.doOperation(deleteNamedView, context, store);

        // Then
        assertFalse(cacheContains(testNamedViewName));
    }

    @Test
    public void shouldNotThrowExceptionWhenNoNamedViewToDelete() throws CacheOperationFailedException, OperationException {
        // Given
        final DeleteNamedView deleteInvalidNamedView = new DeleteNamedView.Builder().name(invalidNamedViewName).build();

        // When
        deleteNamedViewHandler.doOperation(deleteInvalidNamedView, context, store);

        // Then
        assertTrue(cacheContains(testNamedViewName));
    }

    private boolean cacheContains(final String namedViewName) throws CacheOperationFailedException {
        Iterable<NamedViewDetail> namedViews = namedViewCache.getAllNamedViews();
        for (final NamedViewDetail namedView : namedViews) {
            if (namedView.getName().equals(namedViewName)) {
                return true;
            }
        }
        return false;
    }
}<|MERGE_RESOLUTION|>--- conflicted
+++ resolved
@@ -45,7 +45,6 @@
 import static org.mockito.Mockito.mock;
 
 public class DeleteNamedViewHandlerTest {
-
     private static final String WRITE_ACCESS_ROLE = "writeRole";
     private final NamedViewCache namedViewCache = new NamedViewCache();
     private final AddNamedViewHandler addNamedViewHandler = new AddNamedViewHandler(namedViewCache);
@@ -60,16 +59,11 @@
             .opAuth(WRITE_ACCESS_ROLE)
             .build());
     private final Store store = mock(Store.class);
-
     private View view;
     private AddNamedView addNamedView;
 
     @BeforeEach
-<<<<<<< HEAD
-    public void before() throws OperationException, CacheOperationFailedException {
-=======
     public void before() throws OperationException {
->>>>>>> 6c60d867
         properties.set("gaffer.cache.service.class", "uk.gov.gchq.gaffer.cache.impl.HashMapCacheService");
         CacheServiceLoader.initialise(properties.getProperties());
 
@@ -89,7 +83,6 @@
                 .build();
 
         addNamedViewHandler.doOperation(addNamedView, context, store);
-        assertTrue(cacheContains(testNamedViewName));
     }
 
     @AfterEach
@@ -104,7 +97,9 @@
 
     @Test
     public void shouldDeleteNamedViewCorrectly() throws OperationException, CacheOperationFailedException {
+        assertTrue(cacheContains(testNamedViewName));
         // Given
+
         final DeleteNamedView deleteNamedView = new DeleteNamedView.Builder().name(testNamedViewName).build();
 
         // When
@@ -116,6 +111,8 @@
 
     @Test
     public void shouldNotThrowExceptionWhenNoNamedViewToDelete() throws CacheOperationFailedException, OperationException {
+        assertTrue(cacheContains(testNamedViewName));
+
         // Given
         final DeleteNamedView deleteInvalidNamedView = new DeleteNamedView.Builder().name(invalidNamedViewName).build();
 
