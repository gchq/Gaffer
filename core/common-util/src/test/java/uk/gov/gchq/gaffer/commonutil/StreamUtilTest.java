/*
 * Copyright 2017 Crown Copyright
 *
 * Licensed under the Apache License, Version 2.0 (the "License");
 * you may not use this file except in compliance with the License.
 * You may obtain a copy of the License at
 *
 *     http://www.apache.org/licenses/LICENSE-2.0
 *
 * Unless required by applicable law or agreed to in writing, software
 * distributed under the License is distributed on an "AS IS" BASIS,
 * WITHOUT WARRANTIES OR CONDITIONS OF ANY KIND, either express or implied.
 * See the License for the specific language governing permissions and
 * limitations under the License.
 */
package uk.gov.gchq.gaffer.commonutil;

import org.junit.Test;
import java.io.InputStream;
import java.net.URI;

<<<<<<< HEAD
import static org.junit.Assert.assertFalse;
import static org.junit.Assert.assertNotNull;
import static org.junit.Assert.fail;

/**
 * Created on 25/04/2017.
 */
=======
>>>>>>> c9be3d8a
public class StreamUtilTest {

    public static final String FILE_NAME = "URLSchema.json";

    @Test
    public void testOpenStreamsURLNotEmpty() throws Exception {
        //Given
        final URI resource = getClass().getClassLoader().getResource(FILE_NAME).toURI();
        if (resource == null) fail("Test json file not found:" + FILE_NAME);

        //When
        final InputStream[] inputStreams = StreamUtil.openStreams(resource);

        //Then
        try {
            assertNotNull(inputStreams);
            assertFalse("InputStreams length is 0", inputStreams.length == 0);
        } finally {
            StreamUtil.closeStreams(inputStreams);
        }
    }
}<|MERGE_RESOLUTION|>--- conflicted
+++ resolved
@@ -19,16 +19,10 @@
 import java.io.InputStream;
 import java.net.URI;
 
-<<<<<<< HEAD
 import static org.junit.Assert.assertFalse;
 import static org.junit.Assert.assertNotNull;
 import static org.junit.Assert.fail;
 
-/**
- * Created on 25/04/2017.
- */
-=======
->>>>>>> c9be3d8a
 public class StreamUtilTest {
 
     public static final String FILE_NAME = "URLSchema.json";
