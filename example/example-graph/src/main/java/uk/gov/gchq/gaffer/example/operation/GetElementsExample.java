/*
 * Copyright 2016 Crown Copyright
 *
 * Licensed under the Apache License, Version 2.0 (the "License");
 * you may not use this file except in compliance with the License.
 * You may obtain a copy of the License at
 *
 *     http://www.apache.org/licenses/LICENSE-2.0
 *
 * Unless required by applicable law or agreed to in writing, software
 * distributed under the License is distributed on an "AS IS" BASIS,
 * WITHOUT WARRANTIES OR CONDITIONS OF ANY KIND, either express or implied.
 * See the License for the specific language governing permissions and
 * limitations under the License.
 */
package uk.gov.gchq.gaffer.example.operation;

import uk.gov.gchq.gaffer.commonutil.iterable.CloseableIterable;
import uk.gov.gchq.gaffer.data.element.Element;
import uk.gov.gchq.gaffer.data.element.function.ElementFilter;
import uk.gov.gchq.gaffer.data.element.id.EdgeId;
import uk.gov.gchq.gaffer.data.element.id.ElementId;
import uk.gov.gchq.gaffer.data.element.id.EntityId;
import uk.gov.gchq.gaffer.data.elementdefinition.view.View;
import uk.gov.gchq.gaffer.data.elementdefinition.view.ViewElementDefinition;
import uk.gov.gchq.gaffer.function.filter.IsMoreThan;
import uk.gov.gchq.gaffer.operation.data.EdgeSeed;
import uk.gov.gchq.gaffer.operation.data.EntitySeed;
import uk.gov.gchq.gaffer.operation.impl.get.GetElements;

public class GetElementsExample extends OperationExample {
    public GetElementsExample() {
        super(GetElements.class);
    }

    public static void main(final String[] args) {
        new GetElementsExample().run();
    }

    public void runExamples() {
        getEntitiesAndEdgesByEntityId2AndEdgeId2to3();
        getEntitiesAndEdgesByEntityId2AndEdgeId2to3WithCountGreaterThan1();

        getEntitiesAndEdgesThatAreRelatedToVertex2();
        getAllEntitiesAndEdgesThatAreRelatedToEdge1to2();
        getAllEntitiesAndEdgesThatAreRelatedToEdge1to2WithCountGreaterThan1();
    }

    public CloseableIterable<Element> getEntitiesAndEdgesThatAreRelatedToVertex2() {
        // ---------------------------------------------------------
<<<<<<< HEAD
        final GetElements<EntityId, Element> operation = new GetElements.Builder<EntityId, Element>()
                .addSeed(new EntitySeed(2))
=======
        final GetElements operation = new GetElements.Builder()
                .input(new EntitySeed(2))
>>>>>>> 460f2b3d
                .build();
        // ---------------------------------------------------------

        return runExample(operation);
    }

    public CloseableIterable<Element> getAllEntitiesAndEdgesThatAreRelatedToEdge1to2() {
        // ---------------------------------------------------------
<<<<<<< HEAD
        final GetElements<EdgeId, Element> operation = new GetElements.Builder<EdgeId, Element>()
                .addSeed(new EdgeSeed(1, 2, true))
=======
        final GetElements operation = new GetElements.Builder()
                .input(new EdgeSeed(1, 2, true))
>>>>>>> 460f2b3d
                .build();
        // ---------------------------------------------------------

        return runExample(operation);
    }

    public Iterable<Element> getAllEntitiesAndEdgesThatAreRelatedToEdge1to2WithCountGreaterThan1() {
        // ---------------------------------------------------------
<<<<<<< HEAD
        final GetElements<EdgeId, Element> operation = new GetElements.Builder<EdgeId, Element>()
                .addSeed(new EdgeSeed(1, 2, true))
=======
        final GetElements operation = new GetElements.Builder()
                .input(new EdgeSeed(1, 2, true))
>>>>>>> 460f2b3d
                .view(new View.Builder()
                        .entity("entity", new ViewElementDefinition.Builder()
                                .preAggregationFilter(new ElementFilter.Builder()
                                        .select("count")
                                        .execute(new IsMoreThan(1))
                                        .build())
                                .build())
                        .edge("edge", new ViewElementDefinition.Builder()
                                .preAggregationFilter(new ElementFilter.Builder()
                                        .select("count")
                                        .execute(new IsMoreThan(1))
                                        .build())
                                .build())
                        .build())
                .build();
        // ---------------------------------------------------------

        return runExample(operation);
    }

    public CloseableIterable<Element> getEntitiesAndEdgesByEntityId2AndEdgeId2to3() {
        // ---------------------------------------------------------
<<<<<<< HEAD
        final GetElements<ElementId, Element> operation = new GetElements.Builder<>()
                .addSeed(new EntitySeed(2))
                .addSeed(new EdgeSeed(2, 3, true))
=======
        final GetElements operation = new GetElements.Builder()
                .input(new EntitySeed(2))
                .input(new EdgeSeed(2, 3, true))
>>>>>>> 460f2b3d
                .build();
        // ---------------------------------------------------------

        return runExample(operation);
    }

    public CloseableIterable<Element> getEntitiesAndEdgesByEntityId2AndEdgeId2to3WithCountGreaterThan1() {
        // ---------------------------------------------------------
<<<<<<< HEAD
        final GetElements<ElementId, Element> operation = new GetElements.Builder<>()
                .addSeed(new EntitySeed(2))
                .addSeed(new EdgeSeed(2, 3, true))
=======
        final GetElements operation = new GetElements.Builder()
                .input(new EntitySeed(2))
                .input(new EdgeSeed(2, 3, true))
>>>>>>> 460f2b3d
                .view(new View.Builder()
                        .entity("entity", new ViewElementDefinition.Builder()
                                .preAggregationFilter(new ElementFilter.Builder()
                                        .select("count")
                                        .execute(new IsMoreThan(1))
                                        .build())
                                .build())
                        .edge("edge", new ViewElementDefinition.Builder()
                                .preAggregationFilter(new ElementFilter.Builder()
                                        .select("count")
                                        .execute(new IsMoreThan(1))
                                        .build())
                                .build())
                        .build())
                .build();
        // ---------------------------------------------------------

        return runExample(operation);
    }
}<|MERGE_RESOLUTION|>--- conflicted
+++ resolved
@@ -18,9 +18,6 @@
 import uk.gov.gchq.gaffer.commonutil.iterable.CloseableIterable;
 import uk.gov.gchq.gaffer.data.element.Element;
 import uk.gov.gchq.gaffer.data.element.function.ElementFilter;
-import uk.gov.gchq.gaffer.data.element.id.EdgeId;
-import uk.gov.gchq.gaffer.data.element.id.ElementId;
-import uk.gov.gchq.gaffer.data.element.id.EntityId;
 import uk.gov.gchq.gaffer.data.elementdefinition.view.View;
 import uk.gov.gchq.gaffer.data.elementdefinition.view.ViewElementDefinition;
 import uk.gov.gchq.gaffer.function.filter.IsMoreThan;
@@ -48,13 +45,8 @@
 
     public CloseableIterable<Element> getEntitiesAndEdgesThatAreRelatedToVertex2() {
         // ---------------------------------------------------------
-<<<<<<< HEAD
-        final GetElements<EntityId, Element> operation = new GetElements.Builder<EntityId, Element>()
-                .addSeed(new EntitySeed(2))
-=======
         final GetElements operation = new GetElements.Builder()
                 .input(new EntitySeed(2))
->>>>>>> 460f2b3d
                 .build();
         // ---------------------------------------------------------
 
@@ -63,13 +55,8 @@
 
     public CloseableIterable<Element> getAllEntitiesAndEdgesThatAreRelatedToEdge1to2() {
         // ---------------------------------------------------------
-<<<<<<< HEAD
-        final GetElements<EdgeId, Element> operation = new GetElements.Builder<EdgeId, Element>()
-                .addSeed(new EdgeSeed(1, 2, true))
-=======
         final GetElements operation = new GetElements.Builder()
                 .input(new EdgeSeed(1, 2, true))
->>>>>>> 460f2b3d
                 .build();
         // ---------------------------------------------------------
 
@@ -78,13 +65,8 @@
 
     public Iterable<Element> getAllEntitiesAndEdgesThatAreRelatedToEdge1to2WithCountGreaterThan1() {
         // ---------------------------------------------------------
-<<<<<<< HEAD
-        final GetElements<EdgeId, Element> operation = new GetElements.Builder<EdgeId, Element>()
-                .addSeed(new EdgeSeed(1, 2, true))
-=======
         final GetElements operation = new GetElements.Builder()
                 .input(new EdgeSeed(1, 2, true))
->>>>>>> 460f2b3d
                 .view(new View.Builder()
                         .entity("entity", new ViewElementDefinition.Builder()
                                 .preAggregationFilter(new ElementFilter.Builder()
@@ -107,15 +89,9 @@
 
     public CloseableIterable<Element> getEntitiesAndEdgesByEntityId2AndEdgeId2to3() {
         // ---------------------------------------------------------
-<<<<<<< HEAD
-        final GetElements<ElementId, Element> operation = new GetElements.Builder<>()
-                .addSeed(new EntitySeed(2))
-                .addSeed(new EdgeSeed(2, 3, true))
-=======
         final GetElements operation = new GetElements.Builder()
                 .input(new EntitySeed(2))
                 .input(new EdgeSeed(2, 3, true))
->>>>>>> 460f2b3d
                 .build();
         // ---------------------------------------------------------
 
@@ -124,15 +100,9 @@
 
     public CloseableIterable<Element> getEntitiesAndEdgesByEntityId2AndEdgeId2to3WithCountGreaterThan1() {
         // ---------------------------------------------------------
-<<<<<<< HEAD
-        final GetElements<ElementId, Element> operation = new GetElements.Builder<>()
-                .addSeed(new EntitySeed(2))
-                .addSeed(new EdgeSeed(2, 3, true))
-=======
         final GetElements operation = new GetElements.Builder()
                 .input(new EntitySeed(2))
                 .input(new EdgeSeed(2, 3, true))
->>>>>>> 460f2b3d
                 .view(new View.Builder()
                         .entity("entity", new ViewElementDefinition.Builder()
                                 .preAggregationFilter(new ElementFilter.Builder()
