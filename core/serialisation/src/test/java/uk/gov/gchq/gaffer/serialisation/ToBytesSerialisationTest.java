/*
 * Copyright 2016-2020 Crown Copyright
 *
 * Licensed under the Apache License, Version 2.0 (the "License");
 * you may not use this file except in compliance with the License.
 * You may obtain a copy of the License at
 *
 *     http://www.apache.org/licenses/LICENSE-2.0
 *
 * Unless required by applicable law or agreed to in writing, software
 * distributed under the License is distributed on an "AS IS" BASIS,
 * WITHOUT WARRANTIES OR CONDITIONS OF ANY KIND, either express or implied.
 * See the License for the specific language governing permissions and
 * limitations under the License.
 */

package uk.gov.gchq.gaffer.serialisation;

import org.junit.jupiter.api.Test;

import uk.gov.gchq.gaffer.commonutil.pair.Pair;
import uk.gov.gchq.gaffer.exception.SerialisationException;

import java.util.Arrays;

import static org.junit.jupiter.api.Assertions.assertArrayEquals;
import static org.junit.jupiter.api.Assertions.assertEquals;
import static org.junit.jupiter.api.Assertions.assertNotSame;
import static org.junit.jupiter.api.Assertions.assertNull;

public abstract class ToBytesSerialisationTest<T> extends SerialisationTest<T, byte[]> {

    @Test
    @Override
    public void shouldSerialiseNull() {
        final byte[] bytes = serialiser.serialiseNull();

        assertArrayEquals(new byte[0], bytes);
    }

    @Test
    @Override
    public void shouldDeserialiseEmpty() throws SerialisationException {
        assertNull(serialiser.deserialiseEmpty());
    }

    @Override
    protected void serialiseFirst(final Pair<T, byte[]> pair) throws SerialisationException {
        byte[] serialise = serialiser.serialise(pair.getFirst());
        assertArrayEquals(pair.getSecond(), serialise, Arrays.toString(serialise));
    }

    @Test
    public void shouldHaveValidEqualsMethodForToByteSerialiser() {
        // Given When
        final Serialiser<T, byte[]> serialiser2 = getSerialisation();
<<<<<<< HEAD

        // Then
        assertNotSame(this.serialiser, serialiser2, "The getSerialisation() shouldn't return the same instance each time it's called, required for this test.");
=======
        assertNotSame(this.serialiser, serialiser2,
                "The getSerialisation() shouldn't return the same instance each time it's called, required for this test.");
>>>>>>> 6c60d867
        assertEquals(this.serialiser, serialiser2, "different instances that are the same should be equal");
    }
}<|MERGE_RESOLUTION|>--- conflicted
+++ resolved
@@ -30,11 +30,12 @@
 
 public abstract class ToBytesSerialisationTest<T> extends SerialisationTest<T, byte[]> {
 
-    @Test
     @Override
-    public void shouldSerialiseNull() {
+    public void shouldSerialiseNull() throws SerialisationException {
+        // When
         final byte[] bytes = serialiser.serialiseNull();
 
+        // Then
         assertArrayEquals(new byte[0], bytes);
     }
 
@@ -52,16 +53,9 @@
 
     @Test
     public void shouldHaveValidEqualsMethodForToByteSerialiser() {
-        // Given When
         final Serialiser<T, byte[]> serialiser2 = getSerialisation();
-<<<<<<< HEAD
-
-        // Then
-        assertNotSame(this.serialiser, serialiser2, "The getSerialisation() shouldn't return the same instance each time it's called, required for this test.");
-=======
         assertNotSame(this.serialiser, serialiser2,
                 "The getSerialisation() shouldn't return the same instance each time it's called, required for this test.");
->>>>>>> 6c60d867
         assertEquals(this.serialiser, serialiser2, "different instances that are the same should be equal");
     }
 }