<?xml version="1.0" encoding="UTF-8"?>
<!--
  ~ Copyright 2016 Crown Copyright
  ~
  ~ Licensed under the Apache License, Version 2.0 (the "License");
  ~ you may not use this file except in compliance with the License.
  ~ You may obtain a copy of the License at
  ~
  ~     http://www.apache.org/licenses/LICENSE-2.0
  ~
  ~ Unless required by applicable law or agreed to in writing, software
  ~ distributed under the License is distributed on an "AS IS" BASIS,
  ~ WITHOUT WARRANTIES OR CONDITIONS OF ANY KIND, either express or implied.
  ~ See the License for the specific language governing permissions and
  ~ limitations under the License.
  -->

<project xmlns="http://maven.apache.org/POM/4.0.0"
         xmlns:xsi="http://www.w3.org/2001/XMLSchema-instance"
         xsi:schemaLocation="http://maven.apache.org/POM/4.0.0 http://maven.apache.org/xsd/maven-4.0.0.xsd">
    <modelVersion>4.0.0</modelVersion>

    <groupId>gaffer</groupId>
    <artifactId>gaffer2</artifactId>
    <packaging>pom</packaging>
    <version>0.3.6-SNAPSHOT</version>

    <modules>
        <module>accumulo-store</module>
        <module>array-list-store</module>
        <module>simple-function-library</module>
        <module>simple-operation-library</module>
        <module>simple-serialisation-library</module>
        <module>rest-api</module>
        <module>gaffer-core</module>
        <module>example</module>
        <module>gaffer-integration-tests</module>
<<<<<<< HEAD
        <module>example-rest</module>
=======
        <module>tinkerpop</module>
>>>>>>> 59c184c6
    </modules>

    <properties>
        <disable.forking>false</disable.forking>
        <project.build.sourceEncoding>UTF-8</project.build.sourceEncoding>

        <java.version>1.7</java.version>

        <!-- Dependency version properties -->
        <junit.version>4.12</junit.version>
        <mockito.version>1.9.5</mockito.version>
        <failsafe.version>2.18.1</failsafe.version>
        <slf4j.api.version>1.7.5</slf4j.api.version>

        <hadoop.version>2.6.0</hadoop.version>
        <accumulo.version>1.6.4</accumulo.version>

        <avro.version>1.7.7</avro.version>
        <jackson.version>2.6.2</jackson.version>

        <checkstyle.plugin.version>2.17</checkstyle.plugin.version>
        <findbugs.plugin.version>3.0.3</findbugs.plugin.version>
        <surefire.plugin.version>2.19.1</surefire.plugin.version>

        <!-- Define SCM properties for use with Release Plugin -->
        <scm.url>
            https://github.com/GovernmentCommunicationsHeadquarters/Gaffer
        </scm.url>
        <scm.connection>
            scm:git:https://github.com/GovernmentCommunicationsHeadquarters/Gaffer.git
        </scm.connection>
        <scm.developer.connection>
            scm:git:https://github.com/GovernmentCommunicationsHeadquarters/Gaffer.git
        </scm.developer.connection>

        <!-- Release configuration -->
        <releases.repository.id>gaffer.releases.repo</releases.repository.id>
        <releases.repository.name>Gaffer Releases Repository
        </releases.repository.name>
        <releases.repository.url>
            https://repository.somewhere.com/gaffer2-releases
        </releases.repository.url>
        <snapshots.repository.id>gaffer.snapshots.repo</snapshots.repository.id>
        <snapshots.repository.name>Gaffer Snapshots Repository
        </snapshots.repository.name>
        <snapshots.repository.url>
            https://repository.somewhere.com/gaffer2-snapshots
        </snapshots.repository.url>
    </properties>

    <scm>
        <url>${scm.url}</url>
        <connection>${scm.connection}</connection>
        <developerConnection>${scm.developer.connection}</developerConnection>
        <tag>HEAD</tag>
    </scm>

    <licenses>
        <license>
            <name>Apache License, Version 2.0</name>
            <url>http://www.apache.org/licenses/LICENSE-2.0.txt</url>
        </license>
    </licenses>

    <dependencies>
        <!-- Common Utilities -->
        <dependency>
            <groupId>com.google.guava</groupId>
            <artifactId>guava</artifactId>
            <version>13.0.1</version>
        </dependency>
        <dependency>
            <groupId>com.google.code.findbugs</groupId>
            <artifactId>annotations</artifactId>
            <version>3.0.1</version>
        </dependency>
        <dependency>
            <groupId>org.slf4j</groupId>
            <artifactId>slf4j-api</artifactId>
            <version>${slf4j.api.version}</version>
        </dependency>
        <dependency>
            <groupId>org.slf4j</groupId>
            <artifactId>slf4j-log4j12</artifactId>
            <version>${slf4j.api.version}</version>
        </dependency>

        <!-- Testing Dependencies -->
        <dependency>
            <groupId>junit</groupId>
            <artifactId>junit</artifactId>
            <version>${junit.version}</version>
            <scope>test</scope>
        </dependency>
        <dependency>
            <groupId>org.mockito</groupId>
            <artifactId>mockito-all</artifactId>
            <version>${mockito.version}</version>
            <scope>test</scope>
        </dependency>
    </dependencies>

    <build>
        <pluginManagement>
            <plugins>
                <plugin>
                    <groupId>org.apache.maven.plugins</groupId>
                    <artifactId>maven-release-plugin</artifactId>
                    <version>2.4.1</version>
                    <configuration>
                        <preparationGoals>clean install</preparationGoals>
                        <autoVersionSubmodules>true</autoVersionSubmodules>
                    </configuration>
                </plugin>
                <plugin>
                    <groupId>org.apache.maven.plugins</groupId>
                    <artifactId>maven-compiler-plugin</artifactId>
                    <version>2.3.2</version>
                    <configuration>
                        <source>${java.version}</source>
                        <target>${java.version}</target>
                        <showDeprecation>true</showDeprecation>
                        <showWarnings>true</showWarnings>
                        <fork>true</fork>
                        <meminitial>128m</meminitial>
                        <maxmem>1024m</maxmem>
                    </configuration>
                </plugin>
            </plugins>
        </pluginManagement>

        <plugins>
            <plugin>
                <groupId>org.apache.maven.plugins</groupId>
                <artifactId>maven-failsafe-plugin</artifactId>
                <version>${failsafe.version}</version>
                <executions>
                    <execution>
                        <id>integration-test</id>
                        <goals>
                            <goal>integration-test</goal>
                            <goal>verify</goal>
                        </goals>
                    </execution>
                </executions>
                <configuration>
                    <excludes>
                        <exclude>**/*$*</exclude>
                        <exclude>**/performance/**</exclude>
                    </excludes>
                    <includes>
                        <include>**/*IntegrationTest.java</include>
                        <include>**/*IT.java</include>
                        <include>**/*ITs.java</include>
                        <include>**/*IntegrationTests.java</include>
                    </includes>
                </configuration>
            </plugin>
            <plugin>
                <groupId>org.apache.maven.plugins</groupId>
                <artifactId>maven-jar-plugin</artifactId>
                <version>2.4</version>
                <executions>
                    <execution>
                        <goals>
                            <goal>test-jar</goal>
                        </goals>
                    </execution>
                </executions>
            </plugin>
            <plugin>
                <groupId>com.atlassian.maven.plugins</groupId>
                <artifactId>maven-jgitflow-plugin</artifactId>
                <version>1.0-alpha27</version>
                <configuration>
                    <enableSshAgent>true</enableSshAgent>
                    <autoVersionSubmodules>true</autoVersionSubmodules>
                    <pushReleases>true</pushReleases>
                    <pushHotfixes>true</pushHotfixes>
                    <noDeploy>true</noDeploy>
                    <flowInitContext>
                        <developBranchName>develop</developBranchName>
                        <versionTagPrefix>vers</versionTagPrefix>
                    </flowInitContext>
                </configuration>
            </plugin>
            <plugin>
                <groupId>org.apache.maven.plugins</groupId>
                <artifactId>maven-checkstyle-plugin</artifactId>
                <version>${checkstyle.plugin.version}</version>
                <configuration>
                    <configLocation>docs/checkstyle.xml</configLocation>
                    <encoding>UTF-8</encoding>
                    <consoleOutput>true</consoleOutput>
                    <failsOnError>true</failsOnError>
                    <headerLocation>docs/licenseHeader.txt</headerLocation>
                </configuration>
                <executions>
                    <execution>
                        <id>validate</id>
                        <phase>test</phase>
                        <configuration>
                            <configLocation>docs/checkstyle.xml</configLocation>
                            <encoding>UTF-8</encoding>
                            <consoleOutput>true</consoleOutput>
                            <failsOnError>true</failsOnError>
                            <headerLocation>docs/licenseHeader.txt
                            </headerLocation>
                        </configuration>
                        <goals>
                            <goal>check</goal>
                        </goals>
                    </execution>
                </executions>
            </plugin>
            <plugin>
                <groupId>org.codehaus.mojo</groupId>
                <artifactId>findbugs-maven-plugin</artifactId>
                <version>${findbugs.plugin.version}</version>
                <configuration>
                    <effort>Low</effort>
                    <threshold>Low</threshold>
                    <xmlOutput>true</xmlOutput>
                    <findbugsXmlOutputDirectory>
                        ${project.build.directory}/findbugs
                    </findbugsXmlOutputDirectory>
                </configuration>
                <executions>
                    <execution>
                        <id>analyze-compile</id>
                        <phase>test</phase>
                        <goals>
                            <goal>check</goal>
                        </goals>
                        <configuration>
                            <effort>Low</effort>
                            <threshold>Low</threshold>
                            <xmlOutput>true</xmlOutput>
                            <findbugsXmlOutputDirectory>
                                ${project.build.directory}/findbugs
                            </findbugsXmlOutputDirectory>
                        </configuration>
                    </execution>
                </executions>
            </plugin>
            <plugin>
                <groupId>org.apache.maven.plugins</groupId>
                <artifactId>maven-javadoc-plugin</artifactId>
                <version>2.10.3</version>
                <configuration>
                    <aggregate>true</aggregate>
                    <show>public</show>
                    <nohelp>true</nohelp>
                    <header>Gaffer ${project.version}</header>
                    <footer>Gaffer ${project.version}</footer>
                    <doctitle>Gaffer ${project.version}</doctitle>
                </configuration>
            </plugin>
            <plugin>
                <groupId>org.apache.maven.plugins</groupId>
                <artifactId>maven-scm-publish-plugin</artifactId>
                <version>1.1</version>
                <configuration>
                    <checkoutDirectory>${project.build.directory}/scmpublish</checkoutDirectory>
                    <checkinComment>Publishing javadoc for ${project.artifactId}:${project.version}</checkinComment>
                    <content>${project.reporting.outputDirectory}/apidocs</content>
                    <skipDeletedFiles>true</skipDeletedFiles>
                    <pubScmUrl>${scm.connection}</pubScmUrl>
                    <scmBranch>gh-pages</scmBranch>
                </configuration>
            </plugin>
        </plugins>
    </build>

    <reporting>
        <plugins>
            <plugin>
                <groupId>org.apache.maven.plugins</groupId>
                <artifactId>maven-javadoc-plugin</artifactId>
                <version>2.10.3</version>
                <reportSets>
                    <reportSet>
                        <id>aggregate</id>
                        <reports>
                            <report>aggregate</report>
                        </reports>
                    </reportSet>
                </reportSets>
            </plugin>
            <plugin>
                <groupId>org.apache.maven.plugins</groupId>
                <artifactId>maven-surefire-plugin</artifactId>
                <version>${surefire.plugin.version}</version>
                <configuration>
                    <forkMode>perthread</forkMode>
                    <parallel>classes</parallel>
                    <argLine>-XX:MaxDirectMemorySize=1G -Xmx1900m
                        -XX:MaxPermSize=256m
                    </argLine>
                </configuration>
            </plugin>
            <plugin>
                <groupId>org.apache.maven.plugins</groupId>
                <artifactId>maven-surefire-report-plugin</artifactId>
                <version>${failsafe.version}</version>
                <reportSets>
                    <reportSet>
                        <id>integration-tests</id>
                        <reports>
                            <report>failsafe-report-only</report>
                        </reports>
                    </reportSet>
                </reportSets>
            </plugin>
            <plugin>
                <groupId>org.apache.maven.plugins</groupId>
                <artifactId>maven-checkstyle-plugin</artifactId>
                <version>${checkstyle.plugin.version}</version>
                <reportSets>
                    <reportSet>
                        <reports>
                            <report>checkstyle</report>
                        </reports>
                    </reportSet>
                </reportSets>
            </plugin>
            <plugin>
                <groupId>org.codehaus.mojo</groupId>
                <artifactId>findbugs-maven-plugin</artifactId>
                <version>${findbugs.plugin.version}</version>
            </plugin>
        </plugins>
    </reporting>

    <distributionManagement>
        <repository>
            <id>${releases.repository.id}</id>
            <name>${releases.repository.name}</name>
            <url>${releases.repository.url}</url>
        </repository>
        <snapshotRepository>
            <id>${snapshots.repository.id}</id>
            <uniqueVersion>false</uniqueVersion>
            <name>${snapshots.repository.name}</name>
            <url>${snapshots.repository.url}</url>
        </snapshotRepository>
    </distributionManagement>

    <profiles>
        <profile>
            <id>reducedMemory</id>
            <build>
                <plugins>
                    <plugin>
                        <groupId>org.apache.maven.plugins</groupId>
                        <artifactId>maven-surefire-plugin</artifactId>
                        <version>${surefire.plugin.version}</version>
                        <configuration>
                            <forkCount>0</forkCount>
                        </configuration>
                    </plugin>
                    <plugin>
                        <groupId>org.codehaus.mojo</groupId>
                        <artifactId>findbugs-maven-plugin</artifactId>
                        <version>${findbugs.plugin.version}</version>
                        <configuration>
                            <fork>false</fork>
                        </configuration>
                    </plugin>
                </plugins>
            </build>
        </profile>
    </profiles>
</project><|MERGE_RESOLUTION|>--- conflicted
+++ resolved
@@ -35,11 +35,8 @@
         <module>gaffer-core</module>
         <module>example</module>
         <module>gaffer-integration-tests</module>
-<<<<<<< HEAD
         <module>example-rest</module>
-=======
         <module>tinkerpop</module>
->>>>>>> 59c184c6
     </modules>
 
     <properties>
