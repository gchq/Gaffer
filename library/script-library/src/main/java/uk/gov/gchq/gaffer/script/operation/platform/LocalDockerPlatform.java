/*
 * Copyright 2019 Crown Copyright
 *
 * Licensed under the Apache License, Version 2.0 (the "License");
 * you may not use this file except in compliance with the License.
 * You may obtain a copy of the License at
 *
 *     http://www.apache.org/licenses/LICENSE-2.0
 *
 * Unless required by applicable law or agreed to in writing, software
 * distributed under the License is distributed on an "AS IS" BASIS,
 * WITHOUT WARRANTIES OR CONDITIONS OF ANY KIND, either express or implied.
 * See the License for the specific language governing permissions and
 * limitations under the License.
 */
package uk.gov.gchq.gaffer.script.operation.platform;

import com.google.common.collect.ImmutableMap;
import com.spotify.docker.client.DockerClient;
import com.spotify.docker.client.exceptions.DockerCertificateException;
import com.spotify.docker.client.exceptions.DockerException;
import com.spotify.docker.client.messages.ContainerConfig;
import com.spotify.docker.client.messages.ContainerCreation;
import com.spotify.docker.client.messages.HostConfig;
import com.spotify.docker.client.messages.PortBinding;
import org.slf4j.Logger;
import org.slf4j.LoggerFactory;

import uk.gov.gchq.gaffer.script.operation.builder.DockerImageBuilder;
import uk.gov.gchq.gaffer.script.operation.container.Container;
import uk.gov.gchq.gaffer.script.operation.container.LocalDockerContainer;
import uk.gov.gchq.gaffer.script.operation.generator.RandomPortGenerator;
import uk.gov.gchq.gaffer.script.operation.image.DockerImage;
import uk.gov.gchq.gaffer.script.operation.image.Image;
import uk.gov.gchq.gaffer.script.operation.util.DockerClientSingleton;

import java.io.IOException;
import java.net.ServerSocket;
import java.net.Socket;
import java.util.Collections;
import java.util.List;
import java.util.Map;
import java.util.Objects;

public class LocalDockerPlatform implements ImagePlatform {

    private static final Logger LOGGER = LoggerFactory.getLogger(LocalDockerPlatform.class);
    private static final int MAX_TRIES = 100;
    private DockerClient docker = null;
    private String dockerfilePath = "";
    private int port;
    private static final String LOCAL_HOST = "127.0.0.1";

    public static LocalDockerPlatform localDockerPlatform() {
        return new LocalDockerPlatform();
    }

    /**
     * Builds a docker image
     *
     * @param scriptName             the name of the script being run
     * @param scriptParameters       the parameters of the script being run
     * @param pathToBuildFiles       the path to the directory containing the build files
     * @return the docker image
     * @throws InterruptedException             if image build fails
     * @throws DockerException                  if image build fails
     * @throws IOException                      if image build fails
     * @throws DockerCertificateException       if image build fails
     */
    @Override
    public DockerImage buildImage(final String scriptName, final Map<String, Object> scriptParameters, final String pathToBuildFiles) throws IOException, DockerCertificateException, DockerException, InterruptedException
{
        final DockerImageBuilder dockerImageBuilder = new DockerImageBuilder();

        // Get the user defined dockerfile or use the default
        dockerImageBuilder.getFiles(pathToBuildFiles, dockerfilePath);

        // Connect to the Docker client. To ensure only one reference to the Docker client and to avoid
        // memory leaks, synchronize this code amongst multiple threads.
        LOGGER.info("Connecting to the Docker client...");
        docker = DockerClientSingleton.getInstance();
        LOGGER.info("Docker is now: {}", docker);
        final DockerImage dockerImage = (DockerImage) dockerImageBuilder.buildImage(scriptName, scriptParameters, pathToBuildFiles);

        // Remove the old images
        List<com.spotify.docker.client.messages.Image> images = null;
        try {
            images = docker.listImages();
        } catch (final DockerException | InterruptedException e) {
            LOGGER.info(e.toString());
            LOGGER.info("Failed to get a list of docker images");
        }
        try {
            if (images != null) {
                String repoTag = "[<none>:<none>]";
                for (final com.spotify.docker.client.messages.Image image : images) {
                    if (Objects.requireNonNull(image.repoTags()).toString().equals(repoTag)) {
                        docker.removeImage(image.id());
                    }
                }
            }
        } catch (final DockerException | InterruptedException e) {
<<<<<<< HEAD
            LOGGER.info(e.getMessage());
            LOGGER.error("Could not remove the old images, images still in use.");
=======
            LOGGER.info(e.toString());
            LOGGER.info("Could not remove the old images, images still in use.");
            RandomPortGenerator.getInstance().releasePort(port);
>>>>>>> 6bc759f8
        }

        return dockerImage;
    }

    /**
     * Builds a docker image and creates a docker container instance.
     *
     * @param image                  the image to create a container from
     * @return the docker container
     */
    @Override
    public Container createContainer(final Image image) throws DockerException, InterruptedException {

        String containerId = "";
        Exception error = null;
        // Keep trying to create a container and find a free port.
        for (int i = 0; i < MAX_TRIES; i++) {
            if (containerId == null || containerId.equals("")) {
                try {
                    port = RandomPortGenerator.getInstance().generatePort();

                    // Create a container from the image and bind ports
                    final ContainerConfig containerConfig = ContainerConfig.builder()
                            .hostConfig(HostConfig.builder()
                                    .portBindings(ImmutableMap.of("80/tcp", Collections.singletonList(PortBinding.of(LOCAL_HOST, port))))
                                    .build())
                            .image(image.getImageId())
                            .exposedPorts("80/tcp")
                            .cmd("sh", "-c", "while :; do sleep 1; done")
                            .build();
                    final ContainerCreation creation = docker.createContainer(containerConfig);
                    containerId = creation.id();
                    error = null;
                } catch (final DockerException | InterruptedException e) {
                    error = e;
                    RandomPortGenerator.getInstance().releasePort(port);
                    DockerClientSingleton.close();
                }
            }
        }
        // If we still fail to create the container after many tries
        // then print the error message and throw the error.
        if (error != null) {
            LOGGER.error(error.toString());
            LOGGER.error("Failed to create the container");
            if (error instanceof DockerException) {
                throw (DockerException) error;
            }
            if (error instanceof InterruptedException) {
                throw (InterruptedException) error;
            }
        }

        return new LocalDockerContainer(containerId, port);
    }

    /**
     * Starts a docker container
     *
     * @param container             the container
     * @throws DockerException      exception if the container fails to start
     * @throws InterruptedException exception if the container fails to start
     */
    public void startContainer(final Container container) throws InterruptedException, DockerException {
        // Keep trying to start the container
        // this.startContainerListener(container.getPort());
        Exception error = null;
        for (int i = 0; i < MAX_TRIES; i++) {
            try {
                LOGGER.info("Starting the Docker container...");
                /*while (!listenerActive) {
                    Thread.sleep(100);
                }*/
                docker.startContainer(container.getContainerId());
                error = null;
                break;
            } catch (final DockerException | InterruptedException e) {
                error = e;
            }
        }
        if (error != null) {
            LOGGER.error(error.toString());
            LOGGER.error("Failed to start the container");
            RandomPortGenerator.getInstance().releasePort(container.getPort());
            DockerClientSingleton.close();
            if (error instanceof DockerException) {
                throw (DockerException) error;
            }
            if (error instanceof InterruptedException) {
                throw (InterruptedException) error;
            }
        }
    }

    boolean listenerActive = false;

    private void startContainerListener(final int port) {

        Runnable containerListenerTask = () -> {
            ServerSocket containerListener = null;
            try {
                containerListener = new ServerSocket(port);
                listenerActive = true;
                Socket container = containerListener.accept();
                container.close();
            } catch (final IOException e) {
                RandomPortGenerator.getInstance().releasePort(port);
<<<<<<< HEAD
                DockerClientSingleton.close();
                e.printStackTrace();
=======
                LOGGER.error(e.toString());
                LOGGER.error("Failed to open a socket to the container");
>>>>>>> 6bc759f8
            }
            if (containerListener != null) {
                try {
                    containerListener.close();
                } catch (final IOException e) {
                    LOGGER.error(e.toString());
                    LOGGER.error("Failed to close the socket to the container");
                }
            }
        };
        final Thread thread = new Thread(containerListenerTask);
        thread.start();
    }

    /**
     * Stops and closes a docker container
     *
     * @param container             the container
     */
    public void closeContainer(final Container container) {
        try {
            LOGGER.info("Closing the Docker container...");
            docker.waitContainer(container.getContainerId());
            docker.removeContainer(container.getContainerId());
            // Free the port
            DockerClientSingleton.close();
            RandomPortGenerator.getInstance().releasePort(port);
        } catch (final DockerException | InterruptedException e) {
            LOGGER.info(e.toString());
            LOGGER.info("Failed to stop the container");
        }
    }

    public void runContainer(final Container container, final Iterable inputData) throws DockerException, InterruptedException, IOException {
        try {
            // Start the container
            startContainer(container);
            // Send the data to the container
            container.sendData(inputData);
<<<<<<< HEAD
        } catch (final DockerException | InterruptedException e) {
=======
            RandomPortGenerator.getInstance().releasePort(port);
        } catch (final DockerException | InterruptedException | IOException e) {
>>>>>>> 6bc759f8
            LOGGER.error("Failed to run the container");
            DockerClientSingleton.close();
            RandomPortGenerator.getInstance().releasePort(port);
            throw e;
        }
    }

    private String getDockerfilePath() {
        return dockerfilePath;
    }

    private void setDockerfilePath(final String dockerfilePath) {
        this.dockerfilePath = dockerfilePath;
    }
}<|MERGE_RESOLUTION|>--- conflicted
+++ resolved
@@ -100,14 +100,8 @@
                 }
             }
         } catch (final DockerException | InterruptedException e) {
-<<<<<<< HEAD
-            LOGGER.info(e.getMessage());
-            LOGGER.error("Could not remove the old images, images still in use.");
-=======
             LOGGER.info(e.toString());
             LOGGER.info("Could not remove the old images, images still in use.");
-            RandomPortGenerator.getInstance().releasePort(port);
->>>>>>> 6bc759f8
         }
 
         return dockerImage;
@@ -145,7 +139,6 @@
                 } catch (final DockerException | InterruptedException e) {
                     error = e;
                     RandomPortGenerator.getInstance().releasePort(port);
-                    DockerClientSingleton.close();
                 }
             }
         }
@@ -154,12 +147,11 @@
         if (error != null) {
             LOGGER.error(error.toString());
             LOGGER.error("Failed to create the container");
+            DockerClientSingleton.close();
             if (error instanceof DockerException) {
                 throw (DockerException) error;
             }
-            if (error instanceof InterruptedException) {
-                throw (InterruptedException) error;
-            }
+            throw (InterruptedException) error;
         }
 
         return new LocalDockerContainer(containerId, port);
@@ -197,9 +189,7 @@
             if (error instanceof DockerException) {
                 throw (DockerException) error;
             }
-            if (error instanceof InterruptedException) {
-                throw (InterruptedException) error;
-            }
+            throw (InterruptedException) error;
         }
     }
 
@@ -216,13 +206,9 @@
                 container.close();
             } catch (final IOException e) {
                 RandomPortGenerator.getInstance().releasePort(port);
-<<<<<<< HEAD
                 DockerClientSingleton.close();
-                e.printStackTrace();
-=======
                 LOGGER.error(e.toString());
                 LOGGER.error("Failed to open a socket to the container");
->>>>>>> 6bc759f8
             }
             if (containerListener != null) {
                 try {
@@ -262,12 +248,7 @@
             startContainer(container);
             // Send the data to the container
             container.sendData(inputData);
-<<<<<<< HEAD
-        } catch (final DockerException | InterruptedException e) {
-=======
-            RandomPortGenerator.getInstance().releasePort(port);
         } catch (final DockerException | InterruptedException | IOException e) {
->>>>>>> 6bc759f8
             LOGGER.error("Failed to run the container");
             DockerClientSingleton.close();
             RandomPortGenerator.getInstance().releasePort(port);
