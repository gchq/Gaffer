--- conflicted
+++ resolved
@@ -138,22 +138,14 @@
     private static final Logger LOGGER = LoggerFactory.getLogger(Store.class);
     private final Class<? extends Serialiser> requiredParentSerialiserClass;
     private final Map<Class<? extends Operation>, OperationHandler> operationHandlers = new LinkedHashMap<>();
-<<<<<<< HEAD
-    private final List<OperationChainOptimiser> opChainOptimisers = new ArrayList<>();
-    private final OperationChainValidator opChainValidator;
-=======
     protected final List<OperationChainOptimiser> opChainOptimisers = new ArrayList<>();
     protected final OperationChainValidator opChainValidator;
->>>>>>> 8c8f7390
     private final SchemaOptimiser schemaOptimiser;
     /**
      * The schema - contains the type of {@link uk.gov.gchq.gaffer.data.element.Element}s to be stored and how to aggregate the elements.
      */
-<<<<<<< HEAD
     protected Schema schema;
-=======
-    private Schema schema;
->>>>>>> 8c8f7390
+
     /**
      * The store properties - contains specific configuration information for the store - such as database connection strings.
      */
@@ -187,8 +179,8 @@
         final Store newStore;
         try {
             newStore = Class.forName(storeClass)
-                            .asSubclass(Store.class)
-                            .newInstance();
+                    .asSubclass(Store.class)
+                    .newInstance();
         } catch (final InstantiationException | IllegalAccessException | ClassNotFoundException e) {
             throw new IllegalArgumentException("Could not create store of type: " + storeClass, e);
         }
@@ -292,9 +284,10 @@
 
     /**
      * Execute a given operation and returns the result.
-     * @param operation     the operation to execute
-     * @param context       the context associated with the operation
-     * @param <O>           the output type of the operation
+     *
+     * @param operation the operation to execute
+     * @param context   the context associated with the operation
+     * @param <O>       the output type of the operation
      * @return the result of executing the operation
      * @throws OperationException thrown by the operation handler if the operation fails.
      */
@@ -337,7 +330,7 @@
             }
             if (!hasExport) {
                 operationChain.getOperations()
-                              .add(new ExportToGafferResultCache());
+                        .add(new ExportToGafferResultCache());
             }
         }
 
@@ -397,7 +390,7 @@
                 if (Input.class.isAssignableFrom(nextOp)) {
                     final Class<?> inputType = OperationUtil.getInputType((Class) nextOp);
                     if (OperationUtil.isValid(outputType, inputType)
-                                     .isValid()) {
+                            .isValid()) {
                         ops.add(nextOp);
                     }
                 }
@@ -475,34 +468,34 @@
             validationResult.add(schema.validate());
 
             getSchemaElements().entrySet()
-                               .forEach(schemaElementDefinitionEntry -> schemaElementDefinitionEntry
-                                       .getValue()
-                                       .getProperties()
-                                       .forEach(propertyName -> {
-                                           final Class propertyClass = schemaElementDefinitionEntry
-                                                   .getValue()
-                                                   .getPropertyClass(propertyName);
-                                           final Serialiser serialisation = schemaElementDefinitionEntry
-                                                   .getValue()
-                                                   .getPropertyTypeDef(propertyName)
-                                                   .getSerialiser();
-
-                                           if (null == serialisation) {
-                                               validationResult.addError(
-                                                       String.format("Could not find a serialiser for property '%s' in the group '%s'.", propertyName, schemaElementDefinitionEntry
-                                                               .getKey()));
-                                           } else if (!serialisation.canHandle(propertyClass)) {
-                                               validationResult.addError(String.format("Schema serialiser (%s) for property '%s' in the group '%s' cannot handle property found in the schema", serialisation
-                                                       .getClass()
-                                                       .getName(), propertyName, schemaElementDefinitionEntry
-                                                       .getKey()));
-                                           }
-                                       }));
+                    .forEach(schemaElementDefinitionEntry -> schemaElementDefinitionEntry
+                            .getValue()
+                            .getProperties()
+                            .forEach(propertyName -> {
+                                final Class propertyClass = schemaElementDefinitionEntry
+                                        .getValue()
+                                        .getPropertyClass(propertyName);
+                                final Serialiser serialisation = schemaElementDefinitionEntry
+                                        .getValue()
+                                        .getPropertyTypeDef(propertyName)
+                                        .getSerialiser();
+
+                                if (null == serialisation) {
+                                    validationResult.addError(
+                                            String.format("Could not find a serialiser for property '%s' in the group '%s'.", propertyName, schemaElementDefinitionEntry
+                                                    .getKey()));
+                                } else if (!serialisation.canHandle(propertyClass)) {
+                                    validationResult.addError(String.format("Schema serialiser (%s) for property '%s' in the group '%s' cannot handle property found in the schema", serialisation
+                                            .getClass()
+                                            .getName(), propertyName, schemaElementDefinitionEntry
+                                            .getKey()));
+                                }
+                            }));
 
             validateSchema(validationResult, getSchema().getVertexSerialiser());
 
             getSchema().getTypes()
-                       .forEach((k, v) -> validateSchema(validationResult, v.getSerialiser()));
+                    .forEach((k, v) -> validateSchema(validationResult, v.getSerialiser()));
         }
 
         if (!validationResult.isValid()) {
@@ -527,8 +520,8 @@
                 final Serialiser serialiser = propertyTypeDef.getSerialiser();
                 if (null != serialiser && !serialiser.isConsistent()) {
                     validationResult.addError("Serialiser for groupBy property: " + property
-                                                      + " is inconsistent. This store requires all groupBy property serialisers to be consistent. Serialiser "
-                                                      + serialiser.getClass().getName() + " is not consistent.");
+                            + " is inconsistent. This store requires all groupBy property serialisers to be consistent. Serialiser "
+                            + serialiser.getClass().getName() + " is not consistent.");
                 }
             }
         }
@@ -546,7 +539,7 @@
                                 String.format("Could not find a serialiser for property '%s' in the group '%s'.", propertyName, schemaElementDefinitionEntry.getKey()));
                     } else if (!serialisation.canHandle(propertyClass)) {
                         validationResult.addError(String.format("Schema serialiser (%s) for property '%s' in the group '%s' cannot handle property found in the schema",
-                                                                serialisation.getClass().getName(), propertyName, schemaElementDefinitionEntry.getKey()));
+                                serialisation.getClass().getName(), propertyName, schemaElementDefinitionEntry.getKey()));
                     }
                 });
     }
