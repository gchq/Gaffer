--- conflicted
+++ resolved
@@ -16,11 +16,7 @@
 
 package uk.gov.gchq.gaffer.store.serialiser;
 
-<<<<<<< HEAD
-import org.junit.jupiter.api.BeforeEach;
-=======
 import org.junit.jupiter.api.BeforeAll;
->>>>>>> 6c60d867
 import org.junit.jupiter.api.Test;
 
 import uk.gov.gchq.gaffer.data.element.id.EdgeId;
@@ -31,27 +27,16 @@
 
 import static org.junit.jupiter.api.Assertions.assertEquals;
 import static org.junit.jupiter.api.Assertions.assertFalse;
-<<<<<<< HEAD
-import static org.junit.jupiter.api.Assertions.assertNull;
-import static org.junit.jupiter.api.Assertions.assertThrows;
-import static org.junit.jupiter.api.Assertions.assertTrue;
-=======
 import static org.junit.jupiter.api.Assertions.assertTrue;
 import static org.junit.jupiter.api.Assertions.fail;
->>>>>>> 6c60d867
 
 public class EdgeIdSerialiserTest {
 
     private static Schema schema;
     private static EdgeIdSerialiser serialiser;
 
-<<<<<<< HEAD
-    @BeforeEach
-    public void setUp() {
-=======
     @BeforeAll
     public static void setUp() {
->>>>>>> 6c60d867
         schema = new Schema.Builder()
                 .vertexSerialiser(new StringSerialiser())
                 .build();
@@ -64,17 +49,12 @@
         schema = new Schema.Builder().build();
 
         // When / Then
-<<<<<<< HEAD
-        final Exception exception = assertThrows(IllegalArgumentException.class, () -> new EdgeIdSerialiser(schema));
-        assertEquals("Vertex serialiser is required", exception.getMessage());
-=======
         try {
             new EdgeIdSerialiser(schema);
             fail("Exception expected");
         } catch (final IllegalArgumentException e) {
             assertTrue(e.getMessage().contains("Vertex serialiser is required"));
         }
->>>>>>> 6c60d867
     }
 
     @Test
@@ -91,27 +71,27 @@
     }
 
     @Test
-    public void testCantSerialiseIntegerClass() {
+    public void testCantSerialiseIntegerClass() throws SerialisationException {
         assertFalse(serialiser.canHandle(Integer.class));
     }
 
     @Test
-    public void testCanSerialiseEdgeIdClass() {
+    public void testCanSerialiseEdgeIdClass() throws SerialisationException {
         assertTrue(serialiser.canHandle(EdgeId.class));
     }
 
     @Test
     public void testDeserialiseEmpty() throws SerialisationException {
-        assertNull(serialiser.deserialiseEmpty());
+        assertEquals(null, serialiser.deserialiseEmpty());
     }
 
     @Test
-    public void testPreserveObjectOrdering() {
-        assertTrue(serialiser.preservesObjectOrdering());
+    public void testPreserveObjectOrdering() throws SerialisationException {
+        assertEquals(true, serialiser.preservesObjectOrdering());
     }
 
     @Test
     public void testIsConsistent() {
-        assertTrue(serialiser.isConsistent());
+        assertEquals(true, serialiser.isConsistent());
     }
 }