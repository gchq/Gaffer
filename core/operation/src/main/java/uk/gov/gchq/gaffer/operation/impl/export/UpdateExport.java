/*
 * Copyright 2016 Crown Copyright
 *
 * Licensed under the Apache License, Version 2.0 (the "License");
 * you may not use this file except in compliance with the License.
 * You may obtain a copy of the License at
 *
 *     http://www.apache.org/licenses/LICENSE-2.0
 *
 * Unless required by applicable law or agreed to in writing, software
 * distributed under the License is distributed on an "AS IS" BASIS,
 * WITHOUT WARRANTIES OR CONDITIONS OF ANY KIND, either express or implied.
 * See the License for the specific language governing permissions and
 * limitations under the License.
 */

package uk.gov.gchq.gaffer.operation.impl.export;

import com.fasterxml.jackson.annotation.JsonIgnore;
import com.fasterxml.jackson.core.type.TypeReference;
import uk.gov.gchq.gaffer.commonutil.iterable.CloseableIterable;
import uk.gov.gchq.gaffer.commonutil.iterable.WrappedCloseableIterable;
import uk.gov.gchq.gaffer.operation.serialisation.TypeReferenceImpl;

/**
 * A <code>UpdateExport</code> allows the results of a previous operation in an
 * {@link uk.gov.gchq.gaffer.operation.OperationChain} to be added to a export, keyed on
 * an optional key. If a key is not provided the default key is 'ALL'.
 * The export is maintained per single {@link uk.gov.gchq.gaffer.operation.OperationChain} only.
 * It cannot be used across multiple separate operation requests.
 * So, it must be updated and fetched inside a single operation chain.
 *
 * @see FetchExporter
 * @see FetchExport
 */
public class UpdateExport extends ExportOperation<CloseableIterable<Object>, CloseableIterable<Object>> {
    /**
     * Constructs an <code>UpdateExport</code> with the key set to 'ALL'.
     */
    public UpdateExport() {
        super();
    }

    /**
     * Constructs an <code>UpdateExport</code> with the provided key.
     *
     * @param key the key to use to store the results in the export.
     */
    public UpdateExport(final String key) {
        super(key);
    }

    @JsonIgnore
    @Override
    public void setInput(final CloseableIterable input) {
        super.setInput(input);
    }

    public void setInput(final Iterable input) {
        super.setInput(new WrappedCloseableIterable<Object>(input));
    }

    @JsonIgnore
    @Override
<<<<<<< HEAD
    public TypeReference<CloseableIterable<Object>> getTypeReference() {
=======
    public TypeReference<CloseableIterable<Object>> getOutputTypeReference() {
>>>>>>> 24f0eaa0
        return new TypeReferenceImpl.CloseableIterableObj();
    }

    public abstract static class BaseBuilder<CHILD_CLASS extends BaseBuilder<?>>
            extends ExportOperation.BaseBuilder<UpdateExport, CloseableIterable<Object>, CloseableIterable<Object>, CHILD_CLASS> {
        public BaseBuilder() {
            super(new UpdateExport());
        }

        public CHILD_CLASS input(final Iterable input) {
            getOp().setInput(input);
            return self();
        }
    }

    public static final class Builder extends BaseBuilder<Builder> {
        @Override
        protected Builder self() {
            return this;
        }
    }
}<|MERGE_RESOLUTION|>--- conflicted
+++ resolved
@@ -62,11 +62,7 @@
 
     @JsonIgnore
     @Override
-<<<<<<< HEAD
-    public TypeReference<CloseableIterable<Object>> getTypeReference() {
-=======
     public TypeReference<CloseableIterable<Object>> getOutputTypeReference() {
->>>>>>> 24f0eaa0
         return new TypeReferenceImpl.CloseableIterableObj();
     }
 
