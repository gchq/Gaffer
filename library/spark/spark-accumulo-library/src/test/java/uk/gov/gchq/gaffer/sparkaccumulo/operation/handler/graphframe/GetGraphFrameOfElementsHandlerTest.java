--- conflicted
+++ resolved
@@ -17,19 +17,13 @@
 package uk.gov.gchq.gaffer.sparkaccumulo.operation.handler.graphframe;
 
 import org.graphframes.GraphFrame;
-<<<<<<< HEAD
+
+import org.junit.jupiter.api.AfterAll;
+import org.junit.jupiter.api.BeforeAll;
 import org.junit.jupiter.api.BeforeEach;
 import org.junit.jupiter.api.Test;
-=======
-import org.junit.AfterClass;
-import org.junit.Before;
-import org.junit.BeforeClass;
-import org.junit.ClassRule;
-import org.junit.Test;
-import org.junit.rules.TemporaryFolder;
->>>>>>> e8cede87
-
-import uk.gov.gchq.gaffer.commonutil.CommonTestConstants;
+import org.junit.jupiter.api.io.TempDir;
+
 import uk.gov.gchq.gaffer.commonutil.TestGroups;
 import uk.gov.gchq.gaffer.data.element.Edge;
 import uk.gov.gchq.gaffer.data.element.Element;
@@ -48,6 +42,7 @@
 import uk.gov.gchq.gaffer.sparkaccumulo.AbstractPropertiesDrivenTest;
 import uk.gov.gchq.gaffer.user.User;
 
+import java.nio.file.Path;
 import java.util.ArrayList;
 import java.util.List;
 import java.util.stream.Collectors;
@@ -57,15 +52,12 @@
 
 public class GetGraphFrameOfElementsHandlerTest extends AbstractPropertiesDrivenTest {
 
-    @ClassRule
-    public static TemporaryFolder storeBaseFolder = new TemporaryFolder(CommonTestConstants.TMP_DIRECTORY);
-
-    @BeforeClass
-    public static void setup() {
-        setUpBeforeClass("/store.properties", storeBaseFolder);
-    }
-
-    @AfterClass
+    @BeforeAll
+    public static void setup(@TempDir Path tempDir) {
+        setUpBeforeClass("/store.properties", tempDir);
+    }
+
+    @AfterAll
     public static void teardown() {
         tearDownAfterClass();
     }
