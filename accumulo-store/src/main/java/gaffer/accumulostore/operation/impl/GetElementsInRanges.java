/*
 * Copyright 2016 Crown Copyright
 *
 * Licensed under the Apache License, Version 2.0 (the "License");
 * you may not use this file except in compliance with the License.
 * You may obtain a copy of the License at
 *
 *     http://www.apache.org/licenses/LICENSE-2.0
 *
 * Unless required by applicable law or agreed to in writing, software
 * distributed under the License is distributed on an "AS IS" BASIS,
 * WITHOUT WARRANTIES OR CONDITIONS OF ANY KIND, either express or implied.
 * See the License for the specific language governing permissions and
 * limitations under the License.
 */

package gaffer.accumulostore.operation.impl;

import gaffer.accumulostore.utils.Pair;
import gaffer.data.element.Element;
import gaffer.data.elementdefinition.view.View;
import gaffer.operation.AbstractGetOperation;
import gaffer.operation.GetOperation;
import gaffer.operation.data.ElementSeed;

/**
 * This returns all data between the provided
 * {@link gaffer.operation.data.ElementSeed}s.
 */
public class GetElementsInRanges<SEED_TYPE extends Pair<? extends ElementSeed>, ELEMENT_TYPE extends Element>
        extends AbstractGetOperation<SEED_TYPE, ELEMENT_TYPE> {

    public GetElementsInRanges() {
    }

    public GetElementsInRanges(final Iterable<SEED_TYPE> seeds) {
        super(seeds);
    }

    public GetElementsInRanges(final View view) {
        super(view);
    }

    public GetElementsInRanges(final View view, final Iterable<SEED_TYPE> seeds) {
        super(view, seeds);
    }

    public GetElementsInRanges(final GetOperation<SEED_TYPE, ?> operation) {
        super(operation);
    }

    public static class Builder<SEED_TYPE extends Pair<? extends ElementSeed>, ELEMENT_TYPE extends Element>
            extends AbstractGetOperation.Builder<GetElementsInRanges<SEED_TYPE, ELEMENT_TYPE>, SEED_TYPE, ELEMENT_TYPE> {
        public Builder() {
            super(new GetElementsInRanges());
        }

        @Override
<<<<<<< HEAD
=======
        public Builder<SEED_TYPE, ELEMENT_TYPE> summarise(final boolean summarise) {
            return (Builder<SEED_TYPE, ELEMENT_TYPE>) super.summarise(summarise);
        }

        @Override
        public Builder<SEED_TYPE, ELEMENT_TYPE> deduplicate(final boolean deduplicate) {
            return (Builder<SEED_TYPE, ELEMENT_TYPE>) super.deduplicate(deduplicate);
        }

        @Override
>>>>>>> e5418a0b
        public Builder<SEED_TYPE, ELEMENT_TYPE> populateProperties(final boolean populateProperties) {
            return (Builder<SEED_TYPE, ELEMENT_TYPE>) super.populateProperties(populateProperties);
        }

        @Override
        public Builder<SEED_TYPE, ELEMENT_TYPE> view(final View view) {
            return (Builder<SEED_TYPE, ELEMENT_TYPE>) super.view(view);
        }

        @Override
        public Builder<SEED_TYPE, ELEMENT_TYPE> option(final String name, final String value) {
            return (Builder<SEED_TYPE, ELEMENT_TYPE>) super.option(name, value);
        }

        @Override
        public Builder<SEED_TYPE, ELEMENT_TYPE> seeds(final Iterable<SEED_TYPE> newSeeds) {
            return (Builder<SEED_TYPE, ELEMENT_TYPE>) super.seeds(newSeeds);
        }

        @Override
        public Builder<SEED_TYPE, ELEMENT_TYPE> addSeed(final SEED_TYPE seed) {
            return (Builder<SEED_TYPE, ELEMENT_TYPE>) super.addSeed(seed);
        }

        @Override
        public Builder<SEED_TYPE, ELEMENT_TYPE> includeEntities(final boolean includeEntities) {
            return (Builder<SEED_TYPE, ELEMENT_TYPE>) super.includeEntities(includeEntities);
        }

        @Override
        public Builder<SEED_TYPE, ELEMENT_TYPE> includeEdges(final IncludeEdgeType includeEdgeType) {
            return (Builder<SEED_TYPE, ELEMENT_TYPE>) super.includeEdges(includeEdgeType);
        }

        @Override
        public Builder<SEED_TYPE, ELEMENT_TYPE> inOutType(final IncludeIncomingOutgoingType inOutType) {
            return (Builder<SEED_TYPE, ELEMENT_TYPE>) super.inOutType(inOutType);
        }
    }
}<|MERGE_RESOLUTION|>--- conflicted
+++ resolved
@@ -56,19 +56,11 @@
         }
 
         @Override
-<<<<<<< HEAD
-=======
-        public Builder<SEED_TYPE, ELEMENT_TYPE> summarise(final boolean summarise) {
-            return (Builder<SEED_TYPE, ELEMENT_TYPE>) super.summarise(summarise);
-        }
-
-        @Override
         public Builder<SEED_TYPE, ELEMENT_TYPE> deduplicate(final boolean deduplicate) {
             return (Builder<SEED_TYPE, ELEMENT_TYPE>) super.deduplicate(deduplicate);
         }
 
         @Override
->>>>>>> e5418a0b
         public Builder<SEED_TYPE, ELEMENT_TYPE> populateProperties(final boolean populateProperties) {
             return (Builder<SEED_TYPE, ELEMENT_TYPE>) super.populateProperties(populateProperties);
         }
