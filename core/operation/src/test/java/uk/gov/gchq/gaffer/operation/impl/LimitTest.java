--- conflicted
+++ resolved
@@ -17,10 +17,7 @@
 package uk.gov.gchq.gaffer.operation.impl;
 
 import com.google.common.collect.Sets;
-<<<<<<< HEAD
-=======
 
->>>>>>> 6c60d867
 import org.junit.jupiter.api.Test;
 
 import uk.gov.gchq.gaffer.operation.OperationTest;
@@ -56,7 +53,6 @@
         assertThat(limit.getInput(), containsInAnyOrder("1", "2"));
     }
 
-    @Test
     @Override
     public void shouldShallowCloneOperation() {
         // Given
