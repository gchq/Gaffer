/*
 * Copyright 2016-2020 Crown Copyright
 *
 * Licensed under the Apache License, Version 2.0 (the "License");
 * you may not use this file except in compliance with the License.
 * You may obtain a copy of the License at
 *
 *     http://www.apache.org/licenses/LICENSE-2.0
 *
 * Unless required by applicable law or agreed to in writing, software
 * distributed under the License is distributed on an "AS IS" BASIS,
 * WITHOUT WARRANTIES OR CONDITIONS OF ANY KIND, either express or implied.
 * See the License for the specific language governing permissions and
 * limitations under the License.
 */

package uk.gov.gchq.gaffer.operation.data;

import org.apache.commons.lang3.builder.EqualsBuilder;
import org.apache.commons.lang3.builder.HashCodeBuilder;
import org.junit.jupiter.api.Test;

import uk.gov.gchq.gaffer.JSONSerialisationTest;
import uk.gov.gchq.gaffer.data.element.id.DirectedType;
import uk.gov.gchq.gaffer.data.element.id.EdgeId;
import uk.gov.gchq.gaffer.data.element.id.ElementId;
import uk.gov.gchq.gaffer.data.element.id.EntityId;
import uk.gov.gchq.gaffer.exception.SerialisationException;
import uk.gov.gchq.gaffer.jsonserialisation.JSONSerialiser;

import java.util.ArrayList;
import java.util.List;

import static org.hamcrest.MatcherAssert.assertThat;
import static org.hamcrest.Matchers.greaterThan;
import static org.hamcrest.core.IsEqual.equalTo;
import static org.junit.jupiter.api.Assertions.assertEquals;
import static org.junit.jupiter.api.Assertions.assertFalse;
import static org.junit.jupiter.api.Assertions.assertNotEquals;
<<<<<<< HEAD
import static org.junit.jupiter.api.Assertions.assertThrows;
import static org.junit.jupiter.api.Assertions.assertTrue;
=======
import static org.junit.jupiter.api.Assertions.assertTrue;
import static org.junit.jupiter.api.Assertions.fail;
>>>>>>> 6c60d867
import static org.mockito.BDDMockito.given;
import static org.mockito.Mockito.mock;

public class EdgeSeedTest extends JSONSerialisationTest<EdgeSeed> {

    @Test
    public void shouldBeRelatedToEntityIdWhenSourceEqualsVertex() {
        // Given
        final String source = "source";
        final String destination = "destination";
        final boolean directed = true;
        final EdgeId seed = new EdgeSeed(source, destination, directed);
        final EntityId relatedSeed = mock(EntityId.class);

        given(relatedSeed.getVertex()).willReturn(source);

        // When
        final boolean isRelated = seed.isRelated((ElementId) relatedSeed).isMatch();

        // Then
        assertTrue(isRelated);
    }

    @Test
    public void shouldBeRelatedToEntityIdWhenDestinationEqualsVertex() {
        // Given
        final String source = "source";
        final String destination = "destination";
        final boolean directed = true;
        final EdgeId seed = new EdgeSeed(source, destination, directed);
        final EntityId relatedSeed = mock(EntityId.class);

        given(relatedSeed.getVertex()).willReturn(destination);

        // When
        final boolean isRelated = seed.isRelated((ElementId) relatedSeed).isMatch();

        // Then
        assertTrue(isRelated);
    }

    @Test
    public void shouldBeRelatedToEntityIdWhenSourceAndVertexAreNull() {
        // Given
        final String source = null;
        final String destination = "destination";
        final boolean directed = true;
        final EdgeId seed = new EdgeSeed(source, destination, directed);
        final EntityId relatedSeed = mock(EntityId.class);

        given(relatedSeed.getVertex()).willReturn(source);

        // Then
        assertTrue(seed.isRelated((ElementId) relatedSeed).isMatch());
    }

    @Test
    public void shouldBeRelatedToEntityIdWhenDestinationAndVertexAreNull() {
        // Given
        final String source = "source";
        final String destination = null;
        final boolean directed = true;
        final EdgeId seed = new EdgeSeed(source, destination, directed);
        final EntityId relatedSeed = mock(EntityId.class);

        given(relatedSeed.getVertex()).willReturn(source);

        // Then
        assertTrue(seed.isRelated((ElementId) relatedSeed).isMatch());
    }

    @Test
    public void shouldNotBeRelatedToEntityIdWhenIdentifierNotEqualToSourceOrDestination() {
        // Given
        final String source = "source";
        final String destination = "destination";
        final boolean directed = true;
        final EdgeId seed = new EdgeSeed(source, destination, directed);
        final EntityId unrelatedSeed = mock(EntityId.class);

        given(unrelatedSeed.getVertex()).willReturn("other identifier");

        // Then
        assertFalse(seed.isRelated((ElementId) unrelatedSeed).isMatch());
    }

    @Test
    public void shouldBeRelatedToEdgeId() {
        // Given
        final String source = "source";
        final String destination = "destination";
        final boolean directed = true;
        final EdgeId seed1 = new EdgeSeed(source, destination, directed);
        final EdgeId seed2 = new EdgeSeed(source, destination, directed);

        // Then
        assertTrue(seed1.isRelated(seed2).isMatch());
    }

    @Test
    public void shouldBeEqualWhenSourceDestinationAndDirectedEqual() {
        // Given
        final String source = "source";
        final String destination = "destination";
        final boolean directed = true;
        final EdgeId seed1 = new EdgeSeed(source, destination, directed);
        final EdgeId seed2 = new EdgeSeed(source, destination, directed);

        // Then
        assertEquals(seed1, seed2);
        assertEquals(seed1.hashCode(), seed2.hashCode());
    }

    @Test
    public void shouldBeNotEqualWhenSourceNotEqual() {
        // Given
        final String source = "source";
        final String destination = "destination";
        final boolean directed = true;
        final EdgeId seed1 = new EdgeSeed(source, destination, directed);
        final EdgeId seed2 = new EdgeSeed("different source", destination, directed);

        // Then
        assertNotEquals(seed1, seed2);
        assertNotEquals(seed1.hashCode(), seed2.hashCode());
    }

    @Test
    public void shouldBeNotEqualWhenDestinationNotEqual() {
        // Given
        final String source = "source";
        final String destination = "destination";
        final boolean directed = true;
        final EdgeId seed1 = new EdgeSeed(source, destination, directed);
        final EdgeId seed2 = new EdgeSeed(source, "different destination", directed);

        // Then
        assertNotEquals(seed1, seed2);
    }

    @Test
    public void shouldBeNotEqualWhenDirectedNotEqual() {
        // Given
        final String source = "source";
        final String destination = "destination";
        final boolean directed = true;
        final EdgeId seed1 = new EdgeSeed(source, destination, directed);
        final EdgeId seed2 = new EdgeSeed(source, destination, false);

        // Then
        assertNotEquals(seed1, seed2);
    }

    @Test
    public void shouldBeEqualWhenUndirectedAndSourceAndDestinationFlipped() {
        // Given
        final String source = "source";
        final String destination = "destination";
        final EdgeId seed1 = new EdgeSeed(source, destination, false);
        final EdgeId seed2 = new EdgeSeed(destination, source, false);

        // Then
        assertEquals(seed1, seed2);
        assertEquals(seed1.hashCode(), seed2.hashCode());
    }

    @Test
    public void shouldSerialiseAndDeserialiseIntegersAndLongs() throws SerialisationException {
        // Given
        final Long source = 1L;
        final Integer destination = 2;
        final boolean directed = true;
        final EdgeId seed = new EdgeSeed(source, destination, directed);

        // When
        final byte[] bytes = JSONSerialiser.serialise(seed);
        final EdgeId seedDeserialised = JSONSerialiser.deserialise(bytes, EdgeId.class);

        // Then
        assertEquals(seed, seedDeserialised);
        assertTrue(seedDeserialised.getSource() instanceof Long);
        assertTrue(seedDeserialised.getDestination() instanceof Integer);
    }

    @Test
    public void shouldSerialiseAndDeserialiseCustomVertexObjects() throws SerialisationException {
        // Given
        final CustomVertex source = new CustomVertex();
        source.setType("sourceType");
        source.setValue("sourceValue");
        final CustomVertex destination = new CustomVertex();
        destination.setType("destinationType");
        destination.setValue("destinationValue");
        final boolean directed = true;
        final EdgeId seed = new EdgeSeed(source, destination, directed);

        // When
        final byte[] bytes = JSONSerialiser.serialise(seed);
        final EdgeId seedDeserialised = JSONSerialiser.deserialise(bytes, EdgeId.class);

        // Then
        assertTrue(seedDeserialised.getSource() instanceof CustomVertex);
        assertTrue(seedDeserialised.getDestination() instanceof CustomVertex);
        assertEquals("sourceType", ((CustomVertex) seedDeserialised.getSource()).getType());
        assertEquals("sourceValue", ((CustomVertex) seedDeserialised.getSource()).getValue());
        assertEquals("destinationType", ((CustomVertex) seedDeserialised.getDestination()).getType());
        assertEquals("destinationValue", ((CustomVertex) seedDeserialised.getDestination()).getValue());
    }

    @Test
    public void shouldSwapVerticesIfSourceIsGreaterThanDestination_toString() {
        // Given
        final EdgeSeed edgeSeed = new EdgeSeed(new Vertex("2"), new Vertex("1"), false);

        // Then
        assertThat(edgeSeed.getSource(), equalTo(new Vertex("1")));
        assertThat(edgeSeed.getDestination(), equalTo(new Vertex("2")));
    }

    @Test
    public void shouldNotSwapVerticesIfSourceIsLessThanDestination_toString() {
        // Given
        final EdgeSeed edgeSeed = new EdgeSeed(new Vertex("1"), new Vertex("2"), false);

        // Then
        assertThat(edgeSeed.getSource(), equalTo(new Vertex("1")));
        assertThat(edgeSeed.getDestination(), equalTo(new Vertex("2")));
    }

    @Test
    public void shouldSwapVerticesIfSourceIsGreaterThanDestination_comparable() {
        // Given
        final EdgeSeed edgeSeed = new EdgeSeed(2, 1, false);

        // Then
        assertThat(edgeSeed.getSource(), equalTo(1));
        assertThat(edgeSeed.getDestination(), equalTo(2));
    }

    @Test
    public void shouldNotSwapVerticesIfSourceIsLessThanDestination_comparable() {
        // Given
        final EdgeSeed edgeSeed = new EdgeSeed(1, 2, false);

        // Then
        assertThat(edgeSeed.getSource(), equalTo(1));
        assertThat(edgeSeed.getDestination(), equalTo(2));
    }

    @Test
    public void shouldFailToConsistentlySwapVerticesWithNoToStringImplementation() {
        // Given
        final List<EdgeSeed> edgeSeeds = new ArrayList<>();
        final List<Vertex2> sources = new ArrayList<>();
        final List<Vertex2> destinations = new ArrayList<>();

        // Create a load of edgeSeeds with Vertex2 objects as source and destination.
        // Vertex2 has no toString method and does not implement Comparable, so
        // this should result in EdgeSeeds being created with different sources and
        // destinations.
        for (int i = 0; i < 1000; i++) {
            final Vertex2 source = new Vertex2("1");
            final Vertex2 destination = new Vertex2("2");

            sources.add(source);
            destinations.add(destination);
        }

        for (int i = 0; i < 1000; i++) {
            final EdgeSeed edgeSeed = new EdgeSeed(sources.get(i), destinations.get(i), false);
            edgeSeeds.add(edgeSeed);
        }

        // Then
        assertThat(edgeSeeds.stream().map(EdgeSeed::getSource).distinct().count(), greaterThan(1L));
        assertThat(edgeSeeds.stream().map(EdgeSeed::getDestination).distinct().count(), greaterThan(1L));
    }

    @Test
    public void shouldNotFailToConsistentlySwapVerticesWithStringImplementation() {
        // Opposite to
        // shouldFailToConsistentlySwapVerticesWithNoToStringImplementation(),
        // showing that EdgeSeeds which implement toString, equals and hashCode are
        // consistently created with source and destination the correct way round

        // Given
        final List<EdgeSeed> edgeSeeds = new ArrayList<>();
        final List<Vertex> sources = new ArrayList<>();
        final List<Vertex> destinations = new ArrayList<>();

        for (int i = 0; i < 1000; i++) {
            final Vertex source = new Vertex("1");
            final Vertex destination = new Vertex("2");

            sources.add(source);
            destinations.add(destination);
        }

        for (int i = 0; i < 1000; i++) {
            final EdgeSeed edgeSeed = new EdgeSeed(sources.get(i), destinations.get(i), false);
            edgeSeeds.add(edgeSeed);
        }

        // Then
        assertThat(edgeSeeds.stream().map(EdgeSeed::getSource).distinct().count(), equalTo(1L));
        assertThat(edgeSeeds.stream().map(EdgeSeed::getDestination).distinct().count(), equalTo(1L));
    }

    @Test
    public void shouldSetIdentifiers() {
        // Given
        final EdgeSeed edgeSeed1 = new EdgeSeed(1, 2, false);
        final EdgeSeed edgeSeed2 = new EdgeSeed(4, 3, false);

        // When
        edgeSeed1.setIdentifiers(4, 3, DirectedType.UNDIRECTED);

        // Then
        assertEquals(3, edgeSeed1.getSource());
        assertThat(edgeSeed1, equalTo(edgeSeed2));
    }

    @Test
    public void shouldFallbackToToStringComparisonIfSourceAndDestinationHaveDifferentTypes() {
        // Given
        final EdgeSeed edgeSeed1 = new EdgeSeed(1, "2", false);
        final EdgeSeed edgeSeed2 = new EdgeSeed("2", 1, false);

        // Then
        assertThat(edgeSeed1, equalTo(edgeSeed2));
    }

    @Test
    public void shouldDeserialiseFromJsonUsingDirectedTrueField() {
        // Given
        final String json = "{\"class\": \"uk.gov.gchq.gaffer.operation.data.EdgeSeed\", \"directed\": true}";

        // When
        final EdgeSeed deserialisedEdgeSeed = fromJson(json.getBytes());

        // Then
        assertEquals(DirectedType.DIRECTED, deserialisedEdgeSeed.getDirectedType());
    }

    @Test
    public void shouldDeserialiseFromJsonUsingDirectedFalseField() {
        // Given
        final String json = "{\"class\": \"uk.gov.gchq.gaffer.operation.data.EdgeSeed\", \"directed\": false}";

        // When
        final EdgeSeed deserialisedEdgeSeed = fromJson(json.getBytes());

        // Then
        assertEquals(DirectedType.UNDIRECTED, deserialisedEdgeSeed.getDirectedType());
    }

    @Test
    public void shouldDeserialiseFromJsonWhenDirectedTypeIsDirected() {
        // Given
        final String json = "{\"class\": \"uk.gov.gchq.gaffer.operation.data.EdgeSeed\", \"directedType\": \"DIRECTED\"}";

        // When
        final EdgeSeed deserialisedEdgeSeed = fromJson(json.getBytes());

        // Then
        assertEquals(DirectedType.DIRECTED, deserialisedEdgeSeed.getDirectedType());
    }

    @Test
    public void shouldDeserialiseFromJsonWhenDirectedTypeIsUndirected() {
        // Given
        final String json = "{\"class\": \"uk.gov.gchq.gaffer.operation.data.EdgeSeed\", \"directedType\": \"UNDIRECTED\"}";

        // When
        final EdgeSeed deserialisedEdgeSeed = fromJson(json.getBytes());

        // Then
        assertEquals(DirectedType.UNDIRECTED, deserialisedEdgeSeed.getDirectedType());
    }

    @Test
    public void shouldDeserialiseFromJsonWhenDirectedTypeIsEither() {
        // Given
        final String json = "{\"class\": \"uk.gov.gchq.gaffer.operation.data.EdgeSeed\", \"directedType\": \"EITHER\"}";

        // When
        final EdgeSeed deserialisedEdgeSeed = fromJson(json.getBytes());

        // Then
        assertEquals(DirectedType.EITHER, deserialisedEdgeSeed.getDirectedType());
    }

    @Test
    public void shouldThrowExceptionWhenDeserialiseFromJsonUsingDirectedAndDirectedType() {
        // Given
        final String json = "{\"class\": \"uk.gov.gchq.gaffer.operation.data.EdgeSeed\", \"directed\": true, \"directedType\": \"DIRECTED\"}";

        // When / Then
        final Exception exception = assertThrows(RuntimeException.class, () -> fromJson(json.getBytes()));
        final String expected = "uk.gov.gchq.gaffer.exception.SerialisationException: Instantiation of " +
                "[simple type, class uk.gov.gchq.gaffer.operation.data.EdgeSeed] value failed: " +
                "Use either 'directed' or 'directedType' - not both.";
        assertEquals(expected, exception.getMessage());
    }

    @Override
    protected EdgeSeed getTestObject() {
        return new EdgeSeed();
    }

    private static class Vertex {
        private final String property;

        Vertex(final String property) {
            this.property = property;
        }

        public String getProperty() {
            return property;
        }

        @Override
        public boolean equals(final Object obj) {
            if (this == obj) {
                return true;
            }

            if (obj == null || getClass() != obj.getClass()) {
                return false;
            }

            final Vertex vertex = (Vertex) obj;

            return new EqualsBuilder().append(property, vertex.property).isEquals();
        }

        @Override
        public int hashCode() {
            return new HashCodeBuilder(53, 41).append(property).toHashCode();
        }

        @Override
        public String toString() {
            return "Vertex[property=" + property + "]";
        }
    }

    private static class Vertex2 {
        private final String property;

        Vertex2(final String property) {
            this.property = property;
        }

        public String getProperty() {
            return property;
        }
    }
}<|MERGE_RESOLUTION|>--- conflicted
+++ resolved
@@ -37,18 +37,12 @@
 import static org.junit.jupiter.api.Assertions.assertEquals;
 import static org.junit.jupiter.api.Assertions.assertFalse;
 import static org.junit.jupiter.api.Assertions.assertNotEquals;
-<<<<<<< HEAD
-import static org.junit.jupiter.api.Assertions.assertThrows;
-import static org.junit.jupiter.api.Assertions.assertTrue;
-=======
 import static org.junit.jupiter.api.Assertions.assertTrue;
 import static org.junit.jupiter.api.Assertions.fail;
->>>>>>> 6c60d867
 import static org.mockito.BDDMockito.given;
 import static org.mockito.Mockito.mock;
 
 public class EdgeSeedTest extends JSONSerialisationTest<EdgeSeed> {
-
     @Test
     public void shouldBeRelatedToEntityIdWhenSourceEqualsVertex() {
         // Given
@@ -96,8 +90,11 @@
 
         given(relatedSeed.getVertex()).willReturn(source);
 
-        // Then
-        assertTrue(seed.isRelated((ElementId) relatedSeed).isMatch());
+        // When
+        final boolean isRelated = seed.isRelated((ElementId) relatedSeed).isMatch();
+
+        // Then
+        assertTrue(isRelated);
     }
 
     @Test
@@ -111,8 +108,11 @@
 
         given(relatedSeed.getVertex()).willReturn(source);
 
-        // Then
-        assertTrue(seed.isRelated((ElementId) relatedSeed).isMatch());
+        // When
+        final boolean isRelated = seed.isRelated((ElementId) relatedSeed).isMatch();
+
+        // Then
+        assertTrue(isRelated);
     }
 
     @Test
@@ -126,8 +126,11 @@
 
         given(unrelatedSeed.getVertex()).willReturn("other identifier");
 
-        // Then
-        assertFalse(seed.isRelated((ElementId) unrelatedSeed).isMatch());
+        // When
+        final boolean isRelated = seed.isRelated((ElementId) unrelatedSeed).isMatch();
+
+        // Then
+        assertFalse(isRelated);
     }
 
     @Test
@@ -139,8 +142,11 @@
         final EdgeId seed1 = new EdgeSeed(source, destination, directed);
         final EdgeId seed2 = new EdgeSeed(source, destination, directed);
 
-        // Then
-        assertTrue(seed1.isRelated(seed2).isMatch());
+        // When
+        final boolean isRelated = seed1.isRelated(seed2).isMatch();
+
+        // Then
+        assertTrue(isRelated);
     }
 
     @Test
@@ -152,8 +158,11 @@
         final EdgeId seed1 = new EdgeSeed(source, destination, directed);
         final EdgeId seed2 = new EdgeSeed(source, destination, directed);
 
-        // Then
-        assertEquals(seed1, seed2);
+        // When
+        final boolean isEqual = seed1.equals(seed2);
+
+        // Then
+        assertTrue(isEqual);
         assertEquals(seed1.hashCode(), seed2.hashCode());
     }
 
@@ -166,8 +175,11 @@
         final EdgeId seed1 = new EdgeSeed(source, destination, directed);
         final EdgeId seed2 = new EdgeSeed("different source", destination, directed);
 
-        // Then
-        assertNotEquals(seed1, seed2);
+        // When
+        final boolean isEqual = seed1.equals(seed2);
+
+        // Then
+        assertFalse(isEqual);
         assertNotEquals(seed1.hashCode(), seed2.hashCode());
     }
 
@@ -180,8 +192,11 @@
         final EdgeId seed1 = new EdgeSeed(source, destination, directed);
         final EdgeId seed2 = new EdgeSeed(source, "different destination", directed);
 
-        // Then
-        assertNotEquals(seed1, seed2);
+        // When
+        final boolean isEqual = seed1.equals(seed2);
+
+        // Then
+        assertFalse(isEqual);
     }
 
     @Test
@@ -193,8 +208,11 @@
         final EdgeId seed1 = new EdgeSeed(source, destination, directed);
         final EdgeId seed2 = new EdgeSeed(source, destination, false);
 
-        // Then
-        assertNotEquals(seed1, seed2);
+        // When
+        final boolean isEqual = seed1.equals(seed2);
+
+        // Then
+        assertFalse(isEqual);
     }
 
     @Test
@@ -205,8 +223,11 @@
         final EdgeId seed1 = new EdgeSeed(source, destination, false);
         final EdgeId seed2 = new EdgeSeed(destination, source, false);
 
-        // Then
-        assertEquals(seed1, seed2);
+        // When
+        final boolean isEqual = seed1.equals(seed2);
+
+        // Then
+        assertTrue(isEqual);
         assertEquals(seed1.hashCode(), seed2.hashCode());
     }
 
@@ -442,11 +463,12 @@
         final String json = "{\"class\": \"uk.gov.gchq.gaffer.operation.data.EdgeSeed\", \"directed\": true, \"directedType\": \"DIRECTED\"}";
 
         // When / Then
-        final Exception exception = assertThrows(RuntimeException.class, () -> fromJson(json.getBytes()));
-        final String expected = "uk.gov.gchq.gaffer.exception.SerialisationException: Instantiation of " +
-                "[simple type, class uk.gov.gchq.gaffer.operation.data.EdgeSeed] value failed: " +
-                "Use either 'directed' or 'directedType' - not both.";
-        assertEquals(expected, exception.getMessage());
+        try {
+            fromJson(json.getBytes());
+            fail("Exception expected");
+        } catch (final Exception e) {
+            assertTrue(e.getMessage().contains("not both"));
+        }
     }
 
     @Override
@@ -454,7 +476,7 @@
         return new EdgeSeed();
     }
 
-    private static class Vertex {
+    private class Vertex {
         private final String property;
 
         Vertex(final String property) {
@@ -491,7 +513,7 @@
         }
     }
 
-    private static class Vertex2 {
+    private class Vertex2 {
         private final String property;
 
         Vertex2(final String property) {
