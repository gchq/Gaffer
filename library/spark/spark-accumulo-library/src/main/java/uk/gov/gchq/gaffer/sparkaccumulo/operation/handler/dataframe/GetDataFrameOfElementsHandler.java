/*
 * Copyright 2016-2017 Crown Copyright
 *
 * Licensed under the Apache License, Version 2.0 (the "License");
 * you may not use this file except in compliance with the License.
 * You may obtain a copy of the License at
 *
 *     http://www.apache.org/licenses/LICENSE-2.0
 *
 * Unless required by applicable law or agreed to in writing, software
 * distributed under the License is distributed on an "AS IS" BASIS,
 * WITHOUT WARRANTIES OR CONDITIONS OF ANY KIND, either express or implied.
 * See the License for the specific language governing permissions and
 * limitations under the License.
 */
package uk.gov.gchq.gaffer.sparkaccumulo.operation.handler.dataframe;

import org.apache.commons.collections.CollectionUtils;
import org.apache.spark.sql.Dataset;
import org.apache.spark.sql.Row;

import uk.gov.gchq.gaffer.accumulostore.AccumuloStore;
import uk.gov.gchq.gaffer.operation.OperationException;
import uk.gov.gchq.gaffer.spark.operation.dataframe.GetDataFrameOfElements;
import uk.gov.gchq.gaffer.store.Context;
import uk.gov.gchq.gaffer.store.Store;
import uk.gov.gchq.gaffer.store.operation.handler.OutputOperationHandler;
import uk.gov.gchq.gaffer.store.schema.SchemaEntityDefinition;

import java.util.Collection;
import java.util.HashMap;
import java.util.Map;

public class GetDataFrameOfElementsHandler implements OutputOperationHandler<GetDataFrameOfElements, Dataset<Row>> {

    @Override
    public Dataset<Row> doOperation(final GetDataFrameOfElements operation, final Context context,
                                    final Store store) throws OperationException {
        return doOperation(operation, context, (AccumuloStore) store);
    }

    public Dataset<Row> doOperation(final GetDataFrameOfElements operation, final Context context,
                                    final AccumuloStore store) throws OperationException {
        final Map<String, String> operationOptions;
        if (operation.getOptions() != null) {
            operationOptions = operation.getOptions();
        } else {
            operationOptions = new HashMap<>();
        }

        for (final SchemaEntityDefinition entityDef : store.getSchema().getEntities().values()) {
<<<<<<< HEAD
            if (entityDef.containsProperty("vertex")) {
                throw new OperationException("Cannot execute GetDataFrameOfElements" +
                        " when schema contains a property called vertex.");
=======
            final Collection<String> conflicts = CollectionUtils.intersection(entityDef.getProperties(), GetDataFrameOfElements.RESERVED_FIELDS);
            if (!conflicts.isEmpty()) {
                throw new OperationException("Cannot execute GetDataFrameOfElements" +
                        " when schema contains property " + conflicts.toString() + ".");
>>>>>>> b98c523a
            }
        }

        final AccumuloStoreRelation relation = new AccumuloStoreRelation(context,
                operation.getConverters(),
                operation.getView(),
                store,
                operationOptions);
        return relation.sqlContext().baseRelationToDataFrame(relation);
    }

}<|MERGE_RESOLUTION|>--- conflicted
+++ resolved
@@ -49,16 +49,10 @@
         }
 
         for (final SchemaEntityDefinition entityDef : store.getSchema().getEntities().values()) {
-<<<<<<< HEAD
-            if (entityDef.containsProperty("vertex")) {
-                throw new OperationException("Cannot execute GetDataFrameOfElements" +
-                        " when schema contains a property called vertex.");
-=======
             final Collection<String> conflicts = CollectionUtils.intersection(entityDef.getProperties(), GetDataFrameOfElements.RESERVED_FIELDS);
             if (!conflicts.isEmpty()) {
                 throw new OperationException("Cannot execute GetDataFrameOfElements" +
                         " when schema contains property " + conflicts.toString() + ".");
->>>>>>> b98c523a
             }
         }
 
