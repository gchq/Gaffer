--- conflicted
+++ resolved
@@ -17,11 +17,7 @@
 package uk.gov.gchq.gaffer.graph.hook;
 
 import com.google.common.collect.Sets;
-<<<<<<< HEAD
-import org.hamcrest.Matcher;
-=======
-
->>>>>>> 6c60d867
+
 import org.hamcrest.core.IsCollectionContaining;
 import org.junit.jupiter.api.Test;
 
@@ -30,6 +26,7 @@
 import uk.gov.gchq.gaffer.named.operation.ParameterDetail;
 import uk.gov.gchq.gaffer.operation.Operation;
 import uk.gov.gchq.gaffer.operation.OperationChain;
+import uk.gov.gchq.gaffer.operation.OperationException;
 import uk.gov.gchq.gaffer.operation.TestOperationsImpl;
 import uk.gov.gchq.gaffer.operation.impl.DiscardOutput;
 import uk.gov.gchq.gaffer.operation.impl.compare.Sort;
@@ -42,27 +39,19 @@
 
 import java.util.Collections;
 import java.util.HashMap;
-import java.util.HashSet;
 import java.util.Map;
 import java.util.Set;
 
 import static org.hamcrest.MatcherAssert.assertThat;
-<<<<<<< HEAD
-import static org.junit.jupiter.api.Assertions.assertDoesNotThrow;
-import static org.junit.jupiter.api.Assertions.assertEquals;
-import static org.junit.jupiter.api.Assertions.assertSame;
-import static org.junit.jupiter.api.Assertions.assertThrows;
-=======
 import static org.junit.jupiter.api.Assertions.assertEquals;
 import static org.junit.jupiter.api.Assertions.assertNotNull;
 import static org.junit.jupiter.api.Assertions.assertSame;
 import static org.junit.jupiter.api.Assertions.fail;
->>>>>>> 6c60d867
 import static org.mockito.Mockito.mock;
 
 public class OperationAuthoriserTest extends GraphHookTest<OperationAuthoriser> {
-
     private static final String OP_AUTHS_PATH = "/opAuthoriser.json";
+    public static final String USER = "User";
 
     public OperationAuthoriserTest() {
         super(OperationAuthoriser.class);
@@ -72,229 +61,51 @@
     public void shouldAcceptOperationChainWhenUserHasAllOpAuths() {
         // Given
         final OperationAuthoriser hook = fromJson(OP_AUTHS_PATH);
-        final OperationChain opChain = makeOperationChain(new Sort());
-        final User user = new User.Builder()
-                .opAuths("SuperUser", "ReadUser", "User")
-                .build();
-
-        // When Then
-        assertDoesNotThrow(() -> hook.preExecute(opChain, new Context(user)));
-    }
-
-    @Test
-    public void shouldRejectOperationChainWhenUserDoesntHaveAllOpAuthsForNestedOperations() {
-        // Given
-        final OperationAuthoriser hook = fromJson(OP_AUTHS_PATH);
-        final OperationChain opChain = makeOperationChain(new GetAllElements());
-        final User user = new User.Builder()
-                .opAuths("SuperUser", "ReadUser", "User")
-                .build();
-
-        // When / Then
-        assertThrows(UnauthorisedException.class, () -> hook.preExecute(opChain, new Context(user)));
-    }
-
-    @Test
-    public void shouldAcceptOperationChainWhenUserHasAllOpAuthsForAddNamedOperation() {
-        // Given
-        final OperationAuthoriser hook = fromJson(OP_AUTHS_PATH);
-        final AddNamedOperation addNamedOperation = makeAddNamedOperation("{\"operations\":[{\"class\": \"uk.gov.gchq.gaffer.operation.impl.get.GetElements\", \"options\": {\"optionKey\": \"${testParameter}\"}}]}");
-        final OperationChain opChain = new OperationChain.Builder()
-                .first(addNamedOperation)
-                .build();
-        final User user = new User.Builder()
-                .opAuths("SuperUser", "ReadUser", "User")
-                .build();
-
-        // When Then
-        assertDoesNotThrow(() -> hook.preExecute(opChain, new Context(user)));
-    }
-
-    @Test
-    public void shouldRejectOperationChainWhenUserDoesntHaveAllOpAuthsForAddNamedOperation() {
-        // Given
-        final OperationAuthoriser hook = fromJson(OP_AUTHS_PATH);
-        final AddNamedOperation addNamedOperation = makeAddNamedOperation("{\"operations\":[{\"class\": \"uk.gov.gchq.gaffer.operation.impl.get.GetAllElements\", \"options\": {\"optionKey\": \"${testParameter}\"}}]}");
-        final OperationChain opChain = new OperationChain.Builder()
-                .first(addNamedOperation)
-                .build();
-        final User user = new User.Builder()
-                .opAuths("SuperUser", "ReadUser", "User")
-                .build();
-
-        // When Then
-        assertThrows(UnauthorisedException.class, () -> hook.preExecute(opChain, new Context(user)));
-    }
-
-    @Test
-    public void shouldRejectOperationChainWhenUserDoesntHaveSuperAuthForAddNamedOperation() {
-        // Given
-        final OperationAuthoriser hook = fromJson(OP_AUTHS_PATH);
-        final AddNamedOperation addNamedOperation = makeAddNamedOperation("{\"operations\":[{\"class\": \"uk.gov.gchq.gaffer.operation.impl.get.GetAdjacentIds\", \"options\": {\"optionKey\": \"${testParameter}\"}}]}");
-        final OperationChain opChain = new OperationChain.Builder()
-                .first(addNamedOperation)
-                .build();
-        final User user = new User.Builder()
-                .opAuths("ReadUser", "User")
-                .build();
-
-        // When Then
-        assertThrows(UnauthorisedException.class, () -> hook.preExecute(opChain, new Context(user)));
-    }
-
-    @Test
-    public void shouldRejectOperationChainWhenUserDoesntHaveWriteAuthForAddNamedOperation() {
-        // Given
-        final OperationAuthoriser hook = fromJson(OP_AUTHS_PATH);
-        final AddNamedOperation addNamedOperation = makeAddNamedOperation("{\"operations\":[{\"class\": \"uk.gov.gchq.gaffer.operation.impl.get.AddElements\", \"options\": {\"optionKey\": \"${testParameter}\"}}]}");
-        final OperationChain opChain = new OperationChain.Builder()
-                .first(addNamedOperation)
-                .build();
-        final User user = new User.Builder()
-                .opAuths("User")
-                .build();
-
-        // When Then
-        assertThrows(UnauthorisedException.class, () -> hook.preExecute(opChain, new Context(user)));
-    }
-
-    @Test
-    public void shouldRejectOperationChainWhenUserDoesntHaveAllOpAuthsForAllOperations() {
-        // Given
-        final OperationAuthoriser hook = fromJson(OP_AUTHS_PATH);
-        final OperationChain opChain = new OperationChain.Builder()
-                .first(new GetAdjacentIds())  // Requires SuperUser
-                .build();
-
-        final User user = new User.Builder()
-                .opAuths("WriteUser", "ReadUser", "User")
-                .build();
-
-        // When/Then
-        assertThrows(UnauthorisedException.class, () -> hook.preExecute(opChain, new Context(user)));
-    }
-
-    @Test
-    public void shouldRejectOperationChainWhenUserDoesntHaveAnyOpAuths() {
-        // Given
-        final OperationAuthoriser hook = fromJson(OP_AUTHS_PATH);
-        final OperationChain opChain = new OperationChain.Builder()
-                .first(new GetAdjacentIds())
-                .then(new GetElements())
-                .build();
-
-        final User user = new User();
-
-        // When Then
-        assertThrows(UnauthorisedException.class, () -> hook.preExecute(opChain, new Context(user)));
-    }
-
-    @Test
-    public void shouldRejectOperationChainWhenUserDoesntHaveAllowedAuth() {
-        // Given
-        final OperationAuthoriser hook = fromJson(OP_AUTHS_PATH);
-        final OperationChain opChain = new OperationChain.Builder()
-                .first(new GetAdjacentIds())
-                .then(new GetElements())
-                .build();
-
-        final User user = new User.Builder()
-                .opAuths("unknownAuth")
-                .build();
-
-        // When Then
-        assertThrows(UnauthorisedException.class, () -> hook.preExecute(opChain, new Context(user)));
-    }
-
-    @Test
-    public void shouldReturnAllOpAuths() {
-        // Given
-        final OperationAuthoriser hook = fromJson(OP_AUTHS_PATH);
-
-        // When
-        final Set<String> allOpAuths = hook.getAllAuths();
-
-        // Then
-        final Matcher<Iterable<String>> matcher = IsCollectionContaining.hasItems("User", "ReadUser", "WriteUser", "SuperUser", "AdminUser");
-        assertThat(allOpAuths, matcher);
-    }
-
-    @Test
-    public void shouldReturnResultWithoutModification() {
-        // Given
-        final OperationAuthoriser hook = fromJson(OP_AUTHS_PATH);
-        final Object result = mock(Object.class);
-        final OperationChain opChain = new OperationChain.Builder()
-                .first(new GenerateObjects<>())
-                .build();
-        final User user = new User.Builder()
-                .opAuths("NoScore")
-                .build();
-
-        // When
-        final Object returnedResult = hook.postExecute(result, opChain, new Context(user));
-
-        // Then
-        assertSame(result, returnedResult);
-    }
-
-    @Test
-    public void shouldSetAndGetAuths() {
-        // Given
-        final OperationAuthoriser hook = new OperationAuthoriser();
-        final Map<Class<?>, Set<String>> auths = new HashMap<>();
-        auths.put(Operation.class, Sets.newHashSet("auth1"));
-        auths.put(GetElements.class, Sets.newHashSet("auth2"));
-        auths.put(GetAllElements.class, Sets.newHashSet("auth3", "auth4"));
-
-        // When
-        hook.setAuths(auths);
-        final Map<Class<?>, Set<String>> result = hook.getAuths();
-
-        // Then
-        assertEquals(auths, result);
-
-        final HashSet<String> expected = Sets.newHashSet("auth1", "auth2", "auth3", "auth4");
-        assertEquals(expected, hook.getAllAuths());
-    }
-
-    @Test
-    public void shouldSetAndGetAuthsAsStrings() throws ClassNotFoundException {
-        // Given
-        final OperationAuthoriser hook = new OperationAuthoriser();
-        final Map<String, Set<String>> auths = new HashMap<>();
-        auths.put(Operation.class.getName(), Sets.newHashSet("auth1"));
-        auths.put(GetElements.class.getName(), Sets.newHashSet("auth2"));
-        auths.put(GetAllElements.class.getName(), Sets.newHashSet("auth3", "auth4"));
-
-        // When
-        hook.setAuthsFromStrings(auths);
-        final Map<String, Set<String>> result = hook.getAuthsAsStrings();
-
-        // Then
-        assertEquals(auths, result);
-
-        final HashSet<String> expected = Sets.newHashSet("auth1", "auth2", "auth3", "auth4");
-        assertEquals(expected, hook.getAllAuths());
-    }
-
-    @Override
-    protected OperationAuthoriser getTestObject() {
-        return fromJson(OP_AUTHS_PATH);
-    }
-
-    private OperationChain makeOperationChain(final Operation operation) {
-        return new OperationChain.Builder()
+        final OperationChain opChain = new OperationChain.Builder()
                 .first(new GetElements())
                 .then(new GenerateObjects<>())
                 .then(new DiscardOutput())
-                .then(new TestOperationsImpl(Collections.singletonList(operation)))
-                .build();
-    }
-
-    private AddNamedOperation makeAddNamedOperation(final String operationChain) {
-        return new AddNamedOperation.Builder()
-                .operationChain(operationChain)
+                .then(new TestOperationsImpl(Collections.singletonList(new Sort())))
+                .build();
+        final User user = new User.Builder()
+                .opAuths("SuperUser", "ReadUser", "User")
+                .build();
+
+        // When
+        hook.preExecute(opChain, new Context(user));
+
+        // Then - no exceptions
+    }
+
+    @Test
+    public void shouldRejectOperationChainWhenUserDoesntHaveAllOpAuthsForNestedOperations() {
+        // Given
+        final OperationAuthoriser hook = fromJson(OP_AUTHS_PATH);
+        final OperationChain opChain = new OperationChain.Builder()
+                .first(new GetElements())
+                .then(new GenerateObjects<>())
+                .then(new DiscardOutput())
+                .then(new TestOperationsImpl(Collections.singletonList(new GetAllElements())))
+                .build();
+        final User user = new User.Builder()
+                .opAuths("SuperUser", "ReadUser", "User")
+                .build();
+
+        // When/Then
+        try {
+            hook.preExecute(opChain, new Context(user));
+            fail("Exception expected");
+        } catch (final UnauthorisedException e) {
+            assertNotNull(e.getMessage());
+        }
+    }
+
+    @Test
+    public void shouldAcceptOperationChainWhenUserHasAllOpAuthsForAddNamedOperation() {
+        // Given
+        final OperationAuthoriser hook = fromJson(OP_AUTHS_PATH);
+        final AddNamedOperation addNamedOperation = new AddNamedOperation.Builder()
+                .operationChain("{\"operations\":[{\"class\": \"uk.gov.gchq.gaffer.operation.impl.get.GetElements\", \"options\": {\"optionKey\": \"${testParameter}\"}}]}")
                 .description("Test Named Operation")
                 .name("Test")
                 .overwrite(false)
@@ -306,5 +117,261 @@
                         .build())
                 .score(2)
                 .build();
+        final OperationChain opChain = new OperationChain.Builder()
+                .first(addNamedOperation)
+                .build();
+        final User user = new User.Builder()
+                .opAuths("SuperUser", "ReadUser", "User")
+                .build();
+
+        // When
+        hook.preExecute(opChain, new Context(user));
+
+        // Then - no exceptions
+    }
+
+    @Test
+    public void shouldRejectOperationChainWhenUserDoesntHaveAllOpAuthsForAddNamedOperation() {
+        // Given
+        final OperationAuthoriser hook = fromJson(OP_AUTHS_PATH);
+        final AddNamedOperation addNamedOperation = new AddNamedOperation.Builder()
+                .operationChain("{\"operations\":[{\"class\": \"uk.gov.gchq.gaffer.operation.impl.get.GetAllElements\", \"options\": {\"optionKey\": \"${testParameter}\"}}]}")
+                .description("Test Named Operation")
+                .name("Test")
+                .overwrite(false)
+                .parameter("testParameter", new ParameterDetail.Builder()
+                        .description("the seed")
+                        .defaultValue("seed1")
+                        .valueClass(String.class)
+                        .required(false)
+                        .build())
+                .score(2)
+                .build();
+        final OperationChain opChain = new OperationChain.Builder()
+                .first(addNamedOperation)
+                .build();
+        final User user = new User.Builder()
+                .opAuths("SuperUser", "ReadUser", "User")
+                .build();
+
+        // When/Then
+        try {
+            hook.preExecute(opChain, new Context(user));
+            fail("Exception expected");
+        } catch (final UnauthorisedException e) {
+            assertNotNull(e.getMessage());
+        }
+    }
+
+    @Test
+    public void shouldRejectOperationChainWhenUserDoesntHaveSuperAuthForAddNamedOperation() {
+        // Given
+        final OperationAuthoriser hook = fromJson(OP_AUTHS_PATH);
+        final AddNamedOperation addNamedOperation = new AddNamedOperation.Builder()
+                .operationChain("{\"operations\":[{\"class\": \"uk.gov.gchq.gaffer.operation.impl.get.GetAdjacentIds\", \"options\": {\"optionKey\": \"${testParameter}\"}}]}")
+                .description("Test Named Operation")
+                .name("Test")
+                .overwrite(false)
+                .parameter("testParameter", new ParameterDetail.Builder()
+                        .description("the seed")
+                        .defaultValue("seed1")
+                        .valueClass(String.class)
+                        .required(false)
+                        .build())
+                .score(2)
+                .build();
+        final OperationChain opChain = new OperationChain.Builder()
+                .first(addNamedOperation)
+                .build();
+        final User user = new User.Builder()
+                .opAuths("ReadUser", "User")
+                .build();
+
+        // When/Then
+        try {
+            hook.preExecute(opChain, new Context(user));
+            fail("Exception expected");
+        } catch (final UnauthorisedException e) {
+            assertNotNull(e.getMessage());
+        }
+    }
+
+    @Test
+    public void shouldRejectOperationChainWhenUserDoesntHaveWriteAuthForAddNamedOperation() {
+        // Given
+        final OperationAuthoriser hook = fromJson(OP_AUTHS_PATH);
+        final AddNamedOperation addNamedOperation = new AddNamedOperation.Builder()
+                .operationChain("{\"operations\":[{\"class\": \"uk.gov.gchq.gaffer.operation.impl.get.AddElements\", \"options\": {\"optionKey\": \"${testParameter}\"}}]}")
+                .description("Test Named Operation")
+                .name("Test")
+                .overwrite(false)
+                .parameter("testParameter", new ParameterDetail.Builder()
+                        .description("the seed")
+                        .defaultValue("seed1")
+                        .valueClass(String.class)
+                        .required(false)
+                        .build())
+                .score(2)
+                .build();
+        final OperationChain opChain = new OperationChain.Builder()
+                .first(addNamedOperation)
+                .build();
+        final User user = new User.Builder()
+                .opAuths("User")
+                .build();
+
+        // When/Then
+        try {
+            hook.preExecute(opChain, new Context(user));
+            fail("Exception expected");
+        } catch (final UnauthorisedException e) {
+            assertNotNull(e.getMessage());
+        }
+    }
+
+    @Test
+    public void shouldRejectOperationChainWhenUserDoesntHaveAllOpAuthsForAllOperations() {
+        // Given
+        final OperationAuthoriser hook = fromJson(OP_AUTHS_PATH);
+        final OperationChain opChain = new OperationChain.Builder()
+                .first(new GetAdjacentIds())  // Requires SuperUser
+                .build();
+
+        final User user = new User.Builder()
+                .opAuths("WriteUser", "ReadUser", "User")
+                .build();
+
+        // When/Then
+        try {
+            hook.preExecute(opChain, new Context(user));
+            fail("Exception expected");
+        } catch (final UnauthorisedException e) {
+            assertNotNull(e.getMessage());
+        }
+    }
+
+    @Test
+    public void shouldRejectOperationChainWhenUserDoesntHaveAnyOpAuths() throws OperationException {
+        // Given
+        final OperationAuthoriser hook = fromJson(OP_AUTHS_PATH);
+        final OperationChain opChain = new OperationChain.Builder()
+                .first(new GetAdjacentIds())
+                .then(new GetElements())
+                .build();
+
+        final User user = new User();
+
+        // When/Then
+        try {
+            hook.preExecute(opChain, new Context(user));
+            fail("Exception expected");
+        } catch (final UnauthorisedException e) {
+            assertNotNull(e.getMessage());
+        }
+    }
+
+    @Test
+    public void shouldRejectOperationChainWhenUserDoesntHaveAllowedAuth() throws OperationException {
+        // Given
+        final OperationAuthoriser hook = fromJson(OP_AUTHS_PATH);
+        final OperationChain opChain = new OperationChain.Builder()
+                .first(new GetAdjacentIds())
+                .then(new GetElements())
+                .build();
+
+        final User user = new User.Builder()
+                .opAuths("unknownAuth")
+                .build();
+
+        // When/Then
+        try {
+            hook.preExecute(opChain, new Context(user));
+            fail("Exception expected");
+        } catch (final UnauthorisedException e) {
+            assertNotNull(e.getMessage());
+        }
+    }
+
+    @Test
+    public void shouldReturnAllOpAuths() {
+        // Given
+        final OperationAuthoriser hook = fromJson(OP_AUTHS_PATH);
+
+        // When
+        final Set<String> allOpAuths = hook.getAllAuths();
+
+        // Then
+        assertThat(allOpAuths,
+                IsCollectionContaining.hasItems("User", "ReadUser", "WriteUser", "SuperUser", "AdminUser"));
+    }
+
+    @Test
+    public void shouldReturnResultWithoutModification() {
+        // Given
+        final OperationAuthoriser hook = fromJson(OP_AUTHS_PATH);
+        final Object result = mock(Object.class);
+        final OperationChain opChain = new OperationChain.Builder()
+                .first(new GenerateObjects<>())
+                .build();
+        final User user = new User.Builder()
+                .opAuths("NoScore")
+                .build();
+
+        // When
+        final Object returnedResult = hook.postExecute(result, opChain, new Context(user));
+
+        // Then
+        assertSame(result, returnedResult);
+    }
+
+    @Test
+    public void shouldSetAndGetAuths() {
+        // Given
+        final OperationAuthoriser hook = new OperationAuthoriser();
+        final Map<Class<?>, Set<String>> auths = new HashMap<>();
+        auths.put(Operation.class, Sets.newHashSet("auth1"));
+        auths.put(GetElements.class, Sets.newHashSet("auth2"));
+        auths.put(GetAllElements.class, Sets.newHashSet("auth3", "auth4"));
+
+        // When
+        hook.setAuths(auths);
+        final Map<Class<?>, Set<String>> result = hook.getAuths();
+
+        // Then
+        assertEquals(auths, result);
+        assertEquals(
+                Sets.newHashSet("auth1", "auth2", "auth3", "auth4"),
+                hook.getAllAuths()
+        );
+    }
+
+    @Test
+    public void shouldSetAndGetAuthsAsStrings() throws ClassNotFoundException {
+        // Given
+        final OperationAuthoriser hook = new OperationAuthoriser();
+        final Map<String, Set<String>> auths = new HashMap<>();
+        auths.put(Operation.class.getName(), Sets.newHashSet("auth1"));
+        auths.put(GetElements.class.getName(), Sets.newHashSet("auth2"));
+        auths.put(GetAllElements.class.getName(), Sets.newHashSet("auth3", "auth4"));
+
+        // When
+        hook.setAuthsFromStrings(auths);
+        final Map<String, Set<String>> result = hook.getAuthsAsStrings();
+
+        // Then
+        assertEquals(auths, result);
+        assertEquals(
+                Sets.newHashSet("auth1", "auth2", "auth3", "auth4"),
+                hook.getAllAuths()
+        );
+    }
+
+    @Test
+    public void shouldHandleNestedOperationChain() {
+    }
+
+    @Override
+    protected OperationAuthoriser getTestObject() {
+        return fromJson(OP_AUTHS_PATH);
     }
 }