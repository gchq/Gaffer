/*
 * Copyright 2017-2020 Crown Copyright
 *
 * Licensed under the Apache License, Version 2.0 (the "License");
 * you may not use this file except in compliance with the License.
 * You may obtain a copy of the License at
 *
 *     http://www.apache.org/licenses/LICENSE-2.0
 *
 * Unless required by applicable law or agreed to in writing, software
 * distributed under the License is distributed on an "AS IS" BASIS,
 * WITHOUT WARRANTIES OR CONDITIONS OF ANY KIND, either express or implied.
 * See the License for the specific language governing permissions and
 * limitations under the License.
 */

package uk.gov.gchq.gaffer.serialisation;

import org.junit.jupiter.api.Test;

import uk.gov.gchq.gaffer.commonutil.pair.Pair;
import uk.gov.gchq.gaffer.exception.SerialisationException;

import static org.junit.jupiter.api.Assertions.assertEquals;
import static org.junit.jupiter.api.Assertions.assertNotEquals;
import static org.junit.jupiter.api.Assertions.assertNotNull;

public abstract class SerialisationTest<INPUT, OUTPUT> {

    protected final Serialiser<INPUT, OUTPUT> serialiser;
    protected final Pair<INPUT, OUTPUT>[] historicSerialisationPairs;

    public SerialisationTest() {
        this.serialiser = getSerialisation();
        this.historicSerialisationPairs = getHistoricSerialisationPairs();
    }

    @Test
    public void shouldSerialiseWithHistoricValues() throws Exception {
<<<<<<< HEAD
        // Then
        assertNotNull(historicSerialisationPairs, "historicSerialisationPairs should not be null.");
        assertNotEquals(0, historicSerialisationPairs.length, "historicSerialisationPairs should not be empty.");

=======
        assertNotNull(historicSerialisationPairs, "historicSerialisationPairs should not be null.");
        assertNotEquals(0, historicSerialisationPairs.length, "historicSerialisationPairs should not be empty.");
>>>>>>> 6c60d867
        for (final Pair<INPUT, OUTPUT> pair : historicSerialisationPairs) {
            assertNotNull(pair.getFirst(), "historicSerialisationPairs first value should not be null");
            serialiseFirst(pair);
            assertNotNull(pair.getSecond(), "historicSerialisationPairs second value should not be null");
            deserialiseSecond(pair);
        }
    }

    protected void deserialiseSecond(final Pair<INPUT, OUTPUT> pair) throws SerialisationException {
        assertEquals(pair.getFirst(), serialiser.deserialise(pair.getSecond()));
    }

    protected void serialiseFirst(final Pair<INPUT, OUTPUT> pair) throws SerialisationException {
        assertEquals(pair.getSecond(), serialiser.serialise(pair.getFirst()));
    }

    @Test
    public abstract void shouldSerialiseNull() throws SerialisationException;

    @Test
    public abstract void shouldDeserialiseEmpty() throws SerialisationException;

    public abstract Serialiser<INPUT, OUTPUT> getSerialisation();

    public abstract Pair<INPUT, OUTPUT>[] getHistoricSerialisationPairs();
}<|MERGE_RESOLUTION|>--- conflicted
+++ resolved
@@ -26,7 +26,6 @@
 import static org.junit.jupiter.api.Assertions.assertNotNull;
 
 public abstract class SerialisationTest<INPUT, OUTPUT> {
-
     protected final Serialiser<INPUT, OUTPUT> serialiser;
     protected final Pair<INPUT, OUTPUT>[] historicSerialisationPairs;
 
@@ -37,15 +36,8 @@
 
     @Test
     public void shouldSerialiseWithHistoricValues() throws Exception {
-<<<<<<< HEAD
-        // Then
         assertNotNull(historicSerialisationPairs, "historicSerialisationPairs should not be null.");
         assertNotEquals(0, historicSerialisationPairs.length, "historicSerialisationPairs should not be empty.");
-
-=======
-        assertNotNull(historicSerialisationPairs, "historicSerialisationPairs should not be null.");
-        assertNotEquals(0, historicSerialisationPairs.length, "historicSerialisationPairs should not be empty.");
->>>>>>> 6c60d867
         for (final Pair<INPUT, OUTPUT> pair : historicSerialisationPairs) {
             assertNotNull(pair.getFirst(), "historicSerialisationPairs first value should not be null");
             serialiseFirst(pair);
