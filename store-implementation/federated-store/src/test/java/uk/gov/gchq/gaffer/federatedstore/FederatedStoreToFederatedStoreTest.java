/*
<<<<<<< HEAD
 * Copyright 2020-2021 Crown Copyright
=======
 * Copyright 2021 Crown Copyright
>>>>>>> d598fcfe
 *
 * Licensed under the Apache License, Version 2.0 (the "License");
 * you may not use this file except in compliance with the License.
 * You may obtain a copy of the License at
 *
 *     http://www.apache.org/licenses/LICENSE-2.0
 *
 * Unless required by applicable law or agreed to in writing, software
 * distributed under the License is distributed on an "AS IS" BASIS,
 * WITHOUT WARRANTIES OR CONDITIONS OF ANY KIND, either express or implied.
 * See the License for the specific language governing permissions and
 * limitations under the License.
 */

package uk.gov.gchq.gaffer.federatedstore;

import com.google.common.collect.Lists;
import org.junit.jupiter.api.AfterAll;
import org.junit.jupiter.api.BeforeEach;
import org.junit.jupiter.api.Test;

import uk.gov.gchq.gaffer.cache.CacheServiceLoader;
import uk.gov.gchq.gaffer.data.element.Edge;
import uk.gov.gchq.gaffer.data.element.Element;
import uk.gov.gchq.gaffer.data.element.Entity;
import uk.gov.gchq.gaffer.data.elementdefinition.view.View;
import uk.gov.gchq.gaffer.federatedstore.operation.AddGraph;
import uk.gov.gchq.gaffer.graph.Graph;
import uk.gov.gchq.gaffer.graph.GraphConfig;
import uk.gov.gchq.gaffer.mapstore.MapStoreProperties;
import uk.gov.gchq.gaffer.operation.OperationException;
import uk.gov.gchq.gaffer.operation.impl.add.AddElements;
import uk.gov.gchq.gaffer.operation.impl.get.GetAllElements;
import uk.gov.gchq.gaffer.proxystore.ProxyProperties;
import uk.gov.gchq.gaffer.store.schema.Schema;
import uk.gov.gchq.gaffer.user.User;

import java.util.List;

import static org.assertj.core.api.Assertions.assertThat;
import static org.assertj.core.api.Assertions.assertThatExceptionOfType;
import static org.junit.jupiter.api.Assertions.assertEquals;
import static uk.gov.gchq.gaffer.federatedstore.integration.FederatedViewsIT.BASIC_EDGE;
import static uk.gov.gchq.gaffer.federatedstore.integration.FederatedViewsIT.BASIC_ENTITY;

/**
 * The FederatedStoreToFederatedStore Test works as follows:
 *                                           --------------------
 *      FederatedStore                      |   GAFFER REST API |
 *           -> Proxy Store --------------> |                   |
 *                                          |   FederatedStore  |
 *                                          |   -> MapStore     |
 *                                          --------------------
 */
public class FederatedStoreToFederatedStoreTest {

    private Graph federatedStoreGraph;
    private Graph restApiFederatedGraph;

    @BeforeEach
    public void setUpStores() throws OperationException {
        SingleUseFederatedStore.cleanUp();
        CacheServiceLoader.shutdown();

        ProxyProperties proxyProperties = new ProxyProperties();
        proxyProperties.setStoreClass(SingleUseFederatedStore.class);

        restApiFederatedGraph = new Graph.Builder()
                .storeProperties(proxyProperties)
                .config(new GraphConfig("RestApiGraph"))
                .addSchema(new Schema())
                .build();

        FederatedStoreProperties properties = new FederatedStoreProperties();
        properties.setCacheServiceNameSuffix("Alt");
        federatedStoreGraph = new Graph.Builder()
                .config(new GraphConfig("federatedStoreGraph"))
                .storeProperties(properties)
                .build();

        connectGraphs();
        addMapStore();
    }

    private void addMapStore() throws OperationException {
        restApiFederatedGraph.execute(new AddGraph.Builder()
                .storeProperties(new MapStoreProperties())
                .graphId("mapStore")
                .schema(Schema.fromJson(getClass().getResourceAsStream("/schema/basicEntitySchema.json")))
                .build(), new User());
    }

    private void connectGraphs() throws OperationException {
        federatedStoreGraph.execute(new AddGraph.Builder()
                .storeProperties(new ProxyProperties())
                .graphId("RestProxy")
                .schema(new Schema())
                .build(), new User());
    }

    @Test
    public void shouldErrorIfViewIsInvalid() throws OperationException {
        // Given
        Entity entity = new Entity.Builder()
                .group(BASIC_ENTITY)
                .vertex("myVertex0")
                .property("property1", 1)
                .build();

        restApiFederatedGraph.execute(new AddElements.Builder()
                .input(entity)
                .build(), new User());

        // When
<<<<<<< HEAD
        OperationException e = assertThrows(OperationException.class, () -> federatedStoreGraph.execute(new GetAllElements.Builder()
                .view(new View.Builder()
                        .edge(BASIC_EDGE)
                        .build())
                .build(), new User()));

        assertTrue(e.getMessage().contains("View is not valid for graphIds:[mapStore]"));
=======
        assertThatExceptionOfType(OperationException.class)
                .isThrownBy(() -> federatedStoreGraph.execute(new GetAllElements.Builder()
                        .view(new View.Builder()
                                .edge(BASIC_EDGE)
                                .build())
                        .build(), new User()))
                .withMessageContaining("View is not valid for graphIds:[mapStore]");
>>>>>>> d598fcfe
    }

    @Test
    public void shouldMaintainView() throws OperationException {
        // Given
        final String mapStoreGraphId = "mapStoreWithFullSchema";
        restApiFederatedGraph.execute(new AddGraph.Builder()
                .storeProperties(new MapStoreProperties())
                .graphId(mapStoreGraphId)
                .schema(Schema.fromJson(getClass().getResourceAsStream("/schema/basicEntitySchema.json"),
                        getClass().getResourceAsStream("/schema/basicEdgeSchema.json")))
                .build(), new User());

        Entity entity = new Entity.Builder()
                .group(BASIC_ENTITY)
                .vertex("myVertex1")
                .property("property1", 1)
                .build();

        Edge edge = new Edge.Builder()
                .source("mySource")
                .dest("myDest")
                .group(BASIC_EDGE)
                .property("columnQualifier", 2)
                .property("prooperty1", 1)
                .build();

        restApiFederatedGraph.execute(new AddElements.Builder()
                .input(entity, edge)
                .option(FederatedStoreConstants.KEY_OPERATION_OPTIONS_GRAPH_IDS, mapStoreGraphId)
                .build(), new User());

        // When
        List<? extends Element> results = Lists.newArrayList(federatedStoreGraph.execute(new GetAllElements.Builder()
                .view(new View.Builder()
                        .entity(BASIC_ENTITY)
                        .build())
                .build(), new User()));

        // Then
<<<<<<< HEAD
        results.forEach(e -> {
            assertEquals(BASIC_ENTITY, e.getGroup(), "viewed query returned the wrong group");
            assertEquals("myVertex1", ((Entity) e).getVertex());
        });
        assertEquals(1, results.size(), "possible symptom of duplicate adding/getting to a shared cache");
=======
        assertThat(results).hasSize(1);
>>>>>>> d598fcfe
    }

    @Test
    public void shouldBeAbleToSendViewedQueries() throws OperationException {
        // Given
        Entity entity = new Entity.Builder()
                .group(BASIC_ENTITY)
                .vertex("myVertex2")
                .property("property1", 1)
                .build();

        restApiFederatedGraph.execute(new AddElements.Builder()
                .input(entity)
                .build(), new User());

        // When
        List<? extends Element> results = Lists.newArrayList(federatedStoreGraph.execute(new GetAllElements.Builder()
                .view(new View.Builder()
                        .entity(BASIC_ENTITY)
                        .build())
                .build(), new User()));

        // Then
        assertThat(results).hasSize(1);
        assertEquals(entity, results.get(0));
    }

    @AfterAll
    public static void afterAll() {
        SingleUseFederatedStore.cleanUp();
    }
}<|MERGE_RESOLUTION|>--- conflicted
+++ resolved
@@ -1,9 +1,5 @@
 /*
-<<<<<<< HEAD
  * Copyright 2020-2021 Crown Copyright
-=======
- * Copyright 2021 Crown Copyright
->>>>>>> d598fcfe
  *
  * Licensed under the Apache License, Version 2.0 (the "License");
  * you may not use this file except in compliance with the License.
@@ -118,23 +114,13 @@
                 .build(), new User());
 
         // When
-<<<<<<< HEAD
-        OperationException e = assertThrows(OperationException.class, () -> federatedStoreGraph.execute(new GetAllElements.Builder()
+        assertThatExceptionOfType(OperationException.class)
+                .isThrownBy(() -> federatedStoreGraph.execute(new GetAllElements.Builder()
                 .view(new View.Builder()
                         .edge(BASIC_EDGE)
                         .build())
-                .build(), new User()));
-
-        assertTrue(e.getMessage().contains("View is not valid for graphIds:[mapStore]"));
-=======
-        assertThatExceptionOfType(OperationException.class)
-                .isThrownBy(() -> federatedStoreGraph.execute(new GetAllElements.Builder()
-                        .view(new View.Builder()
-                                .edge(BASIC_EDGE)
-                                .build())
-                        .build(), new User()))
+                .build(), new User()))
                 .withMessageContaining("View is not valid for graphIds:[mapStore]");
->>>>>>> d598fcfe
     }
 
     @Test
@@ -175,15 +161,11 @@
                 .build(), new User()));
 
         // Then
-<<<<<<< HEAD
         results.forEach(e -> {
             assertEquals(BASIC_ENTITY, e.getGroup(), "viewed query returned the wrong group");
             assertEquals("myVertex1", ((Entity) e).getVertex());
         });
         assertEquals(1, results.size(), "possible symptom of duplicate adding/getting to a shared cache");
-=======
-        assertThat(results).hasSize(1);
->>>>>>> d598fcfe
     }
 
     @Test
