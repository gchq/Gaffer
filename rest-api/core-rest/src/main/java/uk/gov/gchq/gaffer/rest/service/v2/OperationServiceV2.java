/*
 * Copyright 2017-2018 Crown Copyright
 *
 * Licensed under the Apache License, Version 2.0 (the "License");
 * you may not use this file except in compliance with the License.
 * You may obtain a copy of the License at
 *
 *     http://www.apache.org/licenses/LICENSE-2.0
 *
 * Unless required by applicable law or agreed to in writing, software
 * distributed under the License is distributed on an "AS IS" BASIS,
 * WITHOUT WARRANTIES OR CONDITIONS OF ANY KIND, either express or implied.
 * See the License for the specific language governing permissions and
 * limitations under the License.
 */

package uk.gov.gchq.gaffer.rest.service.v2;

import com.fasterxml.jackson.databind.ObjectMapper;
import edu.umd.cs.findbugs.annotations.SuppressFBWarnings;
import org.glassfish.jersey.server.ChunkedOutput;
import org.slf4j.Logger;
import org.slf4j.LoggerFactory;

import uk.gov.gchq.gaffer.commonutil.CloseableUtil;
import uk.gov.gchq.gaffer.commonutil.Required;
import uk.gov.gchq.gaffer.commonutil.pair.Pair;
import uk.gov.gchq.gaffer.core.exception.Error;
import uk.gov.gchq.gaffer.core.exception.GafferRuntimeException;
import uk.gov.gchq.gaffer.core.exception.Status;
import uk.gov.gchq.gaffer.operation.Operation;
import uk.gov.gchq.gaffer.operation.OperationChain;
import uk.gov.gchq.gaffer.operation.OperationException;
import uk.gov.gchq.gaffer.rest.factory.GraphFactory;
import uk.gov.gchq.gaffer.rest.factory.UserFactory;
import uk.gov.gchq.gaffer.rest.service.v2.example.ExamplesFactory;
import uk.gov.gchq.gaffer.store.Context;
import uk.gov.gchq.koryphe.Summary;
import uk.gov.gchq.koryphe.serialisation.json.SimpleClassNameIdResolver;

import javax.inject.Inject;
import javax.ws.rs.core.Response;

import java.io.IOException;
import java.io.Serializable;
import java.lang.reflect.Field;
import java.util.ArrayList;
import java.util.List;
import java.util.Map;
import java.util.Set;

import static javax.ws.rs.core.Response.Status.INTERNAL_SERVER_ERROR;
import static javax.ws.rs.core.Response.Status.NOT_FOUND;
import static uk.gov.gchq.gaffer.jsonserialisation.JSONSerialiser.createDefaultMapper;
import static uk.gov.gchq.gaffer.rest.ServiceConstants.GAFFER_MEDIA_TYPE;
import static uk.gov.gchq.gaffer.rest.ServiceConstants.GAFFER_MEDIA_TYPE_HEADER;
import static uk.gov.gchq.gaffer.rest.ServiceConstants.JOB_ID_HEADER;
import static uk.gov.gchq.gaffer.serialisation.util.JsonSerialisationUtil.getSerialisedFieldClasses;

/**
 * An implementation of {@link IOperationServiceV2}. By default it will use a singleton
 * {@link uk.gov.gchq.gaffer.graph.Graph} generated using the {@link uk.gov.gchq.gaffer.rest.factory.GraphFactory}.
 * All operations are simple delegated to the graph.
 * Pre and post operation hooks are available by extending this class and implementing preOperationHook and/or
 * postOperationHook.
 */
public class OperationServiceV2 implements IOperationServiceV2 {
    private static final Logger LOGGER = LoggerFactory.getLogger(OperationServiceV2.class);

    @Inject
    private GraphFactory graphFactory;

    @Inject
    private UserFactory userFactory;

    @Inject
    private ExamplesFactory examplesFactory;

    public final ObjectMapper mapper = createDefaultMapper();

    @Override
    public Response getOperations() {
        return Response.ok(graphFactory.getGraph().getSupportedOperations())
                .header(GAFFER_MEDIA_TYPE_HEADER, GAFFER_MEDIA_TYPE)
                .build();
    }

    @Override
    public Response getOperationDetails() {
        Set<Class<? extends Operation>> supportedOperations = graphFactory.getGraph().getSupportedOperations();
        List<OperationDetail> supportedClassesAsOperationDetail = new ArrayList<>();

        for (final Class<? extends Operation> supportedOperation : supportedOperations) {
            try {
                supportedClassesAsOperationDetail.add(new OperationDetail(supportedOperation.getName(), getOperationFields(supportedOperation), getNextOperations(supportedOperation), getExampleJson(supportedOperation)));
            } catch (final IllegalAccessException | InstantiationException e) {
                LOGGER.info(e.getMessage());
                return Response.status(INTERNAL_SERVER_ERROR)
                        .entity(new Error.ErrorBuilder()
                                .status(Status.INTERNAL_SERVER_ERROR)
                                .statusCode(404)
                                .simpleMessage(e.getMessage())
                                .build())
                        .header(GAFFER_MEDIA_TYPE_HEADER, GAFFER_MEDIA_TYPE)
                        .build();
            }
        }

        return Response.ok(supportedClassesAsOperationDetail)
                .header(GAFFER_MEDIA_TYPE_HEADER, GAFFER_MEDIA_TYPE)
                .build();
    }

    @Override
    public Response execute(final Operation operation) {
        final Pair<Object, String> resultAndJobId = _execute(operation);
        return Response.ok(resultAndJobId.getFirst())
                .header(GAFFER_MEDIA_TYPE_HEADER, GAFFER_MEDIA_TYPE)
                .header(JOB_ID_HEADER, resultAndJobId.getSecond())
                .build();
    }

    @Override
    public ChunkedOutput<String> executeChunked(final Operation operation) {
        return executeChunkedChain(OperationChain.wrap(operation));
    }

    @SuppressFBWarnings
    @Override
    public ChunkedOutput<String> executeChunkedChain(final OperationChain opChain) {
        // Create chunked output instance
        final ChunkedOutput<String> output = new ChunkedOutput<>(String.class, "\r\n");

        // write chunks to the chunked output object
        new Thread(() -> {
            try {
                final Object result = _execute(opChain).getFirst();
                chunkResult(result, output);
            } finally {
                CloseableUtil.close(output);
                CloseableUtil.close(opChain);
            }
        }).start();

        return output;
    }

    @Override
    public Response operationDetails(final String className) throws InstantiationException, IllegalAccessException {
        try {
            final Class<? extends Operation> operationClass = getOperationClass(className);

            if (graphFactory.getGraph().getSupportedOperations().contains(operationClass)) {
<<<<<<< HEAD
                return Response.ok(new OperationDetail(className, getOperationFields(operationClass), getNextOperations(operationClass), getExampleJson(operationClass)))
=======
                return Response.ok(new OperationDetail(operationClass))
>>>>>>> d6175691
                        .header(GAFFER_MEDIA_TYPE_HEADER, GAFFER_MEDIA_TYPE)
                        .build();
            } else {
                LOGGER.info("Class: {} was found on the classpath, but is not supported by the current store.", className);
                return Response.status(NOT_FOUND)
                        .entity(new Error.ErrorBuilder()
                                .status(Status.NOT_FOUND)
                                .statusCode(404)
                                .simpleMessage("Class: " + className + " is not supported by the current store.")
                                .detailMessage("Class: " + className + " was found on the classpath," +
                                        "but is not supported by the current store.")
                                .build())
                        .header(GAFFER_MEDIA_TYPE_HEADER, GAFFER_MEDIA_TYPE)
                        .build();
            }
        } catch (final ClassNotFoundException e) {
            LOGGER.info("Class: {} was not found on the classpath.", className, e);
            return Response.status(NOT_FOUND)
                    .entity(new Error.ErrorBuilder()
                            .status(Status.NOT_FOUND)
                            .statusCode(404)
                            .simpleMessage("Class: " + className + " was not found on the classpath.")
                            .build())
                    .header(GAFFER_MEDIA_TYPE_HEADER, GAFFER_MEDIA_TYPE)
                    .build();
        }
    }

    @Override
    public Response operationExample(final String className) throws InstantiationException, IllegalAccessException {
        try {
            return Response.ok(getExampleJson(getOperationClass(className)))
                    .header(GAFFER_MEDIA_TYPE_HEADER, GAFFER_MEDIA_TYPE)
                    .build();
        } catch (final ClassNotFoundException e) {
            LOGGER.info("Class: {} was not found on the classpath.", className, e);
            return Response.status(NOT_FOUND)
                    .header(GAFFER_MEDIA_TYPE_HEADER, GAFFER_MEDIA_TYPE)
                    .build();
        } catch (final IllegalAccessException | InstantiationException e) {
            LOGGER.info("Unable to create example JSON for class: {}.", className, e);
            throw e;
        }
    }

    @Override
    public Response nextOperations(final String operationClassName) {
        Class<? extends Operation> opClass;
        try {
            opClass = getOperationClass(operationClassName);
        } catch (final ClassNotFoundException e) {
            throw new IllegalArgumentException("Operation class was not found: " + operationClassName, e);
        } catch (final ClassCastException e) {
            throw new IllegalArgumentException(operationClassName + " does not extend Operation", e);
        }

        return Response.ok(getNextOperations(opClass))
                .header(GAFFER_MEDIA_TYPE_HEADER, GAFFER_MEDIA_TYPE)
                .build();
    }

    protected void preOperationHook(final OperationChain<?> opChain, final Context context) {
        // no action by default
    }

    protected void postOperationHook(final OperationChain<?> opChain, final Context context) {
        // no action by default
    }

    @SuppressWarnings("ThrowFromFinallyBlock")
    protected <O> Pair<O, String> _execute(final Operation operation) {

        OperationChain<O> opChain = (OperationChain<O>) OperationChain.wrap(operation);

        final Context context = userFactory.createContext();
        preOperationHook(opChain, context);

        O result;
        try {
            result = graphFactory.getGraph().execute(opChain, context);
        } catch (final OperationException e) {
            CloseableUtil.close(operation);
            if (null != e.getMessage()) {
                throw new RuntimeException("Error executing opChain: " + e.getMessage(), e);
            } else {
                throw new RuntimeException("Error executing opChain", e);
            }
        } finally {
            try {
                postOperationHook(opChain, context);
            } catch (final Exception e) {
                CloseableUtil.close(operation);
                throw e;
            }
        }

        return new Pair<>(result, context.getJobId());
    }

    protected void chunkResult(final Object result, final ChunkedOutput<String> output) {
        if (result instanceof Iterable) {
            final Iterable itr = (Iterable) result;
            try {
                for (final Object item : itr) {
                    output.write(mapper.writeValueAsString(item));
                }
            } catch (final IOException ioe) {
                LOGGER.warn("IOException (chunks)", ioe);
            } finally {
                CloseableUtil.close(itr);
            }
        } else {
            try {
                output.write(mapper.writeValueAsString(result));
            } catch (final IOException ioe) {
                LOGGER.warn("IOException (chunks)", ioe);
            }
        }
    }

    private Operation generateExampleJson(final Class<? extends Operation> opClass) throws IllegalAccessException, InstantiationException {
        return examplesFactory.generateExample(opClass);
    }

    private Set<Class<? extends Operation>> getNextOperations(final Class<? extends Operation> opClass) {
        return graphFactory.getGraph().getNextOperations(opClass);
    }

    private static Class<? extends Operation> getOperationClass(final String className) throws ClassNotFoundException {
        return Class.forName(SimpleClassNameIdResolver.getClassName(className)).asSubclass(Operation.class);
    }

    private static List<OperationField> getOperationFields(final Class<? extends Operation> opClass) {
        Map<String, String> fieldsToClassMap = getSerialisedFieldClasses(opClass.getName());
        List<OperationField> operationFields = new ArrayList<>();

        for (final String fieldString : fieldsToClassMap.keySet()) {
            boolean required = false;
            Field field = null;

            try {
                field = opClass.getDeclaredField(fieldString);
            } catch (final NoSuchFieldException e) {
                // Ignore, we will just assume it isn't required
            }

            if (null != field) {
                final Required[] annotations = field.getAnnotationsByType(Required.class);

                if (null != annotations && annotations.length > 0) {
                    required = true;
                }
            }
            operationFields.add(new OperationField(fieldString, required, fieldsToClassMap.get(fieldString)));
        }
        return operationFields;
    }

    /**
     * POJO to store details for a single user defined field in an {@link uk.gov.gchq.gaffer.operation.Operation}.
     */
    private static class OperationField {
        private String name;
        private String className;
        private boolean required;

        public OperationField() {

        }

        public OperationField(final String name, final boolean required, final String className) {
            this.name = name;
            this.required = required;
            this.className = className;
        }

        public String getName() {
            return name;
        }

        public boolean isRequired() {
            return required;
        }

        public String getClassName() {
            return className;
        }
    }

    /**
     * POJO to store details for a user specified {@link uk.gov.gchq.gaffer.operation.Operation}
     * class.
     */
<<<<<<< HEAD
    protected static class OperationDetail implements Serializable {
        private String name;
        private List<OperationField> fields;
        private Set<Class<? extends Operation>> next;
        private Operation exampleJson;

        public OperationDetail() {
        }
=======
    protected class OperationDetail {
        private final String name;
        private final String summary;
        private final List<OperationField> fields;
        private final Set<Class<? extends Operation>> next;
        private final Operation exampleJson;
>>>>>>> d6175691

        public OperationDetail(final Class<? extends Operation> opClass) {
            this.name = opClass.getName();
            this.summary = getSummaryValue(opClass);
            this.fields = getOperationFields(opClass);
            this.next = getNextOperations(opClass);
            try {
                this.exampleJson = generateExampleJson(opClass);
            } catch (final IllegalAccessException | InstantiationException e) {
                throw new GafferRuntimeException("Could not get operation details for class: " + name, e, Status.BAD_REQUEST);
            }
        }

        public OperationDetail(final String name, final List<OperationField> fields, final Set<Class<? extends Operation>> next, final Operation exampleJson) {
            this.name = name;
            this.fields = fields;
            this.next = next;
            this.exampleJson = exampleJson;
        }

        public String getName() {
            return name;
        }

        public String getSummary() {
            return summary;
        }

        public List<OperationField> getFields() {
            return fields;
        }

        public Set<Class<? extends Operation>> getNext() {
            return next;
        }

        public Operation getExampleJson() {
            return exampleJson;
        }
<<<<<<< HEAD
=======

        private List<OperationField> getOperationFields(final Class<? extends Operation> opClass) {
            Map<String, String> fieldsToClassMap = getSerialisedFieldClasses(opClass.getName());
            List<OperationField> operationFields = new ArrayList<>();

            for (final String fieldString : fieldsToClassMap.keySet()) {
                boolean required = false;
                Field field = null;

                try {
                    field = opClass.getDeclaredField(fieldString);
                } catch (final NoSuchFieldException e) {
                    // Ignore, we will just assume it isn't required
                }

                if (null != field) {
                    final Required[] annotations = field.getAnnotationsByType(Required.class);

                    if (null != annotations && annotations.length > 0) {
                        required = true;
                    }
                }
                operationFields.add(new OperationField(fieldString, required, fieldsToClassMap.get(fieldString)));
            }
            return operationFields;
        }

        private String getSummaryValue(final Class<? extends Operation> opClass) {
            return opClass.getAnnotation(Summary.class).value() != null ? opClass.getAnnotation(Summary.class).value() : "";
        }
>>>>>>> d6175691
    }
}<|MERGE_RESOLUTION|>--- conflicted
+++ resolved
@@ -92,7 +92,7 @@
 
         for (final Class<? extends Operation> supportedOperation : supportedOperations) {
             try {
-                supportedClassesAsOperationDetail.add(new OperationDetail(supportedOperation.getName(), getOperationFields(supportedOperation), getNextOperations(supportedOperation), getExampleJson(supportedOperation)));
+                supportedClassesAsOperationDetail.add(new OperationDetail(supportedOperation.getName(), getOperationFields(supportedOperation), getNextOperations(supportedOperation), generateExampleJson(supportedOperation)));
             } catch (final IllegalAccessException | InstantiationException e) {
                 LOGGER.info(e.getMessage());
                 return Response.status(INTERNAL_SERVER_ERROR)
@@ -151,11 +151,7 @@
             final Class<? extends Operation> operationClass = getOperationClass(className);
 
             if (graphFactory.getGraph().getSupportedOperations().contains(operationClass)) {
-<<<<<<< HEAD
-                return Response.ok(new OperationDetail(className, getOperationFields(operationClass), getNextOperations(operationClass), getExampleJson(operationClass)))
-=======
-                return Response.ok(new OperationDetail(operationClass))
->>>>>>> d6175691
+                return Response.ok(new OperationDetail(className, getOperationFields(operationClass), getNextOperations(operationClass), generateExampleJson(operationClass)))
                         .header(GAFFER_MEDIA_TYPE_HEADER, GAFFER_MEDIA_TYPE)
                         .build();
             } else {
@@ -187,7 +183,7 @@
     @Override
     public Response operationExample(final String className) throws InstantiationException, IllegalAccessException {
         try {
-            return Response.ok(getExampleJson(getOperationClass(className)))
+            return Response.ok(generateExampleJson(getOperationClass(className)))
                     .header(GAFFER_MEDIA_TYPE_HEADER, GAFFER_MEDIA_TYPE)
                     .build();
         } catch (final ClassNotFoundException e) {
@@ -314,6 +310,10 @@
         return operationFields;
     }
 
+    private static String getOperationSummaryValue(final Class<? extends Operation> opClass) {
+        return opClass.getAnnotation(Summary.class).value() != null ? opClass.getAnnotation(Summary.class).value() : "";
+    }
+
     /**
      * POJO to store details for a single user defined field in an {@link uk.gov.gchq.gaffer.operation.Operation}.
      */
@@ -349,27 +349,19 @@
      * POJO to store details for a user specified {@link uk.gov.gchq.gaffer.operation.Operation}
      * class.
      */
-<<<<<<< HEAD
     protected static class OperationDetail implements Serializable {
         private String name;
+        private String summary;
         private List<OperationField> fields;
         private Set<Class<? extends Operation>> next;
         private Operation exampleJson;
 
         public OperationDetail() {
         }
-=======
-    protected class OperationDetail {
-        private final String name;
-        private final String summary;
-        private final List<OperationField> fields;
-        private final Set<Class<? extends Operation>> next;
-        private final Operation exampleJson;
->>>>>>> d6175691
 
         public OperationDetail(final Class<? extends Operation> opClass) {
             this.name = opClass.getName();
-            this.summary = getSummaryValue(opClass);
+            this.summary = getOperationSummaryValue(opClass);
             this.fields = getOperationFields(opClass);
             this.next = getNextOperations(opClass);
             try {
@@ -405,38 +397,5 @@
         public Operation getExampleJson() {
             return exampleJson;
         }
-<<<<<<< HEAD
-=======
-
-        private List<OperationField> getOperationFields(final Class<? extends Operation> opClass) {
-            Map<String, String> fieldsToClassMap = getSerialisedFieldClasses(opClass.getName());
-            List<OperationField> operationFields = new ArrayList<>();
-
-            for (final String fieldString : fieldsToClassMap.keySet()) {
-                boolean required = false;
-                Field field = null;
-
-                try {
-                    field = opClass.getDeclaredField(fieldString);
-                } catch (final NoSuchFieldException e) {
-                    // Ignore, we will just assume it isn't required
-                }
-
-                if (null != field) {
-                    final Required[] annotations = field.getAnnotationsByType(Required.class);
-
-                    if (null != annotations && annotations.length > 0) {
-                        required = true;
-                    }
-                }
-                operationFields.add(new OperationField(fieldString, required, fieldsToClassMap.get(fieldString)));
-            }
-            return operationFields;
-        }
-
-        private String getSummaryValue(final Class<? extends Operation> opClass) {
-            return opClass.getAnnotation(Summary.class).value() != null ? opClass.getAnnotation(Summary.class).value() : "";
-        }
->>>>>>> d6175691
     }
 }