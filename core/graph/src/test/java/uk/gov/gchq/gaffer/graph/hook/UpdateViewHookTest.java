/*
 * Copyright 2018-2020 Crown Copyright
 *
 * Licensed under the Apache License, Version 2.0 (the "License");
 * you may not use this file except in compliance with the License.
 * You may obtain a copy of the License at
 *
 *     http://www.apache.org/licenses/LICENSE-2.0
 *
 * Unless required by applicable law or agreed to in writing, software
 * distributed under the License is distributed on an "AS IS" BASIS,
 * WITHOUT WARRANTIES OR CONDITIONS OF ANY KIND, either express or implied.
 * See the License for the specific language governing permissions and
 * limitations under the License.
 */

package uk.gov.gchq.gaffer.graph.hook;

import com.google.common.collect.Sets;
<<<<<<< HEAD
=======

>>>>>>> 6c60d867
import org.junit.jupiter.api.BeforeEach;
import org.junit.jupiter.api.Test;

import uk.gov.gchq.gaffer.commonutil.JsonAssert;
import uk.gov.gchq.gaffer.data.element.function.ElementFilter;
import uk.gov.gchq.gaffer.data.elementdefinition.view.View;
import uk.gov.gchq.gaffer.data.elementdefinition.view.ViewElementDefinition;
import uk.gov.gchq.gaffer.exception.SerialisationException;
import uk.gov.gchq.gaffer.jsonserialisation.JSONSerialiser;
import uk.gov.gchq.gaffer.operation.OperationChain;
import uk.gov.gchq.gaffer.operation.graph.OperationView;
import uk.gov.gchq.gaffer.operation.impl.get.GetAdjacentIds;
import uk.gov.gchq.gaffer.operation.impl.get.GetAllElements;
import uk.gov.gchq.gaffer.store.Context;
import uk.gov.gchq.gaffer.user.User;
import uk.gov.gchq.gaffer.user.User.Builder;
import uk.gov.gchq.koryphe.impl.predicate.Exists;
import uk.gov.gchq.koryphe.impl.predicate.IsIn;
import uk.gov.gchq.koryphe.impl.predicate.IsMoreThan;

import java.util.HashSet;
import java.util.Map.Entry;
import java.util.Set;

import static org.junit.jupiter.api.Assertions.assertEquals;
import static org.junit.jupiter.api.Assertions.assertFalse;
import static org.junit.jupiter.api.Assertions.assertNull;
import static org.junit.jupiter.api.Assertions.assertTrue;
<<<<<<< HEAD
=======
import static org.junit.jupiter.api.Assertions.fail;
>>>>>>> 6c60d867

public class UpdateViewHookTest extends GraphHookTest<UpdateViewHook> {

    public static final String TEST_WITH_VALUE = "withTestValue";
    public static final String TEST_WITHOUT_VALUE = "withoutTestValue";
    public static final String TEST_EDGE = "testEdge";
    public static final String A = "A";
    public static final String B = "B";
    private OperationChain opChain;
    private View viewToMerge;
    private HashSet<String> userOpAuths = Sets.newHashSet();
    private HashSet<String> userDataAuths = Sets.newHashSet();
    private HashSet<String> opAuths = Sets.newHashSet();
    private HashSet<String> dataAuths = Sets.newHashSet();
    private HashSet<String> validAuths = Sets.newHashSet();
    private HashSet<String> userAuths = Sets.newHashSet();
    private Builder userBuilder;
    private UpdateViewHook updateViewHook;

    public UpdateViewHookTest() {
        super(UpdateViewHook.class);
    }

    @BeforeEach
    public void setUp() throws Exception {
        userAuths.clear();
        validAuths.clear();

        updateViewHook = new UpdateViewHook();
        viewToMerge = new View.Builder()
                .entity("white1", new ViewElementDefinition.Builder()
                        .preAggregationFilter(new ElementFilter.Builder()
                                .select("prop1")
                                .execute(new IsIn("value1", "value2"))
                                .build())
                        .build())
                .edge("testGroup", new ViewElementDefinition.Builder()
                        .preAggregationFilter(new ElementFilter.Builder()
                                .select("count")
                                .execute(new IsMoreThan(10))
                                .build())
                        .build())
                .build();

        userOpAuths.clear();
        userDataAuths.clear();
        opAuths.clear();
        dataAuths.clear();

        userBuilder = new Builder();
    }

    //***** preExecute TESTS *****//

    @Test
    public void shouldNotAddExtraGroupsToUsersView() {
        // Given
        opChain = new OperationChain.Builder()
                .first(new GetAllElements.Builder()
                        .view(new View.Builder()
                                .entity("entity1")
                                .edge("edge1")
                                .build())
                        .build())
                .build();
        updateViewHook.setViewToMerge(new View.Builder()
                .entity("entity2")
                .edge("edge2")
                .build());
        updateViewHook.preExecute(opChain, new Context(new User.Builder().opAuth("opA").build()));

        // When
        final Object op = opChain.getOperations().get(0);

        // Then
        assertTrue(op instanceof OperationView);
        OperationView opView = (OperationView) op;
        assertEquals(Sets.newHashSet("entity1"), opView.getView().getEntityGroups());
        assertEquals(Sets.newHashSet("edge1"), opView.getView().getEdgeGroups());
    }

    @Test
    public void shouldNotAddExtraGroupsToUsersViewInGetAdjacentIds() {
        // Given
        opChain = new OperationChain.Builder()
                .first(new GetAdjacentIds.Builder()
                        .view(new View.Builder()
                                .edge("edge1")
                                .build())
                        .build())
                .build();
        updateViewHook.setViewToMerge(new View.Builder()
                .entity("entity2")
                .edge("edge2")
                .build());
        updateViewHook.preExecute(opChain, new Context(new User.Builder().opAuth("opA").build()));

        // When
        Object op = opChain.getOperations().get(0);

        // Then
        assertTrue(op instanceof OperationView);
        OperationView opView = (OperationView) op;
        assertEquals(Sets.newHashSet(), opView.getView().getEntityGroups());
        assertEquals(Sets.newHashSet("edge1"), opView.getView().getEdgeGroups());
    }

    @Test
    public void shouldAddExtraGroupsToUsersView() {
        // Given
        opChain = new OperationChain.Builder()
                .first(new GetAllElements.Builder()
                        .view(new View.Builder()
                                .entity("entity1")
                                .edge("edge1")
                                .build())
                        .build())
                .build();
        updateViewHook.setViewToMerge(new View.Builder()
                .entity("entity2")
                .edge("edge2")
                .build());
        updateViewHook.setAddExtraGroups(true);
        updateViewHook.preExecute(opChain, new Context(new User.Builder().opAuth("opA").build()));

        // When
        final Object op = opChain.getOperations().get(0);

        // Then
        assertTrue(op instanceof OperationView);
        OperationView opView = (OperationView) op;
        assertEquals(Sets.newHashSet("entity1", "entity2"), opView.getView().getEntityGroups());
        assertEquals(Sets.newHashSet("edge1", "edge2"), opView.getView().getEdgeGroups());
    }

    @Test
    public void shouldNotAddExtraGroupsToEmptyUsersView() {
        // Given
        opChain = new OperationChain.Builder()
                .first(new GetAllElements.Builder()
                        .view(new View())
                        .build())
                .build();
        updateViewHook.setViewToMerge(new View.Builder()
                .entity("entity2")
                .edge("edge2")
                .build());
        updateViewHook.preExecute(opChain, new Context(new User.Builder().opAuth("opA").build()));

        // When
        final Object op = opChain.getOperations().get(0);

        // Then
        assertTrue(op instanceof OperationView);
        OperationView opView = (OperationView) op;
        assertEquals(Sets.newHashSet(), opView.getView().getEntityGroups());
        assertEquals(Sets.newHashSet(), opView.getView().getEdgeGroups());
    }

    @Test
    public void shouldNotMergeWithWrongUser() {
        // Given
        updateViewHook.setViewToMerge(viewToMerge);
        updateViewHook.setWithOpAuth(Sets.newHashSet("opA"));

        opChain = new OperationChain<>(new GetAllElements());
        updateViewHook.preExecute(opChain, new Context(new User()));

        // When
        final Object op = opChain.getOperations().get(0);

        // Then
        assertTrue(op instanceof OperationView);
        OperationView opView = (OperationView) op;
        assertNull(opView.getView());
    }

    @Test
    public void shouldMergeWithUser() {
        // Given
        updateViewHook.setViewToMerge(viewToMerge);
        updateViewHook.setWithOpAuth(Sets.newHashSet("opA"));

        opChain = new OperationChain(new GetAllElements());
        updateViewHook.preExecute(opChain, new Context(new User.Builder().opAuth("opA").build()));

        // When
        final Object op = opChain.getOperations().get(0);

        // Then
        assertTrue(op instanceof OperationView);
        OperationView opView = (OperationView) op;
        assertTrue(opView.getView().getGroups().contains("testGroup"));
    }

    @Test
    public void shouldMergeAndApplyWhiteList() {
        // Given
        updateViewHook.setViewToMerge(viewToMerge);
        updateViewHook.setWithOpAuth(Sets.newHashSet("opA"));
        updateViewHook.setWhiteListElementGroups(Sets.newHashSet("white2", "white1", "testGroup"));

        opChain = new OperationChain.Builder()
                .first(new GetAllElements.Builder()
                        .view(new View.Builder()
                                .entity("wrong1")
                                .entity("white1")
                                .entity("white2")
                                .edge("testGroup", new ViewElementDefinition.Builder()
                                        .preAggregationFilter(new ElementFilter.Builder()
                                                .select("prop1")
                                                .execute(new Exists())
                                                .build())
                                        .build())
                                .build())
                        .build())
                .build();

        // When
        updateViewHook.preExecute(opChain, new Context(new User.Builder().opAuth("opA").build()));
        final GetAllElements op = (GetAllElements) opChain.getOperations().get(0);

        // Then
        final byte[] expected = new View.Builder()
                .entity("white1", new ViewElementDefinition.Builder()
                        .preAggregationFilter(new ElementFilter.Builder()
                                .select("prop1")
                                .execute(new IsIn("value1", "value2"))
                                .build())
                        .build())
                .entity("white2")
                .edge("testGroup", new ViewElementDefinition.Builder()
                        .preAggregationFilter(new ElementFilter.Builder()
                                .select("prop1")
                                .execute(new Exists())
                                .select("count")
                                .execute(new IsMoreThan(10))
                                .build())
                        .build())
                .build().toJson(true);
        JsonAssert.assertEquals(expected, op.getView().toJson(true));
        assertTrue(op.getView().getGroups().contains("testGroup"));
    }

    @Test
    public void shouldApplyWhiteAndBlackLists() {
        // Given
        opChain = new OperationChain.Builder()
                .first(new GetAllElements.Builder()
                        .view(new View.Builder()
                                .entity("wrong1")
                                .entity("white1")
                                .entity("white2")
                                .build())
                        .build())
                .build();
        updateViewHook.setWhiteListElementGroups(Sets.newHashSet("white2", "white1"));
        updateViewHook.setBlackListElementGroups(Sets.newHashSet("white1"));
        updateViewHook.preExecute(opChain, new Context(new User.Builder().opAuth("opA").build()));

        // When
        final Object op = opChain.getOperations().get(0);

        // Then
        assertTrue(op instanceof OperationView);
        OperationView opView = (OperationView) op;
        assertTrue(opView.getView().getEntities().containsKey("white2"));
        assertEquals(1, opView.getView().getEntities().keySet().size());
    }

    @Test
    public void shouldApplyWhiteLists() {
        // Given
        opChain = new OperationChain.Builder()
                .first(new GetAllElements.Builder()
                        .view(new View.Builder()
                                .entity("wrong1")
                                .entity("white1")
                                .entity("white2")
                                .build())
                        .build())
                .build();
        updateViewHook.setWhiteListElementGroups(Sets.newHashSet("white2", "white1"));
        updateViewHook.preExecute(opChain, new Context(new User.Builder().opAuth("opA").build()));

        // When
        final Object op = opChain.getOperations().get(0);

        // Then
        assertTrue(op instanceof OperationView);
        final OperationView opView = (OperationView) op;
        assertTrue(opView.getView().getEntities().containsKey("white2"));
        assertTrue(opView.getView().getEntities().containsKey("white1"));
        assertEquals(2, opView.getView().getEntities().keySet().size());
    }


    @Test
    public void shouldApplyBlackLists() {
        // Given
        opChain = new OperationChain.Builder()
                .first(new GetAllElements.Builder()
                        .view(new View.Builder()
                                .entity("white1")
                                .entity("white2")
                                .build())
                        .build())
                .build();
        updateViewHook.setBlackListElementGroups(Sets.newHashSet("white1"));
        updateViewHook.preExecute(opChain, new Context(new User.Builder().opAuth("opA").build()));

        // When
        final Object op = opChain.getOperations().get(0);

        // Then
        assertTrue(op instanceof OperationView);
        OperationView opView = (OperationView) op;
        assertTrue(opView.getView().getEntities().containsKey("white2"));
        assertEquals(1, opView.getView().getEntities().keySet().size());
    }

    @Test
    public void shouldDoNothingWithNullMerge() {
        // Given
        final GetAllElements operationView = new GetAllElements();
        operationView.setView(new View());

        // When
        final View view = updateViewHook.mergeView(operationView, null).build();

        // Then
        assertTrue(view.getGroups().isEmpty());
    }

    @Test
    public void shouldMerge() {
        // Given
        final GetAllElements operationView = new GetAllElements();
        operationView.setView(new View());

        // When
        final View view = updateViewHook.mergeView(operationView, viewToMerge).build();
        final Set<String> groups = view.getGroups();

        // Then
        assertFalse(groups.isEmpty());
        assertTrue(groups.contains("testGroup"));
    }

    @Test
    public void shouldDoNothingReturnResult() {
        // Given
        final String testString = "testString";

        // When / Then
        assertEquals(testString, updateViewHook.postExecute(testString, null, null));
        assertEquals(testString, updateViewHook.onFailure(testString, null, null, null));
    }

    //***** ApplyToUserTests *****

    @Test
    public void shouldPassWithOnlyOps() {
        // Given
        userOpAuths.add("oA");
        opAuths.add("oA");

        // When
        userBuilder.opAuths(opAuths);
        updateViewHook.setWithOpAuth(opAuths);

        // Then
        assertTrue(updateViewHook.applyToUser(userBuilder.build()));
    }

    @Test
    public void shouldPassWithOnlyData() {
        // Given
        updateViewHook.setWithOpAuth(null);

<<<<<<< HEAD
        // When / Then
        final String message = "updateViewHook.getWithOpAuth() needs to be empty for this test";
        assertTrue(updateViewHook.getWithOpAuth() == null || updateViewHook.getWithOpAuth().isEmpty(), message);

        // When
=======
        assertTrue(updateViewHook.getWithOpAuth() == null || updateViewHook.getWithOpAuth().isEmpty(),
                "updateViewHook.getWithOpAuth() needs to be empty for this test");
>>>>>>> 6c60d867
        userDataAuths.add("dA");
        dataAuths.add("dA");

        userBuilder.dataAuths(userDataAuths);
        updateViewHook.setWithDataAuth(dataAuths);

        // Then
        assertTrue(updateViewHook.applyToUser(userBuilder.build()));
    }

    @Test
    public void shouldPassWithBoth() {
        // Given
        userDataAuths.add("dA");
        dataAuths.add("dA");
        userOpAuths.add("oA");
        opAuths.add("oA");

        // When
        userBuilder.dataAuths(userDataAuths);
        userBuilder.opAuths(userOpAuths);
        updateViewHook.setWithDataAuth(dataAuths);
        updateViewHook.setWithOpAuth(opAuths);

        // Then
        assertTrue(updateViewHook.applyToUser(userBuilder.build()));
    }

    @Test
    public void shouldFailWithWrongOps() {
        // Given
        userOpAuths.add("oB");
        opAuths.add("oA");

        // When
        userBuilder.opAuths(userOpAuths);
        updateViewHook.setWithOpAuth(opAuths);

        // Then
        assertFalse(updateViewHook.applyToUser(userBuilder.build()));
    }

    @Test
    public void shouldFailWithWrongData() {
        // Given
        userDataAuths.add("dA");
        dataAuths.add("dB");

        // When
        userBuilder.dataAuths(userDataAuths);
        updateViewHook.setWithDataAuth(dataAuths);

        // Then
        assertFalse(updateViewHook.applyToUser(userBuilder.build()));
    }

    @Test
    public void shouldFailWithBothWrongOPsData() {
        // Given
        userDataAuths.add("dB");
        dataAuths.add("dA");
        userOpAuths.add("oB");
        opAuths.add("oA");

        // When
        userBuilder.dataAuths(userDataAuths);
        userBuilder.opAuths(userOpAuths);
        updateViewHook.setWithDataAuth(dataAuths);
        updateViewHook.setWithOpAuth(opAuths);

        // Then
        assertFalse(updateViewHook.applyToUser(userBuilder.build()));
    }

    @Test
    public void shouldFailWithOneWrongOPs() {
        // Given
        userDataAuths.add("dA");
        dataAuths.add("dA");
        userOpAuths.add("oB");
        opAuths.add("oA");

        // When
        userBuilder.dataAuths(userDataAuths);
        userBuilder.opAuths(userOpAuths);
        updateViewHook.setWithDataAuth(dataAuths);
        updateViewHook.setWithOpAuth(opAuths);

        // Then
        assertFalse(updateViewHook.applyToUser(userBuilder.build()));
    }

    @Test
    public void shouldFailWithOneWrongData() {
        // Given
        userDataAuths.add("dB");
        dataAuths.add("dA");
        userOpAuths.add("oA");
        opAuths.add("oA");

        // When
        userBuilder.dataAuths(userDataAuths);
        userBuilder.opAuths(userOpAuths);
        updateViewHook.setWithDataAuth(dataAuths);
        updateViewHook.setWithOpAuth(opAuths);

        // Then
        assertFalse(updateViewHook.applyToUser(userBuilder.build()));
    }

    //***** Serialise Tests *****

    @Test
    public void shouldSerialiseOpAuth() throws Exception {
        // Given
        final UpdateViewHook updateViewHook = new UpdateViewHook.Builder()
                .withOpAuth(Sets.newHashSet(TEST_WITH_VALUE))
                .withoutOpAuth(Sets.newHashSet(TEST_WITHOUT_VALUE))
                .build();
        final byte[] serialise = getBytes(updateViewHook);

        // When
        final UpdateViewHook deserialise = JSONSerialiser.deserialise(serialise, UpdateViewHook.class);

        // Then
        assertTrue(deserialise.getWithOpAuth().contains(TEST_WITH_VALUE));
        assertTrue(deserialise.getWithoutOpAuth().contains(TEST_WITHOUT_VALUE));
    }

    private byte[] getBytes(final UpdateViewHook updateViewHook) throws SerialisationException {
        byte[] serialise = JSONSerialiser.serialise(updateViewHook, true);
        String s = new String(serialise);
        assertTrue(s.contains(TEST_WITH_VALUE));
        assertTrue(s.contains(TEST_WITHOUT_VALUE));
        return serialise;
    }

    @Test
    public void shouldSerialiseDataAuths() throws Exception {
        // Given
        final UpdateViewHook updateViewHook = new UpdateViewHook.Builder()
                .withDataAuth(Sets.newHashSet(TEST_WITH_VALUE))
                .withoutDataAuth(Sets.newHashSet(TEST_WITHOUT_VALUE))
                .build();
        final byte[] serialise = getBytes(updateViewHook);

        // When
        final UpdateViewHook deserialise = JSONSerialiser.deserialise(serialise, UpdateViewHook.class);

        // Then
        assertTrue(deserialise.getWithDataAuth().contains(TEST_WITH_VALUE));
        assertTrue(deserialise.getWithoutDataAuth().contains(TEST_WITHOUT_VALUE));
    }

    @Test
    public void shouldSerialiseElementGroups() throws Exception {
        // Given
        final UpdateViewHook updateViewHook = new UpdateViewHook.Builder()
                .whiteListElementGroups(Sets.newHashSet(TEST_WITH_VALUE))
                .blackListElementGroups(Sets.newHashSet(TEST_WITHOUT_VALUE))
                .build();
        final byte[] serialise = getBytes(updateViewHook);

        // When
        final UpdateViewHook deserialise = JSONSerialiser.deserialise(serialise, UpdateViewHook.class);

        // Then
        assertTrue(deserialise.getWhiteListElementGroups().contains(TEST_WITH_VALUE));
        assertTrue(deserialise.getBlackListElementGroups().contains(TEST_WITHOUT_VALUE));
    }

    @Test
    public void shouldSerialiseViewToMerge() throws Exception {
        // Given
        final View viewToMerge = new View.Builder().entity(TEST_EDGE).build();
        final UpdateViewHook updateViewHook = new UpdateViewHook.Builder()
                .setViewToMerge(viewToMerge).build();
        final byte[] serialise = JSONSerialiser.serialise(updateViewHook, true);

<<<<<<< HEAD
        // When
        final String serialisedString = new String(serialise);
        assertTrue(serialisedString.contains(TEST_EDGE), serialisedString);

        // Then
        final UpdateViewHook deserialise = JSONSerialiser.deserialise(serialise, UpdateViewHook.class);
=======
        byte[] serialise = JSONSerialiser.serialise(updateViewHook, true);
        String s = new String(serialise);
        assertTrue(s.contains(TEST_EDGE), s);

        UpdateViewHook deserialise = JSONSerialiser.deserialise(serialise, UpdateViewHook.class);
>>>>>>> 6c60d867
        assertEquals(deserialise.getViewToMerge(), viewToMerge);
    }

    public static final String TEST_KEY = "testKey";
    public static final String OTHER = "other";

    @Test
    public void shouldRemoveBlackList() {
        // Given
        final UpdateViewHook updateViewHook = new UpdateViewHook();
        updateViewHook.setBlackListElementGroups(Sets.newHashSet(TEST_KEY));

<<<<<<< HEAD
        // When / Then
=======
>>>>>>> 6c60d867
        assertTrue(updateViewHook.removeElementGroups(getEntry()));
    }

    @Test
    public void shouldKeepWhiteList() {
        // Given
        final UpdateViewHook updateViewHook = new UpdateViewHook();
        updateViewHook.setWhiteListElementGroups(Sets.newHashSet(TEST_KEY));

<<<<<<< HEAD
        // When / Then
=======
>>>>>>> 6c60d867
        assertFalse(updateViewHook.removeElementGroups(getEntry()));
    }

    @Test
    public void shouldRemoveInBothLists() {
        // Given
        final UpdateViewHook updateViewHook = new UpdateViewHook();
        updateViewHook.setBlackListElementGroups(Sets.newHashSet(TEST_KEY));
        updateViewHook.setWhiteListElementGroups(Sets.newHashSet(TEST_KEY));

<<<<<<< HEAD
        // When / Then
=======
>>>>>>> 6c60d867
        assertTrue(updateViewHook.removeElementGroups(getEntry()));
    }

    @Test
    public void shouldKeepWhiteList2() {
        // Given
        final UpdateViewHook updateViewHook = new UpdateViewHook();
        updateViewHook.setWhiteListElementGroups(Sets.newHashSet(TEST_KEY));
        updateViewHook.setBlackListElementGroups(Sets.newHashSet(OTHER));

<<<<<<< HEAD
        // When / Then
=======
>>>>>>> 6c60d867
        assertFalse(updateViewHook.removeElementGroups(getEntry()));
    }

    @Test
    public void shouldRemoveBlackList2() {
        // Given
        final UpdateViewHook updateViewHook = new UpdateViewHook();
        updateViewHook.setWhiteListElementGroups(Sets.newHashSet(OTHER));
        updateViewHook.setBlackListElementGroups(Sets.newHashSet(TEST_KEY));

<<<<<<< HEAD
        // When / Then
=======
>>>>>>> 6c60d867
        assertTrue(updateViewHook.removeElementGroups(getEntry()));
    }


    private Entry<String, ViewElementDefinition> getEntry() {
        return new Entry<String, ViewElementDefinition>() {
            @Override
            public String getKey() {
                return TEST_KEY;
            }

            @Override
            public ViewElementDefinition getValue() {
                throw new UnsupportedOperationException("Not yet implemented.");
            }

            @Override
            public ViewElementDefinition setValue(final ViewElementDefinition value) {
                throw new UnsupportedOperationException("Not yet implemented.");
            }
        };
    }

    //***** VALIDATE AUTHS TESTS *****

    @Test
    public void shouldPassExcessAuth() {
        // Given
        userAuths.add(A);
        userAuths.add(B);
        validAuths.add(A);

        // When / Then
        assertTrue(updateViewHook.validateAuths(userAuths, validAuths, true));
    }

    @Test
    public void shouldPassSubsetAuth() {
        // Given
        userAuths.add(A);
        validAuths.add(A);
        validAuths.add(B);

        // When / Then
        assertTrue(updateViewHook.validateAuths(userAuths, validAuths, true));
    }

    @Test
    public void shouldFailMissingAuth() {
        // Given
        userAuths.add(B);
        validAuths.add(A);

        // When / Then
        assertFalse(updateViewHook.validateAuths(userAuths, validAuths, true));
    }

    @Test
    public void shouldFailEmptyUserAuths() {
        // Given
        validAuths.add(A);

        // When / Then
        assertFalse(updateViewHook.validateAuths(userAuths, validAuths, true));
    }

    @Test
    public void shouldFailNullUserAuths() {
        // Given
        validAuths.add(A);

        // When / Then
        assertFalse(updateViewHook.validateAuths(null, validAuths, true));
    }

    @Test
    public void shouldPassNullValid() {
        assertTrue(updateViewHook.validateAuths(userAuths, null, true));
    }

    @Override
    protected UpdateViewHook getTestObject() {
        return new UpdateViewHook();
    }
}<|MERGE_RESOLUTION|>--- conflicted
+++ resolved
@@ -17,10 +17,7 @@
 package uk.gov.gchq.gaffer.graph.hook;
 
 import com.google.common.collect.Sets;
-<<<<<<< HEAD
-=======
-
->>>>>>> 6c60d867
+
 import org.junit.jupiter.api.BeforeEach;
 import org.junit.jupiter.api.Test;
 
@@ -49,10 +46,7 @@
 import static org.junit.jupiter.api.Assertions.assertFalse;
 import static org.junit.jupiter.api.Assertions.assertNull;
 import static org.junit.jupiter.api.Assertions.assertTrue;
-<<<<<<< HEAD
-=======
 import static org.junit.jupiter.api.Assertions.fail;
->>>>>>> 6c60d867
 
 public class UpdateViewHookTest extends GraphHookTest<UpdateViewHook> {
 
@@ -108,8 +102,7 @@
     //***** preExecute TESTS *****//
 
     @Test
-    public void shouldNotAddExtraGroupsToUsersView() {
-        // Given
+    public void shouldNotAddExtraGroupsToUsersView() throws Exception {
         opChain = new OperationChain.Builder()
                 .first(new GetAllElements.Builder()
                         .view(new View.Builder()
@@ -124,19 +117,18 @@
                 .build());
         updateViewHook.preExecute(opChain, new Context(new User.Builder().opAuth("opA").build()));
 
-        // When
-        final Object op = opChain.getOperations().get(0);
-
-        // Then
-        assertTrue(op instanceof OperationView);
-        OperationView opView = (OperationView) op;
-        assertEquals(Sets.newHashSet("entity1"), opView.getView().getEntityGroups());
-        assertEquals(Sets.newHashSet("edge1"), opView.getView().getEdgeGroups());
-    }
-
-    @Test
-    public void shouldNotAddExtraGroupsToUsersViewInGetAdjacentIds() {
-        // Given
+        Object op = opChain.getOperations().get(0);
+        if (op instanceof OperationView) {
+            OperationView opView = (OperationView) op;
+            assertEquals(Sets.newHashSet("entity1"), opView.getView().getEntityGroups());
+            assertEquals(Sets.newHashSet("edge1"), opView.getView().getEdgeGroups());
+        } else {
+            fail("unexpected operation found.");
+        }
+    }
+
+    @Test
+    public void shouldNotAddExtraGroupsToUsersViewInGetAdjacentIds() throws Exception {
         opChain = new OperationChain.Builder()
                 .first(new GetAdjacentIds.Builder()
                         .view(new View.Builder()
@@ -150,19 +142,18 @@
                 .build());
         updateViewHook.preExecute(opChain, new Context(new User.Builder().opAuth("opA").build()));
 
-        // When
-        Object op = opChain.getOperations().get(0);
-
-        // Then
-        assertTrue(op instanceof OperationView);
-        OperationView opView = (OperationView) op;
-        assertEquals(Sets.newHashSet(), opView.getView().getEntityGroups());
-        assertEquals(Sets.newHashSet("edge1"), opView.getView().getEdgeGroups());
-    }
-
-    @Test
-    public void shouldAddExtraGroupsToUsersView() {
-        // Given
+        Object op = opChain.getOperations().get(0);
+        if (op instanceof OperationView) {
+            OperationView opView = (OperationView) op;
+            assertEquals(Sets.newHashSet(), opView.getView().getEntityGroups());
+            assertEquals(Sets.newHashSet("edge1"), opView.getView().getEdgeGroups());
+        } else {
+            fail("unexpected operation found.");
+        }
+    }
+
+    @Test
+    public void shouldAddExtraGroupsToUsersView() throws Exception {
         opChain = new OperationChain.Builder()
                 .first(new GetAllElements.Builder()
                         .view(new View.Builder()
@@ -178,19 +169,18 @@
         updateViewHook.setAddExtraGroups(true);
         updateViewHook.preExecute(opChain, new Context(new User.Builder().opAuth("opA").build()));
 
-        // When
-        final Object op = opChain.getOperations().get(0);
-
-        // Then
-        assertTrue(op instanceof OperationView);
-        OperationView opView = (OperationView) op;
-        assertEquals(Sets.newHashSet("entity1", "entity2"), opView.getView().getEntityGroups());
-        assertEquals(Sets.newHashSet("edge1", "edge2"), opView.getView().getEdgeGroups());
-    }
-
-    @Test
-    public void shouldNotAddExtraGroupsToEmptyUsersView() {
-        // Given
+        Object op = opChain.getOperations().get(0);
+        if (op instanceof OperationView) {
+            OperationView opView = (OperationView) op;
+            assertEquals(Sets.newHashSet("entity1", "entity2"), opView.getView().getEntityGroups());
+            assertEquals(Sets.newHashSet("edge1", "edge2"), opView.getView().getEdgeGroups());
+        } else {
+            fail("unexpected operation found.");
+        }
+    }
+
+    @Test
+    public void shouldNotAddExtraGroupsToEmptyUsersView() throws Exception {
         opChain = new OperationChain.Builder()
                 .first(new GetAllElements.Builder()
                         .view(new View())
@@ -202,55 +192,50 @@
                 .build());
         updateViewHook.preExecute(opChain, new Context(new User.Builder().opAuth("opA").build()));
 
-        // When
-        final Object op = opChain.getOperations().get(0);
-
-        // Then
-        assertTrue(op instanceof OperationView);
-        OperationView opView = (OperationView) op;
-        assertEquals(Sets.newHashSet(), opView.getView().getEntityGroups());
-        assertEquals(Sets.newHashSet(), opView.getView().getEdgeGroups());
-    }
-
-    @Test
-    public void shouldNotMergeWithWrongUser() {
-        // Given
+        Object op = opChain.getOperations().get(0);
+        if (op instanceof OperationView) {
+            OperationView opView = (OperationView) op;
+            assertEquals(Sets.newHashSet(), opView.getView().getEntityGroups());
+            assertEquals(Sets.newHashSet(), opView.getView().getEdgeGroups());
+        } else {
+            fail("unexpected operation found.");
+        }
+    }
+
+    @Test
+    public void shouldNotMergeWithWrongUser() throws Exception {
         updateViewHook.setViewToMerge(viewToMerge);
         updateViewHook.setWithOpAuth(Sets.newHashSet("opA"));
 
         opChain = new OperationChain<>(new GetAllElements());
         updateViewHook.preExecute(opChain, new Context(new User()));
-
-        // When
-        final Object op = opChain.getOperations().get(0);
-
-        // Then
-        assertTrue(op instanceof OperationView);
-        OperationView opView = (OperationView) op;
-        assertNull(opView.getView());
-    }
-
-    @Test
-    public void shouldMergeWithUser() {
-        // Given
+        Object op = opChain.getOperations().get(0);
+        if (op instanceof OperationView) {
+            OperationView opView = (OperationView) op;
+            assertNull(opView.getView());
+        } else {
+            fail("unexpected operation found.");
+        }
+    }
+
+    @Test
+    public void shouldMergeWithUser() throws Exception {
         updateViewHook.setViewToMerge(viewToMerge);
         updateViewHook.setWithOpAuth(Sets.newHashSet("opA"));
 
         opChain = new OperationChain(new GetAllElements());
         updateViewHook.preExecute(opChain, new Context(new User.Builder().opAuth("opA").build()));
-
-        // When
-        final Object op = opChain.getOperations().get(0);
-
-        // Then
-        assertTrue(op instanceof OperationView);
-        OperationView opView = (OperationView) op;
-        assertTrue(opView.getView().getGroups().contains("testGroup"));
-    }
-
-    @Test
-    public void shouldMergeAndApplyWhiteList() {
-        // Given
+        Object op = opChain.getOperations().get(0);
+        if (op instanceof OperationView) {
+            OperationView opView = (OperationView) op;
+            assertTrue(opView.getView().getGroups().contains("testGroup"));
+        } else {
+            fail("unexpected operation found.");
+        }
+    }
+
+    @Test
+    public void shouldMergeAndApplyWhiteList() throws Exception {
         updateViewHook.setViewToMerge(viewToMerge);
         updateViewHook.setWithOpAuth(Sets.newHashSet("opA"));
         updateViewHook.setWhiteListElementGroups(Sets.newHashSet("white2", "white1", "testGroup"));
@@ -271,35 +256,33 @@
                         .build())
                 .build();
 
-        // When
-        updateViewHook.preExecute(opChain, new Context(new User.Builder().opAuth("opA").build()));
-        final GetAllElements op = (GetAllElements) opChain.getOperations().get(0);
-
-        // Then
-        final byte[] expected = new View.Builder()
-                .entity("white1", new ViewElementDefinition.Builder()
-                        .preAggregationFilter(new ElementFilter.Builder()
-                                .select("prop1")
-                                .execute(new IsIn("value1", "value2"))
-                                .build())
-                        .build())
-                .entity("white2")
-                .edge("testGroup", new ViewElementDefinition.Builder()
-                        .preAggregationFilter(new ElementFilter.Builder()
-                                .select("prop1")
-                                .execute(new Exists())
-                                .select("count")
-                                .execute(new IsMoreThan(10))
-                                .build())
-                        .build())
-                .build().toJson(true);
-        JsonAssert.assertEquals(expected, op.getView().toJson(true));
+        updateViewHook.preExecute(opChain, new Context(new User.Builder().opAuth("opA").build()));
+        GetAllElements op = (GetAllElements) opChain.getOperations().get(0);
+        JsonAssert.assertEquals(
+                new View.Builder()
+                        .entity("white1", new ViewElementDefinition.Builder()
+                                .preAggregationFilter(new ElementFilter.Builder()
+                                        .select("prop1")
+                                        .execute(new IsIn("value1", "value2"))
+                                        .build())
+                                .build())
+                        .entity("white2")
+                        .edge("testGroup", new ViewElementDefinition.Builder()
+                                .preAggregationFilter(new ElementFilter.Builder()
+                                        .select("prop1")
+                                        .execute(new Exists())
+                                        .select("count")
+                                        .execute(new IsMoreThan(10))
+                                        .build())
+                                .build())
+                        .build().toJson(true),
+                op.getView().toJson(true)
+        );
         assertTrue(op.getView().getGroups().contains("testGroup"));
     }
 
     @Test
-    public void shouldApplyWhiteAndBlackLists() {
-        // Given
+    public void shouldApplyWhiteAndBlackLists() throws Exception {
         opChain = new OperationChain.Builder()
                 .first(new GetAllElements.Builder()
                         .view(new View.Builder()
@@ -313,19 +296,18 @@
         updateViewHook.setBlackListElementGroups(Sets.newHashSet("white1"));
         updateViewHook.preExecute(opChain, new Context(new User.Builder().opAuth("opA").build()));
 
-        // When
-        final Object op = opChain.getOperations().get(0);
-
-        // Then
-        assertTrue(op instanceof OperationView);
-        OperationView opView = (OperationView) op;
-        assertTrue(opView.getView().getEntities().containsKey("white2"));
-        assertEquals(1, opView.getView().getEntities().keySet().size());
-    }
-
-    @Test
-    public void shouldApplyWhiteLists() {
-        // Given
+        Object op = opChain.getOperations().get(0);
+        if (op instanceof OperationView) {
+            OperationView opView = (OperationView) op;
+            assertTrue(opView.getView().getEntities().keySet().contains("white2"));
+            assertEquals(1, opView.getView().getEntities().keySet().size());
+        } else {
+            fail("unexpected operation found.");
+        }
+    }
+
+    @Test
+    public void shouldApplyWhiteLists() throws Exception {
         opChain = new OperationChain.Builder()
                 .first(new GetAllElements.Builder()
                         .view(new View.Builder()
@@ -338,21 +320,20 @@
         updateViewHook.setWhiteListElementGroups(Sets.newHashSet("white2", "white1"));
         updateViewHook.preExecute(opChain, new Context(new User.Builder().opAuth("opA").build()));
 
-        // When
-        final Object op = opChain.getOperations().get(0);
-
-        // Then
-        assertTrue(op instanceof OperationView);
-        final OperationView opView = (OperationView) op;
-        assertTrue(opView.getView().getEntities().containsKey("white2"));
-        assertTrue(opView.getView().getEntities().containsKey("white1"));
-        assertEquals(2, opView.getView().getEntities().keySet().size());
-    }
-
-
-    @Test
-    public void shouldApplyBlackLists() {
-        // Given
+        Object op = opChain.getOperations().get(0);
+        if (op instanceof OperationView) {
+            OperationView opView = (OperationView) op;
+            assertTrue(opView.getView().getEntities().keySet().contains("white2"));
+            assertTrue(opView.getView().getEntities().keySet().contains("white1"));
+            assertEquals(2, opView.getView().getEntities().keySet().size());
+        } else {
+            fail("unexpected operation found.");
+        }
+    }
+
+
+    @Test
+    public void shouldApplyBlackLists() throws Exception {
         opChain = new OperationChain.Builder()
                 .first(new GetAllElements.Builder()
                         .view(new View.Builder()
@@ -364,192 +345,150 @@
         updateViewHook.setBlackListElementGroups(Sets.newHashSet("white1"));
         updateViewHook.preExecute(opChain, new Context(new User.Builder().opAuth("opA").build()));
 
-        // When
-        final Object op = opChain.getOperations().get(0);
-
-        // Then
-        assertTrue(op instanceof OperationView);
-        OperationView opView = (OperationView) op;
-        assertTrue(opView.getView().getEntities().containsKey("white2"));
-        assertEquals(1, opView.getView().getEntities().keySet().size());
-    }
-
-    @Test
-    public void shouldDoNothingWithNullMerge() {
-        // Given
-        final GetAllElements operationView = new GetAllElements();
+        Object op = opChain.getOperations().get(0);
+        if (op instanceof OperationView) {
+            OperationView opView = (OperationView) op;
+            assertTrue(opView.getView().getEntities().keySet().contains("white2"));
+            assertEquals(1, opView.getView().getEntities().keySet().size());
+        } else {
+            fail("unexpected operation found.");
+        }
+    }
+
+    @Test
+    public void shouldDoNothingWithNullMerge() throws Exception {
+        GetAllElements operationView = new GetAllElements();
         operationView.setView(new View());
-
-        // When
-        final View view = updateViewHook.mergeView(operationView, null).build();
-
-        // Then
+        View view = updateViewHook.mergeView(operationView, null).build();
         assertTrue(view.getGroups().isEmpty());
     }
 
     @Test
-    public void shouldMerge() {
-        // Given
-        final GetAllElements operationView = new GetAllElements();
+    public void shouldMerge() throws Exception {
+        GetAllElements operationView = new GetAllElements();
         operationView.setView(new View());
-
-        // When
-        final View view = updateViewHook.mergeView(operationView, viewToMerge).build();
-        final Set<String> groups = view.getGroups();
-
-        // Then
+        View view = updateViewHook.mergeView(operationView, viewToMerge).build();
+        Set<String> groups = view.getGroups();
         assertFalse(groups.isEmpty());
         assertTrue(groups.contains("testGroup"));
     }
 
     @Test
-    public void shouldDoNothingReturnResult() {
-        // Given
+    public void shouldDoNothingReturnResult() throws Exception {
         final String testString = "testString";
-
-        // When / Then
         assertEquals(testString, updateViewHook.postExecute(testString, null, null));
         assertEquals(testString, updateViewHook.onFailure(testString, null, null, null));
+
     }
 
     //***** ApplyToUserTests *****
 
     @Test
-    public void shouldPassWithOnlyOps() {
-        // Given
+    public void shouldPassWithOnlyOps() throws Exception {
         userOpAuths.add("oA");
         opAuths.add("oA");
 
-        // When
         userBuilder.opAuths(opAuths);
         updateViewHook.setWithOpAuth(opAuths);
 
-        // Then
         assertTrue(updateViewHook.applyToUser(userBuilder.build()));
     }
 
     @Test
-    public void shouldPassWithOnlyData() {
-        // Given
+    public void shouldPassWithOnlyData() throws Exception {
         updateViewHook.setWithOpAuth(null);
 
-<<<<<<< HEAD
-        // When / Then
-        final String message = "updateViewHook.getWithOpAuth() needs to be empty for this test";
-        assertTrue(updateViewHook.getWithOpAuth() == null || updateViewHook.getWithOpAuth().isEmpty(), message);
-
-        // When
-=======
         assertTrue(updateViewHook.getWithOpAuth() == null || updateViewHook.getWithOpAuth().isEmpty(),
                 "updateViewHook.getWithOpAuth() needs to be empty for this test");
->>>>>>> 6c60d867
         userDataAuths.add("dA");
         dataAuths.add("dA");
 
         userBuilder.dataAuths(userDataAuths);
         updateViewHook.setWithDataAuth(dataAuths);
 
-        // Then
         assertTrue(updateViewHook.applyToUser(userBuilder.build()));
     }
 
     @Test
-    public void shouldPassWithBoth() {
-        // Given
+    public void shouldPassWithBoth() throws Exception {
         userDataAuths.add("dA");
         dataAuths.add("dA");
         userOpAuths.add("oA");
         opAuths.add("oA");
 
-        // When
         userBuilder.dataAuths(userDataAuths);
         userBuilder.opAuths(userOpAuths);
         updateViewHook.setWithDataAuth(dataAuths);
         updateViewHook.setWithOpAuth(opAuths);
 
-        // Then
         assertTrue(updateViewHook.applyToUser(userBuilder.build()));
     }
 
-    @Test
-    public void shouldFailWithWrongOps() {
-        // Given
+
+    @Test
+    public void shouldFailWithWrongOps() throws Exception {
         userOpAuths.add("oB");
         opAuths.add("oA");
 
-        // When
         userBuilder.opAuths(userOpAuths);
         updateViewHook.setWithOpAuth(opAuths);
 
-        // Then
         assertFalse(updateViewHook.applyToUser(userBuilder.build()));
     }
 
     @Test
-    public void shouldFailWithWrongData() {
-        // Given
+    public void shouldFailWithWrongData() throws Exception {
         userDataAuths.add("dA");
         dataAuths.add("dB");
 
-        // When
         userBuilder.dataAuths(userDataAuths);
         updateViewHook.setWithDataAuth(dataAuths);
 
-        // Then
         assertFalse(updateViewHook.applyToUser(userBuilder.build()));
     }
 
     @Test
-    public void shouldFailWithBothWrongOPsData() {
-        // Given
+    public void shouldFailWithBothWrongOPsData() throws Exception {
         userDataAuths.add("dB");
         dataAuths.add("dA");
         userOpAuths.add("oB");
         opAuths.add("oA");
 
-        // When
         userBuilder.dataAuths(userDataAuths);
         userBuilder.opAuths(userOpAuths);
         updateViewHook.setWithDataAuth(dataAuths);
         updateViewHook.setWithOpAuth(opAuths);
 
-        // Then
         assertFalse(updateViewHook.applyToUser(userBuilder.build()));
     }
 
     @Test
-    public void shouldFailWithOneWrongOPs() {
-        // Given
+    public void shouldFailWithOneWrongOPs() throws Exception {
         userDataAuths.add("dA");
         dataAuths.add("dA");
         userOpAuths.add("oB");
         opAuths.add("oA");
 
-        // When
         userBuilder.dataAuths(userDataAuths);
         userBuilder.opAuths(userOpAuths);
         updateViewHook.setWithDataAuth(dataAuths);
         updateViewHook.setWithOpAuth(opAuths);
 
-        // Then
         assertFalse(updateViewHook.applyToUser(userBuilder.build()));
     }
 
     @Test
-    public void shouldFailWithOneWrongData() {
-        // Given
+    public void shouldFailWithOneWrongData() throws Exception {
         userDataAuths.add("dB");
         dataAuths.add("dA");
         userOpAuths.add("oA");
         opAuths.add("oA");
 
-        // When
         userBuilder.dataAuths(userDataAuths);
         userBuilder.opAuths(userOpAuths);
         updateViewHook.setWithDataAuth(dataAuths);
         updateViewHook.setWithOpAuth(opAuths);
 
-        // Then
         assertFalse(updateViewHook.applyToUser(userBuilder.build()));
     }
 
@@ -557,17 +496,15 @@
 
     @Test
     public void shouldSerialiseOpAuth() throws Exception {
-        // Given
-        final UpdateViewHook updateViewHook = new UpdateViewHook.Builder()
+
+        UpdateViewHook updateViewHook = new UpdateViewHook.Builder()
                 .withOpAuth(Sets.newHashSet(TEST_WITH_VALUE))
                 .withoutOpAuth(Sets.newHashSet(TEST_WITHOUT_VALUE))
                 .build();
-        final byte[] serialise = getBytes(updateViewHook);
-
-        // When
-        final UpdateViewHook deserialise = JSONSerialiser.deserialise(serialise, UpdateViewHook.class);
-
-        // Then
+
+        byte[] serialise = getBytes(updateViewHook);
+
+        UpdateViewHook deserialise = JSONSerialiser.deserialise(serialise, UpdateViewHook.class);
         assertTrue(deserialise.getWithOpAuth().contains(TEST_WITH_VALUE));
         assertTrue(deserialise.getWithoutOpAuth().contains(TEST_WITHOUT_VALUE));
     }
@@ -580,62 +517,49 @@
         return serialise;
     }
 
+
     @Test
     public void shouldSerialiseDataAuths() throws Exception {
-        // Given
-        final UpdateViewHook updateViewHook = new UpdateViewHook.Builder()
+
+        UpdateViewHook updateViewHook = new UpdateViewHook.Builder()
                 .withDataAuth(Sets.newHashSet(TEST_WITH_VALUE))
                 .withoutDataAuth(Sets.newHashSet(TEST_WITHOUT_VALUE))
                 .build();
-        final byte[] serialise = getBytes(updateViewHook);
-
-        // When
-        final UpdateViewHook deserialise = JSONSerialiser.deserialise(serialise, UpdateViewHook.class);
-
-        // Then
+
+        byte[] serialise = getBytes(updateViewHook);
+
+        UpdateViewHook deserialise = JSONSerialiser.deserialise(serialise, UpdateViewHook.class);
         assertTrue(deserialise.getWithDataAuth().contains(TEST_WITH_VALUE));
         assertTrue(deserialise.getWithoutDataAuth().contains(TEST_WITHOUT_VALUE));
     }
 
     @Test
     public void shouldSerialiseElementGroups() throws Exception {
-        // Given
-        final UpdateViewHook updateViewHook = new UpdateViewHook.Builder()
+
+        UpdateViewHook updateViewHook = new UpdateViewHook.Builder()
                 .whiteListElementGroups(Sets.newHashSet(TEST_WITH_VALUE))
                 .blackListElementGroups(Sets.newHashSet(TEST_WITHOUT_VALUE))
                 .build();
-        final byte[] serialise = getBytes(updateViewHook);
-
-        // When
-        final UpdateViewHook deserialise = JSONSerialiser.deserialise(serialise, UpdateViewHook.class);
-
-        // Then
+
+        byte[] serialise = getBytes(updateViewHook);
+
+        UpdateViewHook deserialise = JSONSerialiser.deserialise(serialise, UpdateViewHook.class);
         assertTrue(deserialise.getWhiteListElementGroups().contains(TEST_WITH_VALUE));
         assertTrue(deserialise.getBlackListElementGroups().contains(TEST_WITHOUT_VALUE));
     }
 
     @Test
     public void shouldSerialiseViewToMerge() throws Exception {
-        // Given
-        final View viewToMerge = new View.Builder().entity(TEST_EDGE).build();
-        final UpdateViewHook updateViewHook = new UpdateViewHook.Builder()
+
+        View viewToMerge = new View.Builder().entity(TEST_EDGE).build();
+        UpdateViewHook updateViewHook = new UpdateViewHook.Builder()
                 .setViewToMerge(viewToMerge).build();
-        final byte[] serialise = JSONSerialiser.serialise(updateViewHook, true);
-
-<<<<<<< HEAD
-        // When
-        final String serialisedString = new String(serialise);
-        assertTrue(serialisedString.contains(TEST_EDGE), serialisedString);
-
-        // Then
-        final UpdateViewHook deserialise = JSONSerialiser.deserialise(serialise, UpdateViewHook.class);
-=======
+
         byte[] serialise = JSONSerialiser.serialise(updateViewHook, true);
         String s = new String(serialise);
         assertTrue(s.contains(TEST_EDGE), s);
 
         UpdateViewHook deserialise = JSONSerialiser.deserialise(serialise, UpdateViewHook.class);
->>>>>>> 6c60d867
         assertEquals(deserialise.getViewToMerge(), viewToMerge);
     }
 
@@ -643,70 +567,46 @@
     public static final String OTHER = "other";
 
     @Test
-    public void shouldRemoveBlackList() {
-        // Given
-        final UpdateViewHook updateViewHook = new UpdateViewHook();
+    public void shouldRemoveBlackList() throws Exception {
+        UpdateViewHook updateViewHook = new UpdateViewHook();
         updateViewHook.setBlackListElementGroups(Sets.newHashSet(TEST_KEY));
 
-<<<<<<< HEAD
-        // When / Then
-=======
->>>>>>> 6c60d867
         assertTrue(updateViewHook.removeElementGroups(getEntry()));
     }
 
     @Test
-    public void shouldKeepWhiteList() {
-        // Given
-        final UpdateViewHook updateViewHook = new UpdateViewHook();
+    public void shouldKeepWhiteList() throws Exception {
+        UpdateViewHook updateViewHook = new UpdateViewHook();
         updateViewHook.setWhiteListElementGroups(Sets.newHashSet(TEST_KEY));
 
-<<<<<<< HEAD
-        // When / Then
-=======
->>>>>>> 6c60d867
         assertFalse(updateViewHook.removeElementGroups(getEntry()));
     }
 
-    @Test
-    public void shouldRemoveInBothLists() {
-        // Given
-        final UpdateViewHook updateViewHook = new UpdateViewHook();
+
+    @Test
+    public void shouldRemoveInBothLists() throws Exception {
+        UpdateViewHook updateViewHook = new UpdateViewHook();
         updateViewHook.setBlackListElementGroups(Sets.newHashSet(TEST_KEY));
         updateViewHook.setWhiteListElementGroups(Sets.newHashSet(TEST_KEY));
 
-<<<<<<< HEAD
-        // When / Then
-=======
->>>>>>> 6c60d867
         assertTrue(updateViewHook.removeElementGroups(getEntry()));
     }
 
     @Test
-    public void shouldKeepWhiteList2() {
-        // Given
-        final UpdateViewHook updateViewHook = new UpdateViewHook();
+    public void shouldKeepWhiteList2() throws Exception {
+        UpdateViewHook updateViewHook = new UpdateViewHook();
         updateViewHook.setWhiteListElementGroups(Sets.newHashSet(TEST_KEY));
         updateViewHook.setBlackListElementGroups(Sets.newHashSet(OTHER));
 
-<<<<<<< HEAD
-        // When / Then
-=======
->>>>>>> 6c60d867
         assertFalse(updateViewHook.removeElementGroups(getEntry()));
     }
 
     @Test
-    public void shouldRemoveBlackList2() {
-        // Given
-        final UpdateViewHook updateViewHook = new UpdateViewHook();
+    public void shouldRemoveBlackList2() throws Exception {
+        UpdateViewHook updateViewHook = new UpdateViewHook();
         updateViewHook.setWhiteListElementGroups(Sets.newHashSet(OTHER));
         updateViewHook.setBlackListElementGroups(Sets.newHashSet(TEST_KEY));
 
-<<<<<<< HEAD
-        // When / Then
-=======
->>>>>>> 6c60d867
         assertTrue(updateViewHook.removeElementGroups(getEntry()));
     }
 
@@ -733,57 +633,48 @@
     //***** VALIDATE AUTHS TESTS *****
 
     @Test
-    public void shouldPassExcessAuth() {
-        // Given
+    public void shouldPassExcessAuth() throws Exception {
         userAuths.add(A);
         userAuths.add(B);
         validAuths.add(A);
 
-        // When / Then
         assertTrue(updateViewHook.validateAuths(userAuths, validAuths, true));
     }
 
     @Test
-    public void shouldPassSubsetAuth() {
-        // Given
+    public void shouldPassSubsetAuth() throws Exception {
         userAuths.add(A);
         validAuths.add(A);
         validAuths.add(B);
 
-        // When / Then
         assertTrue(updateViewHook.validateAuths(userAuths, validAuths, true));
     }
 
     @Test
-    public void shouldFailMissingAuth() {
-        // Given
+    public void shouldFailMissingAuth() throws Exception {
         userAuths.add(B);
         validAuths.add(A);
 
-        // When / Then
         assertFalse(updateViewHook.validateAuths(userAuths, validAuths, true));
     }
 
     @Test
-    public void shouldFailEmptyUserAuths() {
-        // Given
+    public void shouldFailEmptyUserAuths() throws Exception {
         validAuths.add(A);
 
-        // When / Then
         assertFalse(updateViewHook.validateAuths(userAuths, validAuths, true));
     }
 
     @Test
-    public void shouldFailNullUserAuths() {
-        // Given
+    public void shouldFailNullUserAuths() throws Exception {
         validAuths.add(A);
 
-        // When / Then
         assertFalse(updateViewHook.validateAuths(null, validAuths, true));
     }
 
     @Test
-    public void shouldPassNullValid() {
+    public void shouldPassNullValid() throws Exception {
+
         assertTrue(updateViewHook.validateAuths(userAuths, null, true));
     }
 
