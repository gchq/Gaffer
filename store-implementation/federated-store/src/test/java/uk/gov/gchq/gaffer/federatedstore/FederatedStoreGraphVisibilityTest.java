/*
 * Copyright 2017-2022 Crown Copyright
 *
 * Licensed under the Apache License, Version 2.0 (the "License");
 * you may not use this file except in compliance with the License.
 * You may obtain a copy of the License at
 *
 *     http://www.apache.org/licenses/LICENSE-2.0
 *
 * Unless required by applicable law or agreed to in writing, software
 * distributed under the License is distributed on an "AS IS" BASIS,
 * WITHOUT WARRANTIES OR CONDITIONS OF ANY KIND, either express or implied.
 * See the License for the specific language governing permissions and
 * limitations under the License.
 */

package uk.gov.gchq.gaffer.federatedstore;

import org.junit.jupiter.api.AfterAll;
import org.junit.jupiter.api.BeforeEach;
import org.junit.jupiter.api.Test;

import uk.gov.gchq.gaffer.accumulostore.AccumuloProperties;
import uk.gov.gchq.gaffer.federatedstore.operation.AddGraph;
import uk.gov.gchq.gaffer.federatedstore.operation.GetAllGraphIds;
import uk.gov.gchq.gaffer.graph.Graph;
import uk.gov.gchq.gaffer.graph.Graph.Builder;
import uk.gov.gchq.gaffer.graph.GraphConfig;
import uk.gov.gchq.gaffer.store.schema.Schema;
import uk.gov.gchq.gaffer.user.User;

import static org.assertj.core.api.Assertions.assertThat;
import static uk.gov.gchq.gaffer.federatedstore.FederatedStoreTestUtil.ACCUMULO_STORE_SINGLE_USE_PROPERTIES;
import static uk.gov.gchq.gaffer.federatedstore.FederatedStoreTestUtil.CACHE_SERVICE_CLASS_STRING;
import static uk.gov.gchq.gaffer.federatedstore.FederatedStoreTestUtil.GRAPH_ID_ACCUMULO_WITH_EDGES;
import static uk.gov.gchq.gaffer.federatedstore.FederatedStoreTestUtil.GRAPH_ID_ACCUMULO_WITH_ENTITIES;
import static uk.gov.gchq.gaffer.federatedstore.FederatedStoreTestUtil.GRAPH_ID_TEST_FEDERATED_STORE;
import static uk.gov.gchq.gaffer.federatedstore.FederatedStoreTestUtil.SCHEMA_EDGE_BASIC_JSON;
import static uk.gov.gchq.gaffer.federatedstore.FederatedStoreTestUtil.SCHEMA_ENTITY_BASIC_JSON;
import static uk.gov.gchq.gaffer.federatedstore.FederatedStoreTestUtil.loadAccumuloStoreProperties;
import static uk.gov.gchq.gaffer.federatedstore.FederatedStoreTestUtil.loadSchemaFromJson;
import static uk.gov.gchq.gaffer.federatedstore.FederatedStoreTestUtil.resetForFederatedTests;
import static uk.gov.gchq.gaffer.user.StoreUser.AUTH_1;
import static uk.gov.gchq.gaffer.user.StoreUser.authUser;
import static uk.gov.gchq.gaffer.user.StoreUser.blankUser;
import static uk.gov.gchq.gaffer.user.StoreUser.testUser;

public class FederatedStoreGraphVisibilityTest {

<<<<<<< HEAD
    private static final String CACHE_SERVICE_CLASS_STRING = "uk.gov.gchq.gaffer.cache.impl.HashMapCacheService";
    private static final String TEST_STORE_PROPS_ID = "testStorePropsId";
    private static final String TEST_SCHEMA_ID = "testSchemaId";
    private static final String TEST_GRAPH_ID = "testGraphId";
    private static final String TEST_FED_GRAPH_ID = "testFedGraphId";
    private static User addingUser;
    private static User nonAddingUser;
    private static User authNonAddingUser;
    private Graph fedGraph;
    private FederatedStoreProperties fedProperties;
    private HashMapGraphLibrary library;

    private static Class currentClass = new Object() { }.getClass().getEnclosingClass();
    private static final AccumuloProperties PROPERTIES = AccumuloProperties.loadStoreProperties(StreamUtil.openStream(currentClass, "properties/singleUseAccumuloStore.properties"));

    @BeforeEach
    public void setUp() throws Exception {
        HashMapGraphLibrary.clear();
        CacheServiceLoader.shutdown();

        fedProperties = new FederatedStoreProperties();
        fedProperties.setCacheServiceClass(CACHE_SERVICE_CLASS_STRING);
=======
    public static final Schema SCHEMA_BASIC_ENTITY = loadSchemaFromJson(SCHEMA_ENTITY_BASIC_JSON);
>>>>>>> c28d20fa

    public static final Schema SCHEMA_BASIC_EDGE = loadSchemaFromJson(SCHEMA_EDGE_BASIC_JSON);
    private static final AccumuloProperties ACCUMULO_PROPERTIES = loadAccumuloStoreProperties(ACCUMULO_STORE_SINGLE_USE_PROPERTIES);
    private static final User ADDING_USER = testUser();
    private static final User NON_ADDING_USER = blankUser();
    private static final User AUTH_NON_ADDING_USER = authUser();
    private Graph federatedGraph;

    @AfterAll
    public static void tearDownCache() {
        resetForFederatedTests();
    }

    @BeforeEach
    public void setUp() throws Exception {
        resetForFederatedTests();
        FederatedStoreProperties federatedStoreProperties = new FederatedStoreProperties();
        federatedStoreProperties.setCacheProperties(CACHE_SERVICE_CLASS_STRING);

        federatedGraph = new Builder()
                .config(new GraphConfig.Builder()
                        .graphId(GRAPH_ID_TEST_FEDERATED_STORE)
                        .build())
                .addStoreProperties(federatedStoreProperties)
                .build();
    }

    @Test
    public void shouldNotShowHiddenGraphIdWithIDs() throws Exception {
        federatedGraph.execute(
                new AddGraph.Builder()
                        .graphId(GRAPH_ID_ACCUMULO_WITH_ENTITIES)
                        .storeProperties(ACCUMULO_PROPERTIES)
                        .schema(SCHEMA_BASIC_ENTITY.clone())
                        .build(),
                ADDING_USER);

        federatedGraph.execute(
                new AddGraph.Builder()
                        .graphId(GRAPH_ID_ACCUMULO_WITH_EDGES)
                        .storeProperties(ACCUMULO_PROPERTIES)
                        .schema(SCHEMA_BASIC_EDGE.clone())
                        .graphAuths(AUTH_1)
                        .build(),
                ADDING_USER);


        commonAssertions();
    }

    /*
     * Adhoc test to make sure that the naming of props and schemas without ID's
     * is still retrievable via the name of the graph that is was added to the LIBRARY.
     */
    @Test
    public void shouldNotShowHiddenGraphIdWithoutIDs() throws Exception {

        federatedGraph.execute(
                new AddGraph.Builder()
                        .graphId(GRAPH_ID_ACCUMULO_WITH_ENTITIES)
                        .storeProperties(ACCUMULO_PROPERTIES)
                        .schema(SCHEMA_BASIC_ENTITY.clone())
                        .build(),
                ADDING_USER);

        federatedGraph.execute(
                new AddGraph.Builder()
                        .graphId(GRAPH_ID_ACCUMULO_WITH_EDGES)
                        .storeProperties(ACCUMULO_PROPERTIES)
                        .schema(SCHEMA_BASIC_EDGE.clone())
                        .graphAuths(AUTH_1)
                        .build(),
                ADDING_USER);


        commonAssertions();
    }

    private void commonAssertions() throws uk.gov.gchq.gaffer.operation.OperationException {
        assertThat(federatedGraph.execute(new GetAllGraphIds(), NON_ADDING_USER))
                .withFailMessage("Returned iterable should not be null, it should be empty.")
                .isNotNull()
                .withFailMessage("Showing hidden graphId")
                .isEmpty();

        assertThat(federatedGraph.execute(new GetAllGraphIds(), AUTH_NON_ADDING_USER))
                .withFailMessage("Returned iterable should not be null, it should be empty.")
                .isNotNull()
                .withFailMessage("Not Showing graphId with correct auth")
                .isNotEmpty()
                .containsExactlyInAnyOrder(GRAPH_ID_ACCUMULO_WITH_EDGES);

        assertThat(federatedGraph.execute(new GetAllGraphIds(), ADDING_USER))
                .withFailMessage("Returned iterable should not be null, it should be empty.")
                .isNotNull()
                .withFailMessage("Not Showing all graphId for adding user")
                .isNotEmpty()
                .containsExactlyInAnyOrder(GRAPH_ID_ACCUMULO_WITH_ENTITIES, GRAPH_ID_ACCUMULO_WITH_EDGES);

    }
}<|MERGE_RESOLUTION|>--- conflicted
+++ resolved
@@ -47,32 +47,7 @@
 
 public class FederatedStoreGraphVisibilityTest {
 
-<<<<<<< HEAD
-    private static final String CACHE_SERVICE_CLASS_STRING = "uk.gov.gchq.gaffer.cache.impl.HashMapCacheService";
-    private static final String TEST_STORE_PROPS_ID = "testStorePropsId";
-    private static final String TEST_SCHEMA_ID = "testSchemaId";
-    private static final String TEST_GRAPH_ID = "testGraphId";
-    private static final String TEST_FED_GRAPH_ID = "testFedGraphId";
-    private static User addingUser;
-    private static User nonAddingUser;
-    private static User authNonAddingUser;
-    private Graph fedGraph;
-    private FederatedStoreProperties fedProperties;
-    private HashMapGraphLibrary library;
-
-    private static Class currentClass = new Object() { }.getClass().getEnclosingClass();
-    private static final AccumuloProperties PROPERTIES = AccumuloProperties.loadStoreProperties(StreamUtil.openStream(currentClass, "properties/singleUseAccumuloStore.properties"));
-
-    @BeforeEach
-    public void setUp() throws Exception {
-        HashMapGraphLibrary.clear();
-        CacheServiceLoader.shutdown();
-
-        fedProperties = new FederatedStoreProperties();
-        fedProperties.setCacheServiceClass(CACHE_SERVICE_CLASS_STRING);
-=======
     public static final Schema SCHEMA_BASIC_ENTITY = loadSchemaFromJson(SCHEMA_ENTITY_BASIC_JSON);
->>>>>>> c28d20fa
 
     public static final Schema SCHEMA_BASIC_EDGE = loadSchemaFromJson(SCHEMA_EDGE_BASIC_JSON);
     private static final AccumuloProperties ACCUMULO_PROPERTIES = loadAccumuloStoreProperties(ACCUMULO_STORE_SINGLE_USE_PROPERTIES);
