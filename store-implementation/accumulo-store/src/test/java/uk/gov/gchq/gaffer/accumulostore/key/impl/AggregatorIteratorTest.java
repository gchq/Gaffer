--- conflicted
+++ resolved
@@ -22,19 +22,12 @@
 import org.apache.accumulo.core.data.Value;
 import org.apache.accumulo.core.iterators.IteratorEnvironment;
 import org.apache.accumulo.core.iterators.SortedKeyValueIterator;
-<<<<<<< HEAD
+
 import org.junit.jupiter.api.AfterAll;
 import org.junit.jupiter.api.BeforeAll;
 import org.junit.jupiter.api.BeforeEach;
 import org.junit.jupiter.api.Test;
-=======
-import org.junit.AfterClass;
-import org.junit.Before;
-import org.junit.BeforeClass;
-import org.junit.ClassRule;
-import org.junit.Test;
-import org.junit.rules.TemporaryFolder;
->>>>>>> e8cede87
+import org.junit.jupiter.api.io.TempDir;
 
 import uk.gov.gchq.gaffer.accumulostore.AccumuloProperties;
 import uk.gov.gchq.gaffer.accumulostore.AccumuloStore;
@@ -44,7 +37,6 @@
 import uk.gov.gchq.gaffer.accumulostore.key.MockAccumuloElementConverter;
 import uk.gov.gchq.gaffer.accumulostore.utils.AccumuloPropertyNames;
 import uk.gov.gchq.gaffer.accumulostore.utils.AccumuloStoreConstants;
-import uk.gov.gchq.gaffer.commonutil.CommonTestConstants;
 import uk.gov.gchq.gaffer.commonutil.StreamUtil;
 import uk.gov.gchq.gaffer.commonutil.StringUtil;
 import uk.gov.gchq.gaffer.commonutil.TestGroups;
@@ -62,6 +54,7 @@
 import uk.gov.gchq.gaffer.user.User;
 
 import java.io.IOException;
+import java.nio.file.Path;
 import java.util.Arrays;
 import java.util.HashMap;
 import java.util.List;
@@ -80,45 +73,34 @@
             .storeProps(AggregatorIteratorTest.class));
     private static final AccumuloProperties CLASSIC_PROPERTIES = AccumuloProperties
             .loadStoreProperties(StreamUtil.openStream(AggregatorIteratorTest.class, "/accumuloStoreClassicKeys.properties"));
-    private static AccumuloStore byteEntityStore;
-    private static AccumuloStore gaffer1KeyStore;
-
-<<<<<<< HEAD
-    @BeforeAll
-=======
+    private static final AccumuloStore BYTE_ENTITY_STORE = new SingleUseAccumuloStore();
+    private static final AccumuloStore GAFFER_1_KEY_STORE = new SingleUseAccumuloStore();
+
     private static MiniAccumuloClusterManager miniAccumuloClusterManagerByteEntity;
     private static MiniAccumuloClusterManager miniAccumuloClusterManagerGaffer1Key;
 
-    @ClassRule
-    public static TemporaryFolder storeBaseFolder = new TemporaryFolder(CommonTestConstants.TMP_DIRECTORY);
-
-    @BeforeClass
->>>>>>> e8cede87
-    public static void setup() throws IOException, StoreException {
-        miniAccumuloClusterManagerByteEntity = new MiniAccumuloClusterManager(PROPERTIES, storeBaseFolder.getRoot().getAbsolutePath());
-        miniAccumuloClusterManagerGaffer1Key = new MiniAccumuloClusterManager(CLASSIC_PROPERTIES, storeBaseFolder.newFolder().getAbsolutePath());
-        byteEntityStore = new SingleUseAccumuloStore();
-        gaffer1KeyStore = new SingleUseAccumuloStore();
+    @BeforeAll
+    public static void setup(@TempDir Path tempDir) throws IOException, StoreException {
+        miniAccumuloClusterManagerByteEntity = new MiniAccumuloClusterManager(PROPERTIES, tempDir.toAbsolutePath().toString());
+        miniAccumuloClusterManagerGaffer1Key = new MiniAccumuloClusterManager(CLASSIC_PROPERTIES, tempDir.toAbsolutePath().toString());
     }
 
     @AfterAll
     public static void tearDown() {
         miniAccumuloClusterManagerByteEntity.close();
         miniAccumuloClusterManagerGaffer1Key.close();
-        byteEntityStore = null;
-        gaffer1KeyStore = null;
     }
 
     @BeforeEach
     public void reInitialise() throws StoreException {
-        byteEntityStore.initialise("byteEntityGraph", SCHEMA, PROPERTIES);
-        gaffer1KeyStore.initialise("gaffer1Graph", SCHEMA, CLASSIC_PROPERTIES);
+        BYTE_ENTITY_STORE.initialise("byteEntityGraph", SCHEMA, PROPERTIES);
+        GAFFER_1_KEY_STORE.initialise("gaffer1Graph", SCHEMA, CLASSIC_PROPERTIES);
     }
 
     @Test
     public void test() throws OperationException {
-        test(byteEntityStore);
-        test(gaffer1KeyStore);
+        test(BYTE_ENTITY_STORE);
+        test(GAFFER_1_KEY_STORE);
     }
 
     private void test(final AccumuloStore store) throws OperationException {
