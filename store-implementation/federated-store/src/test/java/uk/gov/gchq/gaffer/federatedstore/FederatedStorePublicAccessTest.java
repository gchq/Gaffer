--- conflicted
+++ resolved
@@ -61,136 +61,65 @@
 
     @BeforeEach
     public void setUp() throws Exception {
-<<<<<<< HEAD
-        CacheServiceLoader.shutdown();
-        fedProps = new FederatedStoreProperties();
-        fedProps.setCacheServiceClass(CACHE_SERVICE_CLASS_STRING);
-=======
         resetForFederatedTests();
->>>>>>> c28d20fa
 
         federatedStoreProperties = new FederatedStoreProperties();
         federatedStoreProperties.setCacheProperties(CACHE_SERVICE_CLASS_STRING);
 
-<<<<<<< HEAD
-        library.addProperties(PROP_1, PROPERTIES);
-        library.addSchema(SCHEMA_1, new Schema.Builder().build());
-
-=======
         store = new FederatedStore();
->>>>>>> c28d20fa
     }
 
     @Test
     public void shouldNotBePublicWhenAllGraphsDefaultedPrivateAndGraphIsDefaultedPrivate() throws Exception {
-<<<<<<< HEAD
-        store.initialise(TEST_FED_STORE_ID, null, fedProps);
-        store.setGraphLibrary(library);
-
-        store.execute(new AddGraph.Builder()
-                .graphId(GRAPH_1)
-                .parentPropertiesId(PROP_1)
-                .parentSchemaIds(Lists.newArrayList(SCHEMA_1))
-                .build(), TEST_USER_CONTEXT);
-        getAllGraphsIdsHasNext(store, BLANK_USER_CONTEXT, false);
-=======
         store.initialise(GRAPH_ID_TEST_FEDERATED_STORE, null, federatedStoreProperties);
         store.execute(addGraph(null), TEST_USER_CONTEXT);
         getAllGraphsIdsIsEmpty(store, true);
->>>>>>> c28d20fa
     }
 
     @Test
     public void shouldBePublicWhenAllGraphsDefaultedPrivateAndGraphIsSetPublic() throws Exception {
-<<<<<<< HEAD
-        store.initialise(TEST_FED_STORE_ID, null, fedProps);
-        store.setGraphLibrary(library);
-
-        store.execute(getAddGraphOp(true), TEST_USER_CONTEXT);
-        getAllGraphsIdsHasNext(store, BLANK_USER_CONTEXT, true);
-=======
         store.initialise(GRAPH_ID_TEST_FEDERATED_STORE, null, federatedStoreProperties);
         store.execute(addGraph(true), TEST_USER_CONTEXT);
         getAllGraphsIdsIsEmpty(store, false);
->>>>>>> c28d20fa
     }
 
     @Test
     public void shouldNotBePublicWhenAllGraphsDefaultedPrivateAndGraphIsSetPrivate() throws Exception {
-<<<<<<< HEAD
-        store.initialise(TEST_FED_STORE_ID, null, fedProps);
-        store.setGraphLibrary(library);
-        store.execute(getAddGraphOp(false), TEST_USER_CONTEXT);
-        getAllGraphsIdsHasNext(store, BLANK_USER_CONTEXT, false);
-=======
         store.initialise(GRAPH_ID_TEST_FEDERATED_STORE, null, federatedStoreProperties);
         store.execute(addGraph(false), TEST_USER_CONTEXT);
         getAllGraphsIdsIsEmpty(store, true);
->>>>>>> c28d20fa
     }
 
     @Test
     public void shouldNotBePublicWhenAllGraphsSetPrivateAndGraphIsSetPublic() throws Exception {
-<<<<<<< HEAD
-        fedProps.setFalseGraphsCanHavePublicAccess();
-        store.initialise(TEST_FED_STORE_ID, null, fedProps);
-        store.setGraphLibrary(library);
-        store.execute(getAddGraphOp(true), TEST_USER_CONTEXT);
-        getAllGraphsIdsHasNext(store, BLANK_USER_CONTEXT, false);
-=======
         federatedStoreProperties.setFalseGraphsCanHavePublicAccess();
         store.initialise(GRAPH_ID_TEST_FEDERATED_STORE, null, federatedStoreProperties);
         store.execute(addGraph(true), TEST_USER_CONTEXT);
         getAllGraphsIdsIsEmpty(store, true);
->>>>>>> c28d20fa
     }
 
     @Test
     public void shouldNotBePublicWhenAllGraphsSetPrivateAndGraphIsSetPrivate() throws Exception {
-<<<<<<< HEAD
-        fedProps.setFalseGraphsCanHavePublicAccess();
-        store.initialise(TEST_FED_STORE_ID, null, fedProps);
-        store.setGraphLibrary(library);
-        store.execute(getAddGraphOp(false), TEST_USER_CONTEXT);
-        getAllGraphsIdsHasNext(store, BLANK_USER_CONTEXT, false);
-=======
         federatedStoreProperties.setFalseGraphsCanHavePublicAccess();
         store.initialise(GRAPH_ID_TEST_FEDERATED_STORE, null, federatedStoreProperties);
         store.execute(addGraph(false), TEST_USER_CONTEXT);
         getAllGraphsIdsIsEmpty(store, true);
->>>>>>> c28d20fa
     }
 
     @Test
     public void shouldNotBePublicWhenAllGraphsSetPublicAndGraphIsSetPrivate() throws Exception {
-<<<<<<< HEAD
-        fedProps.setTrueGraphsCanHavePublicAccess();
-        store.initialise(TEST_FED_STORE_ID, null, fedProps);
-        store.setGraphLibrary(library);
-        store.execute(getAddGraphOp(false), TEST_USER_CONTEXT);
-        getAllGraphsIdsHasNext(store, BLANK_USER_CONTEXT, false);
-=======
         federatedStoreProperties.setTrueGraphsCanHavePublicAccess();
         store.initialise(GRAPH_ID_TEST_FEDERATED_STORE, null, federatedStoreProperties);
         store.execute(addGraph(false), TEST_USER_CONTEXT);
         getAllGraphsIdsIsEmpty(store, true);
->>>>>>> c28d20fa
     }
 
     @Test
     public void shouldBePublicWhenAllGraphsSetPublicAndGraphIsSetPublic() throws Exception {
-<<<<<<< HEAD
-        fedProps.setTrueGraphsCanHavePublicAccess();
-        store.initialise(TEST_FED_STORE_ID, null, fedProps);
-        store.setGraphLibrary(library);
-        store.execute(getAddGraphOp(true), TEST_USER_CONTEXT);
-        getAllGraphsIdsHasNext(store, BLANK_USER_CONTEXT, true);
-=======
         federatedStoreProperties.setTrueGraphsCanHavePublicAccess();
         store.initialise(GRAPH_ID_TEST_FEDERATED_STORE, null, federatedStoreProperties);
         store.execute(addGraph(true), TEST_USER_CONTEXT);
         getAllGraphsIdsIsEmpty(store, false);
->>>>>>> c28d20fa
     }
 
     private AddGraph addGraph(final Boolean isPublic) {
@@ -202,11 +131,4 @@
         return (isNull(isPublic)) ? builder.build() : builder.isPublic(isPublic).build();
     }
 
-<<<<<<< HEAD
-    private static void getAllGraphsIdsHasNext(FederatedStore store, Context blankUserContext, final boolean expected) throws uk.gov.gchq.gaffer.operation.OperationException {
-        Iterable<? extends String> execute = store.execute(new GetAllGraphIds(), blankUserContext);
-        assertEquals(expected, execute.iterator().hasNext());
-    }
-=======
->>>>>>> c28d20fa
 }