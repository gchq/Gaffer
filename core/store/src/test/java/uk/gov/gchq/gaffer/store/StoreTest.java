--- conflicted
+++ resolved
@@ -899,14 +899,11 @@
         }
 
         @Override
-<<<<<<< HEAD
-=======
         public OperationChainValidator getOperationChainValidator() {
             return operationChainValidator;
         }
 
         @Override
->>>>>>> c3c3d25a
         public Set<StoreTrait> getTraits() {
             return TRAITS;
         }
