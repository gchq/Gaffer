--- conflicted
+++ resolved
@@ -16,11 +16,7 @@
 
 package uk.gov.gchq.gaffer.store.serialiser;
 
-<<<<<<< HEAD
-import org.junit.jupiter.api.BeforeEach;
-=======
 import org.junit.jupiter.api.BeforeAll;
->>>>>>> 6c60d867
 import org.junit.jupiter.api.Test;
 
 import uk.gov.gchq.gaffer.commonutil.TestGroups;
@@ -39,13 +35,8 @@
     private static Schema schema;
     private static GroupedPropertiesSerialiser serialiser;
 
-<<<<<<< HEAD
-    @BeforeEach
-    public void setUp() {
-=======
     @BeforeAll
     public static void setUp() {
->>>>>>> 6c60d867
         final SchemaEdgeDefinition edgeDef = new SchemaEdgeDefinition.Builder()
                 .build();
 
@@ -83,12 +74,12 @@
     }
 
     @Test
-    public void testCantSerialiseIntegerClass() {
+    public void testCantSerialiseIntegerClass() throws SerialisationException {
         assertFalse(serialiser.canHandle(Integer.class));
     }
 
     @Test
-    public void testCanSerialiseGroupedPropertiesClass() {
+    public void testCanSerialiseGroupedPropertiesClass() throws SerialisationException {
         assertTrue(serialiser.canHandle(GroupedProperties.class));
     }
 
@@ -98,7 +89,7 @@
     }
 
     @Test
-    public void testPreserveObjectOrdering() {
+    public void testPreserveObjectOrdering() throws SerialisationException {
         assertEquals(false, serialiser.preservesObjectOrdering());
     }
 }