/*
 * Copyright 2016 Crown Copyright
 *
 * Licensed under the Apache License, Version 2.0 (the "License");
 * you may not use this file except in compliance with the License.
 * You may obtain a copy of the License at
 *
 *     http://www.apache.org/licenses/LICENSE-2.0
 *
 * Unless required by applicable law or agreed to in writing, software
 * distributed under the License is distributed on an "AS IS" BASIS,
 * WITHOUT WARRANTIES OR CONDITIONS OF ANY KIND, either express or implied.
 * See the License for the specific language governing permissions and
 * limitations under the License.
 */

function getVersion() {
    var footer = document.getElementById("swagger-ui-container").children[1].children[2].innerText
    return footer.substr(footer.lastIndexOf(':') + 2, 2);
}

<<<<<<< HEAD
function updateElementTextUsingProperties(elementPropertiesObj) {
    Object.keys(elementPropertiesObj).forEach(function(elementId){
        $.get(
            getVersion() + '/properties/' + elementPropertiesObj[elementId],
            null,
            function(propertyValue){
                $('#'+ elementId).text(propertyValue);
            }
        )
    })
}

function updateElementColourUsingProperties(elementPropertiesObj) {
    Object.keys(elementPropertiesObj).forEach(function(elementId){
        $.get(
            getVersion() + '/properties/' + elementPropertiesObj[elementId],
            null,
            function(propertyBannerColour){
                $('#' + elementId).css({'background-color': propertyBannerColour});
            }
        )
    })
}

=======
>>>>>>> 0e03ee2e
function addExampleButtons(){

    var tables = $("#resource_operations .operation-params")

    var exampleButton = "<input type='button' value='Add Example' onclick='loadExample(this)'>";
    var exampleOpsAndButton = "<select class='example-operations-select'><option value='uk.gov.gchq.gaffer.operation.OperationChain'>OperationChain</option></select>" + exampleButton;
    var exampleHtml;
    if(getVersion() === "v1") {
        exampleHtml = exampleButton;
    } else {
        exampleHtml = exampleOpsAndButton;
    }

    for (var i = 0; i < tables.length; i++) {
        var table = tables[i]
        var rows = table.children
        for (var j = 0; j < rows.length; j++) {
            var row = rows[j]
            var firstCell = row.firstElementChild
            if (firstCell.firstElementChild.innerText == "body") {
                row.children[2].innerHTML = exampleHtml;
            }
        }
    }

    initExampleOperations();
}

function loadExample(exampleButton){
    var version = getVersion();
    var exampleUrl;
    if(version === "v1") {
        var classPathParam = ""

        var operation = $(exampleButton).closest('.operation')

        var row = operation.find(".operation-params")[0].firstElementChild

        if (row.firstElementChild.textContent == "className") {
            classPathParam = row.children[1].firstElementChild.value
        }

        var urlSuffix = operation.find(".path").text().trim();
        var method = operation.find(".http_method").text().trim();

        if (classPathParam == "" && urlSuffix.includes('{')) {
            classPathParam = "uk.gov.gchq.gaffer.operation.OperationChain"
            row.children[1].firstElementChild.value = "uk.gov.gchq.gaffer.operation.OperationChain"
        }

        exampleUrl = version + "/example" + urlSuffix.replace(/\{(.*?)\}/, classPathParam);
    } else {
        var classPathParam = $(exampleButton).parent().children(".example-operations-select").val();
        exampleUrl = version + "/graph/operations/" + classPathParam + "/example";
    }

    var onSuccess = function(response){
        var jsonStr = JSON.stringify(response, null,"   ");
        var textArea = $(exampleButton.parentElement.parentElement).find("textarea");
        var existingVal = textArea.val()
        if(existingVal !== '') {
            try {
                var existingJson = JSON.parse(existingVal);
                if(!existingJson.operations) {
                    existingJson = {
                       class: "uk.gov.gchq.gaffer.operation.OperationChain",
                       operations: [existingJson]
                    };
                }

                existingJson.operations.push(response);
                jsonStr = JSON.stringify(existingJson, null,"   ");
            } catch(e) {
              // just override the existing.
            }
        }
        textArea.val(jsonStr);
    };
    $.ajax({url: exampleUrl, success: onSuccess});
}

function log() {
    if ('console' in window) {
      console.log.apply(console, arguments);
    }
}

function initExampleOperations() {
    var availableOperationsSelect = $('.example-operations-select');
    $.get(
          getVersion() + '/graph/operations',
          null,
          function(availableOperations){
               // Sort operations based on name of operation (not including the package name)
               availableOperations.sort(function(a,b){return a.split('.').pop().localeCompare(b.split('.').pop())})
               if(availableOperationsSelect && availableOperationsSelect.size() > 0 && availableOperations) {
                  $.each(availableOperations,function(index, item) {
                      var opName = item.split('.').pop();
                      if("OperationChain" !== opName && "OperationChainDAO" !== opName) {
                        availableOperationsSelect.append('<option value=' + item + '>' + opName + '</option>');
                      }
                  });
               }
          }
     )
}

function init(onSwaggerComplete, onPropertiesLoad){
      window.swaggerUi = new SwaggerUi({
        url: "latest/swagger.json",
        dom_id: "swagger-ui-container",
        supportedSubmitMethods: ['get', 'post', 'put', 'delete'],
        onComplete: function(swaggerApi, swaggerUi){
          log("Loaded swagger");
              $('pre code').each(function(i,e){hljs.highlightBlock(e)});
<<<<<<< HEAD
              updateElementColourUsingProperties({"banner": "gaffer.properties.app.banner.colour"});
              updateElementTextUsingProperties({"title": "gaffer.properties.app.title", "banner": "gaffer.properties.app.banner.description"});
=======
              initFromProperties(onPropertiesLoad);
>>>>>>> 0e03ee2e
              addExampleButtons();
              if(onSwaggerComplete) {
                  onSwaggerComplete();
              }
        },
        onFailure: function(data) {
          log("Unable to load SwaggerUI");
        },
        docExpansion: "none",
        jsonEditor: false,
        defaultModelRendering: 'schema',
        showRequestHeaders: false,
        showOperationIds: false,
        docExpansion: "none",
        sorter: "alpha",
        apisSorter: "alpha",
        operationsSorter: "alpha"
      });

      window.swaggerUi.load();
}

function initFromProperties(onPropertiesLoad) {
    var onSuccess = function(properties) {
        updateTitle(properties);
        if(onPropertiesLoad) {
            onPropertiesLoad(properties);
        }
    };

    $.get(getVersion() + '/properties', null, onSuccess);
}

function updateTitle(properties) {
    updateElementText('gaffer.properties.app.title', properties, function(value, id) {
        document.title = value;
    })
}

function updateElementText(key, properties, onSuccess) {
    updateElementTextWithId(key.split('.').pop(), key, properties, onSuccess);
}

function updateElementTextWithId(id, key, properties, onSuccess) {
    if(key in properties) {
        $('#' + id).text(properties[key]);
        if(onSuccess) {
            onSuccess(properties[key], id);
        }
    }
}<|MERGE_RESOLUTION|>--- conflicted
+++ resolved
@@ -19,33 +19,6 @@
     return footer.substr(footer.lastIndexOf(':') + 2, 2);
 }
 
-<<<<<<< HEAD
-function updateElementTextUsingProperties(elementPropertiesObj) {
-    Object.keys(elementPropertiesObj).forEach(function(elementId){
-        $.get(
-            getVersion() + '/properties/' + elementPropertiesObj[elementId],
-            null,
-            function(propertyValue){
-                $('#'+ elementId).text(propertyValue);
-            }
-        )
-    })
-}
-
-function updateElementColourUsingProperties(elementPropertiesObj) {
-    Object.keys(elementPropertiesObj).forEach(function(elementId){
-        $.get(
-            getVersion() + '/properties/' + elementPropertiesObj[elementId],
-            null,
-            function(propertyBannerColour){
-                $('#' + elementId).css({'background-color': propertyBannerColour});
-            }
-        )
-    })
-}
-
-=======
->>>>>>> 0e03ee2e
 function addExampleButtons(){
 
     var tables = $("#resource_operations .operation-params")
@@ -161,12 +134,7 @@
         onComplete: function(swaggerApi, swaggerUi){
           log("Loaded swagger");
               $('pre code').each(function(i,e){hljs.highlightBlock(e)});
-<<<<<<< HEAD
-              updateElementColourUsingProperties({"banner": "gaffer.properties.app.banner.colour"});
-              updateElementTextUsingProperties({"title": "gaffer.properties.app.title", "banner": "gaffer.properties.app.banner.description"});
-=======
               initFromProperties(onPropertiesLoad);
->>>>>>> 0e03ee2e
               addExampleButtons();
               if(onSwaggerComplete) {
                   onSwaggerComplete();
@@ -192,11 +160,12 @@
 function initFromProperties(onPropertiesLoad) {
     var onSuccess = function(properties) {
         updateTitle(properties);
+        updateElementTextWithId('banner', 'gaffer.properties.app.banner.description', properties);
+        updateElementColourWithId('banner', 'gaffer.properties.app.banner.colour', properties);
         if(onPropertiesLoad) {
             onPropertiesLoad(properties);
         }
     };
-
     $.get(getVersion() + '/properties', null, onSuccess);
 }
 
@@ -210,6 +179,15 @@
     updateElementTextWithId(key.split('.').pop(), key, properties, onSuccess);
 }
 
+function updateElementColourWithId(id, key, properties, onSuccess) {
+    if(key in properties) {
+        $('#' + id).css({'background-color': properties[key]});
+        if(onSuccess) {
+            onSuccess(properties[key], id)
+        }
+    }
+}
+
 function updateElementTextWithId(id, key, properties, onSuccess) {
     if(key in properties) {
         $('#' + id).text(properties[key]);
