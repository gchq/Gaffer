/*
 * Copyright 2016 Crown Copyright
 *
 * Licensed under the Apache License, Version 2.0 (the "License");
 * you may not use this file except in compliance with the License.
 * You may obtain a copy of the License at
 *
 *     http://www.apache.org/licenses/LICENSE-2.0
 *
 * Unless required by applicable law or agreed to in writing, software
 * distributed under the License is distributed on an "AS IS" BASIS,
 * WITHOUT WARRANTIES OR CONDITIONS OF ANY KIND, either express or implied.
 * See the License for the specific language governing permissions and
 * limitations under the License.
 */

package uk.gov.gchq.gaffer.operation;

import com.fasterxml.jackson.core.type.TypeReference;
import org.junit.Test;
import uk.gov.gchq.gaffer.JSONSerialisationTest;
import uk.gov.gchq.gaffer.commonutil.iterable.CloseableIterable;
import uk.gov.gchq.gaffer.data.GroupCounts;
import uk.gov.gchq.gaffer.data.element.Element;
import uk.gov.gchq.gaffer.data.element.id.EntityId;
import uk.gov.gchq.gaffer.exception.SerialisationException;
import uk.gov.gchq.gaffer.jobtracker.JobDetail;
import uk.gov.gchq.gaffer.jsonserialisation.JSONSerialiser;
import uk.gov.gchq.gaffer.operation.OperationChain.Builder;
import uk.gov.gchq.gaffer.operation.impl.CountGroups;
import uk.gov.gchq.gaffer.operation.impl.DiscardOutput;
import uk.gov.gchq.gaffer.operation.impl.Limit;
import uk.gov.gchq.gaffer.operation.impl.OperationImpl;
import uk.gov.gchq.gaffer.operation.impl.add.AddElements;
import uk.gov.gchq.gaffer.operation.impl.export.resultcache.ExportToGafferResultCache;
import uk.gov.gchq.gaffer.operation.impl.export.set.ExportToSet;
import uk.gov.gchq.gaffer.operation.impl.generate.GenerateObjects;
import uk.gov.gchq.gaffer.operation.impl.get.GetAdjacentIds;
import uk.gov.gchq.gaffer.operation.impl.get.GetAllElements;
import uk.gov.gchq.gaffer.operation.impl.get.GetElements;
import uk.gov.gchq.gaffer.operation.impl.job.GetJobDetails;
import uk.gov.gchq.gaffer.operation.impl.output.ToSet;
import uk.gov.gchq.gaffer.operation.io.Input;
import uk.gov.gchq.gaffer.operation.io.MultiInput;
import java.io.IOException;
import java.util.Arrays;
import java.util.List;

import static org.hamcrest.MatcherAssert.assertThat;
import static org.hamcrest.core.IsInstanceOf.instanceOf;
import static org.junit.Assert.assertArrayEquals;
import static org.junit.Assert.assertEquals;
import static org.junit.Assert.assertNotNull;
import static org.junit.Assert.assertSame;
import static org.mockito.BDDMockito.given;
import static org.mockito.Mockito.mock;
import static org.mockito.Mockito.verify;

public class OperationChainTest extends JSONSerialisationTest<OperationChain> {
    @Test
    public void shouldSerialiseAndDeserialiseOperationChain() throws SerialisationException {
        // Given
        final OperationChain opChain = new Builder()
                .first(new OperationImpl())
                .then(new OperationImpl())
                .build();

        // When
        byte[] json = JSONSerialiser.serialise(opChain, true);
        final OperationChain deserialisedOp = JSONSerialiser.deserialise(json, OperationChain.class);

        // Then
        assertNotNull(deserialisedOp);
        assertEquals(2, deserialisedOp.getOperations().size());
        assertEquals(OperationImpl.class, deserialisedOp.getOperations()
                                                        .get(0)
                                                        .getClass());
        assertEquals(OperationImpl.class, deserialisedOp.getOperations()
                                                        .get(1)
                                                        .getClass());
    }

    @Test
    public void shouldBuildOperationChain() {
        // Given
        final AddElements addElements1 = mock(AddElements.class);
        final AddElements addElements2 = mock(AddElements.class);
        final GetAdjacentIds getAdj1 = mock(GetAdjacentIds.class);
        final GetAdjacentIds getAdj2 = mock(GetAdjacentIds.class);
        final GetAdjacentIds getAdj3 = mock(GetAdjacentIds.class);
        final GetElements getElements1 = mock(GetElements.class);
        final GetElements getElements2 = mock(GetElements.class);
        final GetAllElements getAllElements = mock(GetAllElements.class);
        final DiscardOutput discardOutput = mock(DiscardOutput.class);
        final GetJobDetails getJobDetails = mock(GetJobDetails.class);
        final GenerateObjects<EntityId> generateEntitySeeds = mock(GenerateObjects.class);
        final Limit<Element> limit = mock(Limit.class);
        final ToSet<Element> deduplicate = mock(ToSet.class);
        final CountGroups countGroups = mock(CountGroups.class);
        final ExportToSet<GroupCounts> exportToSet = mock(ExportToSet.class);
        final ExportToGafferResultCache<CloseableIterable<? extends Element>> exportToGafferCache = mock(ExportToGafferResultCache.class);

        // When
        final OperationChain<JobDetail> opChain = new Builder()
                .first(addElements1)
                .then(getAdj1)
                .then(getAdj2)
                .then(getElements1)
                .then(generateEntitySeeds)
                .then(getAdj3)
                .then(getElements2)
                .then(deduplicate)
                .then(limit)
                .then(countGroups)
                .then(exportToSet)
                .then(discardOutput)
                .then(getAllElements)
                .then(exportToGafferCache)
                .then(addElements2)
                .then(getJobDetails)
                .build();

        // Then
        assertArrayEquals(new Operation[]{
                        addElements1,
                        getAdj1,
                        getAdj2,
                        getElements1,
                        generateEntitySeeds,
                        getAdj3,
                        getElements2,
                        deduplicate,
                        limit,
                        countGroups,
                        exportToSet,
                        discardOutput,
                        getAllElements,
                        exportToGafferCache,
                        addElements2,
                        getJobDetails
                },
                opChain.getOperationArray());
    }

    @Test
    public void shouldBuildOperationChainWithSingleOperation() throws SerialisationException {
        // Given
        final GetAdjacentIds getAdjacentIds = mock(GetAdjacentIds.class);

        // When
        final OperationChain opChain = new OperationChain.Builder()
                .first(getAdjacentIds)
                .build();

        // Then
        assertEquals(1, opChain.getOperations().size());
        assertSame(getAdjacentIds, opChain.getOperations().get(0));
    }

    @Test
    public void shouldBuildOperationChain_AdjEntitySeedsThenElements() throws SerialisationException {
        // Given
        final GetAdjacentIds getAdjacentIds = mock(GetAdjacentIds.class);
        final GetElements getEdges = mock(GetElements.class);

        // When
        final OperationChain opChain = new OperationChain.Builder()
                .first(getAdjacentIds)
                .then(getEdges)
                .build();

        // Then
        assertEquals(2, opChain.getOperations().size());
        assertSame(getAdjacentIds, opChain.getOperations().get(0));
        assertSame(getEdges, opChain.getOperations().get(1));
    }

    @Test
    public void shouldDetermineOperationChainOutputType() {
        // Given
        final Operation operation1 = mock(Operation.class);
        final GetElements operation2 = mock(GetElements.class);
        final TypeReference typeRef = mock(TypeReference.class);

        given(operation2.getOutputTypeReference()).willReturn(typeRef);

        // When
        final OperationChain opChain = new OperationChain.Builder()
                .first(operation1)
                .then(operation2)
                .build();

        // When / Then
        assertSame(typeRef, opChain.getOutputTypeReference());
    }

    @Test
    public void shouldCloseAllOperationInputs() throws IOException {
        // Given
        final Operation[] operations = {
                mock(Operation.class),
                mock(Input.class),
                mock(Input.class),
                mock(MultiInput.class),
                mock(Input.class)
        };

        // When
        final OperationChain opChain = new OperationChain(Arrays.asList(operations));

        // When
        opChain.close();

        // Then
        for (final Operation operation : operations) {
            verify(operation).close();
        }
    }

    @Test
<<<<<<< HEAD
    public void shouldFlattenNestedOperationChain() {
        // Given
        final AddElements addElements = mock(AddElements.class);
        final GetElements getElements = mock(GetElements.class);
        final Limit<Element> limit = mock(Limit.class);

        final OperationChain opChain1 = new OperationChain.Builder().first(addElements)
                                                                    .then(getElements)
                                                                    .build();

        final OperationChain<?> opChain2 = new OperationChain.Builder().first(opChain1)
                                                                       .then(limit)
                                                                       .build();
        // When
        final List<Operation> operations = opChain2.flatten();

        // Then
        final Operation first = operations.get(0);
        final Operation second = operations.get(1);
        final Operation third = operations.get(2);

        assertThat(first, instanceOf(AddElements.class));
        assertThat(second, instanceOf(GetElements.class));
        assertThat(third, instanceOf(Limit.class));
=======
    public void shouldDoAShallowClone() throws IOException {
        // Given
        final List<Operation> ops = Arrays.asList(
                mock(Operation.class),
                mock(Input.class),
                mock(Input.class),
                mock(MultiInput.class),
                mock(Input.class)
        );
        final List<Operation> clonedOps = Arrays.asList(
                mock(Operation.class),
                mock(Input.class),
                mock(Input.class),
                mock(MultiInput.class),
                mock(Input.class)
        );
        for (int i = 0; i < ops.size(); i++) {
            given(ops.get(i).shallowClone()).willReturn(clonedOps.get(i));
        }

        final OperationChain opChain = new OperationChain(ops);

        // When
        final OperationChain clone = opChain.shallowClone();

        // Then
        assertEquals(clonedOps, clone.getOperations());
>>>>>>> 6dfec9a9
    }

    @Override
    protected OperationChain getTestObject() {
        return new OperationChain();
    }

}<|MERGE_RESOLUTION|>--- conflicted
+++ resolved
@@ -218,7 +218,6 @@
     }
 
     @Test
-<<<<<<< HEAD
     public void shouldFlattenNestedOperationChain() {
         // Given
         final AddElements addElements = mock(AddElements.class);
@@ -243,7 +242,9 @@
         assertThat(first, instanceOf(AddElements.class));
         assertThat(second, instanceOf(GetElements.class));
         assertThat(third, instanceOf(Limit.class));
-=======
+    }
+
+    @Test
     public void shouldDoAShallowClone() throws IOException {
         // Given
         final List<Operation> ops = Arrays.asList(
@@ -271,7 +272,6 @@
 
         // Then
         assertEquals(clonedOps, clone.getOperations());
->>>>>>> 6dfec9a9
     }
 
     @Override
