--- conflicted
+++ resolved
@@ -1090,15 +1090,11 @@
 
         // Traits
         addOperationHandler(HasTrait.class, new HasTraitHandler());
-<<<<<<< HEAD
-        addOperationHandler(GetTraits.class, new GetTraitsHandler());
-=======
         addOperationHandler(GetTraits.class, getGetTraitsHandler());
 
         //Imports
         addOperationHandler(ImportCsv.class, new ImportCsvHandler());
 
->>>>>>> 2de6dbc5
     }
 
     private void addConfiguredOperationHandlers() {
