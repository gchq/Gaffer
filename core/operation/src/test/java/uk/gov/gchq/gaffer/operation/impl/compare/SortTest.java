/*
 * Copyright 2017 Crown Copyright
 *
 * Licensed under the Apache License, Version 2.0 (the "License");
 * you may not use this file except in compliance with the License.
 * You may obtain a copy of the License at
 *
 *     http://www.apache.org/licenses/LICENSE-2.0
 *
 * Unless required by applicable law or agreed to in writing, software
 * distributed under the License is distributed on an "AS IS" BASIS,
 * WITHOUT WARRANTIES OR CONDITIONS OF ANY KIND, either express or implied.
 * See the License for the specific language governing permissions and
 * limitations under the License.
 */
package uk.gov.gchq.gaffer.operation.impl.compare;

import com.google.common.collect.Sets;
import org.junit.Test;
import uk.gov.gchq.gaffer.commonutil.TestGroups;
import uk.gov.gchq.gaffer.commonutil.stream.Streams;
import uk.gov.gchq.gaffer.data.element.Element;
import uk.gov.gchq.gaffer.data.element.Entity;
import uk.gov.gchq.gaffer.data.element.comparison.ElementPropertyComparator;
import uk.gov.gchq.gaffer.operation.OperationTest;
import uk.gov.gchq.gaffer.operation.impl.compare.Sort.Builder;
import java.util.Set;

import static java.util.stream.Collectors.toList;
import static org.hamcrest.Matchers.containsInAnyOrder;
import static org.hamcrest.Matchers.is;
import static org.hamcrest.Matchers.iterableWithSize;
import static org.hamcrest.Matchers.notNullValue;
<<<<<<< HEAD
import static org.junit.Assert.assertEquals;
import static org.junit.Assert.assertNotNull;
=======
>>>>>>> 4a7594ad
import static org.junit.Assert.assertThat;
import static org.junit.Assert.assertTrue;

public class SortTest extends OperationTest<Sort> {

    @Override
    protected Set<String> getRequiredFields() {
        return Sets.newHashSet("comparators");
    }

    @Test
    @Override
    public void builderShouldCreatePopulatedOperation() {
        // Given
        final Sort sort = new Builder().input(new Entity.Builder()
                .group(TestGroups.ENTITY)
                .property("property", 1)
                .build(), new Entity.Builder()
                .group(TestGroups.ENTITY)
                .property("property", 2)
                .build()).comparators(new ElementPropertyComparator() {
            @Override
            public int compare(final Element e1, final Element e2) {
                return 0;
            }
        }).build();

        // Then
        assertThat(sort.getInput(), is(notNullValue()));
        assertThat(sort.getInput(), iterableWithSize(2));
        assertThat(Streams.toStream(sort.getInput())
                .map(e -> e.getProperty("property"))
                .collect(toList()), containsInAnyOrder(1, 2));
    }

    @Override
<<<<<<< HEAD
    public void shouldShallowCloneOperation() {
        // Given
        final Entity input = new Entity.Builder()
                .group(TestGroups.ENTITY)
                .property("property", 1)
                .build();
        final ElementPropertyComparator comparator = new ElementPropertyComparator();
        final Boolean deDuplicate = false;
        final int resultLimit = 5;
        final Sort sort = new Sort.Builder()
                .input(input)
                .comparators(comparator)
                .resultLimit(resultLimit)
                .deduplicate(deDuplicate)
                .build();

        // When
        Sort clone = (Sort) sort.shallowClone();

        // Then
        assertEquals(input, clone.getInput().iterator().next());
        assertEquals(comparator, clone.getComparators().iterator().next());
        assertEquals(deDuplicate, clone.isDeduplicate());
        assertTrue(clone.getResultLimit().equals(resultLimit));
=======
    protected Sort getTestObject() {
        return new Sort();
>>>>>>> 4a7594ad
    }
}<|MERGE_RESOLUTION|>--- conflicted
+++ resolved
@@ -31,11 +31,7 @@
 import static org.hamcrest.Matchers.is;
 import static org.hamcrest.Matchers.iterableWithSize;
 import static org.hamcrest.Matchers.notNullValue;
-<<<<<<< HEAD
 import static org.junit.Assert.assertEquals;
-import static org.junit.Assert.assertNotNull;
-=======
->>>>>>> 4a7594ad
 import static org.junit.Assert.assertThat;
 import static org.junit.Assert.assertTrue;
 
@@ -72,7 +68,6 @@
     }
 
     @Override
-<<<<<<< HEAD
     public void shouldShallowCloneOperation() {
         // Given
         final Entity input = new Entity.Builder()
@@ -97,9 +92,9 @@
         assertEquals(comparator, clone.getComparators().iterator().next());
         assertEquals(deDuplicate, clone.isDeduplicate());
         assertTrue(clone.getResultLimit().equals(resultLimit));
-=======
+    }
+
     protected Sort getTestObject() {
         return new Sort();
->>>>>>> 4a7594ad
     }
 }