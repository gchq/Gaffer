/*
 * Copyright 2019 Crown Copyright
 *
 * Licensed under the Apache License, Version 2.0 (the "License");
 * you may not use this file except in compliance with the License.
 * You may obtain a copy of the License at
 *
 *     http://www.apache.org/licenses/LICENSE-2.0
 *
 * Unless required by applicable law or agreed to in writing, software
 * distributed under the License is distributed on an "AS IS" BASIS,
 * WITHOUT WARRANTIES OR CONDITIONS OF ANY KIND, either express or implied.
 * See the License for the specific language governing permissions and
 * limitations under the License.
 */

package uk.gov.gchq.gaffer.python.operation;

import com.google.gson.Gson;
import com.spotify.docker.client.DockerClient;
import com.spotify.docker.client.exceptions.DockerException;
import org.slf4j.Logger;
import org.slf4j.LoggerFactory;

import uk.gov.gchq.gaffer.commonutil.StreamUtil;

import java.io.BufferedReader;
import java.io.IOException;
import java.io.InputStream;
import java.io.InputStreamReader;
import java.net.URLEncoder;
import java.nio.file.Files;
import java.nio.file.Paths;
import java.util.HashMap;
import java.util.Map;
import java.util.concurrent.atomic.AtomicReference;
import java.util.stream.Collectors;

public class BuildImageFromDockerfile {
    private static final Logger LOGGER = LoggerFactory.getLogger(BuildImageFromDockerfile.class);

    /**
     * Builds docker image from Dockerfile
     * @param scriptName the name of the python script being run
     * @param scriptParameters the parameters of the script being run
     * @param scriptInputType the type of input for the script
     * @param docker the docker client the script is being run on
     * @param pathAbsolutePythonRepo the absolute path for the python repo
     * @return docker image from Dockerfile
     * @throws DockerException should the docker encounter an error, this will be thrown
     * @throws InterruptedException should this fail, this will be thrown
     * @throws IOException this will be thrown if non-compliant data is sent
     */
    public String buildImage(final String scriptName, final Map<String, Object> scriptParameters, final ScriptInputType scriptInputType, final DockerClient docker, final String pathAbsolutePythonRepo) throws DockerException, InterruptedException, IOException {
        // Build an image from the Dockerfile
        String params = " ";
        if (scriptParameters != null) {
            Map<String, String> map = new HashMap<>();

            for (final String current: scriptParameters.keySet()) {
                if (scriptParameters.get(current) != null) {
                    map.put(current, scriptParameters.get(current).toString());
                }
            }
            params = new Gson().toJson(map).replaceAll("\"", "'");
        }

        final String buildargs =
                "{\"scriptName\":\"" + scriptName + "\",\"scriptParameters\":\"" + params + "\"," +
                        "\"modulesName\":\"" + scriptName + "Modules" + "\",\"scriptInputType\":\"" + scriptInputType.toString() + "\"}";
        LOGGER.info(buildargs);
        final DockerClient.BuildParam buildParam = DockerClient.BuildParam.create("buildargs", URLEncoder.encode(buildargs, "UTF-8"));

        LOGGER.info("Building the image from the Dockerfile...");
        final AtomicReference<String> imageIdFromMessage = new AtomicReference<String>();
        LOGGER.info("Absolute Python repo path: " + Paths.get(pathAbsolutePythonRepo).toString());
        return docker.build(Paths.get(pathAbsolutePythonRepo + "/../"), "pythonoperation:" + scriptName, "Dockerfile", message -> {
            final String imageId = message.buildImageId();
            if (imageId != null) {
                imageIdFromMessage.set(imageId);
            }
            LOGGER.info(String.valueOf(message));
        }, buildParam);
    }

<<<<<<< HEAD
    public void buildFiles(final String pathAbsolutePythonRepo) {

        try {
            PrintWriter fileWriter = new PrintWriter(pathAbsolutePythonRepo + "/../Dockerfile");
            fileWriter.print("FROM python:3.7.0\n" +
                    "\n" +
                    "COPY entrypoint.py /\n" +
                    "COPY DataInputStream.py /\n" +
                    "\n" +
                    "RUN pip install sh\n" +
                    "\n" +
                    "COPY modules.txt /\n" +
                    "RUN pip install -r modules.txt\n" +
                    "\n" +
                    "ARG modulesName\n" +
                    "COPY test/$modulesName.txt /\n" +
                    "RUN pip install -r $modulesName.txt\n" +
                    "\n" +
                    "ARG scriptName\n" +
                    "ENV scriptName $scriptName\n" +
                    "\n" +
                    "ARG scriptParameters\n" +
                    "ENV scriptParameters $scriptParameters\n" +
                    "\n" +
                    "ARG scriptInputType\n" +
                    "ENV scriptInputType $scriptInputType\n" +
                    "\n" +
                    "COPY test/$scriptName.py /\n" +
                    "\n" +
                    "ENTRYPOINT \"python\" \"entrypoint.py\" $scriptName $scriptParameters $scriptInputType\n");
            fileWriter.close();
        } catch (final FileNotFoundException e) {
            e.printStackTrace();
        }

        try {
            PrintWriter fileWriter = new PrintWriter(pathAbsolutePythonRepo + "/../modules.txt");
            fileWriter.print("pandas\n" +
                    "numpy\n" +
                    "scipy");
            fileWriter.close();
        } catch (final FileNotFoundException e) {
            e.printStackTrace();
        }
=======
    public void getFiles(final String pathAbsolutePythonRepo) throws IOException {
>>>>>>> e961c655

        String[] fileNames = new String[] {"Dockerfile",
                                            "DataInputStream.py",
                                            "entrypoint.py",
                                            "modules.txt" };

        for (final String fileName : fileNames) {
            // Use the default file
            LOGGER.info("Using the default Dockerfile");
            InputStream inputStream = StreamUtil.openStream(getClass(), "/.PythonBin/" + fileName);
            BufferedReader reader = new BufferedReader(new InputStreamReader(inputStream));
            String fileData = reader.lines().collect(Collectors.joining(System.lineSeparator()));
            inputStream.close();
            Files.write(Paths.get(pathAbsolutePythonRepo + "/../" + fileName), fileData.getBytes());
        }
    }
}<|MERGE_RESOLUTION|>--- conflicted
+++ resolved
@@ -83,54 +83,7 @@
         }, buildParam);
     }
 
-<<<<<<< HEAD
-    public void buildFiles(final String pathAbsolutePythonRepo) {
-
-        try {
-            PrintWriter fileWriter = new PrintWriter(pathAbsolutePythonRepo + "/../Dockerfile");
-            fileWriter.print("FROM python:3.7.0\n" +
-                    "\n" +
-                    "COPY entrypoint.py /\n" +
-                    "COPY DataInputStream.py /\n" +
-                    "\n" +
-                    "RUN pip install sh\n" +
-                    "\n" +
-                    "COPY modules.txt /\n" +
-                    "RUN pip install -r modules.txt\n" +
-                    "\n" +
-                    "ARG modulesName\n" +
-                    "COPY test/$modulesName.txt /\n" +
-                    "RUN pip install -r $modulesName.txt\n" +
-                    "\n" +
-                    "ARG scriptName\n" +
-                    "ENV scriptName $scriptName\n" +
-                    "\n" +
-                    "ARG scriptParameters\n" +
-                    "ENV scriptParameters $scriptParameters\n" +
-                    "\n" +
-                    "ARG scriptInputType\n" +
-                    "ENV scriptInputType $scriptInputType\n" +
-                    "\n" +
-                    "COPY test/$scriptName.py /\n" +
-                    "\n" +
-                    "ENTRYPOINT \"python\" \"entrypoint.py\" $scriptName $scriptParameters $scriptInputType\n");
-            fileWriter.close();
-        } catch (final FileNotFoundException e) {
-            e.printStackTrace();
-        }
-
-        try {
-            PrintWriter fileWriter = new PrintWriter(pathAbsolutePythonRepo + "/../modules.txt");
-            fileWriter.print("pandas\n" +
-                    "numpy\n" +
-                    "scipy");
-            fileWriter.close();
-        } catch (final FileNotFoundException e) {
-            e.printStackTrace();
-        }
-=======
     public void getFiles(final String pathAbsolutePythonRepo) throws IOException {
->>>>>>> e961c655
 
         String[] fileNames = new String[] {"Dockerfile",
                                             "DataInputStream.py",
