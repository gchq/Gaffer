--- conflicted
+++ resolved
@@ -31,14 +31,10 @@
 import uk.gov.gchq.gaffer.operation.OperationException;
 import uk.gov.gchq.gaffer.operation.impl.Map;
 import uk.gov.gchq.gaffer.operation.impl.add.AddElements;
-<<<<<<< HEAD
-import uk.gov.gchq.gaffer.spark.SparkSessionProvider;
-=======
 import uk.gov.gchq.gaffer.operation.impl.output.ToSet;
 import uk.gov.gchq.gaffer.spark.SparkSessionProvider;
 import uk.gov.gchq.gaffer.spark.data.generator.RowToElementGenerator;
 import uk.gov.gchq.gaffer.spark.function.GraphFrameToIterableRow;
->>>>>>> a20c5797
 import uk.gov.gchq.gaffer.spark.operation.graphframe.GetGraphFrameOfElements;
 import uk.gov.gchq.gaffer.user.User;
 
@@ -61,14 +57,8 @@
 
     @Test
     public void shouldGetCorrectElementsInGraphFrame() throws OperationException {
-<<<<<<< HEAD
-        final Graph graph = getGraph("/schema-GraphFrame/elements.json", getElements());
-        final SparkSession sparkSession = SparkSessionProvider.getSparkSession();
-
-=======
         // Given
         final Graph graph = getGraph("/schema-GraphFrame/elements.json", getSimpleElements());
->>>>>>> a20c5797
         final GetGraphFrameOfElements gfOperation = new GetGraphFrameOfElements.Builder()
                 .view(new View.Builder()
                         .edge(TestGroups.EDGE)
@@ -95,14 +85,8 @@
 
     @Test
     public void shouldGetCorrectElementsInGraphFrameWithMultipleGroups() throws OperationException {
-<<<<<<< HEAD
-        final Graph graph = getGraph("/schema-GraphFrame/elements.json", getElements());
-        final SparkSession sparkSession = SparkSessionProvider.getSparkSession();
-
-=======
         // Given
         final Graph graph = getGraph("/schema-GraphFrame/elements.json", getSimpleElements());
->>>>>>> a20c5797
         final GetGraphFrameOfElements gfOperation = new GetGraphFrameOfElements.Builder()
                 .view(new View.Builder()
                         .edge(TestGroups.EDGE)
@@ -129,15 +113,8 @@
 
     @Test
     public void shouldGetCorrectElementsInGraphFrameWithVertexProperty() throws OperationException {
-<<<<<<< HEAD
-
-        final List<Element> elements = getElements();
-
-        // Set the property on all entities
-=======
         // Given
         final List<Element> elements = getSimpleElements();
->>>>>>> a20c5797
         for (final Element element : elements) {
             element.putProperty("vertex", "value");
         }
@@ -168,15 +145,7 @@
 
     @Test
     public void shouldGetCorrectElementsInGraphFrameWithNoEdges() throws OperationException {
-<<<<<<< HEAD
-
-        final Graph graph = getGraph("/schema-GraphFrame/elements.json", getElements());
-        final SparkSession sparkSession = SparkSessionProvider.getSparkSession();
-
-=======
-        // Given
         final Graph graph = getGraph("/schema-GraphFrame/elements.json", getSimpleElements());
->>>>>>> a20c5797
         final GetGraphFrameOfElements gfOperation = new GetGraphFrameOfElements.Builder()
                 .view(new View.Builder()
                         .entity(TestGroups.ENTITY)
@@ -201,15 +170,8 @@
 
     @Test
     public void shouldBehaviourInGraphFrameWithNoEntities() throws OperationException {
-<<<<<<< HEAD
-
-        final Graph graph = getGraph("/schema-GraphFrame/elements.json", getElements());
-        final SparkSession sparkSession = SparkSessionProvider.getSparkSession();
-
-=======
         // Given
         final Graph graph = getGraph("/schema-GraphFrame/elements.json", getSimpleElements());
->>>>>>> a20c5797
         final GetGraphFrameOfElements gfOperation = new GetGraphFrameOfElements.Builder()
                 .view(new View.Builder()
                         .edge(TestGroups.EDGE)
@@ -234,11 +196,7 @@
 
     @Test
     public void shouldGetCorrectElementsInGraphFrameWithNoElements() throws OperationException {
-<<<<<<< HEAD
-
-=======
-        // Given
->>>>>>> a20c5797
+        // Given
         final Graph graph = getGraph("/schema-GraphFrame/elements.json", new ArrayList<>());
         final GetGraphFrameOfElements gfOperation = new GetGraphFrameOfElements.Builder()
                 .view(new View.Builder()
