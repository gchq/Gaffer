--- conflicted
+++ resolved
@@ -86,7 +86,6 @@
     }
 
     @Test
-<<<<<<< HEAD
     public void shouldReturnNamedOperationDetailWithInputType() throws IOException {
         // Given
         NamedOperationDetail expectedNamedOpDetail = new NamedOperationDetail.Builder()
@@ -112,7 +111,9 @@
 
         // Then
         assertEquals(expectedNamedOpDetail, namedOpDetail);
-=======
+    }
+
+    @Test
     public void shouldReturnOperationDetailSummaryOfClass() throws Exception {
         // Given
         final String expectedSummary = "\"summary\":\"Gets elements related to provided seeds\"";
@@ -122,7 +123,6 @@
 
         // Then
         assertTrue(response.readEntity(String.class).contains(expectedSummary));
->>>>>>> d6175691
     }
 
     @Override
