/*
 * Copyright 2016 Crown Copyright
 *
 * Licensed under the Apache License, Version 2.0 (the "License");
 * you may not use this file except in compliance with the License.
 * You may obtain a copy of the License at
 *
 *     http://www.apache.org/licenses/LICENSE-2.0
 *
 * Unless required by applicable law or agreed to in writing, software
 * distributed under the License is distributed on an "AS IS" BASIS,
 * WITHOUT WARRANTIES OR CONDITIONS OF ANY KIND, either express or implied.
 * See the License for the specific language governing permissions and
 * limitations under the License.
 */

package uk.gov.gchq.gaffer.data.generator;

import uk.gov.gchq.gaffer.data.element.Element;

public class ElementGeneratorImpl implements ElementGenerator<String> {
    @Override
<<<<<<< HEAD
    public Iterable<Element> apply(final Iterable<String> domainObjects) {
=======
    public Iterable<Element> getElements(final Iterable<? extends String> domainObjects) {
        return null;
    }

    @Override
    public Iterable<String> getObjects(final Iterable<? extends Element> elements) {
>>>>>>> 05b504fd
        return null;
    }
}<|MERGE_RESOLUTION|>--- conflicted
+++ resolved
@@ -20,16 +20,7 @@
 
 public class ElementGeneratorImpl implements ElementGenerator<String> {
     @Override
-<<<<<<< HEAD
-    public Iterable<Element> apply(final Iterable<String> domainObjects) {
-=======
-    public Iterable<Element> getElements(final Iterable<? extends String> domainObjects) {
-        return null;
-    }
-
-    @Override
-    public Iterable<String> getObjects(final Iterable<? extends Element> elements) {
->>>>>>> 05b504fd
+    public Iterable<Element> apply(final Iterable<? extends String> domainObjects) {
         return null;
     }
 }