--- conflicted
+++ resolved
@@ -104,55 +104,16 @@
         map.put(GetWalks.class, getWalks());
         map.put(AddNamedView.class, addNamedView());
         map.put(If.class, ifOperation());
+        map.put(While.class, whileOperation());
 
         examplesMap = map;
     }
 
     @Override
     public Operation generateExample(final Class<? extends Operation> opClass) throws IllegalAccessException, InstantiationException {
-<<<<<<< HEAD
-        final Operation operation = opClass.newInstance();
-
-        // Provide specific implementations for certain operations
-        if (operation instanceof GetAllElements) {
-            return getAllElements();
-        } else if (operation instanceof GetElements) {
-            return getElements();
-        } else if (operation instanceof GetAdjacentIds) {
-            return getAdjacentIds();
-        } else if (operation instanceof AddElements) {
-            return addElements();
-        } else if (operation instanceof GenerateObjects) {
-            return generateObjects();
-        } else if (operation instanceof GenerateElements) {
-            return generateElements();
-        } else if (operation instanceof OperationChain) {
-            return new OperationChain.Builder()
-                    .first(getAllElements())
-                    .then(new Limit<>(1))
-                    .build();
-        } else if (operation instanceof Sort) {
-            return sort();
-        } else if (operation instanceof Max) {
-            return max();
-        } else if (operation instanceof Min) {
-            return min();
-        } else if (operation instanceof ToMap) {
-            return toMap();
-        } else if (operation instanceof GetWalks) {
-            return getWalks();
-        } else if (operation instanceof AddNamedView) {
-            return addNamedView();
-        } else if (operation instanceof If) {
-            return ifOperation();
-        } else if (operation instanceof While) {
-            return whileOperation();
-        } else {
-=======
         if (null == examplesMap) {
             generateExamples();
         }
->>>>>>> 23e35f8d
 
         if (examplesMap.containsKey(opClass)) {
             return examplesMap.get(opClass);
@@ -550,7 +511,6 @@
                 .build();
     }
 
-<<<<<<< HEAD
     @Override
     public While whileOperation() {
         final List<ElementId> seeds = new ArrayList<>();
@@ -564,12 +524,13 @@
                 .conditional(new IsLongerThan(0))
                 .operation(new GetAdjacentIds())
                 .maxRepeats(10)
-=======
+                .build();
+    }
+
     public OperationChain operationChain() {
         return new OperationChain.Builder()
                 .first(getAllElements())
                 .then(new Limit<>(1))
->>>>>>> 23e35f8d
                 .build();
     }
 
