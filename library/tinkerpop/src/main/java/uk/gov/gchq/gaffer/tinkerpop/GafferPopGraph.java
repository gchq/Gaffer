--- conflicted
+++ resolved
@@ -244,15 +244,11 @@
                 .dataAuths(configuration().getStringArray(DATA_AUTHS))
                 .build();
 
-<<<<<<< HEAD
         getAllElementsLimit = configuration.getInteger(GET_ALL_ELEMENTS_LIMIT, null);
 
-        variables = createVariables();
-=======
         // Set the graph variables to current config
         variables = new GafferPopGraphVariables();
         setDefaultVariables(variables);
->>>>>>> bab6724d
 
         serviceRegistry = new ServiceRegistry();
         serviceRegistry.registerService(new GafferPopNamedOperationServiceFactory(this));
@@ -929,17 +925,6 @@
         return inOutType;
     }
 
-<<<<<<< HEAD
-    private GafferPopGraphVariables createVariables() {
-        final ConcurrentHashMap<String, Object> variablesMap = new ConcurrentHashMap<>();
-        variablesMap.put(GafferPopGraphVariables.OP_OPTIONS, Collections.unmodifiableMap(opOptions));
-        variablesMap.put(GafferPopGraphVariables.USER, user);
-        variablesMap.put(GafferPopGraphVariables.SCHEMA, graph.getSchema());
-        if (null != getAllElementsLimit) {
-            variablesMap.put(GafferPopGraphVariables.GET_ALL_ELEMENTS_LIMIT, getAllElementsLimit);
-        }
-        return new GafferPopGraphVariables(variablesMap);
-=======
     /**
      * Sets the {@link GafferPopGraphVariables} to default values for this
      * graph
@@ -950,7 +935,7 @@
         variables.set(GafferPopGraphVariables.OP_OPTIONS, Collections.unmodifiableMap(opOptions));
         variables.set(GafferPopGraphVariables.USER_ID, defaultUser.getUserId());
         variables.set(GafferPopGraphVariables.DATA_AUTHS, configuration().getStringArray(DATA_AUTHS));
->>>>>>> bab6724d
+        variables.set(GafferPopGraphVariables.GET_ALL_ELEMENTS_LIMIT, getAllElementsLimit);
     }
 
     /**
