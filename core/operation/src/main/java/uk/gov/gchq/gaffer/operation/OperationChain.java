/*
 * Copyright 2016 Crown Copyright
 *
 * Licensed under the Apache License, Version 2.0 (the "License");
 * you may not use this file except in compliance with the License.
 * You may obtain a copy of the License at
 *
 *     http://www.apache.org/licenses/LICENSE-2.0
 *
 * Unless required by applicable law or agreed to in writing, software
 * distributed under the License is distributed on an "AS IS" BASIS,
 * WITHOUT WARRANTIES OR CONDITIONS OF ANY KIND, either express or implied.
 * See the License for the specific language governing permissions and
 * limitations under the License.
 */

package uk.gov.gchq.gaffer.operation;

import com.fasterxml.jackson.annotation.JsonGetter;
import com.fasterxml.jackson.annotation.JsonIgnore;
import com.fasterxml.jackson.annotation.JsonSetter;
import com.fasterxml.jackson.annotation.JsonTypeInfo;
import com.fasterxml.jackson.core.type.TypeReference;
import uk.gov.gchq.gaffer.operation.impl.export.UpdateExport;
import uk.gov.gchq.gaffer.operation.impl.export.initialise.InitialiseExport;
import uk.gov.gchq.gaffer.operation.serialisation.TypeReferenceImpl;
import java.util.ArrayList;
import java.util.Arrays;
import java.util.List;

/**
 * An <code>OperationChain</code> holds a list of {@link uk.gov.gchq.gaffer.operation.Operation}s that are chained together -
 * ie. the output of one operation is passed to the input of the next. For the chaining to be successful the operations
 * must be ordered correctly so the OUTPUT and INPUT types are compatible. The safest way to ensure they will be
 * compatible is to use the OperationChain.Builder to construct the chain.
 * <p>
 * A couple of special cases:
 * <ul>
 * <li>A {@link uk.gov.gchq.gaffer.operation.VoidOutput} can come before any operation - as long as the following operation doesn't
 * require some seeds to be automatically set.</li>
 * <li>A {@link uk.gov.gchq.gaffer.operation.VoidInput} can follow any operation - the output from the previous operation will
 * just be lost.</li>
 * </ul>
 *
 * @param <OUT> the output type of the <code>OperationChain</code>. This should match the output type of the last
 *              {@link uk.gov.gchq.gaffer.operation.Operation} in the chain.
 * @see uk.gov.gchq.gaffer.operation.OperationChain.Builder
 */
public class OperationChain<OUT> {
    private List<Operation> operations;

    public OperationChain() {
    }

    public OperationChain(final Operation<?, OUT> operation) {
        this(new ArrayList<Operation>(1));
        operations.add(operation);
    }

    public OperationChain(final List<Operation> operations) {
        this.operations = operations;
    }

    @JsonIgnore
    public TypeReference<OUT> getTypeReference() {
        if (null == operations || operations.isEmpty()) {
            return new TypeReferenceImpl.ObjectT<>();
        }

<<<<<<< HEAD
        return operations.get(operations.size() - 1).getTypeReference();
=======
        return operations.get(operations.size() - 1).getOutputTypeReference();
>>>>>>> 24f0eaa0
    }

    public List<Operation> getOperations() {
        return operations;
    }

    @JsonTypeInfo(use = JsonTypeInfo.Id.CLASS, include = JsonTypeInfo.As.PROPERTY, property = "class")
    @JsonGetter("operations")
    Operation[] getOperationArray() {
        return null != operations ? operations.toArray(new Operation[operations.size()]) : new Operation[0];
    }

    @JsonSetter("operations")
    void setOperationArray(final Operation[] operations) {
        if (null != operations) {
            this.operations = Arrays.asList(operations);
        } else {
            this.operations = null;
        }
    }

    @Override
    public String toString() {
        final StringBuilder strBuilder = new StringBuilder("OperationChain[");

        if (null != operations) {
            boolean first = true;
            for (final Operation op : operations) {
                if (first) {
                    first = false;
                } else {
                    strBuilder.append("->");
                }

                strBuilder.append(op.getClass().getSimpleName());
            }
        }

        strBuilder.append("]");
        return strBuilder.toString();
    }

    /**
     * A <code>Builder</code> is a type safe way of building an {@link uk.gov.gchq.gaffer.operation.OperationChain}.
     * The builder instance is updated after each method call so it is best to chain the method calls together.
     * Usage:<br>
     * new Builder()<br>
     * &nbsp;.first(new SomeOperation.Builder()<br>
     * &nbsp;&nbsp;.addSomething()<br>
     * &nbsp;&nbsp;.build()<br>
     * &nbsp;)<br>
     * &nbsp;.then(new SomeOtherOperation.Builder()<br>
     * &nbsp;&nbsp;.addSomethingElse()<br>
     * &nbsp;&nbsp;.build()<br>
     * &nbsp;)<br>
     * &nbsp;.build();
     * <p>
     * For a full example see the Example module.
     */
    public static class Builder {
        public <NEXT_OUT> TypedBuilder<NEXT_OUT> first(final Operation<?, NEXT_OUT> op) {
            return new TypedBuilder<>(op);
        }

        public TypelessBuilder first(final VoidOutput<?> op) {
            return new TypelessBuilder(op);
        }

        public TypelessBuilder first(final InitialiseExport op) {
            return new TypelessBuilder(op);
        }

        public TypelessBuilder first(final UpdateExport op) {
            return new TypelessBuilder(op);
        }
    }

    public static final class TypelessBuilder {
        private final List<Operation> ops;

        private TypelessBuilder(final Operation op) {
            this(new ArrayList<Operation>());
            ops.add(op);
        }

        private TypelessBuilder(final List<Operation> ops) {
            this.ops = ops;
        }

        public <NEXT_OUT> TypedBuilder<NEXT_OUT> then(final Operation<?, NEXT_OUT> op) {
            ops.add(op);
            return new TypedBuilder<>(ops);
        }

        public <NEXT_OUT> TypedBuilder<NEXT_OUT> then(final VoidInput<NEXT_OUT> op) {
            ops.add(op);
            return new TypedBuilder<>(ops);
        }

        public TypelessBuilder then(final InitialiseExport op) {
            ops.add(op);
            return new TypelessBuilder(ops);
        }

        public TypelessBuilder then(final VoidOutput<?> op) {
            ops.add(op);
            return new TypelessBuilder(ops);
        }

        public OperationChain<Void> build() {
            return new OperationChain<>(ops);
        }
    }

    public static final class TypedBuilder<OUT> {
        private final List<Operation> ops;

        private TypedBuilder(final Operation<?, OUT> op) {
            this(new ArrayList<Operation>());
            ops.add(op);
        }

        private TypedBuilder(final List<Operation> ops) {
            this.ops = ops;
        }


        public TypelessBuilder then(final UpdateExport op) {
            getOps().add(op);
            return new TypelessBuilder(getOps());
        }

        public TypelessBuilder then(final InitialiseExport op) {
            getOps().add(op);
            return new TypelessBuilder(getOps());
        }

        public <NEXT_OUT> TypedBuilder<NEXT_OUT> then(final Operation<? extends OUT, NEXT_OUT> op) {
            ops.add(op);
            return new TypedBuilder<>(ops);
        }

        public <NEXT_OUT> TypedBuilder<NEXT_OUT> then(final VoidInput<NEXT_OUT> op) {
            ops.add(op);
            return new TypedBuilder<>(ops);
        }

        public TypelessBuilder then(final VoidOutput<OUT> op) {
            ops.add(op);
            return new TypelessBuilder(ops);
        }

        public OperationChain<OUT> build() {
            return new OperationChain<>(ops);
        }

        protected List<Operation> getOps() {
            return ops;
        }
    }
}<|MERGE_RESOLUTION|>--- conflicted
+++ resolved
@@ -67,11 +67,7 @@
             return new TypeReferenceImpl.ObjectT<>();
         }
 
-<<<<<<< HEAD
-        return operations.get(operations.size() - 1).getTypeReference();
-=======
         return operations.get(operations.size() - 1).getOutputTypeReference();
->>>>>>> 24f0eaa0
     }
 
     public List<Operation> getOperations() {
