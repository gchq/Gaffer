/*
 * Copyright 2016 Crown Copyright
 *
 * Licensed under the Apache License, Version 2.0 (the "License");
 * you may not use this file except in compliance with the License.
 * You may obtain a copy of the License at
 *
 *     http://www.apache.org/licenses/LICENSE-2.0
 *
 * Unless required by applicable law or agreed to in writing, software
 * distributed under the License is distributed on an "AS IS" BASIS,
 * WITHOUT WARRANTIES OR CONDITIONS OF ANY KIND, either express or implied.
 * See the License for the specific language governing permissions and
 * limitations under the License.
 */

package uk.gov.gchq.gaffer.operation.impl.output;

import com.google.common.collect.Lists;
import org.junit.Test;
import uk.gov.gchq.gaffer.operation.OperationTest;

import static org.hamcrest.Matchers.containsInAnyOrder;
import static org.hamcrest.Matchers.is;
import static org.hamcrest.Matchers.iterableWithSize;
import static org.hamcrest.Matchers.notNullValue;
<<<<<<< HEAD
import static org.junit.Assert.assertEquals;
import static org.junit.Assert.assertNotNull;
=======
>>>>>>> 4a7594ad
import static org.junit.Assert.assertThat;


public class ToStreamTest extends OperationTest<ToStream> {

    @Test
    @Override
    public void builderShouldCreatePopulatedOperation() {
        // Given
        final ToStream<String> toStream = new ToStream.Builder<String>().input("1", "2").build();

        // Then
        assertThat(toStream.getInput(), is(notNullValue()));
        assertThat(toStream.getInput(), iterableWithSize(2));
        assertThat(toStream.getInput(), containsInAnyOrder("1", "2"));
    }

    @Override
<<<<<<< HEAD
    public void shouldShallowCloneOperation() {
        // Given
        final String input = "1";
        final ToStream toStream = new ToStream.Builder<>()
                .input(input)
                .build();

        // When
        final ToStream clone = (ToStream) toStream.shallowClone();

        // Then
        assertEquals(Lists.newArrayList(input), clone.getInput());
=======
    protected ToStream getTestObject() {
        return new ToStream();
>>>>>>> 4a7594ad
    }
}<|MERGE_RESOLUTION|>--- conflicted
+++ resolved
@@ -24,11 +24,7 @@
 import static org.hamcrest.Matchers.is;
 import static org.hamcrest.Matchers.iterableWithSize;
 import static org.hamcrest.Matchers.notNullValue;
-<<<<<<< HEAD
 import static org.junit.Assert.assertEquals;
-import static org.junit.Assert.assertNotNull;
-=======
->>>>>>> 4a7594ad
 import static org.junit.Assert.assertThat;
 
 
@@ -47,7 +43,6 @@
     }
 
     @Override
-<<<<<<< HEAD
     public void shouldShallowCloneOperation() {
         // Given
         final String input = "1";
@@ -60,9 +55,9 @@
 
         // Then
         assertEquals(Lists.newArrayList(input), clone.getInput());
-=======
+    }
+
     protected ToStream getTestObject() {
         return new ToStream();
->>>>>>> 4a7594ad
     }
 }