/*
 * Copyright 2016-2023 Crown Copyright
 *
 * Licensed under the Apache License, Version 2.0 (the "License");
 * you may not use this file except in compliance with the License.
 * You may obtain a copy of the License at
 *
 *     http://www.apache.org/licenses/LICENSE-2.0
 *
 * Unless required by applicable law or agreed to in writing, software
 * distributed under the License is distributed on an "AS IS" BASIS,
 * WITHOUT WARRANTIES OR CONDITIONS OF ANY KIND, either express or implied.
 * See the License for the specific language governing permissions and
 * limitations under the License.
 */

package uk.gov.gchq.gaffer.proxystore;

import com.fasterxml.jackson.core.type.TypeReference;
import com.google.common.collect.Sets;
import edu.umd.cs.findbugs.annotations.SuppressFBWarnings;
import org.glassfish.jersey.client.ClientProperties;
import org.slf4j.Logger;
import org.slf4j.LoggerFactory;

import uk.gov.gchq.gaffer.cache.CacheServiceLoader;
import uk.gov.gchq.gaffer.commonutil.CommonConstants;
import uk.gov.gchq.gaffer.commonutil.StringUtil;
import uk.gov.gchq.gaffer.core.exception.Error;
import uk.gov.gchq.gaffer.core.exception.GafferRuntimeException;
import uk.gov.gchq.gaffer.core.exception.GafferWrappedErrorRuntimeException;
import uk.gov.gchq.gaffer.data.element.Element;
import uk.gov.gchq.gaffer.data.element.id.EntityId;
import uk.gov.gchq.gaffer.exception.SerialisationException;
import uk.gov.gchq.gaffer.jobtracker.JobDetail;
import uk.gov.gchq.gaffer.jsonserialisation.JSONSerialiser;
import uk.gov.gchq.gaffer.named.operation.AddNamedOperation;
import uk.gov.gchq.gaffer.named.operation.DeleteNamedOperation;
import uk.gov.gchq.gaffer.named.operation.GetAllNamedOperations;
import uk.gov.gchq.gaffer.named.operation.NamedOperation;
import uk.gov.gchq.gaffer.named.view.AddNamedView;
import uk.gov.gchq.gaffer.named.view.DeleteNamedView;
import uk.gov.gchq.gaffer.named.view.GetAllNamedViews;
import uk.gov.gchq.gaffer.operation.Operation;
import uk.gov.gchq.gaffer.operation.OperationChain;
import uk.gov.gchq.gaffer.operation.OperationChainDAO;
import uk.gov.gchq.gaffer.operation.OperationException;
import uk.gov.gchq.gaffer.operation.impl.add.AddElements;
import uk.gov.gchq.gaffer.operation.impl.get.GetAdjacentIds;
import uk.gov.gchq.gaffer.operation.impl.get.GetAllElements;
import uk.gov.gchq.gaffer.operation.impl.get.GetElements;
import uk.gov.gchq.gaffer.operation.serialisation.TypeReferenceImpl;
import uk.gov.gchq.gaffer.proxystore.operation.handler.OperationChainHandler;
import uk.gov.gchq.gaffer.proxystore.response.deserialiser.ResponseDeserialiser;
import uk.gov.gchq.gaffer.proxystore.response.deserialiser.impl.DefaultResponseDeserialiser;
import uk.gov.gchq.gaffer.proxystore.response.deserialiser.impl.OperationsResponseDeserialiser;
import uk.gov.gchq.gaffer.serialisation.Serialiser;
import uk.gov.gchq.gaffer.serialisation.ToBytesSerialiser;
import uk.gov.gchq.gaffer.store.Context;
import uk.gov.gchq.gaffer.store.Store;
import uk.gov.gchq.gaffer.store.StoreException;
import uk.gov.gchq.gaffer.store.StoreProperties;
import uk.gov.gchq.gaffer.store.StoreTrait;
import uk.gov.gchq.gaffer.store.operation.GetSchema;
import uk.gov.gchq.gaffer.store.operation.GetTraits;
import uk.gov.gchq.gaffer.store.operation.handler.GetTraitsHandler;
import uk.gov.gchq.gaffer.store.operation.handler.OperationHandler;
import uk.gov.gchq.gaffer.store.operation.handler.OutputOperationHandler;
import uk.gov.gchq.gaffer.store.operation.handler.named.AddNamedOperationHandler;
import uk.gov.gchq.gaffer.store.operation.handler.named.AddNamedViewHandler;
import uk.gov.gchq.gaffer.store.operation.handler.named.DeleteNamedOperationHandler;
import uk.gov.gchq.gaffer.store.operation.handler.named.DeleteNamedViewHandler;
import uk.gov.gchq.gaffer.store.operation.handler.named.GetAllNamedOperationsHandler;
import uk.gov.gchq.gaffer.store.operation.handler.named.GetAllNamedViewsHandler;
import uk.gov.gchq.gaffer.store.operation.handler.named.NamedOperationHandler;
import uk.gov.gchq.gaffer.store.schema.Schema;

import javax.ws.rs.client.Client;
import javax.ws.rs.client.ClientBuilder;
import javax.ws.rs.client.Entity;
import javax.ws.rs.client.Invocation;
import javax.ws.rs.core.MediaType;
import javax.ws.rs.core.Response;
import javax.ws.rs.core.Response.Status.Family;

import java.io.UnsupportedEncodingException;
import java.net.URL;
import java.util.Collections;
import java.util.HashSet;
import java.util.LinkedHashMap;
import java.util.Set;

import static java.util.Objects.nonNull;

/**
 * Gaffer {@code ProxyStore} implementation.
 * <p>
 * The ProxyStore is simply a Gaffer store which delegates all operations to a Gaffer
 * REST API.
 */
public class ProxyStore extends Store {
    private static final Logger LOGGER = LoggerFactory.getLogger(ProxyStore.class);
    public static final String ERROR_FETCHING_SCHEMA_FROM_REMOTE_STORE = "Error fetching schema from remote store.";
    private Client client;

    public ProxyStore() {
        super(false);
    }

    @SuppressFBWarnings(value = "BC_UNCONFIRMED_CAST", justification = "The properties should always be ProxyProperties")
    @Override
    public void initialise(final String graphId, final Schema unusedSchema, final StoreProperties properties) throws StoreException {
        setProperties(properties);
        client = createClient();

        super.initialise(graphId, new Schema(), getProperties());
        checkDelegateStoreStatus();
    }

    @SuppressWarnings("rawtypes")
    protected void checkDelegateStoreStatus() throws StoreException {
        final URL url = getProperties().getGafferUrl("graph/status");
        final ResponseDeserialiser<LinkedHashMap> responseDeserialiser = getResponseDeserialiserFor(new TypeReferenceImpl.Map());
        final LinkedHashMap<?, ?> status = doGet(url, responseDeserialiser, null);
        LOGGER.info("Delegate REST API status: {}", status.get("status"));
    }

    @SuppressFBWarnings(value = "SIC_INNER_SHOULD_BE_STATIC_ANON")
    protected Set<Class<? extends Operation>> fetchOperations() {
        try {
            final URL url = getProperties().getGafferUrl("graph/operations");
            final ResponseDeserialiser<Set<Class<? extends Operation>>> responseDeserialiser = getOperationsResponseDeserialiser();
            return Collections.unmodifiableSet(doGet(url, responseDeserialiser, null));
        } catch (final StoreException e) {
            throw new GafferRuntimeException("Failed to fetch operations from remote store.", e);
        }
    }

    protected ResponseDeserialiser<Set<Class<? extends Operation>>> getOperationsResponseDeserialiser() {
        return new OperationsResponseDeserialiser();
    }

    protected <O> ResponseDeserialiser<O> getResponseDeserialiserFor(final TypeReference<O> typeReference) {
        return new DefaultResponseDeserialiser<>(typeReference);
    }

    @Override
    public Set<Class<? extends Operation>> getSupportedOperations() {
        final HashSet<Class<? extends Operation>> allSupportedOperations = Sets.newHashSet();
        allSupportedOperations.addAll(fetchOperations());
        allSupportedOperations.addAll(super.getSupportedOperations());
        return Collections.unmodifiableSet(allSupportedOperations);
    }

    @Override
    public boolean isSupported(final Class<? extends Operation> operationClass) {
        return AddNamedView.class.isAssignableFrom(operationClass)
                || AddNamedOperation.class.isAssignableFrom(operationClass)
                ? super.getSupportedOperations().contains(operationClass)
                : getSupportedOperations().contains(operationClass);
    }

    protected Set<StoreTrait> fetchTraits() throws OperationException {
        Set<StoreTrait> newTraits = executeOpChainViaUrl(new OperationChain<>(new GetTraits.Builder().currentTraits(false).build()), new Context());
        if (newTraits == null) {
            newTraits = new HashSet<>(0);
        } else {
            // This proxy store cannot handle visibility due to the simple rest api using a default user.
            newTraits.remove(StoreTrait.VISIBILITY);
        }
        return newTraits;
    }

    protected Schema fetchSchema(final boolean getCompactSchema) throws OperationException {
        final GetSchema.Builder getSchema = new GetSchema.Builder();
        getSchema.compact(getCompactSchema);
        return executeOpChainViaUrl(new OperationChain<>(getSchema.build()), new Context());
    }

    /**
     * Get original {@link Schema} from the remote Store.
     *
     * @return original {@link Schema}
     */
    @Override
    public Schema getOriginalSchema() {
        try {
            return fetchSchema(false);
        } catch (final OperationException e) {
            throw new GafferRuntimeException(ERROR_FETCHING_SCHEMA_FROM_REMOTE_STORE, e);
        }
    }

    /**
     * Get {@link Schema} from the remote Store.
     *
     * @return optimised compact {@link Schema}
     */
    @Override
    public Schema getSchema() {
        try {
            return fetchSchema(true);
        } catch (final OperationException e) {
            throw new GafferRuntimeException(ERROR_FETCHING_SCHEMA_FROM_REMOTE_STORE, e);
        }
    }

    @Override
    public void validateSchemas() {
        // no validation required
    }

    @Override
    public JobDetail executeJob(final OperationChain<?> operationChain, final Context context)
            throws OperationException {
        final URL url = getProperties().getGafferUrl("graph/jobs");
        try {
            final ResponseDeserialiser<JobDetail> responseDeserialiser = getResponseDeserialiserFor(new TypeReferenceImpl.JobDetail());
            return doPost(url, operationChain, responseDeserialiser, context);
        } catch (final StoreException e) {
            throw new OperationException(e.getMessage(), e);
        }
    }

    public <O> O executeOpChainViaUrl(final OperationChain<O> opChain, final Context context)
            throws OperationException {
        final String opChainJson;
        try {
            opChainJson = new String(JSONSerialiser.serialise(opChain), CommonConstants.UTF_8);
        } catch (final UnsupportedEncodingException | SerialisationException e) {
            throw new OperationException("Unable to serialise operation chain into JSON.", e);
        }

        final URL url = getProperties().getGafferUrl("graph/operations/execute");
        try {
            final ResponseDeserialiser<O> responseDeserialiser = getResponseDeserialiserFor(opChain.getOutputTypeReference());
            return doPost(url, opChainJson, responseDeserialiser, context);
        } catch (final StoreException e) {
            throw new OperationException(e.getMessage(), e);
        }
    }

    protected <O> O doPost(final URL url, final Object body,
                           final ResponseDeserialiser<O> responseDeserialiser,
                           final Context context)
            throws StoreException {
        try {
            return doPost(url, new String(JSONSerialiser.serialise(body), CommonConstants.UTF_8), responseDeserialiser, context);
        } catch (final SerialisationException | UnsupportedEncodingException e) {
            throw new StoreException("Unable to serialise body of request into json.", e);
        }
    }

    protected <O> O doPost(final URL url, final String jsonBody,
                           final ResponseDeserialiser<O> responseDeserialiser,
                           final Context context)
            throws StoreException {

        final Invocation.Builder request = createRequest(jsonBody, url, context);
        final Response response;
        try {
            response = request.post(Entity.json(jsonBody));
        } catch (final Exception e) {
            throw new StoreException(String.format("Failed to execute post via the Gaffer URL %s", url.toExternalForm()), e);
        }

        return handleResponse(response, responseDeserialiser);
    }

    protected <O> O doGet(final URL url, final ResponseDeserialiser<O> responseDeserialiser, final Context context) throws StoreException {
        final Invocation.Builder request = createRequest(null, url, context);
        final Response response;
        try {
            response = request.get();
        } catch (final Exception e) {
            throw new StoreException(String.format("Request failed to execute via url %s", url.toExternalForm()), e);
        }

        return handleResponse(response, responseDeserialiser);
    }

    protected <O> O handleResponse(final Response response,
                                   final ResponseDeserialiser<O> responseDeserialiser)
            throws StoreException {
        final String outputJson = response.hasEntity() ? response.readEntity(String.class) : null;
        if (Family.SUCCESSFUL != response.getStatusInfo().getFamily()) {
            final Error error;
            try {
                error = JSONSerialiser.deserialise(StringUtil.toBytes(outputJson), Error.class);
            } catch (final Exception e) {
                LOGGER.warn("Gaffer bad status {}. Detail: {}", response.getStatus(), outputJson);
                throw new StoreException(String.format("Delegate Gaffer store returned status: %s. Response content was: %s", response.getStatus(), outputJson), e);
            }
            throw new GafferWrappedErrorRuntimeException(error);
        }

        O output = null;
        if (nonNull(outputJson)) {
            try {
                output = responseDeserialiser.deserialise(outputJson);
            } catch (final SerialisationException e) {
                throw new StoreException(e.getMessage(), e);
            }
        }

        return output;
    }

    protected Invocation.Builder createRequest(final String body, final URL url, final Context context) {
        final Invocation.Builder request = client.target(url.toString())
                .request();
        if (nonNull(body)) {
            request.header("Content", MediaType.APPLICATION_JSON_TYPE);
            request.header("Content-Type", MediaType.APPLICATION_JSON_TYPE);
            request.header("Accept", MediaType.APPLICATION_JSON_TYPE);
            request.build(body);
        }
        return request;
    }

    @SuppressFBWarnings(value = "BC_UNCONFIRMED_CAST_OF_RETURN_VALUE", justification = "The properties should always be ProxyProperties")
    @Override
    public ProxyProperties getProperties() {
        return (ProxyProperties) super.getProperties();
    }

    @Override
    protected Class<ProxyProperties> getPropertiesClass() {
        return ProxyProperties.class;
    }

    @Override
    protected void addAdditionalOperationHandlers() {
        addOperationHandler(OperationChain.class, new OperationChainHandler<>(opChainValidator, opChainOptimisers));
        addOperationHandler(OperationChainDAO.class, new OperationChainHandler<>(opChainValidator, opChainOptimisers));
<<<<<<< HEAD

        if (nonNull(CacheServiceLoader.getService())) {
            // Named operation
            addOperationHandler(NamedOperation.class, new NamedOperationHandler());
            addOperationHandler(AddNamedOperation.class, new AddNamedOperationHandler(getProperties().getCacheServiceNameSuffix(getGraphId())));
            addOperationHandler(GetAllNamedOperations.class, new GetAllNamedOperationsHandler(getProperties().getCacheServiceNameSuffix(getGraphId())));
            addOperationHandler(DeleteNamedOperation.class, new DeleteNamedOperationHandler(getProperties().getCacheServiceNameSuffix(getGraphId())));

            // Named view
            addOperationHandler(AddNamedView.class, new AddNamedViewHandler(getProperties().getCacheServiceNameSuffix(getGraphId())));
            addOperationHandler(GetAllNamedViews.class, new GetAllNamedViewsHandler(getProperties().getCacheServiceNameSuffix(getGraphId())));
            addOperationHandler(DeleteNamedView.class, new DeleteNamedViewHandler(getProperties().getCacheServiceNameSuffix(getGraphId())));
        }
    }

    @Override
    public Set<StoreTrait> getTraits() {
        try {
            return fetchTraits();
        } catch (final StoreException e) {
            throw new GafferRuntimeException(e.getMessage(), e);
        }
=======
        addOperationHandler(GetTraits.class, getGetTraitsHandler());
>>>>>>> cd5d113b
    }

    @Override
    protected OutputOperationHandler<GetElements, Iterable<? extends Element>> getGetElementsHandler() {
        return null;
    }

    @Override
    protected OutputOperationHandler<GetAllElements, Iterable<? extends Element>> getGetAllElementsHandler() {
        return null;
    }

    @Override
    protected OutputOperationHandler<? extends GetAdjacentIds, Iterable<? extends EntityId>> getAdjacentIdsHandler() {
        return null;
    }

    @Override
    protected OperationHandler<? extends AddElements> getAddElementsHandler() {
        return null;
    }

    @Override
    protected OutputOperationHandler<GetTraits, Set<StoreTrait>> getGetTraitsHandler() {
        try {
            return new GetTraitsHandler(fetchTraits());
        } catch (final OperationException e) {
            throw new GafferRuntimeException("Unable to fetch traits from remote store", e);
        }
    }

    @Override
    protected OperationHandler<? extends OperationChain<?>> getOperationChainHandler() {
        return null;
    }

    protected Client createClient() {
        final Client client = ClientBuilder.newClient();
        client.property(ClientProperties.CONNECT_TIMEOUT, getProperties().getConnectTimeout());
        client.property(ClientProperties.READ_TIMEOUT, getProperties().getReadTimeout());
        return client;
    }

    @SuppressWarnings("rawtypes")
    @Override
    protected Class<? extends Serialiser> getRequiredParentSerialiserClass() {
        return ToBytesSerialiser.class;
    }

    public static final class Builder {
        private final ProxyStore store;
        private final ProxyProperties properties;
        private String graphId;

        public Builder() {
            store = new ProxyStore();
            properties = new ProxyProperties();
            properties.setStoreClass(ProxyStore.class);
            properties.setStorePropertiesClass(ProxyProperties.class);
        }

        public Builder host(final String host) {
            properties.setGafferHost(host);
            return this;
        }

        public Builder port(final int port) {
            properties.setGafferPort(port);
            return this;
        }

        public Builder contextRoot(final String contextRoot) {
            properties.setGafferContextRoot(contextRoot);
            return this;
        }

        public Builder connectTimeout(final int timeout) {
            properties.setConnectTimeout(timeout);
            return this;
        }

        public Builder readTimeout(final int timeout) {
            properties.setReadTimeout(timeout);
            return this;
        }

        public Builder jsonSerialiser(final Class<? extends JSONSerialiser> serialiserClass) {
            properties.setJsonSerialiserClass(serialiserClass);
            return this;
        }

        public Builder graphId(final String graphId) {
            this.graphId = graphId;
            return this;
        }

        public ProxyStore build() {
            try {
                store.initialise(graphId, new Schema(), properties);
            } catch (final StoreException e) {
                throw new IllegalArgumentException("The store could not be initialised with the provided properties", e);
            }
            return store;
        }
    }
}<|MERGE_RESOLUTION|>--- conflicted
+++ resolved
@@ -333,7 +333,7 @@
     protected void addAdditionalOperationHandlers() {
         addOperationHandler(OperationChain.class, new OperationChainHandler<>(opChainValidator, opChainOptimisers));
         addOperationHandler(OperationChainDAO.class, new OperationChainHandler<>(opChainValidator, opChainOptimisers));
-<<<<<<< HEAD
+        addOperationHandler(GetTraits.class, getGetTraitsHandler());
 
         if (nonNull(CacheServiceLoader.getService())) {
             // Named operation
@@ -356,9 +356,6 @@
         } catch (final StoreException e) {
             throw new GafferRuntimeException(e.getMessage(), e);
         }
-=======
-        addOperationHandler(GetTraits.class, getGetTraitsHandler());
->>>>>>> cd5d113b
     }
 
     @Override
