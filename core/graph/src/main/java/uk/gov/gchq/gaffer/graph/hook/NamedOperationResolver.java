--- conflicted
+++ resolved
@@ -47,12 +47,8 @@
 
     @Override
     public void preExecute(final OperationChain<?> opChain, final Context context) {
-<<<<<<< HEAD
         final List<Operation> updatedOperations = resolveNamedOperations(opChain.getOperations(), context.getUser());
         opChain.updateOperations(updatedOperations);
-=======
-        resolveNamedOperations(opChain, context.getUser());
->>>>>>> 858ace8c
     }
 
     @Override
