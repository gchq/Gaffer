/*
 * Copyright 2017-2020 Crown Copyright
 *
 * Licensed under the Apache License, Version 2.0 (the "License");
 * you may not use this file except in compliance with the License.
 * You may obtain a copy of the License at
 *
 *     http://www.apache.org/licenses/LICENSE-2.0
 *
 * Unless required by applicable law or agreed to in writing, software
 * distributed under the License is distributed on an "AS IS" BASIS,
 * WITHOUT WARRANTIES OR CONDITIONS OF ANY KIND, either express or implied.
 * See the License for the specific language governing permissions and
 * limitations under the License.
 */
package uk.gov.gchq.gaffer.store.operation.handler;

import org.junit.jupiter.api.BeforeEach;
import org.junit.jupiter.api.Test;

import uk.gov.gchq.gaffer.commonutil.JsonAssert;
import uk.gov.gchq.gaffer.commonutil.TestGroups;
import uk.gov.gchq.gaffer.commonutil.TestPropertyNames;
import uk.gov.gchq.gaffer.operation.OperationException;
import uk.gov.gchq.gaffer.serialisation.implementation.StringSerialiser;
import uk.gov.gchq.gaffer.store.Context;
import uk.gov.gchq.gaffer.store.Store;
import uk.gov.gchq.gaffer.store.StoreProperties;
import uk.gov.gchq.gaffer.store.operation.GetSchema;
import uk.gov.gchq.gaffer.store.schema.Schema;
import uk.gov.gchq.gaffer.store.schema.SchemaEdgeDefinition;
import uk.gov.gchq.gaffer.store.schema.SchemaEntityDefinition;
import uk.gov.gchq.gaffer.store.schema.TypeDefinition;
import uk.gov.gchq.gaffer.user.User;
import uk.gov.gchq.koryphe.impl.binaryoperator.StringConcat;

import static org.junit.jupiter.api.Assertions.assertNotNull;
import static org.junit.jupiter.api.Assertions.assertThrows;
import static org.mockito.BDDMockito.given;
import static org.mockito.Mockito.mock;
import static uk.gov.gchq.gaffer.commonutil.JsonAssert.assertEquals;
<<<<<<< HEAD
import static uk.gov.gchq.gaffer.commonutil.JsonAssert.assertNotEqual;
=======
>>>>>>> 9d0f74d1

public class GetSchemaHandlerTest {
    private GetSchemaHandler handler;
    private Schema schema;
    private Store store;
    private Context context;
    private User user;
    private StoreProperties properties;
    private byte[] compactSchemaBytes;

    @BeforeEach
    public void setup() {
        handler = new GetSchemaHandler();
        store = mock(Store.class);
        context = mock(Context.class);
        user = mock(User.class);
        properties = new StoreProperties();
        schema = makeSchema();
        compactSchemaBytes = schema.toCompactJson();
    }

    @Test
    public void shouldReturnCompactSchema() throws OperationException {
        given(store.getProperties()).willReturn(properties);
        given(store.getSchema()).willReturn(schema);
        given(context.getUser()).willReturn(user);

        final GetSchema operation = new GetSchema.Builder()
                .compact(true)
                .build();

        // When
        final Schema result = handler.doOperation(operation, context, store);

        // Then
        assertNotNull(result);
<<<<<<< HEAD
        assertNotEqual(schema.toJson(true), result.toJson(true));
=======
        JsonAssert.assertNotEqual(schema.toJson(true), result.toJson(true));
>>>>>>> 9d0f74d1
        JsonAssert.assertEquals(compactSchemaBytes, result.toJson(true));
    }

    @Test
    public void shouldReturnFullSchema() throws OperationException {
        given(store.getProperties()).willReturn(properties);
        given(store.getOriginalSchema()).willReturn(schema);
        given(context.getUser()).willReturn(user);

        final GetSchema operation = new GetSchema();

        // When
        final Schema result = handler.doOperation(operation, context, store);

        // Then
        assertNotNull(result);
        JsonAssert.assertEquals(schema.toJson(true), result.toJson(true));
    }

    @Test
    public void shouldThrowExceptionForNullOperation() {
        final GetSchema operation = null;

        // When / Then
        final Exception exception = assertThrows(OperationException.class, () -> handler.doOperation(operation, context, store));
        assertEquals("Operation cannot be null", exception.getMessage());
    }

    private Schema makeSchema() {
        return new Schema.Builder()
                .edge(TestGroups.EDGE, new SchemaEdgeDefinition.Builder()
                        .source("string")
                        .destination("string")
                        .description("anEdge")
                        .directed("true")
                        .property(TestPropertyNames.PROP_1, "string")
                        .build())
                .edge(TestGroups.EDGE_2, new SchemaEdgeDefinition.Builder()
                        .source("string")
                        .destination("string")
                        .description("anotherEdge")
                        .directed("true")
                        .property(TestPropertyNames.PROP_1, "string")
                        .build())
                .entity(TestGroups.ENTITY, new SchemaEntityDefinition.Builder()
                        .vertex("string")
                        .property(TestPropertyNames.PROP_1, "string")
                        .description("anEntity")
                        .build())
                .type("string", new TypeDefinition.Builder()
                        .clazz(String.class)
                        .serialiser(new StringSerialiser())
                        .aggregateFunction(new StringConcat())
                        .build())
                .type("true", Boolean.class)
                .build();
    }
}<|MERGE_RESOLUTION|>--- conflicted
+++ resolved
@@ -39,10 +39,6 @@
 import static org.mockito.BDDMockito.given;
 import static org.mockito.Mockito.mock;
 import static uk.gov.gchq.gaffer.commonutil.JsonAssert.assertEquals;
-<<<<<<< HEAD
-import static uk.gov.gchq.gaffer.commonutil.JsonAssert.assertNotEqual;
-=======
->>>>>>> 9d0f74d1
 
 public class GetSchemaHandlerTest {
     private GetSchemaHandler handler;
@@ -79,11 +75,7 @@
 
         // Then
         assertNotNull(result);
-<<<<<<< HEAD
-        assertNotEqual(schema.toJson(true), result.toJson(true));
-=======
         JsonAssert.assertNotEqual(schema.toJson(true), result.toJson(true));
->>>>>>> 9d0f74d1
         JsonAssert.assertEquals(compactSchemaBytes, result.toJson(true));
     }
 
