--- conflicted
+++ resolved
@@ -181,7 +181,7 @@
         final StoreProperties properties = mock(StoreProperties.class);
         final AddElements addElements = new AddElements();
         final StoreImpl store = new StoreImpl();
-        final User user = mock(User.class);
+        final User user = new User();
         given(schema.validate()).willReturn(true);
         store.initialise(schema, properties);
 
@@ -202,7 +202,7 @@
         final View view = mock(View.class);
         final ViewValidator viewValidator = mock(ViewValidator.class);
         final StoreImpl store = new StoreImpl();
-        final User user = mock(User.class);
+        final User user = new User();
 
         addElements.setView(view);
         given(schema.validate()).willReturn(true);
@@ -227,7 +227,7 @@
         final StoreProperties properties = mock(StoreProperties.class);
         final Operation<String, String> operation = mock(Operation.class);
         final StoreImpl store = new StoreImpl();
-        final User user = mock(User.class);
+        final User user = new User();
 
         given(schema.validate()).willReturn(true);
         store.initialise(schema, properties);
@@ -269,7 +269,7 @@
         final StoreProperties properties = mock(StoreProperties.class);
         final StoreImpl store = new StoreImpl();
         final Iterable<Element> getElementsResult = mock(Iterable.class);
-        final User user = mock(User.class);
+        final User user = new User();
 
         final AddElements addElements1 = new AddElements();
         final GetElementsSeed<ElementSeed, Element> getElementsSeed = new GetElementsSeed<>();
@@ -302,7 +302,7 @@
         final boolean skipInvalidElements = true;
         final Iterable<Element> elements = mock(Iterable.class);
         final OperationChain<Integer> opChain = new OperationChain<>(validatable1);
-        final User user = mock(User.class);
+        final User user = new User();
 
         given(schema.validate()).willReturn(true);
         given(validatable1.isSkipInvalidElements()).willReturn(skipInvalidElements);
@@ -328,7 +328,7 @@
         final StoreImpl store = new StoreImpl();
         final int expectedResult = 5;
         final Validatable<Integer> validatable1 = mock(Validatable.class);
-        final User user = mock(User.class);
+        final User user = new User();
 
         given(schema.validate()).willReturn(true);
         given(validatable1.isValidate()).willReturn(false);
@@ -351,7 +351,7 @@
         final StoreProperties properties = mock(StoreProperties.class);
         final StoreImpl store = new StoreImpl();
         final Validatable<Integer> validatable1 = mock(Validatable.class);
-        final User user = mock(User.class);
+        final User user = new User();
 
         given(schema.validate()).willReturn(true);
         store.setValidationRequired(true);
@@ -381,7 +381,7 @@
         final Validatable<Iterable<Element>> validatable3 = mock(Validatable.class);
         final Operation<Iterable<Element>, Iterable<Element>> nonValidatable2 = mock(Operation.class);
         final boolean skipInvalidElements = true;
-        final User user = mock(User.class);
+        final User user = new User();
         final OperationChain<Integer> opChain = new OperationChain.Builder()
                 .first(nonValidatable2)
                 .then(validatable3)
@@ -420,7 +420,7 @@
         final int expectedResult = 5;
         final Validatable<Integer> validatable = mock(Validatable.class);
         final Map<String, String> options = mock(HashMap.class);
-        final User user = mock(User.class);
+        final User user = new User();
 
         given(schema.validate()).willReturn(true);
         given(validatable.isValidate()).willReturn(true);
@@ -463,12 +463,8 @@
         final Map<String, String> options = mock(HashMap.class);
 
         final StoreImpl store = new StoreImpl();
-<<<<<<< HEAD
-        final int expectedNumberOfOperations = 15;
-        final User user = mock(User.class);
-=======
         final int expectedNumberOfOperations = 18;
->>>>>>> 976c6d24
+        final User user = new User();
 
         given(schema.validate()).willReturn(true);
         given(validatable.isValidate()).willReturn(true);
@@ -494,7 +490,7 @@
 
         final StoreImpl store = new StoreImpl();
         final int expectedNumberOfOperations = 15;
-        final User user = mock(User.class);
+        final User user = new User();
 
         given(schema.validate()).willReturn(true);
         given(validatable.isValidate()).willReturn(true);
