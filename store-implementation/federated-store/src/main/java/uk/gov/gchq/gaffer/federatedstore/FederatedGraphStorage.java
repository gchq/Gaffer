/*
 * Copyright 2017-2022 Crown Copyright
 *
 * Licensed under the Apache License, Version 2.0 (the "License");
 * you may not use this file except in compliance with the License.
 * You may obtain a copy of the License at
 *
 *     http://www.apache.org/licenses/LICENSE-2.0
 *
 * Unless required by applicable law or agreed to in writing, software
 * distributed under the License is distributed on an "AS IS" BASIS,
 * WITHOUT WARRANTIES OR CONDITIONS OF ANY KIND, either express or implied.
 * See the License for the specific language governing permissions and
 * limitations under the License.
 */

package uk.gov.gchq.gaffer.federatedstore;

import org.apache.accumulo.core.client.Connector;
import org.slf4j.Logger;
import org.slf4j.LoggerFactory;

import uk.gov.gchq.gaffer.accumulostore.AccumuloProperties;
import uk.gov.gchq.gaffer.cache.CacheServiceLoader;
import uk.gov.gchq.gaffer.cache.exception.CacheOperationException;
import uk.gov.gchq.gaffer.commonutil.JsonUtil;
import uk.gov.gchq.gaffer.commonutil.exception.OverwritingException;
import uk.gov.gchq.gaffer.data.elementdefinition.exception.SchemaException;
import uk.gov.gchq.gaffer.federatedstore.exception.StorageException;
import uk.gov.gchq.gaffer.federatedstore.operation.FederatedOperation;
import uk.gov.gchq.gaffer.graph.Graph;
import uk.gov.gchq.gaffer.graph.GraphConfig;
import uk.gov.gchq.gaffer.graph.GraphSerialisable;
import uk.gov.gchq.gaffer.operation.OperationException;
import uk.gov.gchq.gaffer.store.Context;
import uk.gov.gchq.gaffer.store.library.GraphLibrary;
import uk.gov.gchq.gaffer.store.operation.GetSchema;
import uk.gov.gchq.gaffer.store.schema.Schema;
import uk.gov.gchq.gaffer.store.schema.Schema.Builder;
import uk.gov.gchq.gaffer.user.User;

import java.util.Collection;
import java.util.Collections;
import java.util.Comparator;
import java.util.HashMap;
import java.util.HashSet;
import java.util.LinkedHashSet;
import java.util.List;
import java.util.Map;
import java.util.Map.Entry;
import java.util.Set;
import java.util.function.Predicate;
import java.util.stream.Collectors;
import java.util.stream.Stream;

import static java.util.Objects.isNull;
import static java.util.Objects.nonNull;
<<<<<<< HEAD
import static uk.gov.gchq.gaffer.federatedstore.FederatedStoreConstants.KEY_OPERATION_OPTIONS_GRAPH_IDS;
import static uk.gov.gchq.gaffer.federatedstore.util.FederatedStoreUtil.getConnector;
import static uk.gov.gchq.gaffer.federatedstore.util.FederatedStoreUtil.isAccumulo;
=======
>>>>>>> 062bcd27

public class FederatedGraphStorage {
    private static final Logger LOGGER = LoggerFactory.getLogger(FederatedGraphStorage.class);
    public static final boolean DEFAULT_DISABLED_BY_DEFAULT = false;
    public static final String ERROR_ADDING_GRAPH_TO_CACHE = "Error adding graph, GraphId is known within the cache, but %s is different. GraphId: %s";
    public static final String USER_IS_ATTEMPTING_TO_OVERWRITE = "User is attempting to overwrite a graph within FederatedStore. GraphId: %s";
    public static final String ACCESS_IS_NULL = "Can not put graph into storage without a FederatedAccess key.";
    public static final String GRAPH_IDS_NOT_VISIBLE = "The following graphIds are not visible or do not exist: %s";
    private final Map<FederatedAccess, Set<Graph>> storage = new HashMap<>();
    private final FederatedStoreCache federatedStoreCache = new FederatedStoreCache();
    private Boolean isCacheEnabled = false;
    private GraphLibrary graphLibrary;

    protected void startCacheServiceLoader() throws StorageException {
        if (CacheServiceLoader.isEnabled()) {
            isCacheEnabled = true;
            makeAllGraphsFromCache();
        }
    }

    /**
     * places a collections of graphs into storage, protected by the given
     * access.
     *
     * @param graphs the graphs to add to the storage.
     * @param access access required to for the graphs, can't be null
     * @throws StorageException if unable to put arguments into storage
     * @see #put(GraphSerialisable, FederatedAccess)
     */
    public void put(final Collection<GraphSerialisable> graphs, final FederatedAccess access) throws StorageException {
        for (final GraphSerialisable graph : graphs) {
            put(graph, access);
        }
    }

    /**
     * places a graph into storage, protected by the given access.
     * <p> GraphId can't already exist, otherwise {@link
     * OverwritingException} is thrown.
     * <p> Access can't be null otherwise {@link IllegalArgumentException} is
     * thrown
     *
     * @param graph  the graph to add to the storage.
     * @param access access required to for the graph.
     * @throws StorageException if unable to put arguments into storage
     */
    public void put(final GraphSerialisable graph, final FederatedAccess access) throws StorageException {
        if (graph != null) {
            String graphId = graph.getGraphId();
            try {
                if (null == access) {
                    throw new IllegalArgumentException(ACCESS_IS_NULL);
                }

                if (null != graphLibrary) {
                    graphLibrary.checkExisting(graphId, graph.getDeserialisedSchema(), graph.getDeserialisedProperties());
                }

                validateExisting(graph);
                final Graph builtGraph = graph.getGraph();
                if (isCacheEnabled()) {
                    addToCache(builtGraph, access);
                }

                Set<Graph> existingGraphs = storage.get(access);
                if (null == existingGraphs) {
                    existingGraphs = new HashSet<>();
                    existingGraphs.add(builtGraph);
                    storage.put(access, existingGraphs);
                } else {
                    existingGraphs.add(builtGraph);
                }
            } catch (final Exception e) {
                throw new StorageException("Error adding graph " + graphId + " to storage due to: " + e.getMessage(), e);
            }
        } else {
            throw new StorageException("Graph cannot be null");
        }
    }


    /**
     * Returns all the graphIds that are visible for the given user.
     *
     * @param user to match visibility against.
     * @return visible graphIds.
     */
    public List<String> getAllIds(final User user) {
        return getIdsFrom(getUserGraphStream(entry -> entry.getKey().hasReadAccess(user)));
    }

    public List<String> getAllIds(final User user, final String adminAuth) {
        return getIdsFrom(getUserGraphStream(entry -> entry.getKey().hasReadAccess(user, adminAuth)));
    }

    private List<String> getIdsFrom(final Stream<Graph> allStream) {
        final List<String> rtn = allStream
                .map(Graph::getGraphId)
                .distinct()
                .collect(Collectors.toList());

        return Collections.unmodifiableList(rtn);
    }

    /**
     * Returns all graph object that are visible for the given user.
     *
     * @param user to match visibility against.
     * @return visible graphs
     */
    public Collection<Graph> getAll(final User user) {
        final Set<Graph> rtn = getUserGraphStream(entry -> entry.getKey().hasReadAccess(user))
                .collect(Collectors.toCollection(LinkedHashSet::new));
        return Collections.unmodifiableCollection(rtn);
    }

    /**
     * Removes a graph from storage and returns the success. The given user
     * must
     * have visibility of the graph to be able to remove it.
     *
     * @param graphId the graphId to remove.
     * @param user    to match visibility against.
     * @return if a graph was removed.
     * @see #isValidToView(User, FederatedAccess)
     */
    public boolean remove(final String graphId, final User user) {
        return remove(graphId, entry -> entry.getKey().hasWriteAccess(user));
    }

    protected boolean remove(final String graphId, final User user, final String adminAuth) {
        return remove(graphId, entry -> entry.getKey().hasWriteAccess(user, adminAuth));
    }

    private boolean remove(final String graphId, final Predicate<Entry<FederatedAccess, Set<Graph>>> entryPredicateForGraphRemoval) {
        return storage.entrySet().stream()
                .filter(entryPredicateForGraphRemoval)
                .map(entry -> {
                    boolean isRemoved = false;
                    final Set<Graph> graphs = entry.getValue();
                    if (null != graphs) {
                        HashSet<Graph> remove = new HashSet<>();
                        for (final Graph graph : graphs) {
                            if (graph.getGraphId().equals(graphId)) {
                                remove.add(graph);
                                deleteFromCache(graphId);
                                isRemoved = true;
                            }
                        }
                        graphs.removeAll(remove);
                    }
                    return isRemoved;
                })
                .collect(Collectors.toSet())
                .contains(true);
    }

    private void deleteFromCache(final String graphId) {
        if (isCacheEnabled()) {
            federatedStoreCache.deleteGraphFromCache(graphId);
        }
    }

    /**
     * returns all graphs objects matching the given graphIds, that is visible
     * to the user.
     *
     * @param user     to match visibility against.
     * @param graphIds the graphIds to get graphs for.
     * @return visible graphs from the given graphIds.
     */
    public Collection<Graph> get(final User user, final List<String> graphIds) {
        return get(user, graphIds, null);
    }

    /**
     * returns all graphs objects matching the given graphIds, that is visible
     * to the user.
     *
     * @param user      to match visibility against.
     * @param graphIds  the graphIds to get graphs for. List is used because it preserves order.
     * @param adminAuth adminAuths role
     * @return visible graphs from the given graphIds.
     */
    public List<Graph> get(final User user, final List<String> graphIds, final String adminAuth) {
        if (null == user) {
            return Collections.emptyList();
        }

        validateAllGivenGraphIdsAreVisibleForUser(user, graphIds, adminAuth);
        Stream<Graph> graphs = getStream(user, graphIds);
        if (null != graphIds) {
            //This maintains order with the requested Ids.
            graphs = graphs.sorted(Comparator.comparingInt(g -> graphIds.indexOf(g.getGraphId())));
        }
        final List<Graph> rtn = graphs.distinct().collect(Collectors.toList());
        return Collections.unmodifiableList(rtn);
    }

    @Deprecated
    public Schema getSchema(final FederatedOperation<Void, Object> operation, final Context context) {
        if (null == context || null == context.getUser()) {
            // no user then return an empty schema
            return new Schema();
        }
        final List<String> graphIds = isNull(operation) ? null : operation.getGraphIds();

        final Stream<Graph> graphs = getStream(context.getUser(), graphIds);
        final Builder schemaBuilder = new Builder();
        try {
            if (nonNull(operation) && operation.hasPayloadOperation() && operation.payloadInstanceOf(GetSchema.class) && ((GetSchema) operation.getPayloadOperation()).isCompact()) {
                graphs.forEach(g -> {
                    try {
                        schemaBuilder.merge(g.execute((GetSchema) operation.getPayloadOperation(), context));
                    } catch (final OperationException e) {
                        throw new RuntimeException("Unable to fetch schema from graph " + g.getGraphId(), e);
                    }
                });
            } else {
                graphs.forEach(g -> schemaBuilder.merge(g.getSchema()));
            }
        } catch (final SchemaException e) {
            final List<String> resultGraphIds = getStream(context.getUser(), graphIds).map(Graph::getGraphId).collect(Collectors.toList());
            throw new SchemaException("Unable to merge the schemas for all of your federated graphs: " + resultGraphIds + ". You can limit which graphs to query for using the FederatedOperation.graphIds.", e);
        }
        return schemaBuilder.build();
    }

    private void validateAllGivenGraphIdsAreVisibleForUser(final User user, final Collection<String> graphIds, final String adminAuth) {
        if (null != graphIds) {
            final Collection<String> visibleIds = getAllIds(user, adminAuth);
            if (!visibleIds.containsAll(graphIds)) {
                final Set<String> notVisibleIds = new HashSet<>(graphIds);
                notVisibleIds.removeAll(visibleIds);
                throw new IllegalArgumentException(String.format(GRAPH_IDS_NOT_VISIBLE, notVisibleIds));
            }
        }
    }

    private void validateExisting(final GraphSerialisable graph) throws StorageException {
        final String graphId = graph.getGraphId();
        for (final Set<Graph> graphs : storage.values()) {
            for (final Graph g : graphs) {
                if (g.getGraphId().equals(graphId)) {
                    throw new OverwritingException((String.format(USER_IS_ATTEMPTING_TO_OVERWRITE, graphId)));
                }
            }
        }
    }

    /**
     * @param user   to match visibility against, if null will default to
     *               false/denied
     *               access
     * @param access access the user must match.
     * @return the boolean access
     */
    private boolean isValidToView(final User user, final FederatedAccess access) {
        return null != access && access.hasReadAccess(user);
    }

    /**
     * @param user     to match visibility against.
     * @param graphIds filter on graphIds
     * @return a stream of graphs for the given graphIds and the user has visibility for.
     * If graphIds is null then only enabled by default graphs are returned that the user can see.
     */
    private Stream<Graph> getStream(final User user, final Collection<String> graphIds) {
        if (isNull(graphIds)) {
            return storage.entrySet()
                    .stream()
                    .filter(entry -> isValidToView(user, entry.getKey()))
                    //not visible unless graphId is requested.
                    .filter(entry -> !entry.getKey().isDisabledByDefault())
                    .flatMap(entry -> entry.getValue().stream());
        }

        return storage.entrySet()
                .stream()
                .filter(entry -> isValidToView(user, entry.getKey()))
                .flatMap(entry -> entry.getValue().stream())
                .filter(graph -> graphIds.contains(graph.getGraphId()));
    }

    /**
     * @param readAccessPredicate to filter graphs.
     * @return a stream of graphs the user has visibility for.
     */
    private Stream<Graph> getUserGraphStream(final Predicate<Entry<FederatedAccess, Set<Graph>>> readAccessPredicate) {
        return storage.entrySet()
                .stream()
                .filter(readAccessPredicate)
                .flatMap(entry -> entry.getValue().stream());
    }

    private void addToCache(final Graph newGraph, final FederatedAccess access) {
        final String graphId = newGraph.getGraphId();
        if (federatedStoreCache.contains(graphId)) {
            validateSameAsFromCache(newGraph, graphId);
        } else {
            try {
                federatedStoreCache.addGraphToCache(newGraph, access, false);
            } catch (final OverwritingException e) {
                throw new OverwritingException((String.format("User is attempting to overwrite a graph within the cacheService. GraphId: %s", graphId)));
            } catch (final CacheOperationException e) {
                throw new RuntimeException(e);
            }
        }
    }

    private void validateSameAsFromCache(final Graph newGraph, final String graphId) {
        final Graph fromCache = federatedStoreCache.getGraphSerialisableFromCache(graphId).getGraph(graphLibrary);
        if (!newGraph.getStoreProperties().getProperties().equals(fromCache.getStoreProperties().getProperties())) {
            throw new RuntimeException(String.format(ERROR_ADDING_GRAPH_TO_CACHE, GraphConfigEnum.PROPERTIES.toString(), graphId));
        } else {
            if (!JsonUtil.equals(newGraph.getSchema().toJson(false), fromCache.getSchema().toJson(false))) {
                throw new RuntimeException(String.format(ERROR_ADDING_GRAPH_TO_CACHE, GraphConfigEnum.SCHEMA.toString(), graphId));
            } else {
                if (!newGraph.getGraphId().equals(fromCache.getGraphId())) {
                    throw new RuntimeException(String.format(ERROR_ADDING_GRAPH_TO_CACHE, "GraphId", graphId));
                }
            }
        }
    }

    public void setGraphLibrary(final GraphLibrary graphLibrary) {
        this.graphLibrary = graphLibrary;
    }

    /**
     * Enum for the Graph Properties or Schema
     */
    public enum GraphConfigEnum {
        SCHEMA("schema"), PROPERTIES("properties");

        private final String value;

        GraphConfigEnum(final String value) {
            this.value = value;
        }

        @Override
        public String toString() {
            return value;
        }

    }

    private Boolean isCacheEnabled() {
        boolean rtn = false;
        if (isCacheEnabled) {
            if (federatedStoreCache.getCache() == null) {
                throw new RuntimeException("No cache has been set, please initialise the FederatedStore instance");
            }
            rtn = true;
        }
        return rtn;
    }

    private void makeGraphFromCache(final String graphId) throws StorageException {
        final GraphSerialisable graph = federatedStoreCache.getGraphSerialisableFromCache(graphId);
        final FederatedAccess accessFromCache = federatedStoreCache.getAccessFromCache(graphId);
        put(graph, accessFromCache);
    }

    private void makeAllGraphsFromCache() throws StorageException {
        final Set<String> allGraphIds = federatedStoreCache.getAllGraphIds();
        for (final String graphId : allGraphIds) {
            try {
                makeGraphFromCache(graphId);
            } catch (final Exception e) {
                LOGGER.error("Skipping graphId: {} due to: {}", graphId, e.getMessage(), e);
            }
        }
    }

    protected Map<String, Object> getAllGraphsAndAccess(final User user, final List<String> graphIds) {
        return getAllGraphsAndAccess(graphIds, access -> access != null && access.hasReadAccess(user));
    }

    protected Map<String, Object> getAllGraphsAndAccessAsAdmin(final User user, final List<String> graphIds, final String adminAuth) {
        return getAllGraphsAndAccess(graphIds, access -> access != null && access.hasReadAccess(user, adminAuth));
    }

    private Map<String, Object> getAllGraphsAndAccess(final List<String> graphIds, final Predicate<FederatedAccess> accessPredicate) {
        return storage.entrySet()
                .stream()
                //filter on FederatedAccess
                .filter(e -> accessPredicate.test(e.getKey()))
                //convert to Map<graphID,FederatedAccess>
                .flatMap(entry -> entry.getValue().stream().collect(Collectors.toMap(Graph::getGraphId, g -> entry.getKey())).entrySet().stream())
                //filter on if graph required?
                .filter(entry -> {
                    final boolean isGraphIdRequested = nonNull(graphIds) && graphIds.contains(entry.getKey());
                    final boolean isAllGraphIdsRequired = isNull(graphIds) || graphIds.isEmpty();
                    return isGraphIdRequested || isAllGraphIdsRequired;
                })
                .collect(Collectors.toMap(Entry::getKey, Entry::getValue));
    }


    public boolean changeGraphAccess(final String graphId, final FederatedAccess newFederatedAccess, final User requestingUser) throws StorageException {
        return changeGraphAccess(graphId, newFederatedAccess, access -> access.hasWriteAccess(requestingUser));
    }

    public boolean changeGraphAccess(final String graphId, final FederatedAccess newFederatedAccess, final User requestingUser, final String adminAuth) throws StorageException {
        return changeGraphAccess(graphId, newFederatedAccess, access -> access.hasWriteAccess(requestingUser, adminAuth));
    }

    private boolean changeGraphAccess(final String graphId, final FederatedAccess newFederatedAccess, final Predicate<FederatedAccess> accessPredicate) throws StorageException {
        boolean rtn;
        final Graph graphToMove = getGraphToMove(graphId, accessPredicate);

        if (nonNull(graphToMove)) {
            //remove graph to be moved
            FederatedAccess oldAccess = null;
            for (final Entry<FederatedAccess, Set<Graph>> entry : storage.entrySet()) {
                entry.getValue().removeIf(graph -> graph.getGraphId().equals(graphId));
                oldAccess = entry.getKey();
            }

            //add the graph being moved.
            this.put(new GraphSerialisable.Builder().graph(graphToMove).build(), newFederatedAccess);

            if (isCacheEnabled()) {
                //Update cache
                try {
                    federatedStoreCache.addGraphToCache(graphToMove, newFederatedAccess, true/*true because graphLibrary should have throw error*/);
                } catch (final CacheOperationException e) {
                    String message = String.format("Error occurred updating graphAccess. GraphStorage=updated, Cache=outdated. graphId:%s. Recovery is possible from a restart if a persistent cache is being used, otherwise contact admin", graphId);
                    LOGGER.error("{} graphStorage access:{} cache access:{}", message, newFederatedAccess, oldAccess);
                    throw new StorageException(message, e);
                }
            }

            rtn = true;
        } else {
            rtn = false;
        }
        return rtn;
    }

    public boolean changeGraphId(final String graphId, final String newGraphId, final User requestingUser) throws StorageException {
        return changeGraphId(graphId, newGraphId, access -> access.hasWriteAccess(requestingUser));
    }

    public boolean changeGraphId(final String graphId, final String newGraphId, final User requestingUser, final String adminAuth) throws StorageException {
        return changeGraphId(graphId, newGraphId, access -> access.hasWriteAccess(requestingUser, adminAuth));
    }

    private boolean changeGraphId(final String graphId, final String newGraphId, final Predicate<FederatedAccess> accessPredicate) throws StorageException {
        boolean rtn;
        final Graph graphToMove = getGraphToMove(graphId, accessPredicate);

        if (nonNull(graphToMove)) {
            FederatedAccess key = null;
            //remove graph to be moved from storage
            for (final Entry<FederatedAccess, Set<Graph>> entry : storage.entrySet()) {
                final boolean removed = entry.getValue().removeIf(graph -> graph.getGraphId().equals(graphId));
                if (removed) {
                    key = entry.getKey();
                    break;
                }
            }

<<<<<<< HEAD
            //Accumulo Only
            updateAccumuloTables(graphId, newGraphId, graphToMove);
=======
            //Update Tables
            String storeClass = graphToMove.getStoreProperties().getStoreClass();
            if (nonNull(storeClass) && storeClass.startsWith(AccumuloStore.class.getPackage().getName())) {
                /*
                 * This logic is only for Accumulo derived stores Only.
                 * For updating table names to match graphs names.
                 *
                 * uk.gov.gchq.gaffer.accumulostore.[AccumuloStore, SingleUseAccumuloStore,
                 * MiniAccumuloStore, SingleUseMiniAccumuloStore]
                 */
                try {
                    Connector connection = TableUtils.getConnector((AccumuloProperties) graphToMove.getStoreProperties());

                    if (connection.tableOperations().exists(graphId)) {
                        connection.tableOperations().offline(graphId);
                        connection.tableOperations().rename(graphId, newGraphId);
                        connection.tableOperations().online(newGraphId);
                    }
                } catch (final Exception e) {
                    LOGGER.warn("Error trying to update tables for graphID:{} graphToMove:{}", graphId, graphToMove, e);
                }
            }
>>>>>>> 062bcd27

            final GraphConfig configWithNewGraphId = cloneGraphConfigWithNewGraphId(newGraphId, graphToMove);

            //add the graph being renamed.
            GraphSerialisable newGraphSerialisable = new GraphSerialisable.Builder()
                    .graph(graphToMove)
                    .config(configWithNewGraphId)
                    .build();
            this.put(newGraphSerialisable, key);

            //Update cache
            if (isCacheEnabled()) {
                try {
                    //Overwrite cache = true because the graphLibrary should have thrown an error before this point.
                    federatedStoreCache.addGraphToCache(newGraphSerialisable, key, true);
                } catch (final CacheOperationException e) {
                    String message = "Contact Admin for recovery. Error occurred updating graphId. GraphStorage=updated, Cache=outdated graphId.";
                    LOGGER.error("{} graphStorage graphId:{} cache graphId:{}", message, newGraphId, graphId);
                    throw new StorageException(message, e);
                }
                federatedStoreCache.deleteGraphFromCache(graphId);
            }

            rtn = true;
        } else {
            rtn = false;
        }
        return rtn;
    }

    private void updateAccumuloTables(final String graphId, final String newGraphId, final Graph graphToMove) {
        if (isAccumulo(graphToMove)) {
            /*
             * This logic is only for Accumulo derived stores Only.
             * For updating table names to match graphs names.
             *
             * uk.gov.gchq.gaffer.accumulostore.[AccumuloStore, SingleUseAccumuloStore,
             * SingleUseMockAccumuloStore, MockAccumuloStore, MiniAccumuloStore]
             */
            try {
                Connector connection = getConnector((AccumuloProperties) graphToMove.getStoreProperties());

                if (connection.tableOperations().exists(graphId)) {
                    connection.tableOperations().offline(graphId);
                    connection.tableOperations().rename(graphId, newGraphId);
                    connection.tableOperations().online(newGraphId);
                }
            } catch (final Exception e) {
                LOGGER.error("Error trying to update tables for graphId:{} graphToMove:{}", graphId, graphToMove);
            }
        }
    }

    private GraphConfig cloneGraphConfigWithNewGraphId(final String newGraphId, final Graph graphToMove) {
        return new GraphConfig.Builder()
                .json(new GraphSerialisable.Builder().graph(graphToMove).build().getConfig())
                .graphId(newGraphId)
                .build();
    }

    private Graph getGraphToMove(final String graphId, final Predicate<FederatedAccess> accessPredicate) {
        Graph graphToMove = null;
        for (final Entry<FederatedAccess, Set<Graph>> entry : storage.entrySet()) {
            if (accessPredicate.test(entry.getKey())) {
                //select graph to be moved
                for (final Graph graph : entry.getValue()) {
                    if (graph.getGraphId().equals(graphId)) {
                        if (isNull(graphToMove)) {
                            //1st match, store graph and continue.
                            graphToMove = graph;
                        } else {
                            //2nd match.
                            throw new IllegalStateException("graphIds are unique, but more than one graph was found with the same graphId: " + graphId);
                        }
                    }
                }
            }
        }
        return graphToMove;
    }


}<|MERGE_RESOLUTION|>--- conflicted
+++ resolved
@@ -21,6 +21,8 @@
 import org.slf4j.LoggerFactory;
 
 import uk.gov.gchq.gaffer.accumulostore.AccumuloProperties;
+import uk.gov.gchq.gaffer.accumulostore.AccumuloStore;
+import uk.gov.gchq.gaffer.accumulostore.utils.TableUtils;
 import uk.gov.gchq.gaffer.cache.CacheServiceLoader;
 import uk.gov.gchq.gaffer.cache.exception.CacheOperationException;
 import uk.gov.gchq.gaffer.commonutil.JsonUtil;
@@ -55,12 +57,6 @@
 
 import static java.util.Objects.isNull;
 import static java.util.Objects.nonNull;
-<<<<<<< HEAD
-import static uk.gov.gchq.gaffer.federatedstore.FederatedStoreConstants.KEY_OPERATION_OPTIONS_GRAPH_IDS;
-import static uk.gov.gchq.gaffer.federatedstore.util.FederatedStoreUtil.getConnector;
-import static uk.gov.gchq.gaffer.federatedstore.util.FederatedStoreUtil.isAccumulo;
-=======
->>>>>>> 062bcd27
 
 public class FederatedGraphStorage {
     private static final Logger LOGGER = LoggerFactory.getLogger(FederatedGraphStorage.class);
@@ -526,10 +522,6 @@
                 }
             }
 
-<<<<<<< HEAD
-            //Accumulo Only
-            updateAccumuloTables(graphId, newGraphId, graphToMove);
-=======
             //Update Tables
             String storeClass = graphToMove.getStoreProperties().getStoreClass();
             if (nonNull(storeClass) && storeClass.startsWith(AccumuloStore.class.getPackage().getName())) {
@@ -552,7 +544,6 @@
                     LOGGER.warn("Error trying to update tables for graphID:{} graphToMove:{}", graphId, graphToMove, e);
                 }
             }
->>>>>>> 062bcd27
 
             final GraphConfig configWithNewGraphId = cloneGraphConfigWithNewGraphId(newGraphId, graphToMove);
 
@@ -581,29 +572,6 @@
             rtn = false;
         }
         return rtn;
-    }
-
-    private void updateAccumuloTables(final String graphId, final String newGraphId, final Graph graphToMove) {
-        if (isAccumulo(graphToMove)) {
-            /*
-             * This logic is only for Accumulo derived stores Only.
-             * For updating table names to match graphs names.
-             *
-             * uk.gov.gchq.gaffer.accumulostore.[AccumuloStore, SingleUseAccumuloStore,
-             * SingleUseMockAccumuloStore, MockAccumuloStore, MiniAccumuloStore]
-             */
-            try {
-                Connector connection = getConnector((AccumuloProperties) graphToMove.getStoreProperties());
-
-                if (connection.tableOperations().exists(graphId)) {
-                    connection.tableOperations().offline(graphId);
-                    connection.tableOperations().rename(graphId, newGraphId);
-                    connection.tableOperations().online(newGraphId);
-                }
-            } catch (final Exception e) {
-                LOGGER.error("Error trying to update tables for graphId:{} graphToMove:{}", graphId, graphToMove);
-            }
-        }
     }
 
     private GraphConfig cloneGraphConfigWithNewGraphId(final String newGraphId, final Graph graphToMove) {
