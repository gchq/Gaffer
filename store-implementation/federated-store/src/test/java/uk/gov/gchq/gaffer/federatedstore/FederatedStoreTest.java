--- conflicted
+++ resolved
@@ -388,11 +388,7 @@
                         .build())
                 .build();
 
-<<<<<<< HEAD
-        store.execute(op, new Context(TEST_USER));
-=======
-        store.execute(op, authUser);
->>>>>>> dce014a1
+        store.execute(op, new Context(authUser));
 
         assertEquals(1, getElements().size());
     }
@@ -459,11 +455,7 @@
                                 .edges(store.getSchema().getEdgeGroups())
                                 .entities(store.getSchema().getEntityGroups())
                                 .build())
-<<<<<<< HEAD
-                        .build(), new Context(TEST_USER));
-=======
-                        .build(), authUser);
->>>>>>> dce014a1
+                        .build(), new Context(authUser));
 
         return (null == elements) ? Sets.newHashSet() : Sets.newHashSet(elements);
     }
@@ -519,13 +511,7 @@
         final int before = store.getGraphs(testUser, null).size();
         store.execute(new AddGraph.Builder()
                 .graphId(MAP_ID_1)
-<<<<<<< HEAD
-                .build(), new Context(new User.Builder()
-                .userId(USER_ID)
-                .build()));
-=======
-                .build(), testUser);
->>>>>>> dce014a1
+                .build(), new Context(testUser));
 
         final int after = store.getGraphs(testUser, null).size();
         //Then
@@ -789,13 +775,8 @@
         final CloseableIterable<? extends Element> elements = store.execute(new GetAllElements(),
                 new Context(new User.Builder()
                         .userId(USER_ID)
-<<<<<<< HEAD
-                        .opAuth("auth1")
+                        .opAuth(ALL_USERS)
                         .build()));
-=======
-                        .opAuth(ALL_USERS)
-                        .build());
->>>>>>> dce014a1
 
         Assert.assertFalse(elements.iterator().hasNext());
 
