--- conflicted
+++ resolved
@@ -49,14 +49,8 @@
     public void genData(final boolean withVisibilities) throws OperationException, StoreException {
         getGraph(getSchema(), TestUtils.getParquetStoreProperties(), "StringVertexSparkOperationsTest")
                 .execute(new ImportJavaRDDOfElements.Builder()
-<<<<<<< HEAD
                         .input(getElements(javaSparkContext, withVisibilities))
-                        .javaSparkContext(javaSparkContext)
                         .build(), USER);
-=======
-                        .input(getElements(javaSparkContext))
-                            .build(), USER);
->>>>>>> 572a4b24
     }
 
     @Override
