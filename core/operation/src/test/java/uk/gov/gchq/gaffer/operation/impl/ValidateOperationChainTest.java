/*
 * Copyright 2018-2020 Crown Copyright
 *
 * Licensed under the Apache License, Version 2.0 (the "License");
 * you may not use this file except in compliance with the License.
 * You may obtain a copy of the License at
 *
 *     http://www.apache.org/licenses/LICENSE-2.0
 *
 * Unless required by applicable law or agreed to in writing, software
 * distributed under the License is distributed on an "AS IS" BASIS,
 * WITHOUT WARRANTIES OR CONDITIONS OF ANY KIND, either express or implied.
 * See the License for the specific language governing permissions and
 * limitations under the License.
 */

package uk.gov.gchq.gaffer.operation.impl;

import com.google.common.collect.Sets;
<<<<<<< HEAD
=======

>>>>>>> 6c60d867
import org.junit.jupiter.api.Test;

import uk.gov.gchq.gaffer.exception.SerialisationException;
import uk.gov.gchq.gaffer.jsonserialisation.JSONSerialiser;
import uk.gov.gchq.gaffer.operation.OperationChain;
import uk.gov.gchq.gaffer.operation.OperationTest;
import uk.gov.gchq.gaffer.operation.impl.add.AddElements;
import uk.gov.gchq.gaffer.operation.impl.get.GetElements;
import uk.gov.gchq.koryphe.ValidationResult;

import java.util.Set;

import static org.junit.jupiter.api.Assertions.assertEquals;
import static org.junit.jupiter.api.Assertions.assertNotSame;

public class ValidateOperationChainTest extends OperationTest<ValidateOperationChain> {

    final OperationChain operationChain = new OperationChain.Builder()
            .first(new AddElements())
            .then(new GetElements())
            .build();

    @Test
    public void shouldJSONSerialiseAndDeserialise() throws SerialisationException {
        // Given
        final ValidateOperationChain validateOperationChain = new ValidateOperationChain.Builder()
                .operationChain(operationChain)
                .build();

        // When
        byte[] json = JSONSerialiser.serialise(validateOperationChain, true);
        final ValidateOperationChain deserialisedOp = JSONSerialiser.deserialise(json, ValidateOperationChain.class);

        // Then
        assertEquals(validateOperationChain.getOperationChain(), deserialisedOp.getOperationChain());
    }

    @Test
    @Override
    public void builderShouldCreatePopulatedOperation() {
        // When
        final ValidateOperationChain validateOperationChain = new ValidateOperationChain.Builder()
                .operationChain(operationChain)
                .build();

        // Then
        assertEquals(operationChain, validateOperationChain.getOperationChain());
    }

    @Test
    @Override
    public void shouldShallowCloneOperation() {
        // Given
        final ValidateOperationChain validateOperationChain = new ValidateOperationChain.Builder()
                .operationChain(operationChain)
                .build();

        // When
        final ValidateOperationChain clone = validateOperationChain.shallowClone();

        // Then
        assertNotSame(validateOperationChain, clone);
        assertEquals(operationChain, clone.getOperationChain());
    }

    @Test
    public void shouldGetOutputClass() {
        // When
        final Class<?> outputClass = getTestObject().getOutputClass();

        // Then
        assertEquals(ValidationResult.class, outputClass);
    }


    @Override
    protected Set<String> getRequiredFields() {
        return Sets.newHashSet("operationChain");
    }

    @Override
    protected ValidateOperationChain getTestObject() {
        return new ValidateOperationChain();
    }
}<|MERGE_RESOLUTION|>--- conflicted
+++ resolved
@@ -17,10 +17,7 @@
 package uk.gov.gchq.gaffer.operation.impl;
 
 import com.google.common.collect.Sets;
-<<<<<<< HEAD
-=======
 
->>>>>>> 6c60d867
 import org.junit.jupiter.api.Test;
 
 import uk.gov.gchq.gaffer.exception.SerialisationException;
@@ -58,19 +55,15 @@
         assertEquals(validateOperationChain.getOperationChain(), deserialisedOp.getOperationChain());
     }
 
-    @Test
     @Override
     public void builderShouldCreatePopulatedOperation() {
-        // When
         final ValidateOperationChain validateOperationChain = new ValidateOperationChain.Builder()
                 .operationChain(operationChain)
                 .build();
 
-        // Then
         assertEquals(operationChain, validateOperationChain.getOperationChain());
     }
 
-    @Test
     @Override
     public void shouldShallowCloneOperation() {
         // Given
