/*
 * Copyright 2017-2020 Crown Copyright
 *
 * Licensed under the Apache License, Version 2.0 (the "License");
 * you may not use this file except in compliance with the License.
 * You may obtain a copy of the License at
 *
 *     http://www.apache.org/licenses/LICENSE-2.0
 *
 * Unless required by applicable law or agreed to in writing, software
 * distributed under the License is distributed on an "AS IS" BASIS,
 * WITHOUT WARRANTIES OR CONDITIONS OF ANY KIND, either express or implied.
 * See the License for the specific language governing permissions and
 * limitations under the License.
 */
package uk.gov.gchq.gaffer.store.operation.handler;

import org.junit.jupiter.api.BeforeEach;
import org.junit.jupiter.api.Test;

import uk.gov.gchq.gaffer.commonutil.JsonAssert;
import uk.gov.gchq.gaffer.commonutil.TestGroups;
import uk.gov.gchq.gaffer.commonutil.TestPropertyNames;
import uk.gov.gchq.gaffer.operation.OperationException;
import uk.gov.gchq.gaffer.serialisation.implementation.StringSerialiser;
import uk.gov.gchq.gaffer.store.Context;
import uk.gov.gchq.gaffer.store.Store;
import uk.gov.gchq.gaffer.store.StoreProperties;
import uk.gov.gchq.gaffer.store.operation.GetSchema;
import uk.gov.gchq.gaffer.store.schema.Schema;
import uk.gov.gchq.gaffer.store.schema.SchemaEdgeDefinition;
import uk.gov.gchq.gaffer.store.schema.SchemaEntityDefinition;
import uk.gov.gchq.gaffer.store.schema.TypeDefinition;
import uk.gov.gchq.gaffer.user.User;
import uk.gov.gchq.koryphe.impl.binaryoperator.StringConcat;

<<<<<<< HEAD
import static org.junit.jupiter.api.Assertions.assertEquals;
import static org.junit.jupiter.api.Assertions.assertNotNull;
import static org.junit.jupiter.api.Assertions.assertThrows;
=======
import static org.junit.jupiter.api.Assertions.assertNotNull;
import static org.junit.jupiter.api.Assertions.assertTrue;
>>>>>>> 6c60d867
import static org.mockito.BDDMockito.given;
import static org.mockito.Mockito.mock;

public class GetSchemaHandlerTest {
    private GetSchemaHandler handler;
    private Schema schema;
    private Store store;
    private Context context;
    private User user;
    private StoreProperties properties;
    private byte[] compactSchemaBytes;

    @BeforeEach
    public void setup() {
        handler = new GetSchemaHandler();
        store = mock(Store.class);
        context = mock(Context.class);
        user = mock(User.class);
        properties = new StoreProperties();
        schema = makeSchema();
        compactSchemaBytes = schema.toCompactJson();
    }

    @Test
    public void shouldReturnCompactSchema() throws OperationException {
        // Given
        given(store.getProperties()).willReturn(properties);
        given(store.getSchema()).willReturn(schema);
        given(context.getUser()).willReturn(user);

        final GetSchema operation = new GetSchema.Builder()
                .compact(true)
                .build();

        // When
        final Schema result = handler.doOperation(operation, context, store);

        // Then
        assertNotNull(result);
        JsonAssert.assertNotEqual(schema.toJson(true), result.toJson(true));
        JsonAssert.assertEquals(compactSchemaBytes, result.toJson(true));
    }

    @Test
    public void shouldReturnFullSchema() throws OperationException {
        // Given
        given(store.getProperties()).willReturn(properties);
        given(store.getOriginalSchema()).willReturn(schema);
        given(context.getUser()).willReturn(user);

        final GetSchema operation = new GetSchema();

        // When
        final Schema result = handler.doOperation(operation, context, store);

        // Then
        assertNotNull(result);
        JsonAssert.assertEquals(schema.toJson(true), result.toJson(true));
    }

    @Test
    public void shouldThrowExceptionForNullOperation() {
        // Given
        final GetSchema operation = null;

        // When / Then
        final Exception exception = assertThrows(OperationException.class, () -> handler.doOperation(operation, context, store));
        assertEquals("Operation cannot be null", exception.getMessage());
    }

    private Schema makeSchema() {
        return new Schema.Builder()
                .edge(TestGroups.EDGE, new SchemaEdgeDefinition.Builder()
                        .source("string")
                        .destination("string")
                        .description("anEdge")
                        .directed("true")
                        .property(TestPropertyNames.PROP_1, "string")
                        .build())
                .edge(TestGroups.EDGE_2, new SchemaEdgeDefinition.Builder()
                        .source("string")
                        .destination("string")
                        .description("anotherEdge")
                        .directed("true")
                        .property(TestPropertyNames.PROP_1, "string")
                        .build())
                .entity(TestGroups.ENTITY, new SchemaEntityDefinition.Builder()
                        .vertex("string")
                        .property(TestPropertyNames.PROP_1, "string")
                        .description("anEntity")
                        .build())
                .type("string", new TypeDefinition.Builder()
                        .clazz(String.class)
                        .serialiser(new StringSerialiser())
                        .aggregateFunction(new StringConcat())
                        .build())
                .type("true", Boolean.class)
                .build();
    }
}<|MERGE_RESOLUTION|>--- conflicted
+++ resolved
@@ -34,14 +34,8 @@
 import uk.gov.gchq.gaffer.user.User;
 import uk.gov.gchq.koryphe.impl.binaryoperator.StringConcat;
 
-<<<<<<< HEAD
-import static org.junit.jupiter.api.Assertions.assertEquals;
-import static org.junit.jupiter.api.Assertions.assertNotNull;
-import static org.junit.jupiter.api.Assertions.assertThrows;
-=======
 import static org.junit.jupiter.api.Assertions.assertNotNull;
 import static org.junit.jupiter.api.Assertions.assertTrue;
->>>>>>> 6c60d867
 import static org.mockito.BDDMockito.given;
 import static org.mockito.Mockito.mock;
 
@@ -61,59 +55,7 @@
         context = mock(Context.class);
         user = mock(User.class);
         properties = new StoreProperties();
-        schema = makeSchema();
-        compactSchemaBytes = schema.toCompactJson();
-    }
-
-    @Test
-    public void shouldReturnCompactSchema() throws OperationException {
-        // Given
-        given(store.getProperties()).willReturn(properties);
-        given(store.getSchema()).willReturn(schema);
-        given(context.getUser()).willReturn(user);
-
-        final GetSchema operation = new GetSchema.Builder()
-                .compact(true)
-                .build();
-
-        // When
-        final Schema result = handler.doOperation(operation, context, store);
-
-        // Then
-        assertNotNull(result);
-        JsonAssert.assertNotEqual(schema.toJson(true), result.toJson(true));
-        JsonAssert.assertEquals(compactSchemaBytes, result.toJson(true));
-    }
-
-    @Test
-    public void shouldReturnFullSchema() throws OperationException {
-        // Given
-        given(store.getProperties()).willReturn(properties);
-        given(store.getOriginalSchema()).willReturn(schema);
-        given(context.getUser()).willReturn(user);
-
-        final GetSchema operation = new GetSchema();
-
-        // When
-        final Schema result = handler.doOperation(operation, context, store);
-
-        // Then
-        assertNotNull(result);
-        JsonAssert.assertEquals(schema.toJson(true), result.toJson(true));
-    }
-
-    @Test
-    public void shouldThrowExceptionForNullOperation() {
-        // Given
-        final GetSchema operation = null;
-
-        // When / Then
-        final Exception exception = assertThrows(OperationException.class, () -> handler.doOperation(operation, context, store));
-        assertEquals("Operation cannot be null", exception.getMessage());
-    }
-
-    private Schema makeSchema() {
-        return new Schema.Builder()
+        schema = new Schema.Builder()
                 .edge(TestGroups.EDGE, new SchemaEdgeDefinition.Builder()
                         .source("string")
                         .destination("string")
@@ -140,5 +82,53 @@
                         .build())
                 .type("true", Boolean.class)
                 .build();
+        compactSchemaBytes = schema.toCompactJson();
+    }
+
+    @Test
+    public void shouldReturnCompactSchema() throws OperationException {
+        given(store.getProperties()).willReturn(properties);
+        given(store.getSchema()).willReturn(schema);
+        given(context.getUser()).willReturn(user);
+
+        final GetSchema operation = new GetSchema.Builder()
+                .compact(true)
+                .build();
+
+        // When
+        final Schema result = handler.doOperation(operation, context, store);
+
+        // Then
+        assertNotNull(result);
+        JsonAssert.assertNotEqual(schema.toJson(true), result.toJson(true));
+        JsonAssert.assertEquals(compactSchemaBytes, result.toJson(true));
+    }
+
+    @Test
+    public void shouldReturnFullSchema() throws OperationException {
+        given(store.getProperties()).willReturn(properties);
+        given(store.getOriginalSchema()).willReturn(schema);
+        given(context.getUser()).willReturn(user);
+
+        final GetSchema operation = new GetSchema();
+
+        // When
+        final Schema result = handler.doOperation(operation, context, store);
+
+        // Then
+        assertNotNull(result);
+        JsonAssert.assertEquals(schema.toJson(true), result.toJson(true));
+    }
+
+    @Test
+    public void shouldThrowExceptionForNullOperation() throws OperationException {
+        final GetSchema operation = null;
+
+        // When / Then
+        try {
+            handler.doOperation(operation, context, store);
+        } catch (final OperationException e) {
+            assertTrue(e.getMessage().contains("Operation cannot be null"));
+        }
     }
 }