/*
 * Copyright 2017-2020 Crown Copyright
 *
 * Licensed under the Apache License, Version 2.0 (the "License");
 * you may not use this file except in compliance with the License.
 * You may obtain a copy of the License at
 *
 *     http://www.apache.org/licenses/LICENSE-2.0
 *
 * Unless required by applicable law or agreed to in writing, software
 * distributed under the License is distributed on an "AS IS" BASIS,
 * WITHOUT WARRANTIES OR CONDITIONS OF ANY KIND, either express or implied.
 * See the License for the specific language governing permissions and
 * limitations under the License.
 */
package uk.gov.gchq.gaffer.sparkaccumulo.operation.handler.scalardd;

import org.apache.hadoop.conf.Configuration;
import org.apache.spark.rdd.RDD;
import org.apache.spark.sql.SparkSession;
<<<<<<< HEAD
import org.junit.jupiter.api.Test;
import org.junit.jupiter.api.io.TempDir;

=======
import org.junit.AfterClass;
import org.junit.BeforeClass;
import org.junit.ClassRule;
import org.junit.Rule;
import org.junit.Test;
import org.junit.rules.TemporaryFolder;
>>>>>>> e8cede87
import scala.collection.mutable.ArrayBuffer;
import scala.reflect.ClassTag;

import uk.gov.gchq.gaffer.commonutil.TestGroups;
import uk.gov.gchq.gaffer.commonutil.TestPropertyNames;
import uk.gov.gchq.gaffer.data.element.Edge;
import uk.gov.gchq.gaffer.data.element.Element;
import uk.gov.gchq.gaffer.data.element.Entity;
import uk.gov.gchq.gaffer.graph.Graph;
import uk.gov.gchq.gaffer.graph.GraphConfig;
import uk.gov.gchq.gaffer.operation.OperationException;
import uk.gov.gchq.gaffer.spark.SparkSessionProvider;
import uk.gov.gchq.gaffer.spark.operation.dataframe.ClassTagConstants;
import uk.gov.gchq.gaffer.spark.operation.scalardd.GetRDDOfAllElements;
import uk.gov.gchq.gaffer.spark.operation.scalardd.ImportRDDOfElements;
import uk.gov.gchq.gaffer.sparkaccumulo.AbstractPropertiesDrivenTest;
import uk.gov.gchq.gaffer.sparkaccumulo.operation.handler.AbstractGetRDDHandler;
import uk.gov.gchq.gaffer.user.User;

import java.io.IOException;
import java.nio.file.Path;
import java.util.HashSet;
import java.util.Set;

import static org.junit.jupiter.api.Assertions.assertEquals;
import static org.junit.jupiter.api.Assertions.fail;

public class ImportRDDOfElementsHandlerTest extends AbstractPropertiesDrivenTest {
    private static final ClassTag<Element> ELEMENT_CLASS_TAG = ClassTagConstants.ELEMENT_CLASS_TAG;

    @ClassRule
    public static TemporaryFolder storeBaseFolder = new TemporaryFolder(CommonTestConstants.TMP_DIRECTORY);

    @BeforeClass
    public static void setup() {
        setUpBeforeClass("/store.properties", storeBaseFolder);
    }

    @AfterClass
    public static void teardown() {
        tearDownAfterClass();
    }

    @Test
    public void checkImportRDDOfElements(@TempDir Path tempDir) throws OperationException, IOException {
        final Graph graph1 = new Graph.Builder()
                .config(new GraphConfig.Builder()
                        .graphId("graphId")
                        .build())
                .addSchema(getClass().getResourceAsStream("/schema/elements.json"))
                .addSchema(getClass().getResourceAsStream("/schema/types.json"))
                .addSchema(getClass().getResourceAsStream("/schema/serialisation.json"))
                .storeProperties(getStoreProperties())
                .build();

        final ArrayBuffer<Element> elements = new ArrayBuffer<>();
        for (int i = 0; i < 10; i++) {
            final Entity entity = new Entity.Builder()
                    .group(TestGroups.ENTITY)
                    .vertex("" + i)
                    .build();

            final Edge edge1 = new Edge.Builder()
                    .group(TestGroups.EDGE)
                    .source("" + i)
                    .dest("B")
                    .directed(false)
                    .property(TestPropertyNames.COUNT, 2)
                    .build();

            final Edge edge2 = new Edge.Builder()
                    .group(TestGroups.EDGE)
                    .source("" + i)
                    .dest("C")
                    .directed(false)
                    .property(TestPropertyNames.COUNT, 4)
                    .build();

            elements.$plus$eq(edge1);
            elements.$plus$eq(edge2);
            elements.$plus$eq(entity);
        }
        final User user = new User();
        final SparkSession sparkSession = SparkSessionProvider.getSparkSession();

        // Create Hadoop configuration and serialise to a string
        final Configuration configuration = new Configuration();
        final String configurationString = AbstractGetRDDHandler
                .convertConfigurationToString(configuration);

        final String outputPath = tempDir.resolve("output").toAbsolutePath().toString();
        final String failurePath = tempDir.resolve("failure").toAbsolutePath().toString();

        final RDD<Element> elementRDD = sparkSession.sparkContext().parallelize(elements, 8, ELEMENT_CLASS_TAG);
        final ImportRDDOfElements addRdd = new ImportRDDOfElements.Builder()
                .input(elementRDD)
                .option("outputPath", outputPath)
                .option("failurePath", failurePath)
                .build();
        graph1.execute(addRdd, user);

        // Check all elements were added
        final GetRDDOfAllElements rddQuery = new GetRDDOfAllElements.Builder()
                .option(AbstractGetRDDHandler.HADOOP_CONFIGURATION_KEY, configurationString)
                .build();

        final RDD<Element> rdd = graph1.execute(rddQuery, user);
        if (rdd == null) {
            fail("No RDD returned");
        }

        final Set<Element> results = new HashSet<>();
        final Element[] returnedElements = (Element[]) rdd.collect();
        for (int i = 0; i < returnedElements.length; i++) {
            results.add(returnedElements[i]);
        }
        assertEquals(elements.size(), results.size());
    }
}<|MERGE_RESOLUTION|>--- conflicted
+++ resolved
@@ -18,18 +18,12 @@
 import org.apache.hadoop.conf.Configuration;
 import org.apache.spark.rdd.RDD;
 import org.apache.spark.sql.SparkSession;
-<<<<<<< HEAD
+
+import org.junit.jupiter.api.AfterAll;
+import org.junit.jupiter.api.BeforeAll;
 import org.junit.jupiter.api.Test;
 import org.junit.jupiter.api.io.TempDir;
 
-=======
-import org.junit.AfterClass;
-import org.junit.BeforeClass;
-import org.junit.ClassRule;
-import org.junit.Rule;
-import org.junit.Test;
-import org.junit.rules.TemporaryFolder;
->>>>>>> e8cede87
 import scala.collection.mutable.ArrayBuffer;
 import scala.reflect.ClassTag;
 
@@ -50,31 +44,34 @@
 import uk.gov.gchq.gaffer.user.User;
 
 import java.io.IOException;
+import java.nio.file.Files;
 import java.nio.file.Path;
 import java.util.HashSet;
 import java.util.Set;
 
 import static org.junit.jupiter.api.Assertions.assertEquals;
 import static org.junit.jupiter.api.Assertions.fail;
+import static uk.gov.gchq.gaffer.sparkaccumulo.AbstractPropertiesDrivenTest.setUpBeforeClass;
+import static uk.gov.gchq.gaffer.sparkaccumulo.AbstractPropertiesDrivenTest.tearDownAfterClass;
 
 public class ImportRDDOfElementsHandlerTest extends AbstractPropertiesDrivenTest {
     private static final ClassTag<Element> ELEMENT_CLASS_TAG = ClassTagConstants.ELEMENT_CLASS_TAG;
 
-    @ClassRule
-    public static TemporaryFolder storeBaseFolder = new TemporaryFolder(CommonTestConstants.TMP_DIRECTORY);
+    @TempDir
+    static Path tempDir;
 
-    @BeforeClass
-    public static void setup() {
-        setUpBeforeClass("/store.properties", storeBaseFolder);
+    @BeforeAll
+    public static void setup() throws IOException {
+        setUpBeforeClass("/store.properties", Files.createDirectories(tempDir.resolve("accumulo_temp_dir")));
     }
 
-    @AfterClass
+    @AfterAll
     public static void teardown() {
         tearDownAfterClass();
     }
 
     @Test
-    public void checkImportRDDOfElements(@TempDir Path tempDir) throws OperationException, IOException {
+    public void checkImportRDDOfElements() throws OperationException, IOException {
         final Graph graph1 = new Graph.Builder()
                 .config(new GraphConfig.Builder()
                         .graphId("graphId")
