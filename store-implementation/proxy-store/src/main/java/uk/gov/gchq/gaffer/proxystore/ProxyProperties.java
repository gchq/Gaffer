/*
 * Copyright 2016-2020 Crown Copyright
 *
 * Licensed under the Apache License, Version 2.0 (the "License");
 * you may not use this file except in compliance with the License.
 * You may obtain a copy of the License at
 *
 *     http://www.apache.org/licenses/LICENSE-2.0
 *
 * Unless required by applicable law or agreed to in writing, software
 * distributed under the License is distributed on an "AS IS" BASIS,
 * WITHOUT WARRANTIES OR CONDITIONS OF ANY KIND, either express or implied.
 * See the License for the specific language governing permissions and
 * limitations under the License.
 */

package uk.gov.gchq.gaffer.proxystore;

import org.apache.commons.lang3.StringUtils;

import uk.gov.gchq.gaffer.store.StoreProperties;

import java.io.InputStream;
import java.net.MalformedURLException;
import java.net.URL;
import java.nio.file.Path;
import java.util.Properties;

/**
 * Additional store properties for the {@link ProxyStore}.
 */
public class ProxyProperties extends StoreProperties {
    public static final String GAFFER_HOST = "gaffer.host";
    public static final String GAFFER_PORT = "gaffer.port";
    public static final String GAFFER_CONTEXT_ROOT = "gaffer.context-root";
    public static final String CONNECT_TIMEOUT = "gaffer.connect-timeout";
    public static final String READ_TIMEOUT = "gaffer.read-timeout";

    public static final String DEFAULT_GAFFER_HOST = "localhost";
<<<<<<< HEAD
    public static final String DEFAULT_GAFFER_CONTEXT_ROOT = "";
=======
    public static final String DEFAULT_GAFFER_CONTEXT_ROOT = "/rest/v2";
>>>>>>> cb6e9c70
    public static final int DEFAULT_GAFFER_PORT = 8080;
    public static final int DEFAULT_CONNECT_TIMEOUT = 10000;
    public static final int DEFAULT_READ_TIMEOUT = 10000;


    public ProxyProperties() {
        super(ProxyStore.class);
    }

    public ProxyProperties(final Path propFileLocation) {
        super(propFileLocation, ProxyStore.class);
    }

    public ProxyProperties(final Properties props) {
        super(props, ProxyStore.class);
    }

    public static ProxyProperties loadStoreProperties(final String pathStr) {
        return StoreProperties.loadStoreProperties(pathStr, ProxyProperties.class);
    }

    public static ProxyProperties loadStoreProperties(final InputStream storePropertiesStream) {
        return StoreProperties.loadStoreProperties(storePropertiesStream, ProxyProperties.class);
    }

    public static ProxyProperties loadStoreProperties(final Path storePropertiesPath) {
        return StoreProperties.loadStoreProperties(storePropertiesPath, ProxyProperties.class);
    }

    public int getConnectTimeout() {
        final String timeout = get(CONNECT_TIMEOUT, null);
        try {
            return null == timeout ? DEFAULT_CONNECT_TIMEOUT : Integer.parseInt(timeout);
        } catch (final NumberFormatException e) {
            throw new IllegalArgumentException("Unable to convert gaffer timeout into an integer", e);
        }
    }

    public void setConnectTimeout(final int timeout) {
        set(CONNECT_TIMEOUT, String.valueOf(timeout));
    }

    public int getReadTimeout() {
        final String timeout = get(READ_TIMEOUT, null);
        try {
            return null == timeout ? DEFAULT_READ_TIMEOUT : Integer.parseInt(timeout);
        } catch (final NumberFormatException e) {
            throw new IllegalArgumentException("Unable to convert gaffer timeout into an integer", e);
        }
    }

    public void setReadTimeout(final int timeout) {
        set(READ_TIMEOUT, String.valueOf(timeout));
    }

    public String getGafferHost() {
        return get(GAFFER_HOST, DEFAULT_GAFFER_HOST);
    }

    public void setGafferHost(final String gafferHost) {
        set(GAFFER_HOST, gafferHost);
    }

    public int getGafferPort() {
        final String portStr = get(GAFFER_PORT, null);
        try {
            return null == portStr ? DEFAULT_GAFFER_PORT : Integer.parseInt(portStr);
        } catch (final NumberFormatException e) {
            throw new IllegalArgumentException("Unable to convert gaffer port into an integer", e);
        }
    }

    public void setGafferPort(final int gafferPort) {
        set(GAFFER_PORT, String.valueOf(gafferPort));
    }

    public String getGafferContextRoot() {
        return get(GAFFER_CONTEXT_ROOT, DEFAULT_GAFFER_CONTEXT_ROOT);
    }

    public void setGafferContextRoot(final String gafferContextRoot) {
        final String checkedGafferContextRoot;
        if (!gafferContextRoot.startsWith("/")) {
            checkedGafferContextRoot = "/" + gafferContextRoot;
        } else {
            checkedGafferContextRoot = gafferContextRoot;
        }
        set(GAFFER_CONTEXT_ROOT, checkedGafferContextRoot);
    }

    public URL getGafferUrl() {
        return getGafferUrl(null);
    }

    public URL getGafferUrl(final String suffix) {
        return getGafferUrl("http", suffix);
    }

    public URL getGafferUrl(final String protocol, final String suffix) {
        final String urlSuffix;
        if (StringUtils.isNotEmpty(suffix)) {
            urlSuffix = prepend("/", suffix);
        } else {
            urlSuffix = "";
        }

        try {
            String contextRoot = prepend("/", getGafferContextRoot());
<<<<<<< HEAD
//            contextRoot = addSuffix("/", contextRoot) + GAFFER_REST_API_VERSION;
=======
>>>>>>> cb6e9c70
            return new URL(protocol, getGafferHost(), getGafferPort(),
                    contextRoot + urlSuffix);
        } catch (final MalformedURLException e) {
            throw new IllegalArgumentException("Could not create Gaffer URL from host (" + getGafferHost()
                    + "), port (" + getGafferPort()
                    + ") and context root (" + getGafferContextRoot() + ")", e);
        }
    }

    protected String addSuffix(final String suffix, final String string) {
        if (!string.endsWith(suffix)) {
            return string + suffix;
        }

        return string;
    }

    protected String prepend(final String prefix, final String string) {
        if (!string.startsWith(prefix)) {
            return prefix + string;
        }

        return string;
    }
}<|MERGE_RESOLUTION|>--- conflicted
+++ resolved
@@ -35,17 +35,11 @@
     public static final String GAFFER_CONTEXT_ROOT = "gaffer.context-root";
     public static final String CONNECT_TIMEOUT = "gaffer.connect-timeout";
     public static final String READ_TIMEOUT = "gaffer.read-timeout";
-
     public static final String DEFAULT_GAFFER_HOST = "localhost";
-<<<<<<< HEAD
     public static final String DEFAULT_GAFFER_CONTEXT_ROOT = "";
-=======
-    public static final String DEFAULT_GAFFER_CONTEXT_ROOT = "/rest/v2";
->>>>>>> cb6e9c70
     public static final int DEFAULT_GAFFER_PORT = 8080;
     public static final int DEFAULT_CONNECT_TIMEOUT = 10000;
     public static final int DEFAULT_READ_TIMEOUT = 10000;
-
 
     public ProxyProperties() {
         super(ProxyStore.class);
@@ -150,10 +144,6 @@
 
         try {
             String contextRoot = prepend("/", getGafferContextRoot());
-<<<<<<< HEAD
-//            contextRoot = addSuffix("/", contextRoot) + GAFFER_REST_API_VERSION;
-=======
->>>>>>> cb6e9c70
             return new URL(protocol, getGafferHost(), getGafferPort(),
                     contextRoot + urlSuffix);
         } catch (final MalformedURLException e) {
