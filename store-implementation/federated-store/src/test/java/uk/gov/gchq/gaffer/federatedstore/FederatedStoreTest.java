--- conflicted
+++ resolved
@@ -113,7 +113,7 @@
     private static final String PATH_ENTITY_B_SCHEMA_JSON = "schema/entityBSchema.json";
     private static final String PATH_BASIC_EDGE_SCHEMA_JSON = "schema/basicEdgeSchema.json";
     public static final String UNUSUAL_KEY = "unusualKey";
-    public static final String KEY_DOES_NOT_BELONG = UNUSUAL_KEY + " was added to " + ID_PROPS_ACC_2 + " it should not be there";
+    public static final String KEY_DOES_NOT_BELONG = String.format(" %swas added to %s it should not be there", UNUSUAL_KEY, ID_PROPS_ACC_2);
     private static final String ALL_USERS = StoreUser.ALL_USERS;
     private static final HashSet<String> GRAPH_AUTHS = Sets.newHashSet(ALL_USERS);
     private static final String CACHE_SERVICE_CLASS_STRING = "uk.gov.gchq.gaffer.cache.impl.HashMapCacheService";
@@ -161,12 +161,9 @@
 
     @AfterEach
     public void tearDown() throws Exception {
-        assertThat(PROPERTIES_1).isEqualTo(library.getProperties(ID_PROPS_ACC_1))
-                .withFailMessage("Library has changed: " + ID_PROPS_ACC_1);
-        assertThat(PROPERTIES_2).isEqualTo(library.getProperties(ID_PROPS_ACC_2))
-                .withFailMessage("Library has changed: " + ID_PROPS_ACC_2);
-        assertThat(PROPERTIES_ALT).isEqualTo(library.getProperties(ID_PROPS_ACC_ALT))
-                .withFailMessage("Library has changed: " + ID_PROPS_ACC_ALT);
+        assertThat(PROPERTIES_1).isEqualTo(library.getProperties(ID_PROPS_ACC_1)).withFailMessage("Library has changed: " + ID_PROPS_ACC_1);
+        assertThat(PROPERTIES_2).isEqualTo(library.getProperties(ID_PROPS_ACC_2)).withFailMessage("Library has changed: " + ID_PROPS_ACC_2);
+        assertThat(PROPERTIES_ALT).isEqualTo(library.getProperties(ID_PROPS_ACC_ALT)).withFailMessage("Library has changed: " + ID_PROPS_ACC_ALT);
 
         assertThat(new String(getSchemaFromPath(PATH_BASIC_EDGE_SCHEMA_JSON).toJson(false), CommonConstants.UTF_8))
                 .isEqualTo(new String(library.getSchema(ID_SCHEMA_EDGE).toJson(false), CommonConstants.UTF_8))
@@ -279,35 +276,21 @@
         // Given
         addGraphWithIds(ACC_ID_1, ID_PROPS_ACC_1, ID_SCHEMA_ENTITY);
 
-<<<<<<< HEAD
         final Set<StoreTrait> before = store.execute(new GetTraits.Builder()
-=======
-        Set<StoreTrait> before = store.execute(new GetTraits.Builder()
->>>>>>> dea51ea3
                 .currentTraits(false)
                 .build(), userContext);
 
         // When
         addGraphWithPaths(ACC_ID_2, PROPERTIES_ALT, PATH_BASIC_ENTITY_SCHEMA_JSON);
 
-<<<<<<< HEAD
         final Set<StoreTrait> after = store.execute(new GetTraits.Builder()
-=======
-        Set<StoreTrait> after = store.execute(new GetTraits.Builder()
->>>>>>> dea51ea3
                 .currentTraits(false)
                 .build(), userContext);
 
         // Then
-<<<<<<< HEAD
         assertThat(AccumuloStore.TRAITS).hasSameSizeAs(before);
         assertThat(AccumuloStore.TRAITS).hasSameSizeAs(after);
         assertThat(before).isEqualTo(after);
-=======
-        assertEquals(AccumuloStore.TRAITS.size(), before.size());
-        assertEquals(AccumuloStore.TRAITS.size(), after.size());
-        assertEquals(before, after);
->>>>>>> dea51ea3
     }
 
     @Test
@@ -378,11 +361,7 @@
 
     @Test
     public void shouldCombineTraitsToMin() throws Exception {
-<<<<<<< HEAD
-        // When
-=======
-        //When
->>>>>>> dea51ea3
+        // When
         final Set<StoreTrait> before = store.execute(new GetTraits.Builder()
                 .currentTraits(true)
                 .build(), userContext);
