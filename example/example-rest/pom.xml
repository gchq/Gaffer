<?xml version="1.0" encoding="UTF-8"?>
<!--
  ~ Copyright 2016-2017 Crown Copyright
  ~
  ~ Licensed under the Apache License, Version 2.0 (the "License");
  ~ you may not use this file except in compliance with the License.
  ~ You may obtain a copy of the License at
  ~
  ~     http://www.apache.org/licenses/LICENSE-2.0
  ~
  ~ Unless required by applicable law or agreed to in writing, software
  ~ distributed under the License is distributed on an "AS IS" BASIS,
  ~ WITHOUT WARRANTIES OR CONDITIONS OF ANY KIND, either express or implied.
  ~ See the License for the specific language governing permissions and
  ~ limitations under the License.
  -->

<project xmlns="http://maven.apache.org/POM/4.0.0" xmlns:xsi="http://www.w3.org/2001/XMLSchema-instance" xsi:schemaLocation="http://maven.apache.org/POM/4.0.0 http://maven.apache.org/maven-v4_0_0.xsd">
    <parent>
        <groupId>uk.gov.gchq.gaffer</groupId>
        <artifactId>example</artifactId>
        <version>0.6.7-SNAPSHOT</version>
    </parent>
    <modelVersion>4.0.0</modelVersion>
    <artifactId>example-rest</artifactId>
    <packaging>war</packaging>
    <properties>
        <store.type>accumulo</store.type>
    </properties>
    <dependencies>
        <dependency>
            <groupId>uk.gov.gchq.gaffer</groupId>
            <artifactId>named-operation-library</artifactId>
            <version>${project.parent.version}</version>
        </dependency>
<<<<<<< HEAD
=======
        <dependency>
            <groupId>uk.gov.gchq.gaffer</groupId>
            <artifactId>job-tracker-library</artifactId>
            <version>${project.parent.version}</version>
        </dependency>
        <dependency>
            <groupId>uk.gov.gchq.gaffer</groupId>
            <artifactId>jcs-cache-service</artifactId>
            <version>${project.parent.version}</version>
        </dependency>
>>>>>>> d6477eb5

        <dependency>
            <groupId>uk.gov.gchq.gaffer</groupId>
            <artifactId>graph</artifactId>
            <version>${project.parent.version}</version>
            <scope>test</scope>
        </dependency>
        <dependency>
            <groupId>uk.gov.gchq.gaffer</groupId>
            <artifactId>accumulo-store</artifactId>
            <version>${project.parent.version}</version>
            <scope>test</scope>
        </dependency>
    </dependencies>
    <build>
        <finalName>${project.artifactId}-${project.version}</finalName>
        <plugins>
            <plugin>
                <groupId>org.apache.maven.plugins</groupId>
                <artifactId>maven-dependency-plugin</artifactId>
                <version>${dependency.plugin.version}</version>
                <executions>
                    <execution>
                        <id>unpack</id>
                        <phase>compile</phase>
                        <goals>
                            <goal>unpack</goal>
                        </goals>
                        <configuration>
                            <artifactItems>
                                <artifactItem>
                                    <groupId>${project.parent.groupId}</groupId>
                                    <artifactId>${store.type}-rest</artifactId>
                                    <version>${project.parent.version}</version>
                                    <type>war</type>
                                    <overWrite>false</overWrite>
                                    <outputDirectory>
                                        ${project.build.directory}/${project.artifactId}-${project.version}
                                    </outputDirectory>
                                </artifactItem>
                            </artifactItems>
                        </configuration>
                    </execution>
                </executions>
            </plugin>

        </plugins>
    </build>
    <!-- Use this profile to create an war with embedded tomcat-->
    <profiles>
        <profile>
            <id>standalone</id>
            <build>
                <plugins>
                    <plugin>
                        <groupId>org.apache.tomcat.maven</groupId>
                        <artifactId>tomcat7-maven-plugin</artifactId>
                        <version>${tomcat-maven-plugin.version}</version>
                        <configuration>
                            <path>/</path>
                            <port>8080</port>
                            <webapps>
                                <webapp>
                                    <contextPath>/rest</contextPath>
                                    <groupId>uk.gov.gchq.gaffer</groupId>
                                    <artifactId>example-rest</artifactId>
                                    <version>${project.parent.version}</version>
                                    <type>war</type>
                                    <asWebapp>true</asWebapp>
                                </webapp>
                            </webapps>
                            <systemProperties>
                                <gaffer.rest-api.basePath>rest/v1
                                </gaffer.rest-api.basePath>
                                <gaffer.schemas>
                                    ${project.build.outputDirectory}/example-schema
                                </gaffer.schemas>
                                <gaffer.storeProperties>
                                    ${project.build.outputDirectory}/${store.type}/store.properties
                                </gaffer.storeProperties>
                            </systemProperties>
                        </configuration>
                        <dependencies>
                            <dependency>
                                <groupId>uk.gov.gchq.gaffer</groupId>
                                <artifactId>example-rest</artifactId>
                                <version>${project.parent.version}</version>
                                <type>war</type>
                            </dependency>
                        </dependencies>
                        <executions>
                            <execution>
                                <!-- this will fire up jetty as soon as you reach the integration-test phase in the test profile -->
                                <phase>integration-test</phase>
                                <goals>
                                    <goal>run-war</goal>
                                </goals>
                            </execution>
                        </executions>
                    </plugin>
                </plugins>
            </build>
        </profile>
    </profiles>
</project><|MERGE_RESOLUTION|>--- conflicted
+++ resolved
@@ -33,20 +33,11 @@
             <artifactId>named-operation-library</artifactId>
             <version>${project.parent.version}</version>
         </dependency>
-<<<<<<< HEAD
-=======
-        <dependency>
-            <groupId>uk.gov.gchq.gaffer</groupId>
-            <artifactId>job-tracker-library</artifactId>
-            <version>${project.parent.version}</version>
-        </dependency>
         <dependency>
             <groupId>uk.gov.gchq.gaffer</groupId>
             <artifactId>jcs-cache-service</artifactId>
             <version>${project.parent.version}</version>
         </dependency>
->>>>>>> d6477eb5
-
         <dependency>
             <groupId>uk.gov.gchq.gaffer</groupId>
             <artifactId>graph</artifactId>
