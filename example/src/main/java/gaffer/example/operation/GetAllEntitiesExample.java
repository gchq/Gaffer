--- conflicted
+++ resolved
@@ -37,20 +37,12 @@
         getAllEntitiesWithCountGreaterThan2();
     }
 
-<<<<<<< HEAD
-    public Iterable<Entity> getAllEntities() {
-=======
-    public CloseableIterable<Entity> getAllEntities(final Graph graph) throws OperationException {
->>>>>>> 1c7cd796
+    public CloseableIterable<Entity> getAllEntities() {
         final String opJava = "new GetAllEntities();";
         return runExample(new GetAllEntities(), opJava);
     }
 
-<<<<<<< HEAD
-    public Iterable<Entity> getAllEntitiesWithCountGreaterThan2() {
-=======
-    public CloseableIterable<Entity> getAllEntitiesWithCountGreaterThan2(final Graph graph) throws OperationException {
->>>>>>> 1c7cd796
+    public CloseableIterable<Entity> getAllEntitiesWithCountGreaterThan2() {
         final String opJava = "new GetAllEntities.Builder()\n"
                 + "                .view(new View.Builder()\n"
                 + "                        .entity(\"entity\", new ViewElementDefinition.Builder()\n"
