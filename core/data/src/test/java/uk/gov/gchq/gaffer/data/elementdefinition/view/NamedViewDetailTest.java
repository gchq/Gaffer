/*
 * Copyright 2017-2020 Crown Copyright
 *
 * Licensed under the Apache License, Version 2.0 (the "License");
 * you may not use this file except in compliance with the License.
 * You may obtain a copy of the License at
 *
 *     http://www.apache.org/licenses/LICENSE-2.0
 *
 * Unless required by applicable law or agreed to in writing, software
 * distributed under the License is distributed on an "AS IS" BASIS,
 * WITHOUT WARRANTIES OR CONDITIONS OF ANY KIND, either express or implied.
 * See the License for the specific language governing permissions and
 * limitations under the License.
 */

package uk.gov.gchq.gaffer.data.elementdefinition.view;

import org.junit.jupiter.api.Test;

import uk.gov.gchq.gaffer.commonutil.JsonAssert;
import uk.gov.gchq.gaffer.exception.SerialisationException;
import uk.gov.gchq.gaffer.jsonserialisation.JSONSerialiser;

import java.util.HashMap;
import java.util.Map;

<<<<<<< HEAD
=======
import static uk.gov.gchq.gaffer.commonutil.JsonAssert.assertEquals;

>>>>>>> 9d0f74d1
public class NamedViewDetailTest {

    @Test
    public void shouldJsonSerialise() throws SerialisationException {
        // Given
        final Map<String, ViewParameterDetail> params = new HashMap<>();
        params.put("entityGroup", new ViewParameterDetail.Builder()
                .description("some description")
                .defaultValue("red")
                .valueClass(String.class)
                .build());
        final NamedViewDetail namedViewDetail = new NamedViewDetail.Builder()
                .name("view1")
                .creatorId("creator")
                .description("description")
                .parameters(params)
                .view("{\"entities\": {" +
                        "\"${entityGroup}\":{}" +
                        "}" +
                        "}")
                .build();

        // When
        final byte[] json = JSONSerialiser.serialise(namedViewDetail, true);

        // Then
        final String expected = String.format("{%n" +
                "  \"name\" : \"view1\",%n" +
                "  \"description\" : \"description\",%n" +
                "  \"creatorId\" : \"creator\",%n" +
                "  \"writeAccessRoles\" : [ ],%n" +
                "  \"parameters\" : {%n" +
                "    \"entityGroup\" : {%n" +
                "      \"description\" : \"some description\",%n" +
                "      \"defaultValue\" : \"red\",%n" +
                "      \"valueClass\" : \"java.lang.String\",%n" +
                "      \"required\" : false%n" +
                "    }%n" +
                "  },%n" +
                "  \"view\" : \"{\\\"entities\\\": {\\\"${entityGroup}\\\":{}}}\"%n" +
                "}");
<<<<<<< HEAD
        JsonAssert.assertEquals(expected, new String(json));
=======
        assertEquals(expected, new String(json));
>>>>>>> 9d0f74d1
    }
}<|MERGE_RESOLUTION|>--- conflicted
+++ resolved
@@ -18,18 +18,14 @@
 
 import org.junit.jupiter.api.Test;
 
-import uk.gov.gchq.gaffer.commonutil.JsonAssert;
 import uk.gov.gchq.gaffer.exception.SerialisationException;
 import uk.gov.gchq.gaffer.jsonserialisation.JSONSerialiser;
 
 import java.util.HashMap;
 import java.util.Map;
 
-<<<<<<< HEAD
-=======
 import static uk.gov.gchq.gaffer.commonutil.JsonAssert.assertEquals;
 
->>>>>>> 9d0f74d1
 public class NamedViewDetailTest {
 
     @Test
@@ -71,10 +67,6 @@
                 "  },%n" +
                 "  \"view\" : \"{\\\"entities\\\": {\\\"${entityGroup}\\\":{}}}\"%n" +
                 "}");
-<<<<<<< HEAD
-        JsonAssert.assertEquals(expected, new String(json));
-=======
         assertEquals(expected, new String(json));
->>>>>>> 9d0f74d1
     }
 }