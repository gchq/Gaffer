/*
 * Copyright 2016-2017 Crown Copyright
 *
 * Licensed under the Apache License, Version 2.0 (the "License");
 * you may not use this file except in compliance with the License.
 * You may obtain a copy of the License at
 *
 *     http://www.apache.org/licenses/LICENSE-2.0
 *
 * Unless required by applicable law or agreed to in writing, software
 * distributed under the License is distributed on an "AS IS" BASIS,
 * WITHOUT WARRANTIES OR CONDITIONS OF ANY KIND, either express or implied.
 * See the License for the specific language governing permissions and
 * limitations under the License.
 */
package uk.gov.gchq.gaffer.spark.serialisation.kryo;

import com.clearspring.analytics.stream.cardinality.HyperLogLogPlus;
import com.esotericsoftware.kryo.Kryo;
import org.apache.spark.serializer.KryoRegistrator;

import uk.gov.gchq.gaffer.data.element.Edge;
import uk.gov.gchq.gaffer.data.element.Entity;
import uk.gov.gchq.gaffer.data.element.Properties;
import uk.gov.gchq.gaffer.spark.serialisation.kryo.impl.EdgeKryoSerializer;
import uk.gov.gchq.gaffer.spark.serialisation.kryo.impl.EntityKryoSerializer;
import uk.gov.gchq.gaffer.spark.serialisation.kryo.impl.FreqMapKryoSerializer;
import uk.gov.gchq.gaffer.spark.serialisation.kryo.impl.HyperLogLogPlusKryoSerializer;
import uk.gov.gchq.gaffer.spark.serialisation.kryo.impl.TypeSubTypeValueKryoSerializer;
import uk.gov.gchq.gaffer.spark.serialisation.kryo.impl.TypeValueKryoSerializer;
import uk.gov.gchq.gaffer.types.FreqMap;
import uk.gov.gchq.gaffer.types.TypeSubTypeValue;
import uk.gov.gchq.gaffer.types.TypeValue;

/**
 * A custom {@link KryoRegistrator} that serializes Gaffer {@link Entity}s and {@link Edge}s. NB: It
 * is not necessary to implement one for Elements as that is an abstract class.
 */
public class Registrator implements KryoRegistrator {

    @Override
    public void registerClasses(final Kryo kryo) {
        kryo.register(Entity.class, new EntityKryoSerializer());
        kryo.register(Edge.class, new EdgeKryoSerializer());
        kryo.register(Properties.class);
        kryo.register(FreqMap.class, new FreqMapKryoSerializer());
        kryo.register(HyperLogLogPlus.class, new HyperLogLogPlusKryoSerializer());
<<<<<<< HEAD
        kryo.register(TypeValue.class);
        kryo.register(TypeSubTypeValue.class);
=======
        kryo.register(TypeValue.class, new TypeValueKryoSerializer());
        kryo.register(TypeSubTypeValue.class, new TypeSubTypeValueKryoSerializer());
>>>>>>> 844a2f14
    }
}<|MERGE_RESOLUTION|>--- conflicted
+++ resolved
@@ -45,12 +45,7 @@
         kryo.register(Properties.class);
         kryo.register(FreqMap.class, new FreqMapKryoSerializer());
         kryo.register(HyperLogLogPlus.class, new HyperLogLogPlusKryoSerializer());
-<<<<<<< HEAD
-        kryo.register(TypeValue.class);
-        kryo.register(TypeSubTypeValue.class);
-=======
         kryo.register(TypeValue.class, new TypeValueKryoSerializer());
         kryo.register(TypeSubTypeValue.class, new TypeSubTypeValueKryoSerializer());
->>>>>>> 844a2f14
     }
 }