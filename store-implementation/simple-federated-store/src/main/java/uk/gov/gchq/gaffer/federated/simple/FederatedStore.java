--- conflicted
+++ resolved
@@ -177,11 +177,7 @@
         Pair<GraphSerialisable, GraphAccess> graphAndAccess = graphCache.getFromCache(graphId);
         if (graphAndAccess == null) {
             throw new IllegalArgumentException(
-<<<<<<< HEAD
-                    "Graph with Graph ID: '" + graphId + "' is not available to this federated store");
-=======
                 String.format(GRAPH_ID_ERROR, graphId));
->>>>>>> d3d494e1
         }
         return graphAndAccess;
     }
