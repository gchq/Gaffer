/*
 * Copyright 2020 Crown Copyright
 *
 * Licensed under the Apache License, Version 2.0 (the "License");
 * you may not use this file except in compliance with the License.
 * You may obtain a copy of the License at
 *
 *     http://www.apache.org/licenses/LICENSE-2.0
 *
 * Unless required by applicable law or agreed to in writing, software
 * distributed under the License is distributed on an "AS IS" BASIS,
 * WITHOUT WARRANTIES OR CONDITIONS OF ANY KIND, either express or implied.
 * See the License for the specific language governing permissions and
 * limitations under the License.
 */

package uk.gov.gchq.gaffer.federatedstore;

import com.google.common.collect.Lists;
import org.junit.AfterClass;
import org.junit.jupiter.api.BeforeEach;
import org.junit.jupiter.api.Test;
import org.springframework.beans.factory.annotation.Autowired;
import org.springframework.boot.test.context.SpringBootTest;
import org.springframework.boot.web.server.LocalServerPort;
import org.springframework.test.context.ActiveProfiles;

import uk.gov.gchq.gaffer.data.element.Edge;
import uk.gov.gchq.gaffer.data.element.Element;
import uk.gov.gchq.gaffer.data.element.Entity;
import uk.gov.gchq.gaffer.data.elementdefinition.view.View;
import uk.gov.gchq.gaffer.federatedstore.integration.factory.FederatedStoreGraphFactory;
import uk.gov.gchq.gaffer.federatedstore.operation.AddGraph;
import uk.gov.gchq.gaffer.graph.Graph;
import uk.gov.gchq.gaffer.graph.GraphConfig;
import uk.gov.gchq.gaffer.mapstore.MapStoreProperties;
import uk.gov.gchq.gaffer.operation.OperationException;
import uk.gov.gchq.gaffer.operation.impl.add.AddElements;
import uk.gov.gchq.gaffer.operation.impl.get.GetAllElements;
import uk.gov.gchq.gaffer.proxystore.ProxyProperties;
import uk.gov.gchq.gaffer.rest.GafferWebApplication;
import uk.gov.gchq.gaffer.rest.factory.GraphFactory;
import uk.gov.gchq.gaffer.store.schema.Schema;
import uk.gov.gchq.gaffer.user.User;

import java.util.List;

import static org.junit.jupiter.api.Assertions.assertEquals;
import static org.junit.jupiter.api.Assertions.assertThrows;
import static org.junit.jupiter.api.Assertions.assertTrue;
import static uk.gov.gchq.gaffer.federatedstore.integration.FederatedViewsIT.BASIC_EDGE;
import static uk.gov.gchq.gaffer.federatedstore.integration.FederatedViewsIT.BASIC_ENTITY;

/**
 * The FederatedStoreToFederatedStore Test works as follows:
 *                                           --------------------
 *      FederatedStore                      |   GAFFER REST API |
 *           -> Proxy Store --------------> |                   |
 *                                          |   FederatedStore  |
 *                                          |   -> MapStore     |
 *                                          --------------------
 */

@SpringBootTest(classes = GafferWebApplication.class, webEnvironment = SpringBootTest.WebEnvironment.RANDOM_PORT)
@ActiveProfiles("recursion")
public class FederatedStoreToFederatedStoreTest {

    @Autowired
    private GraphFactory graphFactory;

    @LocalServerPort
    private int port;

    private Graph federatedStoreGraph;
    private Graph restApiFederatedGraph;

    @BeforeEach
    public void setUpStores() throws OperationException {
<<<<<<< HEAD

        if (graphFactory instanceof FederatedStoreGraphFactory) {
            ((FederatedStoreGraphFactory) graphFactory).reset();
        } else {
            throw new RuntimeException("Expected the MapStoreGraph Factory to be injected");
        }

        final ProxyProperties proxyProperties = new ProxyProperties();
        proxyProperties.setGafferPort(port);
        proxyProperties.setGafferContextRoot("rest");
        proxyProperties.setReadTimeout(120000);
        proxyProperties.setConnectTimeout(120000);
=======
        SingleUseFederatedStore.cleanUp();

        ProxyProperties proxyProperties = new ProxyProperties();
        proxyProperties.setStoreClass(SingleUseFederatedStore.class);
>>>>>>> cb6e9c70

        restApiFederatedGraph = new Graph.Builder()
                .storeProperties(proxyProperties)
                .config(new GraphConfig("RestApiGraph"))
                .addSchema(new Schema())
                .build();

        federatedStoreGraph = new Graph.Builder()
                .config(new GraphConfig("federatedStoreGraph"))
                .storeProperties(new FederatedStoreProperties())
                .build();

        connectGraphs(proxyProperties);
        addMapStore();
    }

    private void addMapStore() throws OperationException {
        restApiFederatedGraph.execute(new AddGraph.Builder()
                .storeProperties(new MapStoreProperties())
                .graphId("mapStore")
                .schema(Schema.fromJson(getClass().getResourceAsStream("/schema/basicEntitySchema.json")))
                .build(), new User());
    }

    private void connectGraphs(final ProxyProperties proxyProperties) throws OperationException {
        federatedStoreGraph.execute(new AddGraph.Builder()
                .storeProperties(proxyProperties)
                .graphId("RestProxy")
                .schema(new Schema())
                .build(), new User());
    }

    @Test
    public void shouldErrorIfViewIsInvalid() throws OperationException {
        // Given
        Entity entity = new Entity.Builder()
                .group(BASIC_ENTITY)
                .vertex("myVertex")
                .property("property1", 1)
                .build();

        restApiFederatedGraph.execute(new AddElements.Builder()
                .input(entity)
                .build(), new User());

        // When
        OperationException e = assertThrows(OperationException.class, () -> federatedStoreGraph.execute(new GetAllElements.Builder()
                .view(new View.Builder()
                        .edge(BASIC_EDGE)
                        .build())
                .build(), new User()));

        assertTrue(e.getMessage().contains("View is not valid for graphIds:[mapStore]"));
    }

    @Test
    public void shouldMaintainView() throws OperationException {
        // Given
        final String mapStoreGraphId = "mapStoreWithFullSchema";
        restApiFederatedGraph.execute(new AddGraph.Builder()
                .storeProperties(new MapStoreProperties())
                .graphId(mapStoreGraphId)
                .schema(Schema.fromJson(getClass().getResourceAsStream("/schema/basicEntitySchema.json"),
                        getClass().getResourceAsStream("/schema/basicEdgeSchema.json")))
                .build(), new User());

        Entity entity = new Entity.Builder()
                .group(BASIC_ENTITY)
                .vertex("myVertex")
                .property("property1", 1)
                .build();

        Edge edge = new Edge.Builder()
                .source("mySource")
                .dest("myDest")
                .group(BASIC_EDGE)
                .property("columnQualifier", 2)
                .property("prooperty1", 1)
                .build();

        restApiFederatedGraph.execute(new AddElements.Builder()
                .input(entity, edge)
                .option(FederatedStoreConstants.KEY_OPERATION_OPTIONS_GRAPH_IDS, mapStoreGraphId)
                .build(), new User());

        // When
        List<? extends Element> results = Lists.newArrayList(federatedStoreGraph.execute(new GetAllElements.Builder()
                .view(new View.Builder()
                        .entity(BASIC_ENTITY)
                        .build())
                .build(), new User()));

        // Then
        assertEquals(1, results.size());

    }

    @Test
    public void shouldBeAbleToSendViewedQueries() throws OperationException {
        // Given
        Entity entity = new Entity.Builder()
                .group(BASIC_ENTITY)
                .vertex("myVertex")
                .property("property1", 1)
                .build();

        restApiFederatedGraph.execute(new AddElements.Builder()
                .input(entity)
                .build(), new User());

        // When
        List<? extends Element> results = Lists.newArrayList(federatedStoreGraph.execute(new GetAllElements.Builder()
                .view(new View.Builder()
                        .entity(BASIC_ENTITY)
                        .build())
                .build(), new User()));

        // Then
        assertEquals(1, results.size());
        assertEquals(entity, results.get(0));
    }

    @AfterClass
    public static void afterClass() {
        SingleUseFederatedStore.cleanUp();
    }
}<|MERGE_RESOLUTION|>--- conflicted
+++ resolved
@@ -17,7 +17,6 @@
 package uk.gov.gchq.gaffer.federatedstore;
 
 import com.google.common.collect.Lists;
-import org.junit.AfterClass;
 import org.junit.jupiter.api.BeforeEach;
 import org.junit.jupiter.api.Test;
 import org.springframework.beans.factory.annotation.Autowired;
@@ -76,8 +75,6 @@
 
     @BeforeEach
     public void setUpStores() throws OperationException {
-<<<<<<< HEAD
-
         if (graphFactory instanceof FederatedStoreGraphFactory) {
             ((FederatedStoreGraphFactory) graphFactory).reset();
         } else {
@@ -89,12 +86,6 @@
         proxyProperties.setGafferContextRoot("rest");
         proxyProperties.setReadTimeout(120000);
         proxyProperties.setConnectTimeout(120000);
-=======
-        SingleUseFederatedStore.cleanUp();
-
-        ProxyProperties proxyProperties = new ProxyProperties();
-        proxyProperties.setStoreClass(SingleUseFederatedStore.class);
->>>>>>> cb6e9c70
 
         restApiFederatedGraph = new Graph.Builder()
                 .storeProperties(proxyProperties)
@@ -216,9 +207,4 @@
         assertEquals(1, results.size());
         assertEquals(entity, results.get(0));
     }
-
-    @AfterClass
-    public static void afterClass() {
-        SingleUseFederatedStore.cleanUp();
-    }
 }