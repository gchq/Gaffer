<?xml version="1.0" encoding="UTF-8"?>
<!--
  ~ Copyright 2016-2020 Crown Copyright
  ~
  ~ Licensed under the Apache License, Version 2.0 (the "License");
  ~ you may not use this file except in compliance with the License.
  ~ You may obtain a copy of the License at
  ~
  ~     http://www.apache.org/licenses/LICENSE-2.0
  ~
  ~ Unless required by applicable law or agreed to in writing, software
  ~ distributed under the License is distributed on an "AS IS" BASIS,
  ~ WITHOUT WARRANTIES OR CONDITIONS OF ANY KIND, either express or implied.
  ~ See the License for the specific language governing permissions and
  ~ limitations under the License.
  -->
<project xmlns="http://maven.apache.org/POM/4.0.0" xmlns:xsi="http://www.w3.org/2001/XMLSchema-instance" xsi:schemaLocation="http://maven.apache.org/POM/4.0.0 http://maven.apache.org/xsd/maven-4.0.0.xsd">
    <parent>
        <groupId>uk.gov.gchq.gaffer</groupId>
        <artifactId>library</artifactId>
<<<<<<< HEAD
        <version>1.13.1</version>
=======
        <version>1.13.2-SNAPSHOT</version>
>>>>>>> be6d5611
    </parent>
    <modelVersion>4.0.0</modelVersion>

    <artifactId>cache-library</artifactId>
    <packaging>pom</packaging>
    <modules>
        <module>jcs-cache-service</module>
        <module>hazelcast-cache-service</module>
    </modules>


</project><|MERGE_RESOLUTION|>--- conflicted
+++ resolved
@@ -18,11 +18,7 @@
     <parent>
         <groupId>uk.gov.gchq.gaffer</groupId>
         <artifactId>library</artifactId>
-<<<<<<< HEAD
-        <version>1.13.1</version>
-=======
         <version>1.13.2-SNAPSHOT</version>
->>>>>>> be6d5611
     </parent>
     <modelVersion>4.0.0</modelVersion>
 
