/*
 * Copyright 2017-2020 Crown Copyright
 *
 * Licensed under the Apache License, Version 2.0 (the "License");
 * you may not use this file except in compliance with the License.
 * You may obtain a copy of the License at
 *
 *     http://www.apache.org/licenses/LICENSE-2.0
 *
 * Unless required by applicable law or agreed to in writing, software
 * distributed under the License is distributed on an "AS IS" BASIS,
 * WITHOUT WARRANTIES OR CONDITIONS OF ANY KIND, either express or implied.
 * See the License for the specific language governing permissions and
 * limitations under the License.
 */

package uk.gov.gchq.gaffer.operation.export.graph;

import com.google.common.collect.Sets;
<<<<<<< HEAD
=======

>>>>>>> 6c60d867
import org.junit.jupiter.api.Test;

import uk.gov.gchq.gaffer.exception.SerialisationException;
import uk.gov.gchq.gaffer.jsonserialisation.JSONSerialiser;
import uk.gov.gchq.gaffer.operation.OperationTest;

import java.util.Collections;
import java.util.Set;

import static org.junit.jupiter.api.Assertions.assertEquals;
import static org.junit.jupiter.api.Assertions.assertNotSame;

public class ExportToOtherAuthorisedGraphTest extends OperationTest {

    private ExportToOtherAuthorisedGraph op = new ExportToOtherAuthorisedGraph.Builder()
            .graphId("graphId")
            .parentSchemaIds("schema1")
            .parentStorePropertiesId("props1")
            .build();

    @Test
    public void shouldJSONSerialiseAndDeserialise() throws SerialisationException {
        // Given / When
        final byte[] json = JSONSerialiser.serialise(op);
        final ExportToOtherAuthorisedGraph deserialisedOp = JSONSerialiser.deserialise(json, op.getClass());

        // Then
        assertEquals("graphId", deserialisedOp.getGraphId());
        assertEquals(Collections.singletonList("schema1"), deserialisedOp.getParentSchemaIds());
        assertEquals("props1", deserialisedOp.getParentStorePropertiesId());
    }

    @Test
    @Override
    public void builderShouldCreatePopulatedOperation() {
        // Given / When / Then
        assertEquals("graphId", op.getGraphId());
        assertEquals(Collections.singletonList("schema1"), op.getParentSchemaIds());
        assertEquals("props1", op.getParentStorePropertiesId());
    }

    @Test
    @Override
    public void shouldShallowCloneOperation() {
        // When
        ExportToOtherAuthorisedGraph clone = op.shallowClone();

        // Then
        assertNotSame(op, clone);
        assertEquals("graphId", clone.getGraphId());
        assertEquals(Collections.singletonList("schema1"), clone.getParentSchemaIds());
        assertEquals("props1", clone.getParentStorePropertiesId());
    }

    @Override
    protected Set<String> getRequiredFields() {
        return Sets.newHashSet("graphId");
    }

    @Override
    protected ExportToOtherAuthorisedGraph getTestObject() {
        return new ExportToOtherAuthorisedGraph();
    }
}<|MERGE_RESOLUTION|>--- conflicted
+++ resolved
@@ -16,11 +16,9 @@
 
 package uk.gov.gchq.gaffer.operation.export.graph;
 
+import com.fasterxml.jackson.core.JsonProcessingException;
 import com.google.common.collect.Sets;
-<<<<<<< HEAD
-=======
 
->>>>>>> 6c60d867
 import org.junit.jupiter.api.Test;
 
 import uk.gov.gchq.gaffer.exception.SerialisationException;
@@ -42,7 +40,7 @@
             .build();
 
     @Test
-    public void shouldJSONSerialiseAndDeserialise() throws SerialisationException {
+    public void shouldJSONSerialiseAndDeserialise() throws SerialisationException, JsonProcessingException {
         // Given / When
         final byte[] json = JSONSerialiser.serialise(op);
         final ExportToOtherAuthorisedGraph deserialisedOp = JSONSerialiser.deserialise(json, op.getClass());
@@ -53,7 +51,6 @@
         assertEquals("props1", deserialisedOp.getParentStorePropertiesId());
     }
 
-    @Test
     @Override
     public void builderShouldCreatePopulatedOperation() {
         // Given / When / Then
@@ -62,7 +59,6 @@
         assertEquals("props1", op.getParentStorePropertiesId());
     }
 
-    @Test
     @Override
     public void shouldShallowCloneOperation() {
         // When
