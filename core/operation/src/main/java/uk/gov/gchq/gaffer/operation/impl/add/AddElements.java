--- conflicted
+++ resolved
@@ -64,11 +64,7 @@
 
     @JsonIgnore
     @Override
-<<<<<<< HEAD
-    public TypeReference<Void> getTypeReference() {
-=======
     public TypeReference<Void> getOutputTypeReference() {
->>>>>>> 24f0eaa0
         return new TypeReferenceImpl.Void();
     }
 
