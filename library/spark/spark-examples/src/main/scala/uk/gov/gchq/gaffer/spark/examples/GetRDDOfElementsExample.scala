/*
 * Copyright 2016 Crown Copyright
 *
 * Licensed under the Apache License, Version 2.0 (the "License");
 * you may not use this file except in compliance with the License.
 * You may obtain a copy of the License at
 *
 *     http://www.apache.org/licenses/LICENSE-2.0
 *
 * Unless required by applicable law or agreed to in writing, software
 * distributed under the License is distributed on an "AS IS" BASIS,
 * WITHOUT WARRANTIES OR CONDITIONS OF ANY KIND, either express or implied.
 * See the License for the specific language governing permissions and
 * limitations under the License.
 */
package uk.gov.gchq.gaffer.spark.examples

import org.apache.log4j.{Level, Logger}
import org.apache.spark.{SparkConf, SparkContext}
import uk.gov.gchq.gaffer.data.element.id.{EdgeId, ElementId}
import uk.gov.gchq.gaffer.data.elementdefinition.view.View
import uk.gov.gchq.gaffer.example.operation.OperationExample
import uk.gov.gchq.gaffer.graph.Graph
import uk.gov.gchq.gaffer.operation.OperationException
import uk.gov.gchq.gaffer.operation.data.EdgeSeed
import uk.gov.gchq.gaffer.spark.operation.scalardd.GetRDDOfElements
import uk.gov.gchq.gaffer.user.User

/**
 * An example showing how the {@link GetRDDOfElements} operation is used from Scala.
 */
<<<<<<< HEAD
class GetRDDOfElementsExample() extends OperationExample(classOf[GetRDDOfElements[ElementId]]) {
=======
class GetRDDOfElementsExample() extends OperationExample(classOf[GetRDDOfElements]) {
>>>>>>> 460f2b3d
  private lazy val ROOT_LOGGER = Logger.getRootLogger

  override def runExamples() {
    // Need to actively turn logging on and off as needed as Spark produces some logs
    // even when the log level is set to off.
    ROOT_LOGGER.setLevel(Level.OFF)
    val sparkConf = new SparkConf()
      .setMaster("local")
      .setAppName("getDataFrameOfElementsWithEntityGroup")
      .set("spark.serializer", "org.apache.spark.serializer.KryoSerializer")
      .set("spark.kryo.registrator", "uk.gov.gchq.gaffer.spark.serialisation.kryo.Registrator")
      .set("spark.driver.allowMultipleContexts", "true")
    val sc = new SparkContext(sparkConf)
    sc.setLogLevel("OFF")
    val graph = getGraph
    try {
      getRddOfElements(sc, graph)
      getRddOfElementsReturningEdgesOnly(sc, graph)
    } catch {
      case e: OperationException => {
        sc.stop()
        throw new RuntimeException(e)
      }
    }
    sc.stop()
    ROOT_LOGGER.setLevel(Level.INFO)
  }

  @throws[OperationException]
  def getRddOfElements(sc: SparkContext, graph: Graph) {
    ROOT_LOGGER.setLevel(Level.INFO)
    // Avoid using getMethodNameAsSentence as it messes up the formatting of the "RDD" part
    log("#### get RDD of elements\n")
    printGraph()
    ROOT_LOGGER.setLevel(Level.OFF)
<<<<<<< HEAD
    val operation = new GetRDDOfElements.Builder[EdgeId]()
      .addSeed(new EdgeSeed(1, 2, true))
      .addSeed(new EdgeSeed(2, 3, true))
=======
    val operation = new GetRDDOfElements.Builder()
      .input(new EdgeSeed(1, 2, true), new EdgeSeed(2, 3, true))
>>>>>>> 460f2b3d
      .sparkContext(sc)
      .build
    val rdd = graph.execute(operation, new User("user01"))
    val elements = rdd.collect()
    ROOT_LOGGER.setLevel(Level.INFO)
    printScala(
<<<<<<< HEAD
      """val operation = new GetRDDOfElements.Builder[EdgeId]()
        |    .addSeed(new EdgeSeed(1, 2, true))
        |    .addSeed(new EdgeSeed(2, 3, true))
=======
      """val operation = new GetRDDOfElements.Builder()
        |    .input(new EdgeSeed(1, 2, true), new EdgeSeed(2, 3, true))
>>>>>>> 460f2b3d
        |    .sparkContext(sc)
        |    .build()
        |val rdd = graph.execute(operation, new User(\"user01\"))
        |val elements = rdd.collect())""".stripMargin)
    log("The results are:")
    log("```")
    for (e <- elements) {
      log(e.toString)
    }
    log("```")
    log("The normal Spark methods are now available on the RDD, e.g.:")
    printScala("rdd.count()")
    log("The result is:")
    log("```")
    ROOT_LOGGER.setLevel(Level.OFF)
    val count = rdd.count()
    ROOT_LOGGER.setLevel(Level.INFO)
    log(s"$count")
    log("```")
    ROOT_LOGGER.setLevel(Level.OFF)
  }

  @throws[OperationException]
  def getRddOfElementsReturningEdgesOnly(sc: SparkContext, graph: Graph) {
    ROOT_LOGGER.setLevel(Level.INFO)
    log("#### get RDD of elements returning edges only\n")
    printGraph()
    ROOT_LOGGER.setLevel(Level.OFF)
<<<<<<< HEAD
    val operation = new GetRDDOfElements.Builder[ElementId]()
      .addSeed(new EdgeSeed(1, 2, true))
      .addSeed(new EdgeSeed(2, 3, true))
=======
    val operation = new GetRDDOfElements.Builder()
      .input(new EdgeSeed(1, 2, true), new EdgeSeed(2, 3, true))
>>>>>>> 460f2b3d
      .view(new View.Builder()
        .edge("edge")
        .build)
      .sparkContext(sc)
      .build
    val rdd = graph.execute(operation, new User("user01"))
    val elements = rdd.collect()
    ROOT_LOGGER.setLevel(Level.INFO)
    printScala(
<<<<<<< HEAD
      """val operation = new GetRDDOfElements.Builder[EdgeId]()
        |    .addSeed(new EdgeSeed(1, 2, true))
        |    .addSeed(new EdgeSeed(2, 3, true))
=======
      """val operation = new GetRDDOfElements.Builder()
        |    .input(new EdgeSeed(1, 2, true), new EdgeSeed(2, 3, true))
>>>>>>> 460f2b3d
        |    .view(new View.Builder()
        |                .edge("edge")
        |                .build())
        |    .sparkContext(sc)
        |    .build()
        |val rdd = graph.execute(operation, new User(\"user01\"))
        |val elements = rdd.collect())
      """.stripMargin)
    log("The results are:")
    log("```")
    for (e <- elements) {
      log(e.toString)
    }
    log("```")
    ROOT_LOGGER.setLevel(Level.OFF)
  }
}

object GetRDDOfElementsExample {
  @throws[OperationException]
  def main(args: Array[String]) {
    new GetRDDOfElementsExample().runExamples()
  }
}<|MERGE_RESOLUTION|>--- conflicted
+++ resolved
@@ -29,11 +29,7 @@
 /**
  * An example showing how the {@link GetRDDOfElements} operation is used from Scala.
  */
-<<<<<<< HEAD
-class GetRDDOfElementsExample() extends OperationExample(classOf[GetRDDOfElements[ElementId]]) {
-=======
 class GetRDDOfElementsExample() extends OperationExample(classOf[GetRDDOfElements]) {
->>>>>>> 460f2b3d
   private lazy val ROOT_LOGGER = Logger.getRootLogger
 
   override def runExamples() {
@@ -69,28 +65,16 @@
     log("#### get RDD of elements\n")
     printGraph()
     ROOT_LOGGER.setLevel(Level.OFF)
-<<<<<<< HEAD
-    val operation = new GetRDDOfElements.Builder[EdgeId]()
-      .addSeed(new EdgeSeed(1, 2, true))
-      .addSeed(new EdgeSeed(2, 3, true))
-=======
     val operation = new GetRDDOfElements.Builder()
       .input(new EdgeSeed(1, 2, true), new EdgeSeed(2, 3, true))
->>>>>>> 460f2b3d
       .sparkContext(sc)
       .build
     val rdd = graph.execute(operation, new User("user01"))
     val elements = rdd.collect()
     ROOT_LOGGER.setLevel(Level.INFO)
     printScala(
-<<<<<<< HEAD
-      """val operation = new GetRDDOfElements.Builder[EdgeId]()
-        |    .addSeed(new EdgeSeed(1, 2, true))
-        |    .addSeed(new EdgeSeed(2, 3, true))
-=======
       """val operation = new GetRDDOfElements.Builder()
         |    .input(new EdgeSeed(1, 2, true), new EdgeSeed(2, 3, true))
->>>>>>> 460f2b3d
         |    .sparkContext(sc)
         |    .build()
         |val rdd = graph.execute(operation, new User(\"user01\"))
@@ -119,14 +103,8 @@
     log("#### get RDD of elements returning edges only\n")
     printGraph()
     ROOT_LOGGER.setLevel(Level.OFF)
-<<<<<<< HEAD
-    val operation = new GetRDDOfElements.Builder[ElementId]()
-      .addSeed(new EdgeSeed(1, 2, true))
-      .addSeed(new EdgeSeed(2, 3, true))
-=======
     val operation = new GetRDDOfElements.Builder()
       .input(new EdgeSeed(1, 2, true), new EdgeSeed(2, 3, true))
->>>>>>> 460f2b3d
       .view(new View.Builder()
         .edge("edge")
         .build)
@@ -136,14 +114,8 @@
     val elements = rdd.collect()
     ROOT_LOGGER.setLevel(Level.INFO)
     printScala(
-<<<<<<< HEAD
-      """val operation = new GetRDDOfElements.Builder[EdgeId]()
-        |    .addSeed(new EdgeSeed(1, 2, true))
-        |    .addSeed(new EdgeSeed(2, 3, true))
-=======
       """val operation = new GetRDDOfElements.Builder()
         |    .input(new EdgeSeed(1, 2, true), new EdgeSeed(2, 3, true))
->>>>>>> 460f2b3d
         |    .view(new View.Builder()
         |                .edge("edge")
         |                .build())
