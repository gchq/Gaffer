--- conflicted
+++ resolved
@@ -332,17 +332,7 @@
         final StoreProperties properties = mock(StoreProperties.class);
 
         final StoreImpl store = new StoreImpl();
-<<<<<<< HEAD
-        final int expectedNumberOfOperations = 22;
-=======
-        final int expectedNumberOfOperations = 33; // this includes the deprecated Get operations
-
-        given(validatable.isValidate()).willReturn(true);
-        given(validatable.getOptions()).willReturn(options);
-
-        given(validatableHandler.doOperation(validatable, context, store)).willReturn(expectedNumberOfOperations);
-
->>>>>>> eb3a47e9
+        final int expectedNumberOfOperations = 23;
         store.initialise(schema, properties);
 
         // When
