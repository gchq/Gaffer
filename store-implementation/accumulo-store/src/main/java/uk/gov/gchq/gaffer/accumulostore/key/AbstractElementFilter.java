--- conflicted
+++ resolved
@@ -88,11 +88,9 @@
 
         final Element element;
         if (schema.isEntity(group)) {
-            element = new LazyEntity(new Entity(group),
-                    new AccumuloEntityValueLoader(group, key, value, elementConverter, schema));
+            element = new LazyEntity(new Entity(group), new AccumuloEntityValueLoader(group, key, value, elementConverter, schema));
         } else {
-            element = new LazyEdge(new Edge(group, null, null, false),
-                    new AccumuloEdgeValueLoader(group, key, value, elementConverter, schema, true));
+            element = new LazyEdge(new Edge(group, null, null, false), new AccumuloEdgeValueLoader(group, key, value, elementConverter, schema, true));
         }
         return elementPredicate.test(element);
     }
@@ -100,8 +98,7 @@
     @Override
     public void init(final SortedKeyValueIterator<Key, Value> source,
                      final Map<String, String> options,
-                     final IteratorEnvironment env)
-            throws IOException {
+                     final IteratorEnvironment env) throws IOException {
         super.init(source, options, env);
         schema = Schema.fromJson(StringUtil.toBytes(options.get(AccumuloStoreConstants.SCHEMA)));
         LOGGER.debug("Initialising AbstractElementFilter with Schema {}", schema);
@@ -114,8 +111,10 @@
                     .getConstructor(Schema.class)
                     .newInstance(schema);
             LOGGER.debug("Creating AccumuloElementConverter of class {}", elementConverterClass);
-        } catch (final ClassNotFoundException | InstantiationException | IllegalAccessException | IllegalArgumentException
-                | InvocationTargetException | NoSuchMethodException | SecurityException e) {
+        } catch (final ClassNotFoundException | InstantiationException |
+                       IllegalAccessException | IllegalArgumentException
+                       | InvocationTargetException | NoSuchMethodException |
+                       SecurityException e) {
             throw new ElementFilterException("Failed to create element converter of the class name provided ("
                     + elementConverterClass + ")", e);
         }
@@ -161,8 +160,7 @@
             return false;
         }
         if (!options.containsKey(AccumuloStoreConstants.ACCUMULO_ELEMENT_CONVERTER_CLASS)) {
-            throw new IllegalArgumentException(
-                    "Must specify the " + AccumuloStoreConstants.ACCUMULO_ELEMENT_CONVERTER_CLASS);
+            throw new IllegalArgumentException("Must specify the " + AccumuloStoreConstants.ACCUMULO_ELEMENT_CONVERTER_CLASS);
         }
         if (!options.containsKey(AccumuloStoreConstants.SCHEMA)) {
             throw new IllegalArgumentException("Must specify the " + AccumuloStoreConstants.SCHEMA);
@@ -171,14 +169,12 @@
         return true;
     }
 
-    private void updateViewGroupsWithoutFilters(final View view,
-                                                final Function<ViewElementDefinition, Boolean> hasFilters) {
+    private void updateViewGroupsWithoutFilters(final View view, final Function<ViewElementDefinition, Boolean> hasFilters) {
         groupsWithoutFilters = new HashSet<>();
 
         ChainedIterable<Entry<String, ViewElementDefinition>> chainedIterable = null;
         try {
-            chainedIterable = new ChainedIterable<Map.Entry<String, ViewElementDefinition>>(Arrays.asList(view.getEntities().entrySet(),
-                    view.getEdges().entrySet()));
+            chainedIterable = new ChainedIterable<Map.Entry<String, ViewElementDefinition>>(Arrays.asList(view.getEntities().entrySet(), view.getEdges().entrySet()));
             for (final Map.Entry<String, ViewElementDefinition> entry : chainedIterable) {
                 if (isNull(entry.getValue()) || !hasFilters.apply(entry.getValue())) {
                     groupsWithoutFilters.add(entry.getKey());
@@ -193,20 +189,13 @@
     @SuppressWarnings("unchecked")
     private void updateSchemaGroupsWithoutFilters() {
         groupsWithoutFilters = new HashSet<>();
-<<<<<<< HEAD
-        for (final Map.Entry<String, ? extends SchemaElementDefinition> entry : new ChainedIterable<>(schema.getEntities().entrySet(), schema.getEdges().entrySet())) {
-            if (null == entry.getValue() || !entry.getValue().hasValidation()) {
-                groupsWithoutFilters.add(entry.getKey());
-=======
         ChainedIterable<Entry<String, ? extends SchemaElementDefinition>> chainedIterable = null;
         try {
-            chainedIterable = new ChainedIterable<Map.Entry<String, ? extends SchemaElementDefinition>>(schema.getEntities().entrySet(),
-                    schema.getEdges().entrySet());
+            chainedIterable = new ChainedIterable<Map.Entry<String, ? extends SchemaElementDefinition>>(schema.getEntities().entrySet(), schema.getEdges().entrySet());
             for (final Map.Entry<String, ? extends SchemaElementDefinition> entry : chainedIterable) {
                 if (isNull(entry.getValue()) || !entry.getValue().hasValidation()) {
                     groupsWithoutFilters.add(entry.getKey());
                 }
->>>>>>> 4e897c33
             }
         } finally {
             CloseableUtil.close(chainedIterable);
