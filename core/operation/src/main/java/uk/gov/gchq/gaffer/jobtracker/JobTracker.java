/*
 * Copyright 2016-2024 Crown Copyright
 *
 * Licensed under the Apache License, Version 2.0 (the "License");
 * you may not use this file except in compliance with the License.
 * You may obtain a copy of the License at
 *
 *     http://www.apache.org/licenses/LICENSE-2.0
 *
 * Unless required by applicable law or agreed to in writing, software
 * distributed under the License is distributed on an "AS IS" BASIS,
 * WITHOUT WARRANTIES OR CONDITIONS OF ANY KIND, either express or implied.
 * See the License for the specific language governing permissions and
 * limitations under the License.
 */

package uk.gov.gchq.gaffer.jobtracker;

import org.slf4j.Logger;
import org.slf4j.LoggerFactory;

import uk.gov.gchq.gaffer.cache.Cache;
import uk.gov.gchq.gaffer.cache.exception.CacheOperationException;
import uk.gov.gchq.gaffer.user.User;

import java.util.List;
import java.util.Objects;
import java.util.Set;
import java.util.function.Predicate;
import java.util.stream.Collectors;

/**
 * A {@code JobTracker} is an entry in a Gaffer cache service which is used to store
 * details of jobs submitted to the graph.
 */
public class JobTracker extends Cache<String, JobDetail> {
<<<<<<< HEAD
=======

    private static final Logger LOGGER = LoggerFactory.getLogger(JobTracker.class);
>>>>>>> ac602892
    private static final String CACHE_SERVICE_NAME_PREFIX = "JobTracker";
    public static final String JOB_TRACKER_CACHE_SERVICE_NAME = "JobTracker";

    public JobTracker(final String suffixJobTrackerCacheName) {
        super(getCacheNameFrom(suffixJobTrackerCacheName), JOB_TRACKER_CACHE_SERVICE_NAME);
    }

    public static String getCacheNameFrom(final String suffixJobTrackerCacheName) {
        return Cache.getCacheNameFrom(CACHE_SERVICE_NAME_PREFIX, suffixJobTrackerCacheName);
    }

    public String getSuffixCacheName() {
        return getSuffixCacheNameWithoutPrefix(CACHE_SERVICE_NAME_PREFIX);
    }

    /**
     * Add or update the job details relating to a job in the job tracker cache.
     *
     * @param jobDetail the job details to update
     * @param user      the user making the request
     */
    public void addOrUpdateJob(final JobDetail jobDetail, final User user) {
        try {
            validateJobDetail(jobDetail);
            super.addToCache(jobDetail.getJobId(), jobDetail, true);
        } catch (final CacheOperationException e) {
            LOGGER.error("Failed to add jobDetail " + jobDetail.toString() + " to the cache", e);
        }
    }

    /**
     * Get the details of a specific job.
     *
     * @param jobId the ID of the job to lookup
     * @param user  the user making the request to the job tracker
     * @return the {@link JobDetail} object for the requested job
     */
    public JobDetail getJob(final String jobId, final User user) {
        try {
            return super.getFromCache(jobId);
        } catch (final CacheOperationException e) {
            throw new RuntimeException(e);
        }
    }

    /**
     * Get all jobs from the job tracker cache.
     *
     * @param user the user making the request to the job tracker
     * @return a {@link Iterable} containing all of the job details
     */
    public Iterable<JobDetail> getAllJobs(final User user) {

        return getAllJobsMatching(user, jd -> true);
    }

    /**
     * Get all scheduled jobs from the job tracker cache.
     *
     * @return a {@link Iterable} containing all of the scheduled job details
     */
    public Iterable<JobDetail> getAllScheduledJobs() {

        return getAllJobsMatching(new User(), jd -> jd.getStatus().equals(JobStatus.SCHEDULED_PARENT));
    }

    private Iterable<JobDetail> getAllJobsMatching(final User user, final Predicate<JobDetail> jobDetailPredicate) {

        final Set<String> jobIds = getAllKeys();
        final List<JobDetail> jobs = jobIds.stream()
                .filter(Objects::nonNull)
                .map(jobId -> getJob(jobId, user))
                .filter(Objects::nonNull)
                .filter(jobDetailPredicate)
                .collect(Collectors.toList());

        return jobs;
    }


    private void validateJobDetail(final JobDetail jobDetail) {
        if (null == jobDetail) {
            throw new IllegalArgumentException("JobDetail is required");
        }

        if (null == jobDetail.getJobId() || jobDetail.getJobId().isEmpty()) {
            throw new IllegalArgumentException("jobId is required");
        }
    }
}<|MERGE_RESOLUTION|>--- conflicted
+++ resolved
@@ -34,11 +34,7 @@
  * details of jobs submitted to the graph.
  */
 public class JobTracker extends Cache<String, JobDetail> {
-<<<<<<< HEAD
-=======
-
     private static final Logger LOGGER = LoggerFactory.getLogger(JobTracker.class);
->>>>>>> ac602892
     private static final String CACHE_SERVICE_NAME_PREFIX = "JobTracker";
     public static final String JOB_TRACKER_CACHE_SERVICE_NAME = "JobTracker";
 
