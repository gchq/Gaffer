/*
 * Copyright 2016 Crown Copyright
 *
 * Licensed under the Apache License, Version 2.0 (the "License");
 * you may not use this file except in compliance with the License.
 * You may obtain a copy of the License at
 *
 *     http://www.apache.org/licenses/LICENSE-2.0
 *
 * Unless required by applicable law or agreed to in writing, software
 * distributed under the License is distributed on an "AS IS" BASIS,
 * WITHOUT WARRANTIES OR CONDITIONS OF ANY KIND, either express or implied.
 * See the License for the specific language governing permissions and
 * limitations under the License.
 */

package uk.gov.gchq.gaffer.operation.impl.output;

import com.google.common.collect.Lists;
import com.google.common.collect.Sets;
import org.junit.Test;
import uk.gov.gchq.gaffer.commonutil.TestGroups;
import uk.gov.gchq.gaffer.data.element.Entity;
import uk.gov.gchq.gaffer.data.generator.MapGenerator;
import uk.gov.gchq.gaffer.operation.OperationTest;
import java.util.Set;

import static org.hamcrest.Matchers.is;
import static org.hamcrest.Matchers.iterableWithSize;
import static org.hamcrest.Matchers.notNullValue;
<<<<<<< HEAD
import static org.junit.Assert.assertEquals;
import static org.junit.Assert.assertNotNull;
=======
>>>>>>> 4a7594ad
import static org.junit.Assert.assertThat;


public class ToMapTest extends OperationTest<ToMap> {

    @Override
    protected Set<String> getRequiredFields() {
        return Sets.newHashSet("elementGenerator");
    }

    @Test
    @Override
    public void builderShouldCreatePopulatedOperation() {
        // Given
        final ToMap toMap = new ToMap.Builder()
                .input(new Entity(TestGroups.ENTITY), new Entity(TestGroups.ENTITY_2))
                .generator(new MapGenerator())
                .build();

        // Then
        assertThat(toMap.getInput(), is(notNullValue()));
        assertThat(toMap.getInput(), iterableWithSize(2));
        assertThat(toMap.getElementGenerator(), is(notNullValue()));
    }

    @Override
<<<<<<< HEAD
    public void shouldShallowCloneOperation() {
        // Given
        final Entity input = new Entity(TestGroups.ENTITY);
        final MapGenerator generator = new MapGenerator();
        final ToMap toMap = new ToMap.Builder()
                .input(input)
                .generator(generator)
                .build();

        // When
        ToMap clone = (ToMap) toMap.shallowClone();

        // Then
        assertEquals(Lists.newArrayList(input), clone.getInput());
=======
    protected ToMap getTestObject() {
        return new ToMap();
>>>>>>> 4a7594ad
    }
}<|MERGE_RESOLUTION|>--- conflicted
+++ resolved
@@ -28,11 +28,7 @@
 import static org.hamcrest.Matchers.is;
 import static org.hamcrest.Matchers.iterableWithSize;
 import static org.hamcrest.Matchers.notNullValue;
-<<<<<<< HEAD
 import static org.junit.Assert.assertEquals;
-import static org.junit.Assert.assertNotNull;
-=======
->>>>>>> 4a7594ad
 import static org.junit.Assert.assertThat;
 
 
@@ -59,7 +55,6 @@
     }
 
     @Override
-<<<<<<< HEAD
     public void shouldShallowCloneOperation() {
         // Given
         final Entity input = new Entity(TestGroups.ENTITY);
@@ -74,9 +69,9 @@
 
         // Then
         assertEquals(Lists.newArrayList(input), clone.getInput());
-=======
+    }
+
     protected ToMap getTestObject() {
         return new ToMap();
->>>>>>> 4a7594ad
     }
 }