--- conflicted
+++ resolved
@@ -16,30 +16,23 @@
 package uk.gov.gchq.gaffer.federatedstore;
 
 import com.google.common.collect.Sets;
-<<<<<<< HEAD
+
+import org.junit.jupiter.api.AfterAll;
+import org.junit.jupiter.api.BeforeAll;
 import org.junit.jupiter.api.BeforeEach;
 import org.junit.jupiter.api.Test;
-
-import uk.gov.gchq.gaffer.accumulostore.SingleUseMockAccumuloStore;
-=======
-import org.junit.AfterClass;
-import org.junit.Before;
-import org.junit.BeforeClass;
-import org.junit.ClassRule;
-import org.junit.Test;
-import org.junit.rules.TemporaryFolder;
+import org.junit.jupiter.api.io.TempDir;
 
 import uk.gov.gchq.gaffer.accumulostore.AccumuloProperties;
 import uk.gov.gchq.gaffer.accumulostore.MiniAccumuloClusterManager;
-import uk.gov.gchq.gaffer.commonutil.CommonTestConstants;
 import uk.gov.gchq.gaffer.commonutil.StreamUtil;
->>>>>>> e8cede87
 import uk.gov.gchq.gaffer.graph.GraphConfig;
 import uk.gov.gchq.gaffer.graph.GraphSerialisable;
 import uk.gov.gchq.gaffer.store.StoreProperties;
 import uk.gov.gchq.gaffer.store.schema.Schema;
 import uk.gov.gchq.gaffer.user.User;
 
+import java.nio.file.Path;
 import java.util.Map;
 
 import static org.junit.jupiter.api.Assertions.assertEquals;
@@ -52,29 +45,21 @@
     public static final String ADMIN_AUTH = "AdminAuth";
     private FederatedAccess access;
     private FederatedStore store;
-<<<<<<< HEAD
     private User adminUser = new User("adminUser", null, Sets.newHashSet(ADMIN_AUTH));
-    private StoreProperties properties;
-=======
-    private User adminUser;
-
+    
     private static Class currentClass = new Object() { }.getClass().getEnclosingClass();
     private static final AccumuloProperties PROPERTIES = AccumuloProperties.loadStoreProperties(StreamUtil.openStream(currentClass, "properties/accumuloStore.properties"));
     private static MiniAccumuloClusterManager miniAccumuloClusterManager;
 
-    @ClassRule
-    public static TemporaryFolder storeBaseFolder = new TemporaryFolder(CommonTestConstants.TMP_DIRECTORY);
-
-    @BeforeClass
-    public static void setUpStore() {
-        miniAccumuloClusterManager = new MiniAccumuloClusterManager(PROPERTIES, storeBaseFolder.getRoot().getAbsolutePath());
+    @BeforeAll
+    public static void setUpStore(@TempDir Path tempDir) {
+        miniAccumuloClusterManager = new MiniAccumuloClusterManager(PROPERTIES, tempDir.toAbsolutePath().toString());
     }
 
-    @AfterClass
+    @AfterAll
     public static void tearDownStore() {
         miniAccumuloClusterManager.close();
     }
->>>>>>> e8cede87
 
     @BeforeEach
     public void setUp() throws Exception {
@@ -83,20 +68,6 @@
         final StoreProperties fedProps = new StoreProperties();
         fedProps.set(StoreProperties.ADMIN_AUTH, ADMIN_AUTH);
         store.initialise("testFedStore", null, fedProps);
-<<<<<<< HEAD
-        this.properties = new StoreProperties();
-        this.properties.setStoreClass(SingleUseMockAccumuloStore.class);
-
-        /*
-         * TODO: Using single use mock accumulo store so can't see why it will only work when run with other
-         *       tests if this this is included, otherwise it errors...
-         */
-        store.getAllGraphIds(adminUser, true).forEach(g -> {
-            store.remove(g, adminUser, true);
-        });
-=======
-        adminUser = new User("adminUser", null, Sets.newHashSet(ADMIN_AUTH));
->>>>>>> e8cede87
     }
 
     @Test
