/*
 * Copyright 2016-2020 Crown Copyright
 *
 * Licensed under the Apache License, Version 2.0 (the "License");
 * you may not use this file except in compliance with the License.
 * You may obtain a copy of the License at
 *
 *     http://www.apache.org/licenses/LICENSE-2.0
 *
 * Unless required by applicable law or agreed to in writing, software
 * distributed under the License is distributed on an "AS IS" BASIS,
 * WITHOUT WARRANTIES OR CONDITIONS OF ANY KIND, either express or implied.
 * See the License for the specific language governing permissions and
 * limitations under the License.
 */

package uk.gov.gchq.gaffer.operation.impl;

import org.junit.jupiter.api.Test;

import uk.gov.gchq.gaffer.data.element.Edge;
import uk.gov.gchq.gaffer.data.element.Element;
import uk.gov.gchq.gaffer.data.element.Entity;
import uk.gov.gchq.gaffer.exception.SerialisationException;
import uk.gov.gchq.gaffer.jsonserialisation.JSONSerialiser;
import uk.gov.gchq.gaffer.operation.OperationTest;

import java.util.Arrays;
import java.util.Iterator;
import java.util.List;

import static org.junit.jupiter.api.Assertions.assertEquals;
import static org.junit.jupiter.api.Assertions.assertFalse;
import static org.junit.jupiter.api.Assertions.assertNotSame;
import static org.junit.jupiter.api.Assertions.assertTrue;
<<<<<<< HEAD

=======
>>>>>>> 6c60d867

public class ValidateTest extends OperationTest<Validate> {

    @Test
    public void shouldJSONSerialiseAndDeserialise() throws SerialisationException {
        // Given
        final List<Element> elements = Arrays.asList(
                new Entity.Builder()
                        .group("entity type 1")
                        .vertex("vertex 1")
                        .property("property 1", "property 1 value")
                        .build(),
                new Edge.Builder().group("edge type 2")
                        .source("source vertex 1")
                        .dest("dest vertex 1")
                        .directed(true)
                        .property("property 2", "property 2 value")
                        .build()
        );

        final Validate op = new Validate.Builder()
                .validate(true)
                .skipInvalidElements(true)
                .build();
        op.setInput(elements);

        // When
        byte[] json = JSONSerialiser.serialise(op, true);
        final Validate deserialisedOp = JSONSerialiser.deserialise(json, Validate.class);

        // Then
        final Iterator<? extends Element> itr = deserialisedOp.getInput().iterator();

        final Entity elm1 = (Entity) itr.next();
        assertEquals("vertex 1", elm1.getVertex());
        assertEquals(1, elm1.getProperties().size());
        assertEquals("property 1 value", elm1.getProperty("property 1"));

        final Edge elm2 = (Edge) itr.next();
        assertEquals("source vertex 1", elm2.getSource());
        assertEquals("dest vertex 1", elm2.getDestination());
        assertTrue(elm2.isDirected());
        assertEquals(1, elm2.getProperties().size());
        assertEquals("property 2 value", elm2.getProperty("property 2"));

        assertFalse(itr.hasNext());

        assertTrue(deserialisedOp.isSkipInvalidElements());
    }

    @Test
    @Override
    public void builderShouldCreatePopulatedOperation() {
        final Element edge = new Edge.Builder()
                .group("testGroup")
                .build();
        final Validate validate = new Validate.Builder()
                .input(edge)
                .skipInvalidElements(true)
                .build();
        assertTrue(validate.isSkipInvalidElements());
        assertEquals(edge, validate.getInput().iterator().next());
    }

    @Test
    @Override
    public void shouldShallowCloneOperation() {
        // Given
        final Element input = new Edge.Builder()
                .group("testGroup")
                .build();
        final Validate validate = new Validate.Builder()
                .input(input)
                .skipInvalidElements(true)
                .validate(true)
                .build();

        // When
        final Validate clone = validate.shallowClone();

        // Then
        assertNotSame(validate, clone);
        assertTrue(clone.isSkipInvalidElements());
        assertTrue(clone.isValidate());
        assertEquals(input, clone.getInput().iterator().next());
    }

    @Test
    public void shouldGetOutputClass() {
        // When
        final Class<?> outputClass = getTestObject().getOutputClass();

        // Then
        assertEquals(Iterable.class, outputClass);
    }

    @Override
    protected Validate getTestObject() {
        return new Validate();
    }
}<|MERGE_RESOLUTION|>--- conflicted
+++ resolved
@@ -33,13 +33,8 @@
 import static org.junit.jupiter.api.Assertions.assertFalse;
 import static org.junit.jupiter.api.Assertions.assertNotSame;
 import static org.junit.jupiter.api.Assertions.assertTrue;
-<<<<<<< HEAD
-
-=======
->>>>>>> 6c60d867
 
 public class ValidateTest extends OperationTest<Validate> {
-
     @Test
     public void shouldJSONSerialiseAndDeserialise() throws SerialisationException {
         // Given
@@ -101,7 +96,6 @@
         assertEquals(edge, validate.getInput().iterator().next());
     }
 
-    @Test
     @Override
     public void shouldShallowCloneOperation() {
         // Given
