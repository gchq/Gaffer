<?xml version="1.0" encoding="UTF-8"?>
<!--
  ~ Copyright 2016-2019 Crown Copyright
  ~
  ~ Licensed under the Apache License, Version 2.0 (the "License");
  ~ you may not use this file except in compliance with the License.
  ~ You may obtain a copy of the License at
  ~
  ~     http://www.apache.org/licenses/LICENSE-2.0
  ~
  ~ Unless required by applicable law or agreed to in writing, software
  ~ distributed under the License is distributed on an "AS IS" BASIS,
  ~ WITHOUT WARRANTIES OR CONDITIONS OF ANY KIND, either express or implied.
  ~ See the License for the specific language governing permissions and
  ~ limitations under the License.
  -->
<project xmlns="http://maven.apache.org/POM/4.0.0" xmlns:xsi="http://www.w3.org/2001/XMLSchema-instance" xsi:schemaLocation="http://maven.apache.org/POM/4.0.0 http://maven.apache.org/xsd/maven-4.0.0.xsd">
    <parent>
        <groupId>uk.gov.gchq.gaffer</groupId>
        <artifactId>cache-library</artifactId>
<<<<<<< HEAD
        <version>1.8.2-SNAPSHOT</version>
=======
        <version>1.8.2</version>
>>>>>>> f7f8387c
    </parent>
    <modelVersion>4.0.0</modelVersion>

    <artifactId>jcs-cache-service</artifactId>

    <dependencies>
        <dependency>
            <groupId>uk.gov.gchq.gaffer</groupId>
            <artifactId>cache</artifactId>
            <version>${project.parent.version}</version>
        </dependency>
        <dependency>
            <groupId>commons-io</groupId>
            <artifactId>commons-io</artifactId>
        </dependency>
        <dependency>
            <groupId>org.apache.commons</groupId>
            <artifactId>commons-jcs-core</artifactId>
            <version>${jcs.version}</version>
        </dependency>
    </dependencies>

</project><|MERGE_RESOLUTION|>--- conflicted
+++ resolved
@@ -18,11 +18,7 @@
     <parent>
         <groupId>uk.gov.gchq.gaffer</groupId>
         <artifactId>cache-library</artifactId>
-<<<<<<< HEAD
-        <version>1.8.2-SNAPSHOT</version>
-=======
         <version>1.8.2</version>
->>>>>>> f7f8387c
     </parent>
     <modelVersion>4.0.0</modelVersion>
 
