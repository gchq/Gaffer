--- conflicted
+++ resolved
@@ -101,31 +101,10 @@
         expectedOperationClasses.add(OperationChainDAO.class);
         expectedOperationClasses.add(GetTraits.class);
 
-<<<<<<< HEAD
-=======
-        //Because of Graph.updateGraphHooks the hook resolvers are forced in, requiring these Handlers
-        // Named operation
-        expectedOperationClasses.add(NamedOperation.class);
-        expectedOperationClasses.add(AddNamedOperation.class);
-        expectedOperationClasses.add(GetAllNamedOperations.class);
-        expectedOperationClasses.add(DeleteNamedOperation.class);
-
-        // Named view
-        expectedOperationClasses.add(AddNamedView.class);
-        expectedOperationClasses.add(GetAllNamedViews.class);
-        expectedOperationClasses.add(DeleteNamedView.class);
-
->>>>>>> 596f739d
         assertThat(actualOperationClasses)
                 .containsExactlyInAnyOrderElementsOf(expectedOperationClasses)
                 //This is actually what is getting inserted via the mock during a fetchOperations()
                 .contains(AddElements.class);
-<<<<<<< HEAD
-=======
-
-        verify(operationResponseDeserialiser).deserialise(anyString());
-    }
->>>>>>> 596f739d
 
         verify(operationResponseDeserialiser).deserialise(anyString());
     }
