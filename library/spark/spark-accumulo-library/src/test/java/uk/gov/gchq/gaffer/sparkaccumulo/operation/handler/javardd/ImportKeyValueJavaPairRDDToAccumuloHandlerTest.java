/*
 * Copyright 2017-2020 Crown Copyright
 *
 * Licensed under the Apache License, Version 2.0 (the "License");
 * you may not use this file except in compliance with the License.
 * You may obtain a copy of the License at
 *
 *     http://www.apache.org/licenses/LICENSE-2.0
 *
 * Unless required by applicable law or agreed to in writing, software
 * distributed under the License is distributed on an "AS IS" BASIS,
 * WITHOUT WARRANTIES OR CONDITIONS OF ANY KIND, either express or implied.
 * See the License for the specific language governing permissions and
 * limitations under the License.
 */
package uk.gov.gchq.gaffer.sparkaccumulo.operation.handler.javardd;

import org.apache.accumulo.core.data.Key;
import org.apache.accumulo.core.data.Value;
import org.apache.hadoop.conf.Configuration;
import org.apache.spark.api.java.JavaPairRDD;
import org.apache.spark.api.java.JavaRDD;
import org.apache.spark.api.java.JavaSparkContext;
import org.apache.spark.sql.SparkSession;
<<<<<<< HEAD
import org.junit.jupiter.api.Test;
import org.junit.jupiter.api.io.TempDir;
=======
import org.junit.AfterClass;
import org.junit.BeforeClass;
import org.junit.ClassRule;
import org.junit.Rule;
import org.junit.Test;
import org.junit.rules.TemporaryFolder;
>>>>>>> e8cede87

import uk.gov.gchq.gaffer.accumulostore.key.core.impl.byteEntity.ByteEntityAccumuloElementConverter;
import uk.gov.gchq.gaffer.commonutil.TestGroups;
import uk.gov.gchq.gaffer.commonutil.TestPropertyNames;
import uk.gov.gchq.gaffer.data.element.Edge;
import uk.gov.gchq.gaffer.data.element.Element;
import uk.gov.gchq.gaffer.data.element.Entity;
import uk.gov.gchq.gaffer.graph.Graph;
import uk.gov.gchq.gaffer.graph.GraphConfig;
import uk.gov.gchq.gaffer.operation.OperationException;
import uk.gov.gchq.gaffer.spark.SparkSessionProvider;
import uk.gov.gchq.gaffer.spark.operation.javardd.GetJavaRDDOfAllElements;
import uk.gov.gchq.gaffer.sparkaccumulo.AbstractPropertiesDrivenTest;
import uk.gov.gchq.gaffer.sparkaccumulo.operation.handler.AbstractGetRDDHandler;
import uk.gov.gchq.gaffer.sparkaccumulo.operation.javardd.ImportKeyValueJavaPairRDDToAccumulo;
import uk.gov.gchq.gaffer.sparkaccumulo.operation.utils.java.ElementConverterFunction;
import uk.gov.gchq.gaffer.user.User;

import java.io.IOException;
import java.nio.file.Path;
import java.util.ArrayList;
import java.util.HashSet;
import java.util.List;
import java.util.Set;

import static org.junit.jupiter.api.Assertions.assertEquals;
import static org.junit.jupiter.api.Assertions.fail;

<<<<<<< HEAD
public class ImportKeyValueJavaPairRDDToAccumuloHandlerTest {
=======
public class ImportKeyValueJavaPairRDDToAccumuloHandlerTest extends AbstractPropertiesDrivenTest {
    @Rule
    public final TemporaryFolder testFolder = new TemporaryFolder(CommonTestConstants.TMP_DIRECTORY);
>>>>>>> e8cede87

    @ClassRule
    public static TemporaryFolder storeBaseFolder = new TemporaryFolder(CommonTestConstants.TMP_DIRECTORY);

    @BeforeClass
    public static void setup() {
        setUpBeforeClass("/store.properties", storeBaseFolder);
    }

    @AfterClass
    public static void teardown() {
        tearDownAfterClass();
    }

    @Test
    public void checkImportKeyValueJavaPairRDD(@TempDir Path tempDir) throws OperationException, IOException, InterruptedException {
        final Graph graph1 = new Graph.Builder()
                .config(new GraphConfig.Builder()
                        .graphId("graphId")
                        .build())
                .addSchema(getClass().getResourceAsStream("/schema/elements.json"))
                .addSchema(getClass().getResourceAsStream("/schema/types.json"))
                .addSchema(getClass().getResourceAsStream("/schema/serialisation.json"))
                .storeProperties(getStoreProperties())
                .build();

        final List<Element> elements = new ArrayList<>();
        for (int i = 0; i < 10; i++) {
            final Entity entity = new Entity.Builder()
                    .group(TestGroups.ENTITY)
                    .vertex("" + i)
                    .build();

            final Edge edge1 = new Edge.Builder()
                    .group(TestGroups.EDGE)
                    .source("" + i)
                    .dest("B")
                    .directed(false)
                    .property(TestPropertyNames.COUNT, 2)
                    .build();

            final Edge edge2 = new Edge.Builder()
                    .group(TestGroups.EDGE)
                    .source("" + i)
                    .dest("C")
                    .directed(false)
                    .property(TestPropertyNames.COUNT, 4)
                    .build();

            elements.add(edge1);
            elements.add(edge2);
            elements.add(entity);
        }
        final User user = new User();
        final SparkSession sparkSession = SparkSessionProvider.getSparkSession();

        // Create Hadoop configuration and serialise to a string
        final Configuration configuration = new Configuration();
        final String configurationString = AbstractGetRDDHandler
                .convertConfigurationToString(configuration);

        final String outputPath = tempDir.resolve("output").toAbsolutePath().toString();
        final String failurePath = tempDir.resolve("failure").toAbsolutePath().toString();

        final ElementConverterFunction func = new ElementConverterFunction(JavaSparkContext.fromSparkContext(sparkSession.sparkContext()).broadcast(new ByteEntityAccumuloElementConverter(graph1.getSchema())));
        final JavaPairRDD<Key, Value> elementJavaRDD = JavaSparkContext.fromSparkContext(sparkSession.sparkContext()).parallelize(elements).flatMapToPair(func);
        final ImportKeyValueJavaPairRDDToAccumulo addRdd = new ImportKeyValueJavaPairRDDToAccumulo.Builder()
                .input(elementJavaRDD)
                .outputPath(outputPath)
                .failurePath(failurePath)
                .build();
        graph1.execute(addRdd, user);

        // Check all elements were added
        final GetJavaRDDOfAllElements rddQuery = new GetJavaRDDOfAllElements.Builder()
                .option(AbstractGetRDDHandler.HADOOP_CONFIGURATION_KEY, configurationString)
                .build();

        final JavaRDD<Element> rdd = graph1.execute(rddQuery, user);
        if (rdd == null) {
            fail("No RDD returned");
        }
        final Set<Element> results = new HashSet<>(rdd.collect());
        assertEquals(elements.size(), results.size());
    }
}<|MERGE_RESOLUTION|>--- conflicted
+++ resolved
@@ -22,17 +22,11 @@
 import org.apache.spark.api.java.JavaRDD;
 import org.apache.spark.api.java.JavaSparkContext;
 import org.apache.spark.sql.SparkSession;
-<<<<<<< HEAD
+
+import org.junit.jupiter.api.AfterAll;
+import org.junit.jupiter.api.BeforeAll;
 import org.junit.jupiter.api.Test;
 import org.junit.jupiter.api.io.TempDir;
-=======
-import org.junit.AfterClass;
-import org.junit.BeforeClass;
-import org.junit.ClassRule;
-import org.junit.Rule;
-import org.junit.Test;
-import org.junit.rules.TemporaryFolder;
->>>>>>> e8cede87
 
 import uk.gov.gchq.gaffer.accumulostore.key.core.impl.byteEntity.ByteEntityAccumuloElementConverter;
 import uk.gov.gchq.gaffer.commonutil.TestGroups;
@@ -52,6 +46,7 @@
 import uk.gov.gchq.gaffer.user.User;
 
 import java.io.IOException;
+import java.nio.file.Files;
 import java.nio.file.Path;
 import java.util.ArrayList;
 import java.util.HashSet;
@@ -60,30 +55,26 @@
 
 import static org.junit.jupiter.api.Assertions.assertEquals;
 import static org.junit.jupiter.api.Assertions.fail;
+import static uk.gov.gchq.gaffer.sparkaccumulo.AbstractPropertiesDrivenTest.setUpBeforeClass;
+import static uk.gov.gchq.gaffer.sparkaccumulo.AbstractPropertiesDrivenTest.tearDownAfterClass;
 
-<<<<<<< HEAD
-public class ImportKeyValueJavaPairRDDToAccumuloHandlerTest {
-=======
 public class ImportKeyValueJavaPairRDDToAccumuloHandlerTest extends AbstractPropertiesDrivenTest {
-    @Rule
-    public final TemporaryFolder testFolder = new TemporaryFolder(CommonTestConstants.TMP_DIRECTORY);
->>>>>>> e8cede87
 
-    @ClassRule
-    public static TemporaryFolder storeBaseFolder = new TemporaryFolder(CommonTestConstants.TMP_DIRECTORY);
+    @TempDir
+    static Path tempDir;
 
-    @BeforeClass
-    public static void setup() {
-        setUpBeforeClass("/store.properties", storeBaseFolder);
+    @BeforeAll
+    public static void setup() throws IOException {
+        setUpBeforeClass("/store.properties", Files.createDirectories(tempDir.resolve("accumulo_temp_dir")));
     }
 
-    @AfterClass
+    @AfterAll
     public static void teardown() {
         tearDownAfterClass();
     }
 
     @Test
-    public void checkImportKeyValueJavaPairRDD(@TempDir Path tempDir) throws OperationException, IOException, InterruptedException {
+    public void checkImportKeyValueJavaPairRDD() throws OperationException, IOException, InterruptedException {
         final Graph graph1 = new Graph.Builder()
                 .config(new GraphConfig.Builder()
                         .graphId("graphId")
