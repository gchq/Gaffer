/*
 * Copyright 2017-2022 Crown Copyright
 *
 * Licensed under the Apache License, Version 2.0 (the "License");
 * you may not use this file except in compliance with the License.
 * You may obtain a copy of the License at
 *
 *     http://www.apache.org/licenses/LICENSE-2.0
 *
 * Unless required by applicable law or agreed to in writing, software
 * distributed under the License is distributed on an "AS IS" BASIS,
 * WITHOUT WARRANTIES OR CONDITIONS OF ANY KIND, either express or implied.
 * See the License for the specific language governing permissions and
 * limitations under the License.
 */

package uk.gov.gchq.gaffer.federatedstore;

import com.fasterxml.jackson.annotation.JsonTypeInfo;
import com.google.common.collect.Sets;
import org.apache.htrace.fasterxml.jackson.annotation.JsonCreator;
import org.slf4j.Logger;
import org.slf4j.LoggerFactory;

import uk.gov.gchq.gaffer.access.predicate.AccessPredicate;
import uk.gov.gchq.gaffer.access.predicate.user.NoAccessUserPredicate;
import uk.gov.gchq.gaffer.core.exception.GafferCheckedException;
import uk.gov.gchq.gaffer.data.element.Element;
import uk.gov.gchq.gaffer.data.element.id.EntityId;
import uk.gov.gchq.gaffer.federatedstore.exception.StorageException;
import uk.gov.gchq.gaffer.federatedstore.operation.AddGraph;
import uk.gov.gchq.gaffer.federatedstore.operation.AddGraphWithHooks;
import uk.gov.gchq.gaffer.federatedstore.operation.ChangeGraphAccess;
import uk.gov.gchq.gaffer.federatedstore.operation.ChangeGraphId;
import uk.gov.gchq.gaffer.federatedstore.operation.FederatedOperation;
import uk.gov.gchq.gaffer.federatedstore.operation.FederatedOperationChainValidator;
import uk.gov.gchq.gaffer.federatedstore.operation.GetAllGraphIds;
import uk.gov.gchq.gaffer.federatedstore.operation.GetAllGraphInfo;
import uk.gov.gchq.gaffer.federatedstore.operation.IFederationOperation;
import uk.gov.gchq.gaffer.federatedstore.operation.RemoveGraph;
import uk.gov.gchq.gaffer.federatedstore.operation.handler.FederatedAggregateHandler;
import uk.gov.gchq.gaffer.federatedstore.operation.handler.FederatedFilterHandler;
import uk.gov.gchq.gaffer.federatedstore.operation.handler.FederatedTransformHandler;
import uk.gov.gchq.gaffer.federatedstore.operation.handler.FederatedValidateHandler;
import uk.gov.gchq.gaffer.federatedstore.operation.handler.impl.FederatedAddGraphHandler;
import uk.gov.gchq.gaffer.federatedstore.operation.handler.impl.FederatedAddGraphWithHooksHandler;
import uk.gov.gchq.gaffer.federatedstore.operation.handler.impl.FederatedChangeGraphAccessHandler;
import uk.gov.gchq.gaffer.federatedstore.operation.handler.impl.FederatedChangeGraphIdHandler;
import uk.gov.gchq.gaffer.federatedstore.operation.handler.impl.FederatedGetAllGraphIDHandler;
import uk.gov.gchq.gaffer.federatedstore.operation.handler.impl.FederatedGetAllGraphInfoHandler;
import uk.gov.gchq.gaffer.federatedstore.operation.handler.impl.FederatedNoOutputHandler;
import uk.gov.gchq.gaffer.federatedstore.operation.handler.impl.FederatedOperationHandler;
import uk.gov.gchq.gaffer.federatedstore.operation.handler.impl.FederatedOutputHandler;
import uk.gov.gchq.gaffer.federatedstore.operation.handler.impl.FederatedOutputIterableHandler;
import uk.gov.gchq.gaffer.federatedstore.operation.handler.impl.FederatedRemoveGraphHandler;
import uk.gov.gchq.gaffer.federatedstore.schema.FederatedViewValidator;
import uk.gov.gchq.gaffer.federatedstore.util.ApplyViewToElementsFunction;
import uk.gov.gchq.gaffer.federatedstore.util.ContextSpecificMergeFunction;
import uk.gov.gchq.gaffer.federatedstore.util.MergeSchema;
import uk.gov.gchq.gaffer.graph.Graph;
import uk.gov.gchq.gaffer.graph.GraphSerialisable;
import uk.gov.gchq.gaffer.named.operation.AddNamedOperation;
import uk.gov.gchq.gaffer.named.view.AddNamedView;
import uk.gov.gchq.gaffer.operation.Operation;
import uk.gov.gchq.gaffer.operation.OperationException;
import uk.gov.gchq.gaffer.operation.graph.OperationView;
import uk.gov.gchq.gaffer.operation.impl.Validate;
import uk.gov.gchq.gaffer.operation.impl.add.AddElements;
import uk.gov.gchq.gaffer.operation.impl.function.Aggregate;
import uk.gov.gchq.gaffer.operation.impl.function.Filter;
import uk.gov.gchq.gaffer.operation.impl.function.Transform;
import uk.gov.gchq.gaffer.operation.impl.get.GetAdjacentIds;
import uk.gov.gchq.gaffer.operation.impl.get.GetAllElements;
import uk.gov.gchq.gaffer.operation.impl.get.GetElements;
import uk.gov.gchq.gaffer.operation.io.Output;
import uk.gov.gchq.gaffer.serialisation.Serialiser;
import uk.gov.gchq.gaffer.store.Context;
import uk.gov.gchq.gaffer.store.Store;
import uk.gov.gchq.gaffer.store.StoreException;
import uk.gov.gchq.gaffer.store.StoreProperties;
import uk.gov.gchq.gaffer.store.StoreTrait;
import uk.gov.gchq.gaffer.store.library.GraphLibrary;
import uk.gov.gchq.gaffer.store.operation.GetSchema;
import uk.gov.gchq.gaffer.store.operation.GetTraits;
import uk.gov.gchq.gaffer.store.operation.OperationChainValidator;
import uk.gov.gchq.gaffer.store.operation.handler.OperationHandler;
import uk.gov.gchq.gaffer.store.operation.handler.OutputOperationHandler;
import uk.gov.gchq.gaffer.store.schema.Schema;
import uk.gov.gchq.gaffer.user.User;
import uk.gov.gchq.koryphe.impl.binaryoperator.CollectionIntersect;

import java.util.ArrayList;
import java.util.Collection;
import java.util.Collections;
import java.util.HashMap;
import java.util.List;
import java.util.Map;
import java.util.Random;
import java.util.Set;
import java.util.function.BiFunction;
import java.util.stream.Collectors;

import static com.google.common.base.Strings.isNullOrEmpty;
import static java.util.Objects.isNull;
import static java.util.Objects.nonNull;
import static uk.gov.gchq.gaffer.federatedstore.FederatedStoreProperties.IS_PUBLIC_ACCESS_ALLOWED_DEFAULT;
import static uk.gov.gchq.gaffer.federatedstore.util.ApplyViewToElementsFunction.SCHEMA;
import static uk.gov.gchq.gaffer.federatedstore.util.ApplyViewToElementsFunction.VIEW;
import static uk.gov.gchq.gaffer.federatedstore.util.FederatedStoreUtil.DEPRECATED_GRAPH_IDS_FLAG;
import static uk.gov.gchq.gaffer.federatedstore.util.FederatedStoreUtil.getCleanStrings;
import static uk.gov.gchq.gaffer.federatedstore.util.FederatedStoreUtil.getFederatedWrappedSchema;
import static uk.gov.gchq.gaffer.federatedstore.util.FederatedStoreUtil.getHardCodedDefaultMergeFunction;

/**
 * <p>
 * A Store that encapsulates a collection of sub-graphs and executes operations
 * against them and returns results as though it was a single graph.
 * <p>
 * To create a FederatedStore you need to initialise the store with a
 * graphId and (if graphId is not known by the {@link uk.gov.gchq.gaffer.store.library.GraphLibrary})
 * the {@link Schema} and {@link StoreProperties}.
 *
 * @see #initialise(String, Schema, StoreProperties)
 * @see Store
 * @see Graph
 */
public class FederatedStore extends Store {
    public static final String FEDERATED_STORE_PROCESSED = "FederatedStore.processed.";
    public static final String FED_STORE_GRAPH_ID_VALUE_NULL_OR_EMPTY = "FedStoreGraphId_value_null_or_empty";
    private static final Logger LOGGER = LoggerFactory.getLogger(Store.class);
    private static final List<Integer> ALL_IDS = new ArrayList<>();
    private final FederatedGraphStorage graphStorage = new FederatedGraphStorage();
    private final int id;
    private Set<String> customPropertiesAuths;
    private Boolean isPublicAccessAllowed = Boolean.valueOf(IS_PUBLIC_ACCESS_ALLOWED_DEFAULT);
<<<<<<< HEAD
    private String adminConfiguredDefaultGraphIdsCSV;
    @JsonTypeInfo(use = JsonTypeInfo.Id.CLASS, property = "class")
    private Map<String, BiFunction> configuredDefaultMergeFunctions;
=======
    private List<String> adminConfiguredDefaultGraphIds;
    private BiFunction adminConfiguredDefaultMergeFunction;
>>>>>>> defe1418

    @JsonCreator
    public FederatedStore(final Set<String> customPropertiesAuths, final Boolean isPublicAccessAllowed, final String adminConfiguredDefaultGraphIdsCSV, final Map<String, BiFunction> configuredDefaultMergeFunctions) {
        Integer i = null;
        while (isNull(i) || ALL_IDS.contains(i)) {
            i = new Random().nextInt();
        }
        ALL_IDS.add(id = i);

        this.customPropertiesAuths = customPropertiesAuths;
        this.isPublicAccessAllowed = (null == isPublicAccessAllowed) ? Boolean.valueOf(IS_PUBLIC_ACCESS_ALLOWED_DEFAULT) : isPublicAccessAllowed;
        this.adminConfiguredDefaultGraphIdsCSV = adminConfiguredDefaultGraphIdsCSV;
        this.configuredDefaultMergeFunctions = (null == configuredDefaultMergeFunctions) ? new HashMap<>() : configuredDefaultMergeFunctions;

        this.configuredDefaultMergeFunctions.putIfAbsent(GetTraits.class.getCanonicalName(), new CollectionIntersect<>());
        this.configuredDefaultMergeFunctions.putIfAbsent(GetAllElements.class.getCanonicalName(), new ApplyViewToElementsFunction());
        this.configuredDefaultMergeFunctions.putIfAbsent(GetElements.class.getCanonicalName(), new ApplyViewToElementsFunction());
        this.configuredDefaultMergeFunctions.putIfAbsent(GetSchema.class.getCanonicalName(), new MergeSchema());
    }

    public FederatedStore() {
        this(null, null, null, null);
    }

    /**
     * Initialise this FederatedStore with any sub-graphs defined within the
     * properties.
     *
     * @param graphId    the graphId to label this FederatedStore.
     * @param unused     unused
     * @param properties properties to initialise this FederatedStore with, can
     *                   contain details on graphs to add to scope.
     * @throws StoreException if no cache has been set
     */
    @Override
    public void initialise(final String graphId, final Schema unused, final StoreProperties properties) throws StoreException {
        super.initialise(graphId, new Schema(), properties);
        customPropertiesAuths = getCustomPropertiesAuths();
        isPublicAccessAllowed = Boolean.valueOf(getProperties().getIsPublicAccessAllowed());
    }

    @Override
    public void setGraphLibrary(final GraphLibrary library) {
        super.setGraphLibrary(library);
        graphStorage.setGraphLibrary(library);
    }

    /**
     * Get this Store's {@link uk.gov.gchq.gaffer.federatedstore.FederatedStoreProperties}.
     *
     * @return the instance of {@link uk.gov.gchq.gaffer.federatedstore.FederatedStoreProperties},
     * this may contain details such as database connection details.
     */
    @Override
    public FederatedStoreProperties getProperties() {
        return (FederatedStoreProperties) super.getProperties();
    }

    /**
     * Adds graphs to the scope of FederatedStore.
     * <p>
     * To be used by the FederatedStore and Handlers only. Users should add
     * graphs via the {@link AddGraph} operation.
     * public access will be ignored if the FederatedStore denies this action
     * at initialisation, will default to usual access with addingUserId and
     * graphAuths
     * </p>
     *
     * @param addingUserId the adding userId
     * @param graphs       the graph to add
     * @param isPublic     if this class should have public access.
     * @param graphAuths   the access auths for the graph being added
     * @throws StorageException if unable to put graph into storage
     */
    public void addGraphs(final Set<String> graphAuths,
                          final String addingUserId,
                          final boolean isPublic,
                          final GraphSerialisable... graphs) throws StorageException {
        addGraphs(graphAuths, addingUserId, isPublic, FederatedGraphStorage.DEFAULT_DISABLED_BY_DEFAULT, graphs);
    }

    /**
     * Adds graphs to the scope of FederatedStore.
     * <p>
     * To be used by the FederatedStore and Handlers only. Users should add
     * graphs via the {@link AddGraph} operation.
     * public access will be ignored if the FederatedStore denies this action
     * at initialisation, will default to usual access with addingUserId and
     * graphAuths
     * </p>
     *
     * @param addingUserId      the adding userId
     * @param graphs            the graph to add
     * @param isPublic          if this class should have public access.
     * @param disabledByDefault true if the graph should be disabled by default - requiring the graphId to be provided in queries
     * @param graphAuths        the access auths for the graph being added
     * @throws StorageException if unable to put graph into storage
     */
    public void addGraphs(final Set<String> graphAuths,
                          final String addingUserId,
                          final boolean isPublic,
                          final boolean disabledByDefault,
                          final GraphSerialisable... graphs) throws StorageException {
        addGraphs(graphAuths, addingUserId, isPublic, disabledByDefault, null, null, graphs);
    }

    public void addGraphs(final Set<String> graphAuths,
                          final String addingUserId,
                          final boolean isPublic,
                          final boolean disabledByDefault,
                          final AccessPredicate readAccessPredicate,
                          final AccessPredicate writeAccessPredicate,
                          final GraphSerialisable... graphs) throws StorageException {
        final FederatedAccess access = new FederatedAccess(graphAuths, addingUserId, isPublicAccessAllowed && isPublic, disabledByDefault, readAccessPredicate, writeAccessPredicate);
        addGraphs(access, graphs);
    }

    public void addGraphs(final FederatedAccess access, final GraphSerialisable... graphs) throws StorageException {
        for (final GraphSerialisable graph : graphs) {
            _add(graph, access);
        }
    }

    /**
     * <p>
     * Removes graphs from the scope of FederatedStore.
     * </p>
     * <p>
     * To be used by the FederatedStore and Handlers only. Users should remove
     * graphs via the {@link RemoveGraph} operation.
     * </p>
     *
     * @param graphId to be removed from scope
     * @param user    to match visibility against
     * @return success of removal
     */
    public boolean remove(final String graphId, final User user) {
        return remove(graphId, user, false);
    }

    public boolean remove(final String graphId, final User user, final boolean asAdmin) {
        return asAdmin
                ? graphStorage.remove(graphId, user, this.getProperties().getAdminAuth())
                : graphStorage.remove(graphId, user);
    }

    /**
     * @param user the visibility to use for getting graphIds
     * @return All the graphId(s) within scope of this FederatedStore and within
     * visibility for the given user.
     */
    public Collection<String> getAllGraphIds(final User user) {
        return getAllGraphIds(user, false);
    }

    public List<String> getAllGraphIds(final User user, final boolean userRequestingAdminUsage) {
        return userRequestingAdminUsage
                ? graphStorage.getAllIds(user, this.getProperties().getAdminAuth())
                : graphStorage.getAllIds(user);
    }

    /**
     * @return schema
     * @deprecated use {@link uk.gov.gchq.gaffer.store.Store#execute(Operation, Context)} with GetSchema Operation.
     */
    @Override
    @Deprecated
    public Schema getSchema() {
        return getSchema((Context) null);
    }

    /**
     * @param context context with User.
     * @return schema
     * @deprecated use {@link uk.gov.gchq.gaffer.store.Store#execute(Operation, Context)} with GetSchema Operation.
     */
    @Deprecated
    public Schema getSchema(final Context context) {
        return getSchema(getFederatedWrappedSchema(), context);
    }

    /**
     * @param operation operation with graphIds.
     * @param context   context with User.
     * @return schema
     * @deprecated use {@link uk.gov.gchq.gaffer.store.Store#execute(Operation, Context)} with GetSchema Operation.
     */
    @Deprecated
    public Schema getSchema(final FederatedOperation operation, final Context context) {
        return graphStorage.getSchema(operation, context);
    }

    /**
     * @return the {@link uk.gov.gchq.gaffer.store.StoreTrait}s for this store.
     * @see Store#getTraits()
     * @deprecated use {@link uk.gov.gchq.gaffer.store.Store#execute(Operation, Context)} with GetTraits Operation.
     */
    @Deprecated
    @Override
    public Set<StoreTrait> getTraits() {
        return StoreTrait.ALL_TRAITS;
    }

    /**
     * <p>
     * Gets a collection of graph objects within FederatedStore scope from the
     * given csv of graphIds, with visibility of the given user.
     * </p>
     * <p>
     * Graphs are returned once per operation, this does not allow an infinite loop of FederatedStores to occur.
     * </p>
     * <p>
     * if graphIdsCSV is null then all graph objects within FederatedStore
     * scope are returned.
     * </p>
     *
     * @param user        the users scope to get graphs for.
     * @param graphIds    the list of graphIds to get. null will return all graphs.
     * @param operation   the requesting operation, graphs are returned only once per operation.
     * @return the graph collection.
     */
    public List<Graph> getGraphs(final User user, final List<String> graphIds, final IFederationOperation operation) {
        List<Graph> rtn = new ArrayList<>();
        if (nonNull(operation)) {
            String optionKey = getKeyForProcessedFedStore();
            boolean isFedStoreIdPreexisting = addFedStoreId(operation, optionKey);
            if (isFedStoreIdPreexisting) {
                List<String> federatedStoreIds = operation.getOptions()
                        .entrySet()
                        .stream()
                        .filter(e -> e.getKey().startsWith(FEDERATED_STORE_PROCESSED))
                        .map(Map.Entry::getValue)
                        .collect(Collectors.toList());
                String ln = System.lineSeparator();
                LOGGER.error("This operation has already been processed by this FederatedStore. " +
                        "This is a symptom of an infinite loop of FederatedStores and Proxies.{}" +
                        "This FederatedStore: {}{}" +
                        "All FederatedStore in this loop: {}", ln, this.getGraphId(), ln, federatedStoreIds.toString());
            } else if (isNull(graphIds)) {
                LOGGER.debug("getting default graphs because requested graphIds is null");
                rtn = getDefaultGraphs(user, operation);
            } else {
                if (graphIds.isEmpty()) {
                    LOGGER.info("A get graphs request was made with empty graphIds");
                }
                String adminAuth = operation.isUserRequestingAdminUsage() ? this.getProperties().getAdminAuth() : null;
                rtn.addAll(graphStorage.get(user, graphIds, adminAuth));
            }
        } else {
            LOGGER.warn("getGraphs was requested with null Operation, this will return no graphs.");
        }
        return rtn;
    }

    private String getKeyForProcessedFedStore() {
        return FEDERATED_STORE_PROCESSED + id;
    }

    private boolean addFedStoreId(final Operation operation, final String optionKey) {
        boolean hasOperationOrPayloadPreexistingFedStoreId = false;
        if (nonNull(operation) && !isNullOrEmpty(optionKey)) {
            //Keep Order v
            boolean hasOperationPreexistingFedStoreId = !isNullOrEmpty(operation.getOption(optionKey, null)); //There is a difference between value null and key not found.
            //Keep Order ^
            boolean hasPayloadPreexistingFedStoreId = false;
            if (operation instanceof FederatedOperation) {
                //Check and Add FedStoreId to payload
                hasPayloadPreexistingFedStoreId = addFedStoreId(((FederatedOperation) operation).getUnClonedPayload(), optionKey);
            }

            //Add FedStoreId to current Operation.
            operation.addOption(optionKey, getValueForProcessedFedStore());
            hasOperationOrPayloadPreexistingFedStoreId = hasOperationPreexistingFedStoreId || hasPayloadPreexistingFedStoreId;
        }
        return hasOperationOrPayloadPreexistingFedStoreId;
    }

    public Map<String, Object> getAllGraphsAndAuths(final User user, final List<String> graphIdsCSV) {
        return this.getAllGraphsAndAuths(user, graphIdsCSV, false);
    }

    public Map<String, Object> getAllGraphsAndAuths(final User user, final List<String> graphIds, final boolean userRequestingAdminUsage) {
        return userRequestingAdminUsage
                ? graphStorage.getAllGraphsAndAccessAsAdmin(user, graphIds, this.getProperties().getAdminAuth())
                : graphStorage.getAllGraphsAndAccess(user, graphIds);
    }

    /**
     * The FederatedStore at time of initialisation, can set the auths required
     * to allow users to use custom {@link StoreProperties} outside the
     * scope of the {@link uk.gov.gchq.gaffer.store.library.GraphLibrary}.
     *
     * @param user the user needing validation for custom property usage.
     * @return boolean permission
     */
    public boolean isLimitedToLibraryProperties(final User user) {
        return isLimitedToLibraryProperties(user, false);
    }

    public boolean isLimitedToLibraryProperties(final User user, final boolean userRequestingAdminUsage) {

        boolean isAdmin = userRequestingAdminUsage && new AccessPredicate(new NoAccessUserPredicate()).test(user, this.getProperties().getAdminAuth());

        return !isAdmin
                && nonNull(this.customPropertiesAuths)
                && Collections.disjoint(user.getOpAuths(), this.customPropertiesAuths);
    }

    @Override
    protected Class<FederatedStoreProperties> getPropertiesClass() {
        return FederatedStoreProperties.class;
    }

    @SuppressWarnings("rawtypes")
    @Override
    protected void addAdditionalOperationHandlers() {
        // Override the Operations that don't have an output
        getSupportedOperations()
                .stream()
                .filter(op -> !Output.class.isAssignableFrom(op)
                        && !AddElements.class.equals(op)
                        && !AddNamedOperation.class.equals(op)
                        && !AddNamedView.class.equals(op))
                .forEach(op -> addOperationHandler(op, new FederatedNoOutputHandler()));

<<<<<<< HEAD
        addOperationHandler(GetSchema.class, new FederatedOutputHandler<>(new Schema()));

        addOperationHandler(Filter.class, new FederatedFilterHandler()); //TODO FS review testing
        addOperationHandler(Aggregate.class, new FederatedAggregateHandler()); //TODO FS review testing
        addOperationHandler(Transform.class, new FederatedTransformHandler()); //TODO FS review testing

        addOperationHandler(Validate.class, new FederatedValidateHandler()); //TODO FS review testing
=======
        addOperationHandler(GetSchema.class, new FederatedGetSchemaHandler()); //TODO FS Likely to be deleted after Default Merge Mapping

        addOperationHandler(Filter.class, new FederatedFilterHandler()); //TODO FS Likely to be deleted after Default Merge Mapping
        addOperationHandler(Aggregate.class, new FederatedAggregateHandler()); //TODO FS Likely to be deleted after Default Merge Mapping
        addOperationHandler(Transform.class, new FederatedTransformHandler()); //TODO FS Likely to be deleted after Default Merge Mapping

        addOperationHandler(Validate.class, new FederatedValidateHandler()); //TODO FS Likely to be deleted after Default Merge Mapping
>>>>>>> defe1418

        //FederationOperations
        addOperationHandler(GetAllGraphIds.class, new FederatedGetAllGraphIDHandler());
        addOperationHandler(AddGraph.class, new FederatedAddGraphHandler());
        addOperationHandler(AddGraphWithHooks.class, new FederatedAddGraphWithHooksHandler());
        addOperationHandler(RemoveGraph.class, new FederatedRemoveGraphHandler());

        addOperationHandler(GetAllGraphInfo.class, new FederatedGetAllGraphInfoHandler());
        addOperationHandler(ChangeGraphAccess.class, new FederatedChangeGraphAccessHandler());
        addOperationHandler(ChangeGraphId.class, new FederatedChangeGraphIdHandler());
        addOperationHandler(FederatedOperation.class, new FederatedOperationHandler());
    }

    @Override
    protected OperationChainValidator createOperationChainValidator() {
        return new FederatedOperationChainValidator(new FederatedViewValidator());
    }

    @Override
    protected OutputOperationHandler<GetElements, Iterable<? extends Element>> getGetElementsHandler() {
        return new FederatedOutputIterableHandler<>();
    }

    @Override
    protected OutputOperationHandler<GetAllElements, Iterable<? extends Element>> getGetAllElementsHandler() {
        return new FederatedOutputIterableHandler<>();
    }

    @Override
    protected OutputOperationHandler<? extends GetAdjacentIds, Iterable<? extends EntityId>> getAdjacentIdsHandler() {
        return new FederatedOutputIterableHandler<>();
    }

    @SuppressWarnings({"rawtypes", "unchecked"})
    @Override
    protected OperationHandler<? extends AddElements> getAddElementsHandler() {
        return new FederatedNoOutputHandler<>();
    }

    @Override
    protected OutputOperationHandler<GetTraits, Set<StoreTrait>> getGetTraitsHandler() {
        return new FederatedOutputHandler<>(/*default null value*/);
    }

    @SuppressWarnings("rawtypes")
    @Override
    protected Class<? extends Serialiser> getRequiredParentSerialiserClass() {
        return Serialiser.class;
    }

    @Override
    protected void startCacheServiceLoader(final StoreProperties properties) {
        super.startCacheServiceLoader(properties);
        try {
            graphStorage.startCacheServiceLoader();
        } catch (final StorageException e) {
            throw new RuntimeException(e.getMessage(), e);
        }
    }

    private Set<String> getCustomPropertiesAuths() {
        final String value = getProperties().getCustomPropsValue();
        return (isNullOrEmpty(value)) ? null : Sets.newHashSet(getCleanStrings(value));
    }

    private void _add(final GraphSerialisable newGraph, final FederatedAccess access) throws StorageException {
        graphStorage.put(newGraph, access);
    }

    public boolean changeGraphAccess(final User requestingUser, final String graphId, final FederatedAccess federatedAccess, final boolean isAdmin) throws StorageException {
        return isAdmin
                ? graphStorage.changeGraphAccess(graphId, federatedAccess, requestingUser, this.getProperties().getAdminAuth())
                : graphStorage.changeGraphAccess(graphId, federatedAccess, requestingUser);
    }

    public boolean changeGraphId(final User requestingUser, final String graphId, final String newGraphId, final boolean isAdmin) throws StorageException {
        return isAdmin
                ? graphStorage.changeGraphId(graphId, newGraphId, requestingUser, this.getProperties().getAdminAuth())
                : graphStorage.changeGraphId(graphId, newGraphId, requestingUser);
    }

    public List<String> getAdminConfiguredDefaultGraphIds() {
        return adminConfiguredDefaultGraphIds;
    }

    /**
     * Sets the configurable default graphIds once only. To change the adminConfiguredDefaultGraphIdsCSV it would require to turning off, update config, turning back on.
     *
     * @param adminConfiguredDefaultGraphIdsCSV graphID CSV to use.
     * @return This Store.
     */
    public FederatedStore setAdminConfiguredDefaultGraphIdsCSV(final String adminConfiguredDefaultGraphIdsCSV) {
        return setAdminConfiguredDefaultGraphIds(getCleanStrings(adminConfiguredDefaultGraphIdsCSV));
    }

    public FederatedStore setAdminConfiguredDefaultGraphIds(final List<String> adminConfiguredDefaultGraphIds) {
        if (nonNull(this.adminConfiguredDefaultGraphIds)) {
            LOGGER.error("Attempting to change adminConfiguredDefaultGraphIds. To change adminConfiguredDefaultGraphIds it would require to turning off, update config, turn back on. Therefore ignoring the value: {}", adminConfiguredDefaultGraphIds);
        } else {
            this.adminConfiguredDefaultGraphIds = adminConfiguredDefaultGraphIds;
        }
        return this;
    }

    private List<Graph> getDefaultGraphs(final User user, final IFederationOperation operation) {

        boolean isAdminRequestingOverridingDefaultGraphs =
                operation.isUserRequestingAdminUsage()
                        && (operation instanceof FederatedOperation)
                        && ((FederatedOperation) operation).isUserRequestingDefaultGraphsOverride();

<<<<<<< HEAD
        //TODO FS Test does this preserve get graph.disabledByDefault?
        if (isNull(adminConfiguredDefaultGraphIdsCSV) || isAdminRequestingOverridingDefaultGraphs) {
            return graphStorage.get(user, null, (/*TODO FS examine isAdminRequestingOverridingDefaultGraphs vs ->*/operation.isUserRequestingAdminUsage() ? getProperties().getAdminAuth() : null));
=======
        if (isNull(adminConfiguredDefaultGraphIds) || isAdminRequestingOverridingDefaultGraphs) {
            return graphStorage.get(user, null, (operation.isUserRequestingAdminUsage() ? getProperties().getAdminAuth() : null));
>>>>>>> defe1418
        } else {
            //This operation has already been processes once, by this store.
            String keyForProcessedFedStore = getKeyForProcessedFedStore();
            operation.addOption(keyForProcessedFedStore, null); // value is null, but key is still found.
            List<Graph> graphs = getGraphs(user, adminConfiguredDefaultGraphIds, operation);
            //put it back
            operation.addOption(keyForProcessedFedStore, getValueForProcessedFedStore());
            return graphs;
        }
    }

    private String getValueForProcessedFedStore() {
        return isNullOrEmpty(getGraphId()) ? FED_STORE_GRAPH_ID_VALUE_NULL_OR_EMPTY : getGraphId();
    }

    public BiFunction getDefaultMergeFunction(final FederatedOperation federatedOperation, final Operation payload, final Context context) throws GafferCheckedException {
        BiFunction rtn;
        if (isNull(configuredDefaultMergeFunctions) || isNull(payload)) {
            rtn = getHardCodedDefaultMergeFunction();
        } else {
            rtn = configuredDefaultMergeFunctions.getOrDefault(payload.getClass().getCanonicalName(), getHardCodedDefaultMergeFunction());
            if (rtn instanceof ContextSpecificMergeFunction) {
                final ContextSpecificMergeFunction specificMergeFunction = (ContextSpecificMergeFunction) rtn;
                HashMap<String, Object> functionContext = new HashMap<>();
                if (specificMergeFunction.isRequired(SCHEMA)) {
                    if (payload instanceof GetSchema) {
                        throw new UnsupportedOperationException(String.format("Infinite Loop Error: %s Operation can not be configured " +
                                "with a merge that internally performs the same operation, check the Admin configuredDefaultMergeFunctions. Configured MergeFunction:%s", GetSchema.class.getSimpleName(), specificMergeFunction.getClass()));
                    }

                    final Schema schema;
                    try {
                        schema = (Schema) this.execute(new GetSchema.Builder()
                                .option(DEPRECATED_GRAPH_IDS_FLAG, federatedOperation == null ? null : federatedOperation.getGraphIdsCSV())
                                .build(), context);
                    } catch (final OperationException e) {
                        //TODO FS tidy up
                        throw new RuntimeException(e);
                    }
                    functionContext.put(SCHEMA, schema);
                }
                //TODO FS tidy up ifs
                if (specificMergeFunction.isRequired(VIEW)) {
                    functionContext.put(VIEW, ((OperationView) payload).getView());
                }
                rtn = specificMergeFunction.createFunctionWithContext(functionContext);
            }
        }
        return rtn;
    }

    public Map<String, BiFunction> getConfiguredDefaultMergeFunctions() {
        return configuredDefaultMergeFunctions;
    }

}<|MERGE_RESOLUTION|>--- conflicted
+++ resolved
@@ -133,17 +133,12 @@
     private final int id;
     private Set<String> customPropertiesAuths;
     private Boolean isPublicAccessAllowed = Boolean.valueOf(IS_PUBLIC_ACCESS_ALLOWED_DEFAULT);
-<<<<<<< HEAD
-    private String adminConfiguredDefaultGraphIdsCSV;
+    private List<String> adminConfiguredDefaultGraphIds;
     @JsonTypeInfo(use = JsonTypeInfo.Id.CLASS, property = "class")
-    private Map<String, BiFunction> configuredDefaultMergeFunctions;
-=======
-    private List<String> adminConfiguredDefaultGraphIds;
-    private BiFunction adminConfiguredDefaultMergeFunction;
->>>>>>> defe1418
+    private Map<String, BiFunction> adminConfiguredDefaultMergeFunctions;
 
     @JsonCreator
-    public FederatedStore(final Set<String> customPropertiesAuths, final Boolean isPublicAccessAllowed, final String adminConfiguredDefaultGraphIdsCSV, final Map<String, BiFunction> configuredDefaultMergeFunctions) {
+    public FederatedStore(final Set<String> customPropertiesAuths, final Boolean isPublicAccessAllowed, final List<String> adminConfiguredDefaultGraphIds, final Map<String, BiFunction> adminConfiguredDefaultMergeFunctions) {
         Integer i = null;
         while (isNull(i) || ALL_IDS.contains(i)) {
             i = new Random().nextInt();
@@ -152,13 +147,13 @@
 
         this.customPropertiesAuths = customPropertiesAuths;
         this.isPublicAccessAllowed = (null == isPublicAccessAllowed) ? Boolean.valueOf(IS_PUBLIC_ACCESS_ALLOWED_DEFAULT) : isPublicAccessAllowed;
-        this.adminConfiguredDefaultGraphIdsCSV = adminConfiguredDefaultGraphIdsCSV;
-        this.configuredDefaultMergeFunctions = (null == configuredDefaultMergeFunctions) ? new HashMap<>() : configuredDefaultMergeFunctions;
-
-        this.configuredDefaultMergeFunctions.putIfAbsent(GetTraits.class.getCanonicalName(), new CollectionIntersect<>());
-        this.configuredDefaultMergeFunctions.putIfAbsent(GetAllElements.class.getCanonicalName(), new ApplyViewToElementsFunction());
-        this.configuredDefaultMergeFunctions.putIfAbsent(GetElements.class.getCanonicalName(), new ApplyViewToElementsFunction());
-        this.configuredDefaultMergeFunctions.putIfAbsent(GetSchema.class.getCanonicalName(), new MergeSchema());
+        this.adminConfiguredDefaultGraphIds = adminConfiguredDefaultGraphIds;
+        this.adminConfiguredDefaultMergeFunctions = (null == adminConfiguredDefaultMergeFunctions) ? new HashMap<>() : adminConfiguredDefaultMergeFunctions;
+
+        this.adminConfiguredDefaultMergeFunctions.putIfAbsent(GetTraits.class.getCanonicalName(), new CollectionIntersect<>());
+        this.adminConfiguredDefaultMergeFunctions.putIfAbsent(GetAllElements.class.getCanonicalName(), new ApplyViewToElementsFunction());
+        this.adminConfiguredDefaultMergeFunctions.putIfAbsent(GetElements.class.getCanonicalName(), new ApplyViewToElementsFunction());
+        this.adminConfiguredDefaultMergeFunctions.putIfAbsent(GetSchema.class.getCanonicalName(), new MergeSchema());
     }
 
     public FederatedStore() {
@@ -466,23 +461,13 @@
                         && !AddNamedView.class.equals(op))
                 .forEach(op -> addOperationHandler(op, new FederatedNoOutputHandler()));
 
-<<<<<<< HEAD
-        addOperationHandler(GetSchema.class, new FederatedOutputHandler<>(new Schema()));
-
-        addOperationHandler(Filter.class, new FederatedFilterHandler()); //TODO FS review testing
-        addOperationHandler(Aggregate.class, new FederatedAggregateHandler()); //TODO FS review testing
-        addOperationHandler(Transform.class, new FederatedTransformHandler()); //TODO FS review testing
-
-        addOperationHandler(Validate.class, new FederatedValidateHandler()); //TODO FS review testing
-=======
-        addOperationHandler(GetSchema.class, new FederatedGetSchemaHandler()); //TODO FS Likely to be deleted after Default Merge Mapping
+        addOperationHandler(GetSchema.class, new FederatedOutputHandler<>(new Schema())); //TODO FS Likely to be deleted after Default Merge Mapping
 
         addOperationHandler(Filter.class, new FederatedFilterHandler()); //TODO FS Likely to be deleted after Default Merge Mapping
         addOperationHandler(Aggregate.class, new FederatedAggregateHandler()); //TODO FS Likely to be deleted after Default Merge Mapping
         addOperationHandler(Transform.class, new FederatedTransformHandler()); //TODO FS Likely to be deleted after Default Merge Mapping
 
         addOperationHandler(Validate.class, new FederatedValidateHandler()); //TODO FS Likely to be deleted after Default Merge Mapping
->>>>>>> defe1418
 
         //FederationOperations
         addOperationHandler(GetAllGraphIds.class, new FederatedGetAllGraphIDHandler());
@@ -594,14 +579,8 @@
                         && (operation instanceof FederatedOperation)
                         && ((FederatedOperation) operation).isUserRequestingDefaultGraphsOverride();
 
-<<<<<<< HEAD
-        //TODO FS Test does this preserve get graph.disabledByDefault?
-        if (isNull(adminConfiguredDefaultGraphIdsCSV) || isAdminRequestingOverridingDefaultGraphs) {
+        if (isNull(adminConfiguredDefaultGraphIds) || isAdminRequestingOverridingDefaultGraphs) {
             return graphStorage.get(user, null, (/*TODO FS examine isAdminRequestingOverridingDefaultGraphs vs ->*/operation.isUserRequestingAdminUsage() ? getProperties().getAdminAuth() : null));
-=======
-        if (isNull(adminConfiguredDefaultGraphIds) || isAdminRequestingOverridingDefaultGraphs) {
-            return graphStorage.get(user, null, (operation.isUserRequestingAdminUsage() ? getProperties().getAdminAuth() : null));
->>>>>>> defe1418
         } else {
             //This operation has already been processes once, by this store.
             String keyForProcessedFedStore = getKeyForProcessedFedStore();
@@ -619,10 +598,10 @@
 
     public BiFunction getDefaultMergeFunction(final FederatedOperation federatedOperation, final Operation payload, final Context context) throws GafferCheckedException {
         BiFunction rtn;
-        if (isNull(configuredDefaultMergeFunctions) || isNull(payload)) {
+        if (isNull(adminConfiguredDefaultMergeFunctions) || isNull(payload)) {
             rtn = getHardCodedDefaultMergeFunction();
         } else {
-            rtn = configuredDefaultMergeFunctions.getOrDefault(payload.getClass().getCanonicalName(), getHardCodedDefaultMergeFunction());
+            rtn = adminConfiguredDefaultMergeFunctions.getOrDefault(payload.getClass().getCanonicalName(), getHardCodedDefaultMergeFunction());
             if (rtn instanceof ContextSpecificMergeFunction) {
                 final ContextSpecificMergeFunction specificMergeFunction = (ContextSpecificMergeFunction) rtn;
                 HashMap<String, Object> functionContext = new HashMap<>();
@@ -635,7 +614,8 @@
                     final Schema schema;
                     try {
                         schema = (Schema) this.execute(new GetSchema.Builder()
-                                .option(DEPRECATED_GRAPH_IDS_FLAG, federatedOperation == null ? null : federatedOperation.getGraphIdsCSV())
+                                //TODO FS remove this
+                                .option(DEPRECATED_GRAPH_IDS_FLAG, federatedOperation == null ? null : ((List<String>) federatedOperation.getGraphIds()).stream().collect(Collectors.joining(",")))
                                 .build(), context);
                     } catch (final OperationException e) {
                         //TODO FS tidy up
@@ -653,8 +633,8 @@
         return rtn;
     }
 
-    public Map<String, BiFunction> getConfiguredDefaultMergeFunctions() {
-        return configuredDefaultMergeFunctions;
+    public Map<String, BiFunction> getAdminConfiguredDefaultMergeFunctions() {
+        return adminConfiguredDefaultMergeFunctions;
     }
 
 }