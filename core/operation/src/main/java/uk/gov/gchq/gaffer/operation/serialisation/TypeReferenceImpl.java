--- conflicted
+++ resolved
@@ -134,9 +134,9 @@
     public static class IterableString extends TypeReference<Iterable<? extends java.lang.String>> {
     }
 
-<<<<<<< HEAD
     public static class IterableObject extends TypeReference<Iterable<? extends java.lang.Object>> {
-=======
+    }
+
     public static class IterableIterableEdge extends TypeReference<Iterable<Iterable<Edge>>> {
     }
 
@@ -147,6 +147,5 @@
     }
 
     public static class IterableWalk extends TypeReference<Iterable<Walk>> {
->>>>>>> 23b96a7a
     }
 }