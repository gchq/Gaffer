/*
 * Copyright 2020-2021 Crown Copyright
 *
 * Licensed under the Apache License, Version 2.0 (the "License");
 * you may not use this file except in compliance with the License.
 * You may obtain a copy of the License at
 *
 *     http://www.apache.org/licenses/LICENSE-2.0
 *
 * Unless required by applicable law or agreed to in writing, software
 * distributed under the License is distributed on an "AS IS" BASIS,
 * WITHOUT WARRANTIES OR CONDITIONS OF ANY KIND, either express or implied.
 * See the License for the specific language governing permissions and
 * limitations under the License.
 */
package uk.gov.gchq.gaffer.federatedstore.integration;

import com.google.common.collect.Lists;
<<<<<<< HEAD
import org.junit.AfterClass;
import org.junit.Before;
import org.junit.Test;
=======
import org.assertj.core.api.Assertions;
import org.junit.jupiter.api.AfterAll;
import org.junit.jupiter.api.Test;
import org.junit.jupiter.api.Timeout;
import org.slf4j.Logger;
import org.slf4j.LoggerFactory;
>>>>>>> d598fcfe

import uk.gov.gchq.gaffer.cache.CacheServiceLoader;
import uk.gov.gchq.gaffer.data.element.Element;
import uk.gov.gchq.gaffer.data.element.Entity;
import uk.gov.gchq.gaffer.federatedstore.FederatedStoreProperties;
import uk.gov.gchq.gaffer.federatedstore.SingleUseFederatedStore;
<<<<<<< HEAD
=======
import uk.gov.gchq.gaffer.federatedstore.operation.AddGraph;
import uk.gov.gchq.gaffer.federatedstore.operation.FederatedOperationChain;
import uk.gov.gchq.gaffer.federatedstore.operation.GetAllGraphIds;
>>>>>>> d598fcfe
import uk.gov.gchq.gaffer.graph.Graph;
import uk.gov.gchq.gaffer.graph.GraphConfig;
import uk.gov.gchq.gaffer.mapstore.MapStoreProperties;
import uk.gov.gchq.gaffer.operation.OperationChain;
import uk.gov.gchq.gaffer.operation.OperationException;
import uk.gov.gchq.gaffer.proxystore.ProxyProperties;
import uk.gov.gchq.gaffer.store.schema.Schema;
import uk.gov.gchq.gaffer.store.schema.SchemaEntityDefinition;
import uk.gov.gchq.gaffer.store.schema.TypeDefinition;
import uk.gov.gchq.gaffer.user.User;
import uk.gov.gchq.koryphe.impl.binaryoperator.Sum;
import uk.gov.gchq.koryphe.impl.predicate.Exists;
import uk.gov.gchq.koryphe.impl.predicate.IsEqual;

import java.util.ArrayList;
import java.util.concurrent.TimeUnit;

<<<<<<< HEAD
import static org.junit.Assert.assertEquals;
import static org.junit.Assert.assertTrue;
import static uk.gov.gchq.gaffer.federatedstore.util.FederatedStoreUtil.getFederatedOperation;

public class FederatedStoreRecursionIT extends AbstractStoreIT {
=======
import static org.assertj.core.api.Assertions.assertThat;

public class FederatedStoreRecursionIT {
    private static final Logger LOGGER = LoggerFactory.getLogger(FederatedStore.class);
>>>>>>> d598fcfe
    public static final String INNER_FEDERATED_GRAPH = "innerFederatedGraph";
    public static final String INNER_PROXY = "innerProxy";
    public static final String ENTITY_GRAPH = "entityGraph";
    public static final String PROXY_TO_REST_SERVICE_FEDERATED_GRAPH = "proxyToRestServiceFederatedGraph";
    public static final String ENT_GROUP = "ent1";
    public static final String PROPERTY_NAME = "count";
    private Graph proxyToRestServiceFederatedGraph;
    private User user = new User();

<<<<<<< HEAD
    @Before
    public void setUp() throws Exception {
        graph.execute(new RemoveGraph.Builder()
                .graphId(PublicAccessPredefinedFederatedStore.ACCUMULO_GRAPH_WITH_EDGES)
                .build(), user);
        graph.execute(new RemoveGraph.Builder()
                .graphId(PublicAccessPredefinedFederatedStore.ACCUMULO_GRAPH_WITH_ENTITIES)
                .build(), user);

        graph = null;
    }


    @Test(timeout = 120000)
=======
    @Test
    @Timeout(value = 1, unit = TimeUnit.MINUTES)
>>>>>>> d598fcfe
    public void shouldNotInfinityLoopWhenAddingElements() throws Exception {
        /*
         * Structure:
         *
         * proxyToRestServiceFederatedGraph (in scope) --> restServiceFederatedGraph <--------------
         *                                                  |                   |                   ^
         *                                                  v                   v                   |
         *                                                  outerEntityGraph    innerFederatedStore |
         *                                                                      |                   |
         *                                                                      v                   |
         *                                                                      innerProxy -------->
         */
        CacheServiceLoader.shutdown();

        createProxyToRestServiceFederatedGraph();
        createTheInnerFederatedStore();
        createInnerProxyToOuterFederatedStore();
        testOuterGetGraphIds(INNER_FEDERATED_GRAPH);
        testInnerGetGraphIds(INNER_PROXY);
        createEntityGraph();
        testOuterGetGraphIds(INNER_FEDERATED_GRAPH, ENTITY_GRAPH);
        addEntity();
        testGetAllElements(1);
        addEntity();
        testGetAllElements(2);
    }

    protected void addEntity() throws OperationException {
        proxyToRestServiceFederatedGraph.execute(
                new AddElements.Builder()
                        .input(new Entity.Builder()
                                .group(ENT_GROUP)
                                .vertex("e1")
                                .property(PROPERTY_NAME, 1)
                                .build())
                        .build(),
                user);
    }

    protected void testGetAllElements(final int expected) throws OperationException {
        ArrayList<Element> elements = Lists.newArrayList(proxyToRestServiceFederatedGraph.execute(
                new GetAllElements.Builder()
                        .build(),
                user));
        assertThat(elements).as(elements.toString()).hasSize(1);
        assertThat(elements.get(0).getProperties()).containsEntry(PROPERTY_NAME, expected);
    }

    protected void createEntityGraph() throws OperationException {
        proxyToRestServiceFederatedGraph.execute(new AddGraph.Builder()
                .graphId(ENTITY_GRAPH)
                .storeProperties(new MapStoreProperties())
                .schema(new Schema.Builder()
                        .entity(ENT_GROUP,
                                new SchemaEntityDefinition.Builder()
                                        .vertex("string")
                                        .property(PROPERTY_NAME, "count")
                                        .build())
                        .type("string", String.class)
                        .type("count", new TypeDefinition.Builder()
                                .clazz(Integer.class)
                                .aggregateFunction(new Sum())
                                .validateFunctions(new Exists(), new IsEqual(1))
                                .build())
                        .build())
                .build(), user);
    }

    protected void testInnerGetGraphIds(final String... ids) throws OperationException {
        ArrayList<? extends String> list = (ArrayList<? extends String>) proxyToRestServiceFederatedGraph.execute(
                getFederatedOperation(
                        OperationChain.wrap(
                                new GetAllGraphIds()
<<<<<<< HEAD
                        )),
                user);
        assertEquals(ids.length, list.size());
=======
                        )).build(),
                user));
        assertThat(list).hasSameSizeAs(ids);
>>>>>>> d598fcfe
        for (String id : ids) {
            Assertions.<String>assertThat(list).as(list.toString()).contains(id);
        }
    }

    protected void testOuterGetGraphIds(final String... ids) throws OperationException {
        ArrayList<? extends String> list = Lists.newArrayList(proxyToRestServiceFederatedGraph.execute(new GetAllGraphIds(), user));
        assertThat(list).hasSameSizeAs(ids);
        for (String id : ids) {
            Assertions.<String>assertThat(list).as(list.toString()).contains(id);
        }
    }

    protected void createInnerProxyToOuterFederatedStore() throws OperationException {
        ProxyProperties storeProperties = new ProxyProperties();
        storeProperties.setReadTimeout(120000);
        storeProperties.setConnectTimeout(120000);
        proxyToRestServiceFederatedGraph.execute(getFederatedOperation(
                OperationChain.wrap(new AddGraph.Builder()
                        .graphId(INNER_PROXY)
                        .schema(new Schema())
                        .storeProperties(storeProperties)
                        .build())), user);
    }

    protected void createTheInnerFederatedStore() throws
            OperationException {
        proxyToRestServiceFederatedGraph.execute(new AddGraph.Builder()
                .graphId(INNER_FEDERATED_GRAPH)
                .schema(new Schema())
                .storeProperties(new FederatedStoreProperties())
                .build(), user);
    }

    protected void createProxyToRestServiceFederatedGraph() {
        final Graph proxyToRestServiceFederatedGraph;
        ProxyProperties singleUseFedProperties = new ProxyProperties();
        singleUseFedProperties.setStoreClass(SingleUseFederatedStore.class);
        singleUseFedProperties.setReadTimeout(120000);
        singleUseFedProperties.setConnectTimeout(120000);

        proxyToRestServiceFederatedGraph = new Graph.Builder()
                .storeProperties(singleUseFedProperties)
                .addSchema(new Schema())
                .config(new GraphConfig(PROXY_TO_REST_SERVICE_FEDERATED_GRAPH))
                .build();
        this.proxyToRestServiceFederatedGraph = proxyToRestServiceFederatedGraph;
    }

    @AfterAll
    public static void afterClass() {
        SingleUseFederatedStore.cleanUp();
    }
}<|MERGE_RESOLUTION|>--- conflicted
+++ resolved
@@ -16,30 +16,16 @@
 package uk.gov.gchq.gaffer.federatedstore.integration;
 
 import com.google.common.collect.Lists;
-<<<<<<< HEAD
-import org.junit.AfterClass;
-import org.junit.Before;
-import org.junit.Test;
-=======
 import org.assertj.core.api.Assertions;
 import org.junit.jupiter.api.AfterAll;
 import org.junit.jupiter.api.Test;
 import org.junit.jupiter.api.Timeout;
-import org.slf4j.Logger;
-import org.slf4j.LoggerFactory;
->>>>>>> d598fcfe
 
 import uk.gov.gchq.gaffer.cache.CacheServiceLoader;
 import uk.gov.gchq.gaffer.data.element.Element;
 import uk.gov.gchq.gaffer.data.element.Entity;
 import uk.gov.gchq.gaffer.federatedstore.FederatedStoreProperties;
 import uk.gov.gchq.gaffer.federatedstore.SingleUseFederatedStore;
-<<<<<<< HEAD
-=======
-import uk.gov.gchq.gaffer.federatedstore.operation.AddGraph;
-import uk.gov.gchq.gaffer.federatedstore.operation.FederatedOperationChain;
-import uk.gov.gchq.gaffer.federatedstore.operation.GetAllGraphIds;
->>>>>>> d598fcfe
 import uk.gov.gchq.gaffer.graph.Graph;
 import uk.gov.gchq.gaffer.graph.GraphConfig;
 import uk.gov.gchq.gaffer.mapstore.MapStoreProperties;
@@ -57,18 +43,10 @@
 import java.util.ArrayList;
 import java.util.concurrent.TimeUnit;
 
-<<<<<<< HEAD
-import static org.junit.Assert.assertEquals;
-import static org.junit.Assert.assertTrue;
+import static org.assertj.core.api.Assertions.assertThat;
 import static uk.gov.gchq.gaffer.federatedstore.util.FederatedStoreUtil.getFederatedOperation;
 
-public class FederatedStoreRecursionIT extends AbstractStoreIT {
-=======
-import static org.assertj.core.api.Assertions.assertThat;
-
 public class FederatedStoreRecursionIT {
-    private static final Logger LOGGER = LoggerFactory.getLogger(FederatedStore.class);
->>>>>>> d598fcfe
     public static final String INNER_FEDERATED_GRAPH = "innerFederatedGraph";
     public static final String INNER_PROXY = "innerProxy";
     public static final String ENTITY_GRAPH = "entityGraph";
@@ -78,25 +56,8 @@
     private Graph proxyToRestServiceFederatedGraph;
     private User user = new User();
 
-<<<<<<< HEAD
-    @Before
-    public void setUp() throws Exception {
-        graph.execute(new RemoveGraph.Builder()
-                .graphId(PublicAccessPredefinedFederatedStore.ACCUMULO_GRAPH_WITH_EDGES)
-                .build(), user);
-        graph.execute(new RemoveGraph.Builder()
-                .graphId(PublicAccessPredefinedFederatedStore.ACCUMULO_GRAPH_WITH_ENTITIES)
-                .build(), user);
-
-        graph = null;
-    }
-
-
-    @Test(timeout = 120000)
-=======
     @Test
     @Timeout(value = 1, unit = TimeUnit.MINUTES)
->>>>>>> d598fcfe
     public void shouldNotInfinityLoopWhenAddingElements() throws Exception {
         /*
          * Structure:
@@ -170,15 +131,9 @@
                 getFederatedOperation(
                         OperationChain.wrap(
                                 new GetAllGraphIds()
-<<<<<<< HEAD
                         )),
                 user);
-        assertEquals(ids.length, list.size());
-=======
-                        )).build(),
-                user));
         assertThat(list).hasSameSizeAs(ids);
->>>>>>> d598fcfe
         for (String id : ids) {
             Assertions.<String>assertThat(list).as(list.toString()).contains(id);
         }
