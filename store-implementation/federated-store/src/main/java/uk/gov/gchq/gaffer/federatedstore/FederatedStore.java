/*
 * Copyright 2017-2022 Crown Copyright
 *
 * Licensed under the Apache License, Version 2.0 (the "License");
 * you may not use this file except in compliance with the License.
 * You may obtain a copy of the License at
 *
 *     http://www.apache.org/licenses/LICENSE-2.0
 *
 * Unless required by applicable law or agreed to in writing, software
 * distributed under the License is distributed on an "AS IS" BASIS,
 * WITHOUT WARRANTIES OR CONDITIONS OF ANY KIND, either express or implied.
 * See the License for the specific language governing permissions and
 * limitations under the License.
 */

package uk.gov.gchq.gaffer.federatedstore;

import com.fasterxml.jackson.annotation.JsonCreator;
import com.fasterxml.jackson.annotation.JsonProperty;
import com.fasterxml.jackson.annotation.JsonTypeInfo;
import org.slf4j.Logger;
import org.slf4j.LoggerFactory;

import uk.gov.gchq.gaffer.access.predicate.AccessPredicate;
import uk.gov.gchq.gaffer.access.predicate.user.NoAccessUserPredicate;
import uk.gov.gchq.gaffer.core.exception.GafferRuntimeException;
import uk.gov.gchq.gaffer.data.element.Element;
import uk.gov.gchq.gaffer.data.element.id.EntityId;
import uk.gov.gchq.gaffer.federatedstore.exception.StorageException;
import uk.gov.gchq.gaffer.federatedstore.operation.AddGraph;
import uk.gov.gchq.gaffer.federatedstore.operation.AddGraphWithHooks;
import uk.gov.gchq.gaffer.federatedstore.operation.ChangeGraphAccess;
import uk.gov.gchq.gaffer.federatedstore.operation.ChangeGraphId;
import uk.gov.gchq.gaffer.federatedstore.operation.FederatedOperation;
import uk.gov.gchq.gaffer.federatedstore.operation.FederatedOperationChainValidator;
import uk.gov.gchq.gaffer.federatedstore.operation.GetAllGraphIds;
import uk.gov.gchq.gaffer.federatedstore.operation.GetAllGraphInfo;
import uk.gov.gchq.gaffer.federatedstore.operation.IFederationOperation;
import uk.gov.gchq.gaffer.federatedstore.operation.RemoveGraph;
import uk.gov.gchq.gaffer.federatedstore.operation.RemoveGraphAndDeleteAllData;
import uk.gov.gchq.gaffer.federatedstore.operation.handler.FederatedAggregateHandler;
import uk.gov.gchq.gaffer.federatedstore.operation.handler.FederatedFilterHandler;
import uk.gov.gchq.gaffer.federatedstore.operation.handler.FederatedTransformHandler;
import uk.gov.gchq.gaffer.federatedstore.operation.handler.FederatedValidateHandler;
import uk.gov.gchq.gaffer.federatedstore.operation.handler.impl.FederatedAddGraphHandler;
import uk.gov.gchq.gaffer.federatedstore.operation.handler.impl.FederatedAddGraphWithHooksHandler;
import uk.gov.gchq.gaffer.federatedstore.operation.handler.impl.FederatedChangeGraphAccessHandler;
import uk.gov.gchq.gaffer.federatedstore.operation.handler.impl.FederatedChangeGraphIdHandler;
import uk.gov.gchq.gaffer.federatedstore.operation.handler.impl.FederatedGetAllGraphIDHandler;
import uk.gov.gchq.gaffer.federatedstore.operation.handler.impl.FederatedGetAllGraphInfoHandler;
import uk.gov.gchq.gaffer.federatedstore.operation.handler.impl.FederatedNoOutputHandler;
import uk.gov.gchq.gaffer.federatedstore.operation.handler.impl.FederatedOperationHandler;
import uk.gov.gchq.gaffer.federatedstore.operation.handler.impl.FederatedOutputHandler;
import uk.gov.gchq.gaffer.federatedstore.operation.handler.impl.FederatedOutputIterableHandler;
import uk.gov.gchq.gaffer.federatedstore.operation.handler.impl.FederatedRemoveGraphAndDeleteAllDataHandler;
import uk.gov.gchq.gaffer.federatedstore.operation.handler.impl.FederatedRemoveGraphHandler;
import uk.gov.gchq.gaffer.federatedstore.schema.FederatedViewValidator;
import uk.gov.gchq.gaffer.federatedstore.util.ApplyViewToElementsFunction;
import uk.gov.gchq.gaffer.federatedstore.util.MergeSchema;
import uk.gov.gchq.gaffer.graph.GraphSerialisable;
import uk.gov.gchq.gaffer.named.operation.AddNamedOperation;
import uk.gov.gchq.gaffer.named.view.AddNamedView;
import uk.gov.gchq.gaffer.operation.Operation;
import uk.gov.gchq.gaffer.operation.impl.Validate;
import uk.gov.gchq.gaffer.operation.impl.add.AddElements;
import uk.gov.gchq.gaffer.operation.impl.function.Aggregate;
import uk.gov.gchq.gaffer.operation.impl.function.Filter;
import uk.gov.gchq.gaffer.operation.impl.function.Transform;
import uk.gov.gchq.gaffer.operation.impl.get.GetAdjacentIds;
import uk.gov.gchq.gaffer.operation.impl.get.GetAllElements;
import uk.gov.gchq.gaffer.operation.impl.get.GetElements;
import uk.gov.gchq.gaffer.operation.io.Output;
import uk.gov.gchq.gaffer.serialisation.Serialiser;
import uk.gov.gchq.gaffer.store.Context;
import uk.gov.gchq.gaffer.store.Store;
import uk.gov.gchq.gaffer.store.StoreException;
import uk.gov.gchq.gaffer.store.StoreProperties;
import uk.gov.gchq.gaffer.store.StoreTrait;
import uk.gov.gchq.gaffer.store.library.GraphLibrary;
import uk.gov.gchq.gaffer.store.operation.GetSchema;
import uk.gov.gchq.gaffer.store.operation.GetTraits;
import uk.gov.gchq.gaffer.store.operation.OperationChainValidator;
import uk.gov.gchq.gaffer.store.operation.handler.OperationHandler;
import uk.gov.gchq.gaffer.store.operation.handler.OutputOperationHandler;
import uk.gov.gchq.gaffer.store.schema.Schema;
import uk.gov.gchq.gaffer.user.User;
import uk.gov.gchq.koryphe.impl.binaryoperator.CollectionIntersect;

import java.io.IOException;
import java.util.ArrayList;
import java.util.Collection;
import java.util.Collections;
import java.util.HashMap;
import java.util.HashSet;
import java.util.List;
import java.util.Map;
import java.util.Random;
import java.util.Set;
import java.util.function.BiFunction;
import java.util.stream.Collectors;

import static com.google.common.base.Strings.isNullOrEmpty;
import static java.util.Objects.isNull;
import static java.util.Objects.nonNull;
import static uk.gov.gchq.gaffer.federatedstore.FederatedStoreProperties.IS_PUBLIC_ACCESS_ALLOWED_DEFAULT;
import static uk.gov.gchq.gaffer.federatedstore.FederatedStoreProperties.STORE_CONFIGURED_GRAPHIDS;
import static uk.gov.gchq.gaffer.federatedstore.FederatedStoreProperties.STORE_CONFIGURED_MERGE_FUNCTIONS;
import static uk.gov.gchq.gaffer.federatedstore.util.FederatedStoreUtil.getCleanStrings;
import static uk.gov.gchq.gaffer.federatedstore.util.FederatedStoreUtil.getFederatedWrappedSchema;
import static uk.gov.gchq.gaffer.federatedstore.util.FederatedStoreUtil.loadStoreConfiguredGraphIdsListFrom;
import static uk.gov.gchq.gaffer.federatedstore.util.FederatedStoreUtil.loadStoreConfiguredMergeFunctionMapFrom;

/**
 * <p>
 * A Store that encapsulates a collection of sub-graphs and executes operations
 * against them and returns results as though it was a single graph.
 * <p>
 * To create a FederatedStore you need to initialise the store with a
 * graphId and (if graphId is not known by the {@link uk.gov.gchq.gaffer.store.library.GraphLibrary})
 * the {@link Schema} and {@link StoreProperties}.
 *
 * @see #initialise(String, Schema, StoreProperties)
 * @see Store
 * @see uk.gov.gchq.gaffer.graph.Graph
 */
public class FederatedStore extends Store {
    public static final String FEDERATED_STORE_PROCESSED = "FederatedStore.processed.";
    public static final String FED_STORE_GRAPH_ID_VALUE_NULL_OR_EMPTY = "FedStoreGraphId_value_null_or_empty";
    private static final Logger LOGGER = LoggerFactory.getLogger(Store.class);
    private static final List<Integer> ALL_IDS = new ArrayList<>();
    private FederatedGraphStorage graphStorage;
    private final int id;
    private Set<String> customPropertiesAuths;
    private Boolean isPublicAccessAllowed;
    private List<String> storeConfiguredGraphIds;
    @JsonTypeInfo(use = JsonTypeInfo.Id.CLASS, property = "class")
    private Map<String, BiFunction> storeConfiguredMergeFunctions;

    @JsonCreator
<<<<<<< HEAD
    public FederatedStore(final Set<String> customPropertiesAuths, final Boolean isPublicAccessAllowed, final List<String> storeConfiguredGraphIds, final Map<String, BiFunction> storeConfiguredMergeFunctions) {
=======
    public FederatedStore(@JsonProperty("customPropertiesAuths") final Set<String> customPropertiesAuths,
                          @JsonProperty("isPublicAccessAllowed") final Boolean isPublicAccessAllowed,
                          @JsonProperty("storeConfiguredDefaultGraphIds") final List<String> storeConfiguredDefaultGraphIds,
                          @JsonProperty("storeConfiguredDefaultMergeFunctions") final Map<String, BiFunction> storeConfiguredDefaultMergeFunctions) {
>>>>>>> 1f7df16e
        Integer i = null;
        while (isNull(i) || ALL_IDS.contains(i)) {
            i = new Random().nextInt();
        }
        ALL_IDS.add(id = i);

        //TODO FS examine ?
        this.customPropertiesAuths = customPropertiesAuths;
        this.isPublicAccessAllowed = (null == isPublicAccessAllowed) ? Boolean.valueOf(IS_PUBLIC_ACCESS_ALLOWED_DEFAULT) : isPublicAccessAllowed;
        this.storeConfiguredGraphIds = storeConfiguredGraphIds;
        this.storeConfiguredMergeFunctions = (null == storeConfiguredMergeFunctions) ? new HashMap<>() : new HashMap<>(storeConfiguredMergeFunctions);

        this.storeConfiguredMergeFunctions.putIfAbsent(GetTraits.class.getCanonicalName(), new CollectionIntersect<>());
        this.storeConfiguredMergeFunctions.putIfAbsent(GetAllElements.class.getCanonicalName(), new ApplyViewToElementsFunction());
        this.storeConfiguredMergeFunctions.putIfAbsent(GetElements.class.getCanonicalName(), new ApplyViewToElementsFunction());
        this.storeConfiguredMergeFunctions.putIfAbsent(GetSchema.class.getCanonicalName(), new MergeSchema());
    }

    public FederatedStore() {
        this(null, null, null, null);
    }

    /**
     * Initialise this FederatedStore with any sub-graphs defined within the
     * properties.
     *
     * @param graphId    the graphId to label this FederatedStore.
     * @param unused     unused
     * @param properties properties to initialise this FederatedStore with, can
     *                   contain details on graphs to add to scope.
     * @throws StoreException if no cache has been set
     */
    @Override
    public void initialise(final String graphId, final Schema unused, final StoreProperties properties) throws StoreException {
        graphStorage = new FederatedGraphStorage(properties.getCacheServiceNameSuffix());
        super.initialise(graphId, new Schema(), properties);
        customPropertiesAuths = getCustomPropertiesAuths();
        isPublicAccessAllowed = Boolean.valueOf(getProperties().getIsPublicAccessAllowed());

        loadStoreConfiguredMergeFunctions(properties);

        loadStoreConfiguredGraphIds(properties);
    }

    private void loadStoreConfiguredGraphIds(final StoreProperties properties) throws StoreException {
        try {
            final List<String> configuredGraphIds = loadStoreConfiguredGraphIdsListFrom(properties.get(STORE_CONFIGURED_GRAPHIDS));
            if (nonNull(configuredGraphIds)) {
                //Overwrite with configured values
                this.storeConfiguredGraphIds = new ArrayList<>(configuredGraphIds);
            }
        } catch (final IOException e) {
            throw new StoreException("Error loading Merge Functions from StoreProperties.", e);
        }
    }

    private void loadStoreConfiguredMergeFunctions(final StoreProperties properties) throws StoreException {
        try {
            final Map<String, BiFunction> configuredMergeFunctions = loadStoreConfiguredMergeFunctionMapFrom(properties.get(STORE_CONFIGURED_MERGE_FUNCTIONS));
            //Overwrite with configured values
            this.storeConfiguredMergeFunctions.putAll(configuredMergeFunctions);
        } catch (final IOException e) {
            throw new StoreException("Error loading Merge Functions from StoreProperties.", e);
        }
    }

    @Override
    public void setGraphLibrary(final GraphLibrary library) {
        super.setGraphLibrary(library);
        if (nonNull(graphStorage)) {
            graphStorage.setGraphLibrary(library);
        } else {
            throw new GafferRuntimeException("Error adding GraphLibrary, Initialise the FederatedStore first.");
        }
    }

    /**
     * Get this Store's {@link uk.gov.gchq.gaffer.federatedstore.FederatedStoreProperties}.
     *
     * @return the instance of {@link uk.gov.gchq.gaffer.federatedstore.FederatedStoreProperties},
     * this may contain details such as database connection details.
     */
    @Override
    public FederatedStoreProperties getProperties() {
        return (FederatedStoreProperties) super.getProperties();
    }

    /**
     * Adds graphs to the scope of FederatedStore.
     * <p>
     * To be used by the FederatedStore and Handlers only. Users should add
     * graphs via the {@link AddGraph} operation.
     * public access will be ignored if the FederatedStore denies this action
     * at initialisation, will default to usual access with addingUserId and
     * graphAuths
     * </p>
     *
     * @param addingUserId the adding userId
     * @param graphs       the graph to add
     * @param isPublic     if this class should have public access.
     * @param graphAuths   the access auths for the graph being added
     * @throws StorageException if unable to put graph into storage
     */
    public void addGraphs(final Set<String> graphAuths,
                          final String addingUserId,
                          final boolean isPublic,
                          final GraphSerialisable... graphs) throws StorageException {
        addGraphs(graphAuths, addingUserId, isPublic, FederatedGraphStorage.DEFAULT_DISABLED_BY_DEFAULT, graphs);
    }

    /**
     * Adds graphs to the scope of FederatedStore.
     * <p>
     * To be used by the FederatedStore and Handlers only. Users should add
     * graphs via the {@link AddGraph} operation.
     * public access will be ignored if the FederatedStore denies this action
     * at initialisation, will default to usual access with addingUserId and
     * graphAuths
     * </p>
     *
     * @param addingUserId      the adding userId
     * @param graphs            the graph to add
     * @param isPublic          if this class should have public access.
     * @param disabledByDefault true if the graph should be disabled by default - requiring the graphId to be provided in queries
     * @param graphAuths        the access auths for the graph being added
     * @throws StorageException if unable to put graph into storage
     */
    public void addGraphs(final Set<String> graphAuths,
                          final String addingUserId,
                          final boolean isPublic,
                          final boolean disabledByDefault,
                          final GraphSerialisable... graphs) throws StorageException {
        addGraphs(graphAuths, addingUserId, isPublic, disabledByDefault, null, null, graphs);
    }

    public void addGraphs(final Set<String> graphAuths,
                          final String addingUserId,
                          final boolean isPublic,
                          final boolean disabledByDefault,
                          final AccessPredicate readAccessPredicate,
                          final AccessPredicate writeAccessPredicate,
                          final GraphSerialisable... graphs) throws StorageException {
        final FederatedAccess access = new FederatedAccess(graphAuths, addingUserId, isPublicAccessAllowed && isPublic, disabledByDefault, readAccessPredicate, writeAccessPredicate);
        addGraphs(access, graphs);
    }

    public void addGraphs(final FederatedAccess access, final GraphSerialisable... graphs) throws StorageException {
        for (final GraphSerialisable graph : graphs) {
            _add(graph, access);
        }
    }

    /**
     * <p>
     * Removes graphs from the scope of FederatedStore.
     * </p>
     * <p>
     * To be used by the FederatedStore and Handlers only. Users should remove
     * graphs via the {@link RemoveGraph} operation.
     * </p>
     *
     * @param graphId to be removed from scope
     * @param user    to match visibility against
     * @return success of removal
     */
    public boolean remove(final String graphId, final User user) {
        return remove(graphId, user, false);
    }

    public boolean remove(final String graphId, final User user, final boolean asAdmin) {
        return asAdmin
                ? graphStorage.remove(graphId, user, this.getProperties().getAdminAuth())
                : graphStorage.remove(graphId, user);
    }

    /**
     * @param user the visibility to use for getting graphIds
     * @return All the graphId(s) within scope of this FederatedStore and within
     * visibility for the given user.
     */
    public Collection<String> getAllGraphIds(final User user) {
        return getAllGraphIds(user, false);
    }

    public List<String> getAllGraphIds(final User user, final boolean userRequestingAdminUsage) {
        return userRequestingAdminUsage
                ? graphStorage.getAllIds(user, this.getProperties().getAdminAuth())
                : graphStorage.getAllIds(user);
    }

    /**
     * @return schema
     * @deprecated use {@link uk.gov.gchq.gaffer.store.Store#execute(Operation, Context)} with GetSchema Operation.
     */
    @Override
    @Deprecated
    public Schema getSchema() {
        return getSchema((Context) null);
    }

    /**
     * @param context context with User.
     * @return schema
     * @deprecated use {@link uk.gov.gchq.gaffer.store.Store#execute(Operation, Context)} with GetSchema Operation.
     */
    @Deprecated
    public Schema getSchema(final Context context) {
        return getSchema(getFederatedWrappedSchema(), context);
    }

    /**
     * @param operation operation with graphIds.
     * @param context   context with User.
     * @return schema
     * @deprecated use {@link uk.gov.gchq.gaffer.store.Store#execute(Operation, Context)} with GetSchema Operation.
     */
    @Deprecated
    public Schema getSchema(final FederatedOperation operation, final Context context) {
        return graphStorage.getSchema(operation, context);
    }

    /**
     * @return the {@link uk.gov.gchq.gaffer.store.StoreTrait}s for this store.
     * @see Store#getTraits()
     * @deprecated use {@link uk.gov.gchq.gaffer.store.Store#execute(Operation, Context)} with GetTraits Operation.
     */
    @Deprecated
    @Override
    public Set<StoreTrait> getTraits() {
        return StoreTrait.ALL_TRAITS;
    }

    /**
     * <p>
     * Gets a collection of graph objects within FederatedStore scope from the
     * given csv of graphIds, with visibility of the given user.
     * </p>
     * <p>
     * Graphs are returned once per operation, this does not allow an infinite loop of FederatedStores to occur.
     * </p>
     * <p>
     * if graphIdsCSV is null then all graph objects within FederatedStore
     * scope are returned.
     * </p>
     *
     * @param user      the users scope to get graphs for.
     * @param graphIds  the list of graphIds to get. null will return all graphs.
     * @param operation the requesting operation, graphs are returned only once per operation.
     * @return the graph collection.
     */
    public List<GraphSerialisable> getGraphs(final User user, final List<String> graphIds, final IFederationOperation operation) {
        List<GraphSerialisable> rtn = new ArrayList<>();
        if (nonNull(operation)) {
            boolean isFedStoreIdPreexisting = addFedStoreIdToOperation(operation);
            if (isFedStoreIdPreexisting) {
                List<String> federatedStoreIds = operation.getOptions()
                        .entrySet()
                        .stream()
                        .filter(e -> e.getKey().startsWith(FEDERATED_STORE_PROCESSED))
                        .map(Map.Entry::getValue)
                        .collect(Collectors.toList());
                String ln = System.lineSeparator();
                LOGGER.error("This operation has already been processed by this FederatedStore. " +
                        "This is a symptom of an infinite loop of FederatedStores and Proxies.{}" +
                        "This FederatedStore: {}{}" +
                        "All FederatedStore in this loop: {}", ln, this.getGraphId(), ln, federatedStoreIds.toString());
            } else if (isNull(graphIds)) {
                LOGGER.debug("Getting default graphs because requested graphIds is null");
                rtn = getDefaultGraphs(user, operation);
            } else {
                if (graphIds.isEmpty()) {
                    LOGGER.info("A get graphs request was made with empty graphIds");
                }
                String adminAuth = operation.isUserRequestingAdminUsage() ? this.getProperties().getAdminAuth() : null;
                rtn.addAll(new ArrayList<>(graphStorage.get(user, graphIds, adminAuth)));
            }
        } else {
            LOGGER.warn("getGraphs was requested with null Operation, this will return no graphs.");
        }
        return rtn;
    }

    private String getKeyForProcessedFedStoreId() {
        return FEDERATED_STORE_PROCESSED + id;
    }

    private boolean addFedStoreIdToOperation(final Operation operation) {
        final String keyForFedStoreId = getKeyForProcessedFedStoreId();
        boolean isFedStoreIdPreexisting = false;
        if (nonNull(operation) && !isNullOrEmpty(keyForFedStoreId)) {
            // KEEP THIS NUMBERED ORDER!
            // 1) Check operation for ID
            final boolean doesOperationHavePreexistingFedStoreId = !isValueForFedStoreIdNullOrEmpty(operation, keyForFedStoreId);

            // 2) Check and Add ID any payload for ID (recursion)
            final boolean doesPayloadHavePreexistingFedStoreId = (operation instanceof FederatedOperation)
                    && addFedStoreIdToOperation(((FederatedOperation<?, ?>) operation).getUnClonedPayload());

            // 3) Add the ID
            operation.addOption(keyForFedStoreId, getValueForProcessedFedStoreId());

            // 4) return if the ID was found.
            isFedStoreIdPreexisting = doesOperationHavePreexistingFedStoreId || doesPayloadHavePreexistingFedStoreId;
        }
        return isFedStoreIdPreexisting;
    }

    private static boolean isValueForFedStoreIdNullOrEmpty(final Operation operation, final String fedStoreId) {
        final boolean isValueForFedStoreIdNullOrEmpty = isNullOrEmpty(operation.getOption(fedStoreId, null));
        if (operation.getOptions() != null && operation.getOptions().containsKey(fedStoreId) && isValueForFedStoreIdNullOrEmpty) {
            //There is a slight difference between value null and key not found
            LOGGER.debug(String.format("The FederatedStoreId Key has a null Value, this means the Key has been intentionally cleared for reprocessing by this FederatedStore. Key:%s", fedStoreId));
        }
        return isValueForFedStoreIdNullOrEmpty;
    }

    public Map<String, Object> getAllGraphsAndAuths(final User user, final List<String> graphIds, final boolean userRequestingAdminUsage) {
        return userRequestingAdminUsage
                ? graphStorage.getAllGraphsAndAccess(user, graphIds, this.getProperties().getAdminAuth())
                : graphStorage.getAllGraphsAndAccess(user, graphIds);
    }

    /**
     * The FederatedStore at time of initialisation, can set the auths required
     * to allow users to use custom {@link StoreProperties} outside the
     * scope of the {@link uk.gov.gchq.gaffer.store.library.GraphLibrary}.
     *
     * @param user the user needing validation for custom property usage.
     * @return boolean permission
     */
    public boolean isLimitedToLibraryProperties(final User user) {
        return isLimitedToLibraryProperties(user, false);
    }

    public boolean isLimitedToLibraryProperties(final User user, final boolean userRequestingAdminUsage) {

        boolean isAdmin = userRequestingAdminUsage && new AccessPredicate(new NoAccessUserPredicate()).test(user, this.getProperties().getAdminAuth());

        return !isAdmin
                && nonNull(this.customPropertiesAuths)
                && Collections.disjoint(user.getOpAuths(), this.customPropertiesAuths);
    }

    @Override
    protected Class<FederatedStoreProperties> getPropertiesClass() {
        return FederatedStoreProperties.class;
    }

    @SuppressWarnings("rawtypes")
    @Override
    protected void addAdditionalOperationHandlers() {
        // Override the Operations that don't have an output
        getSupportedOperations()
                .stream()
                .filter(op -> !Output.class.isAssignableFrom(op)
                        && !AddElements.class.equals(op)
                        && !AddNamedOperation.class.equals(op)
                        && !AddNamedView.class.equals(op))
                //TODO FS [ op1 op2[graphA], op3 ] if op3 is one these it will break compared to old way?
                .forEach(op -> addOperationHandler(op, new FederatedNoOutputHandler()));

        addOperationHandler(GetSchema.class, new FederatedOutputHandler<>(new Schema())); //TODO FS will to be deleted after Default Merge Mapping

        addOperationHandler(Filter.class, new FederatedFilterHandler());
        addOperationHandler(Aggregate.class, new FederatedAggregateHandler());
        addOperationHandler(Transform.class, new FederatedTransformHandler());
        addOperationHandler(Validate.class, new FederatedValidateHandler());

        //FederationOperations
        addOperationHandler(GetAllGraphIds.class, new FederatedGetAllGraphIDHandler());
        addOperationHandler(AddGraph.class, new FederatedAddGraphHandler());
        addOperationHandler(AddGraphWithHooks.class, new FederatedAddGraphWithHooksHandler());
        addOperationHandler(RemoveGraph.class, new FederatedRemoveGraphHandler());
        addOperationHandler(RemoveGraphAndDeleteAllData.class, new FederatedRemoveGraphAndDeleteAllDataHandler());

        addOperationHandler(GetAllGraphInfo.class, new FederatedGetAllGraphInfoHandler());
        addOperationHandler(ChangeGraphAccess.class, new FederatedChangeGraphAccessHandler());
        addOperationHandler(ChangeGraphId.class, new FederatedChangeGraphIdHandler());
        addOperationHandler(FederatedOperation.class, new FederatedOperationHandler());
    }

    @Override
    protected OperationChainValidator createOperationChainValidator() {
        return new FederatedOperationChainValidator(new FederatedViewValidator());
    }

    @Override
    protected OutputOperationHandler<GetElements, Iterable<? extends Element>> getGetElementsHandler() {
        return new FederatedOutputIterableHandler<>();
    }

    @Override
    protected OutputOperationHandler<GetAllElements, Iterable<? extends Element>> getGetAllElementsHandler() {
        return new FederatedOutputIterableHandler<>();
    }

    @Override
    protected OutputOperationHandler<? extends GetAdjacentIds, Iterable<? extends EntityId>> getAdjacentIdsHandler() {
        return new FederatedOutputIterableHandler<>();
    }

    @SuppressWarnings({"rawtypes", "unchecked"})
    @Override
    protected OperationHandler<? extends AddElements> getAddElementsHandler() {
        return new FederatedNoOutputHandler<>();
    }

    @Override
    protected OutputOperationHandler<GetTraits, Set<StoreTrait>> getGetTraitsHandler() {
        return new FederatedOutputHandler<>(/*default null value*/);
    }

    @SuppressWarnings("rawtypes")
    @Override
    protected Class<? extends Serialiser> getRequiredParentSerialiserClass() {
        return Serialiser.class;
    }

    @Override
    protected void startCacheServiceLoader(final StoreProperties properties) {
        //this line sets the property map with the default value if required.
        properties.setCacheServiceClass(properties.getCacheServiceClass(FederatedStoreProperties.CACHE_SERVICE_CLASS_DEFAULT));
        super.startCacheServiceLoader(properties);
        try {
            graphStorage.startCacheServiceLoader();
        } catch (final Exception e) {
            throw new RuntimeException("Error occurred while starting cache. " + e.getMessage(), e);
        }
    }

    private Set<String> getCustomPropertiesAuths() {
        final String value = getProperties().getCustomPropsValue();
        return (isNullOrEmpty(value)) ? null : new HashSet<>(getCleanStrings(value));
    }

    private void _add(final GraphSerialisable newGraph, final FederatedAccess access) throws StorageException {
        graphStorage.put(newGraph, access);
    }

    public boolean changeGraphAccess(final User requestingUser, final String graphId, final FederatedAccess federatedAccess, final boolean isAdmin) throws StorageException {
        return isAdmin
                ? graphStorage.changeGraphAccess(graphId, federatedAccess, requestingUser, this.getProperties().getAdminAuth())
                : graphStorage.changeGraphAccess(graphId, federatedAccess, requestingUser);
    }

    public boolean changeGraphId(final User requestingUser, final String graphId, final String newGraphId, final boolean isAdmin) throws StorageException {
        return isAdmin
                ? graphStorage.changeGraphId(graphId, newGraphId, requestingUser, this.getProperties().getAdminAuth())
                : graphStorage.changeGraphId(graphId, newGraphId, requestingUser);
    }

    public List<String> getStoreConfiguredGraphIds() {
        return storeConfiguredGraphIds;
    }

    private List<GraphSerialisable> getDefaultGraphs(final User user, final IFederationOperation operation) {

        boolean isAdminRequestingOverridingDefaultGraphs =
                operation.isUserRequestingAdminUsage()
                        && (operation instanceof FederatedOperation)
                        && ((FederatedOperation) operation).isUserRequestingDefaultGraphsOverride();

        if (isNull(storeConfiguredGraphIds) || isAdminRequestingOverridingDefaultGraphs) {
            return graphStorage.get(user, null, (/*TODO FS examine isAdminRequestingOverridingDefaultGraphs vs ->*/operation.isUserRequestingAdminUsage() ? getProperties().getAdminAuth() : null));
        } else {
            //This operation has already been processes once, by this store.
            String keyForProcessedFedStoreId = getKeyForProcessedFedStoreId();
            operation.addOption(keyForProcessedFedStoreId, null); // value is null, but key is still found.
            List<GraphSerialisable> graphs = getGraphs(user, storeConfiguredGraphIds, operation);
            //put it back
            operation.addOption(keyForProcessedFedStoreId, getValueForProcessedFedStoreId());
            return graphs;
        }
    }

    private String getValueForProcessedFedStoreId() {
        return isNullOrEmpty(getGraphId()) ? FED_STORE_GRAPH_ID_VALUE_NULL_OR_EMPTY : getGraphId();
    }

    public Map<String, BiFunction> getStoreConfiguredMergeFunctions() {
        return Collections.unmodifiableMap(storeConfiguredMergeFunctions);
    }

}<|MERGE_RESOLUTION|>--- conflicted
+++ resolved
@@ -138,14 +138,10 @@
     private Map<String, BiFunction> storeConfiguredMergeFunctions;
 
     @JsonCreator
-<<<<<<< HEAD
-    public FederatedStore(final Set<String> customPropertiesAuths, final Boolean isPublicAccessAllowed, final List<String> storeConfiguredGraphIds, final Map<String, BiFunction> storeConfiguredMergeFunctions) {
-=======
     public FederatedStore(@JsonProperty("customPropertiesAuths") final Set<String> customPropertiesAuths,
                           @JsonProperty("isPublicAccessAllowed") final Boolean isPublicAccessAllowed,
-                          @JsonProperty("storeConfiguredDefaultGraphIds") final List<String> storeConfiguredDefaultGraphIds,
-                          @JsonProperty("storeConfiguredDefaultMergeFunctions") final Map<String, BiFunction> storeConfiguredDefaultMergeFunctions) {
->>>>>>> 1f7df16e
+                          @JsonProperty("storeConfiguredDefaultGraphIds") final List<String> storeConfiguredGraphIds,
+                          @JsonProperty("storeConfiguredDefaultMergeFunctions") final Map<String, BiFunction> storeConfiguredMergeFunctions) {
         Integer i = null;
         while (isNull(i) || ALL_IDS.contains(i)) {
             i = new Random().nextInt();
