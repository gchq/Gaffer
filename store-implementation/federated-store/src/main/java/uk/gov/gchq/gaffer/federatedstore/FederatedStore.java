--- conflicted
+++ resolved
@@ -324,19 +324,15 @@
         return StoreTrait.ALL_TRAITS;
     }
 
-<<<<<<< HEAD
-    public Set<StoreTrait> getTraits(final FederatedOperation getTraits, final Context context) {
-=======
-    /**
-     * @param getTraits GetTrait op with graph scope.
-     * @param context   context of the query
+    /**
+     * @param federatedOperation   GetTrait op with graph scope.
+     * @param context context of the query
      * @return the set of {@link StoreTrait} that are common for all visible graphs
      * @deprecated use {@link uk.gov.gchq.gaffer.store.Store#execute(Operation, Context)} with GetTraits Operation.
      */
     @Deprecated
-    public Set<StoreTrait> getTraits(final GetTraits getTraits, final Context context) {
->>>>>>> 15de5835
-        return graphStorage.getTraits(getTraits, context);
+    public Set<StoreTrait> getTraits(final FederatedOperation federatedOperation, final Context context) {
+        return graphStorage.getTraits(federatedOperation, context);
     }
 
     /**
