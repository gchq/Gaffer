/*
 * Copyright 2017 Crown Copyright
 *
 * Licensed under the Apache License, Version 2.0 (the "License");
 * you may not use this file except in compliance with the License.
 * You may obtain a copy of the License at
 *
 *     http://www.apache.org/licenses/LICENSE-2.0
 *
 * Unless required by applicable law or agreed to in writing, software
 * distributed under the License is distributed on an "AS IS" BASIS,
 * WITHOUT WARRANTIES OR CONDITIONS OF ANY KIND, either express or implied.
 * See the License for the specific language governing permissions and
 * limitations under the License.
 */
package uk.gov.gchq.gaffer.operation.impl;

import com.fasterxml.jackson.annotation.JsonPropertyOrder;
import com.fasterxml.jackson.core.type.TypeReference;
import org.apache.commons.lang3.builder.EqualsBuilder;
import org.apache.commons.lang3.builder.HashCodeBuilder;
import org.apache.commons.lang3.builder.ToStringBuilder;
import org.apache.commons.lang3.exception.CloneFailedException;

import uk.gov.gchq.gaffer.operation.Operation;
import uk.gov.gchq.gaffer.operation.OperationChain;
import uk.gov.gchq.gaffer.operation.Operations;
import uk.gov.gchq.gaffer.operation.io.InputOutput;
import uk.gov.gchq.gaffer.operation.serialisation.TypeReferenceImpl;
import uk.gov.gchq.gaffer.operation.util.Conditional;
import uk.gov.gchq.koryphe.Since;

import java.util.Collection;
import java.util.Iterator;
import java.util.LinkedList;
import java.util.List;
import java.util.Map;

/**
 * A {@code If} is an {@link Operation} which will execute one of two Operations,
 * based on the result of testing an input Object against a provided {@link java.util.function.Predicate}.
 * <p>
 * <p>This {@code Predicate} can also be configured with an {@link Conditional},
 * which simply wraps an {@code Operation} and a {@code Predicate}.
 * This enables pre-predicate transformation of the input,
 * which allows properties other than the input object to be passed to the predicate,
 * whilst preserving the initial input.</p>
 * <p>
 * <p>As an example, this allows you to build an {@link Operation}
 * which extracts a property from the input, passes it to the predicate,
 * then the untouched original input is passed on to the operation determined by the predicate test. </p>
 * <p>
 * <p>A simple boolean, or anything that resolves to a boolean, can also be used to determine which Operation to execute. </p>
 *
 * @see If.Builder
 */
@Since("1.4.0")
@JsonPropertyOrder(value = {"input", "condition", "predicate", "then", "otherwise", "options"}, alphabetic = true)
<<<<<<< HEAD
public class If<I, O> implements InputOutput<I, O>, Operations {
=======
public class If<I, O> implements InputOutput<I, O>,
        Operations<Operation> {

>>>>>>> d5f21974
    private I input;
    private Boolean condition;
    private Conditional conditional;
    private Operation then;
    private Operation otherwise;
    private Map<String, String> options;

    @Override
    public I getInput() {
        return input;
    }

    @Override
    public void setInput(final I input) {
        this.input = input;
    }

    @Override
    public TypeReference<O> getOutputTypeReference() {
        return TypeReferenceImpl.createExplicitT();
    }

    @Override
    public If<I, O> shallowClone() throws CloneFailedException {
        return new If.Builder<I, O>()
                .input(input)
                .condition(condition)
                .conditional(conditional)
                .then(then)
                .otherwise(otherwise)
                .options(options)
                .build();
    }

    @Override
    public Map<String, String> getOptions() {
        return options;
    }

    @Override
    public void setOptions(final Map<String, String> options) {
        this.options = options;
    }

    @Override
    public Collection<Operation> getOperations() {
        final List<Operation> ops = new LinkedList<>();

        if (null == conditional || null == conditional.getTransform()) {
            ops.add(new OperationChain());
        } else {
            ops.add(OperationChain.wrap(conditional.getTransform()));
        }

        if (null == then) {
            ops.add(new OperationChain());
        } else {
            ops.add(OperationChain.wrap(then));
        }

        if (null == otherwise) {
            ops.add(new OperationChain());
        } else {
            ops.add(OperationChain.wrap(otherwise));
        }

        return ops;
    }

    @Override
<<<<<<< HEAD
    public void updateOperations(final Collection operations) {
        if (null == operations || 3 != operations.size()) {
            throw new IllegalArgumentException("Unable to update operations - exactly 3 operations are required. Received " + (null != operations ? operations.size() : 0) + " operations");
=======
    public void updateOperations(final Collection<Operation> operations) {
        final Iterator<Operation> itr = operations.iterator();

        if (null != conditional && null == conditional.getTransform()) {
            if (!itr.hasNext()) {
                throw new IllegalArgumentException("Unable to update operations - there are not enough operations to set \"conditional#transform\"");
            }
            conditional.setTransform(itr.next());
        }

        if (null == then) {
            if (!itr.hasNext()) {
                throw new IllegalArgumentException("Unable to update operations - there are not enough operations to set \"then\"");
            }
            then = itr.next();
>>>>>>> d5f21974
        }

        final Iterator<Operation> itr = operations.iterator();
        final Operation transform = itr.next();
        if (null == conditional) {
            final boolean hasTransform = !(transform instanceof Operations) || !((Operations) transform).getOperations().isEmpty();
            if (hasTransform) {
                conditional = new Conditional();
                conditional.setTransform(transform);
            }
        } else {
            conditional.setTransform(transform);
        }
        then = itr.next();
        otherwise = itr.next();
    }

    public Boolean getCondition() {
        return condition;
    }

    public void setCondition(final Boolean condition) {
        this.condition = condition;
    }

    public Operation getThen() {
        return then;
    }

    public void setThen(final Operation then) {
        this.then = then;
    }

    public Operation getOtherwise() {
        return otherwise;
    }

    public void setOtherwise(final Operation otherwise) {
        this.otherwise = otherwise;
    }

    public Conditional getConditional() {
        return conditional;
    }

    public void setConditional(final Conditional conditional) {
        this.conditional = conditional;
    }

    @Override
    public boolean equals(final Object obj) {
        if (this == obj) {
            return true;
        }

        if (null == obj || getClass() != obj.getClass()) {
            return false;
        }

        final If filter = (If) obj;

        return new EqualsBuilder()
                .append(input, filter.input)
                .append(condition, filter.condition)
                .append(conditional, filter.conditional)
                .append(then, filter.then)
                .append(otherwise, filter.otherwise)
                .append(options, filter.options)
                .isEquals();
    }

    @Override
    public int hashCode() {
        return new HashCodeBuilder(31, 83)
                .append(input)
                .append(condition)
                .append(conditional)
                .append(then)
                .append(otherwise)
                .append(options)
                .toHashCode();
    }

    @Override
    public String toString() {
        return new ToStringBuilder(this)
                .append(input)
                .append(condition)
                .append(conditional)
                .append(then)
                .append(otherwise)
                .append(options)
                .toString();
    }

    public static final class Builder<I, O>
            extends Operation.BaseBuilder<If<I, O>, Builder<I, O>>
            implements InputOutput.Builder<If<I, O>, I, O, Builder<I, O>> {
        public Builder() {
            super(new If<>());
        }

        public Builder<I, O> condition(final Boolean condition) {
            _getOp().setCondition(condition);
            return _self();
        }

        public Builder<I, O> conditional(final Conditional conditional) {
            _getOp().setConditional(conditional);
            return _self();
        }

        public Builder<I, O> then(final Operation op) {
            _getOp().setThen(op);
            return _self();
        }

        public Builder<I, O> otherwise(final Operation op) {
            _getOp().setOtherwise(op);
            return _self();
        }
    }
}<|MERGE_RESOLUTION|>--- conflicted
+++ resolved
@@ -56,13 +56,7 @@
  */
 @Since("1.4.0")
 @JsonPropertyOrder(value = {"input", "condition", "predicate", "then", "otherwise", "options"}, alphabetic = true)
-<<<<<<< HEAD
-public class If<I, O> implements InputOutput<I, O>, Operations {
-=======
-public class If<I, O> implements InputOutput<I, O>,
-        Operations<Operation> {
-
->>>>>>> d5f21974
+public class If<I, O> implements InputOutput<I, O>, Operations<Operation> {
     private I input;
     private Boolean condition;
     private Conditional conditional;
@@ -133,27 +127,9 @@
     }
 
     @Override
-<<<<<<< HEAD
-    public void updateOperations(final Collection operations) {
+    public void updateOperations(final Collection<Operation> operations) {
         if (null == operations || 3 != operations.size()) {
             throw new IllegalArgumentException("Unable to update operations - exactly 3 operations are required. Received " + (null != operations ? operations.size() : 0) + " operations");
-=======
-    public void updateOperations(final Collection<Operation> operations) {
-        final Iterator<Operation> itr = operations.iterator();
-
-        if (null != conditional && null == conditional.getTransform()) {
-            if (!itr.hasNext()) {
-                throw new IllegalArgumentException("Unable to update operations - there are not enough operations to set \"conditional#transform\"");
-            }
-            conditional.setTransform(itr.next());
-        }
-
-        if (null == then) {
-            if (!itr.hasNext()) {
-                throw new IllegalArgumentException("Unable to update operations - there are not enough operations to set \"then\"");
-            }
-            then = itr.next();
->>>>>>> d5f21974
         }
 
         final Iterator<Operation> itr = operations.iterator();
