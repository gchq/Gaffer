/*
 * Copyright 2016-2017 Crown Copyright
 *
 * Licensed under the Apache License, Version 2.0 (the "License");
 * you may not use this file except in compliance with the License.
 * You may obtain a copy of the License at
 *
 *     http://www.apache.org/licenses/LICENSE-2.0
 *
 * Unless required by applicable law or agreed to in writing, software
 * distributed under the License is distributed on an "AS IS" BASIS,
 * WITHOUT WARRANTIES OR CONDITIONS OF ANY KIND, either express or implied.
 * See the License for the specific language governing permissions and
 * limitations under the License.
 */

package uk.gov.gchq.gaffer.hbasestore.utils;

import org.apache.hadoop.hbase.Coprocessor;
import org.apache.hadoop.hbase.HColumnDescriptor;
import org.apache.hadoop.hbase.HTableDescriptor;
import org.apache.hadoop.hbase.TableName;
import org.apache.hadoop.hbase.client.Admin;
import org.apache.hadoop.hbase.client.Connection;
import org.apache.hadoop.hbase.client.Delete;
import org.apache.hadoop.hbase.client.Result;
import org.apache.hadoop.hbase.client.ResultScanner;
import org.apache.hadoop.hbase.client.Scan;
import org.apache.hadoop.hbase.client.Table;
import org.apache.hadoop.hbase.security.visibility.Authorizations;
import org.apache.hadoop.hbase.util.Bytes;
import org.slf4j.Logger;
import org.slf4j.LoggerFactory;
import uk.gov.gchq.gaffer.commonutil.StringUtil;
import uk.gov.gchq.gaffer.hbasestore.HBaseProperties;
import uk.gov.gchq.gaffer.hbasestore.HBaseStore;
import uk.gov.gchq.gaffer.hbasestore.coprocessor.GafferCoprocessor;
import uk.gov.gchq.gaffer.store.StoreException;
import uk.gov.gchq.gaffer.store.schema.Schema;
import java.io.IOException;
import java.nio.file.Paths;
import java.util.ArrayList;
import java.util.HashMap;
import java.util.List;
import java.util.Map;

/**
 * Static utilities used in the creation and maintenance of HBase tables.
 * <p>
 * This class also has a main method to create and update an HBase table.
 * </p>
 */
public final class TableUtils {
    private static final Logger LOGGER = LoggerFactory.getLogger(TableUtils.class);
    private static final int NUM_REQUIRED_ARGS = 2;

    private TableUtils() {
    }

    /**
     * Utility for creating and updating an HBase table.
     * HBase tables are automatically created when the Gaffer HBase store is initialised when an instance of Graph is created.
     * <p>
     * Running this with an existing table will remove the existing Gaffer Coprocessor and recreate it.
     * </p>
     * <p>
     * Usage:
     * </p>
     * <p>
     * java -cp hbase-store-[version]-utility.jar uk.gov.gchq.gaffer.hbasestore.utils.TableUtils [pathToSchemaDirectory] [pathToStoreProperties]
     * </p>
     *
     * @param args [schema directory path] [store properties path]
     * @throws Exception if the tables fails to be created/updated
     */
    public static void main(final String[] args) throws Exception {
        if (args.length < NUM_REQUIRED_ARGS) {
            System.err.println("Wrong number of arguments. \nUsage: "
                    + "<schema directory path> <store properties path>");
            System.exit(1);
        }

        final HBaseStore store = new HBaseStore();
        store.initialise(Schema.fromJson(Paths.get(args[0])),
                HBaseProperties.loadStoreProperties(args[1]));

        try (final Admin admin = store.getConnection().getAdmin()) {
            final TableName tableName = store.getProperties().getTable();
            if (admin.tableExists(tableName)) {
                final HTableDescriptor descriptor = admin.getTableDescriptor(tableName);
                descriptor.removeCoprocessor(GafferCoprocessor.class.getName());
                addCoprocesssor(descriptor, store);
                admin.modifyTable(tableName, descriptor);
            } else {
                TableUtils.createTable(store);
            }
        }
    }

    /**
     * Ensures that the table exists, otherwise it creates it and sets it up to
     * receive Gaffer data
     *
     * @param store the hbase store
     * @throws StoreException if a connection to hbase could not be created or there is a failure to create the table
     */
    public static void ensureTableExists(final HBaseStore store) throws StoreException {
        final Connection connection = store.getConnection();
        final TableName tableName = store.getProperties().getTable();
        try {
            final Admin admin = connection.getAdmin();
            if (!admin.tableExists(tableName)) {
                try {
                    TableUtils.createTable(store);
                } catch (final Exception e) {
                    if (!admin.tableExists(tableName)) {
                        if (e instanceof StoreException) {
                            throw e;
                        } else {
                            throw new StoreException("Failed to create table " + tableName, e);
                        }
                    }
                    // If the table exists then it must have been created in a different thread.
                }
            }
        } catch (final IOException e) {
            throw new StoreException("Failed to check if table " + tableName + " exists", e);
        }
    }

    /**
     * Creates an HBase table for the given HBase store.
     *
     * @param store the hbase store
     * @throws StoreException if a connection to hbase could not be created or there is a failure to create the table
     */
    public static synchronized void createTable(final HBaseStore store)
            throws StoreException {
        final TableName tableName = store.getProperties().getTable();
        try {
            final Admin admin = store.getConnection().getAdmin();
            if (admin.tableExists(tableName)) {
                LOGGER.info("Table {} already exists", tableName);
                return;
            }
            LOGGER.info("Creating table {}", tableName);

            final HTableDescriptor htable = new HTableDescriptor(tableName);
            final HColumnDescriptor col = new HColumnDescriptor(HBaseStoreConstants.getColFam());

            // TODO: Currently there is no way to disable versions in HBase.
            // HBase have this note in their code "Allow maxVersion of 0 to be the way you say 'Keep all versions'."
            // As soon as HBase have made this update we can set the max versions number to 0.
            col.setMaxVersions(Integer.MAX_VALUE);
            htable.addFamily(col);
            addCoprocesssor(htable, store);
            admin.createTable(htable);
<<<<<<< HEAD
        } catch (final Throwable e) {
            LOGGER.warn("Failed to create table {}", tableName, e);
=======
        } catch (final Exception e) {
            LOGGER.warn("Failed to create table " + tableName, e);
>>>>>>> 03f09012
            throw new StoreException("Failed to create table " + tableName, e);
        }

        ensureTableExists(store);
        LOGGER.info("Table {} created", tableName);
    }

    public static void deleteAllRows(final HBaseStore store, final String... auths) throws StoreException {
        final Connection connection = store.getConnection();
        try {
            if (connection.getAdmin().tableExists(store.getProperties().getTable())) {
                connection.getAdmin().flush(store.getProperties().getTable());
                final Table table = connection.getTable(store.getProperties().getTable());
                final Scan scan = new Scan();
                scan.setAuthorizations(new Authorizations(auths));
                try (ResultScanner scanner = table.getScanner(scan)) {
                    final List<Delete> deletes = new ArrayList<>();
                    for (final Result result : scanner) {
                        deletes.add(new Delete(result.getRow()));
                    }
                    table.delete(deletes);
                    connection.getAdmin().flush(store.getProperties().getTable());
                }

                try (ResultScanner scanner = table.getScanner(scan)) {
                    if (scanner.iterator().hasNext()) {
                        throw new StoreException("Some rows in table " + store.getProperties().getTable() + " failed to delete");
                    }
                }
            }
        } catch (final IOException e) {
            throw new StoreException("Failed to delete all rows in table " + store.getProperties().getTable(), e);
        }
    }

    public static void dropTable(final HBaseStore store) throws StoreException {
        dropTable(store.getConnection(), store.getProperties());
    }

    public static void dropTable(final Connection connection, final HBaseProperties properties) throws StoreException {
        dropTable(connection, properties.getTable());
    }

    public static void dropTable(final Connection connection, final TableName tableName) throws StoreException {
        try {
            final Admin admin = connection.getAdmin();
            if (admin.tableExists(tableName)) {
                LOGGER.info("Dropping table: {}", tableName.getNameAsString());
                if (admin.isTableEnabled(tableName)) {
                    admin.disableTable(tableName);
                }
                admin.deleteTable(tableName);
            }
        } catch (final IOException e) {
            throw new StoreException("Failed to drop table " + tableName, e);
        }
    }

    public static void dropAllTables(final Connection connection) throws StoreException {
        try {
            final Admin admin = connection.getAdmin();
            for (final TableName tableName : admin.listTableNames()) {
                dropTable(connection, tableName);
            }
        } catch (final IOException e) {
            throw new StoreException(e);
        }
    }

    private static void addCoprocesssor(final HTableDescriptor htable, final HBaseStore store) throws IOException {
        final String schemaJson = StringUtil.escapeComma(
                Bytes.toString(store.getSchema().toCompactJson()));
        final Map<String, String> options = new HashMap<>(1);
        options.put(HBaseStoreConstants.SCHEMA, schemaJson);
        htable.addCoprocessor(GafferCoprocessor.class.getName(), store.getProperties().getDependencyJarsHdfsDirPath(), Coprocessor.PRIORITY_USER, options);
    }
}<|MERGE_RESOLUTION|>--- conflicted
+++ resolved
@@ -155,13 +155,8 @@
             htable.addFamily(col);
             addCoprocesssor(htable, store);
             admin.createTable(htable);
-<<<<<<< HEAD
-        } catch (final Throwable e) {
+        } catch (final Exception e) {
             LOGGER.warn("Failed to create table {}", tableName, e);
-=======
-        } catch (final Exception e) {
-            LOGGER.warn("Failed to create table " + tableName, e);
->>>>>>> 03f09012
             throw new StoreException("Failed to create table " + tableName, e);
         }
 
