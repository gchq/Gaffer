--- conflicted
+++ resolved
@@ -54,19 +54,11 @@
 
 import static org.assertj.core.api.Assertions.assertThat;
 import static org.assertj.core.api.Assertions.assertThatExceptionOfType;
-<<<<<<< HEAD
-import static org.junit.jupiter.api.Assertions.assertEquals;
-import static org.junit.jupiter.api.Assertions.assertFalse;
-import static org.junit.jupiter.api.Assertions.assertNotNull;
-import static org.junit.jupiter.api.Assertions.assertTrue;
 import static uk.gov.gchq.gaffer.federatedstore.util.FederatedStoreUtil.getFederatedOperation;
-=======
->>>>>>> 4e897c33
 import static uk.gov.gchq.gaffer.store.TestTypes.DIRECTED_EITHER;
 import static uk.gov.gchq.gaffer.user.StoreUser.testUser;
 
 public class FederatedStoreSchemaTest {
-
     private static final String STRING = "string";
     private static final Schema STRING_TYPE = new Schema.Builder()
             .type(STRING, new TypeDefinition.Builder()
@@ -89,13 +81,7 @@
     private FederatedStore fStore;
     private static final FederatedStoreProperties FEDERATED_PROPERTIES = new FederatedStoreProperties();
 
-<<<<<<< HEAD
-    private static Class currentClass = new Object() {
-=======
-    private static Class<?> currentClass = new Object() {
->>>>>>> 4e897c33
-    }.getClass().getEnclosingClass();
-    private static final AccumuloProperties PROPERTIES = AccumuloProperties.loadStoreProperties(StreamUtil.openStream(currentClass, "properties/singleUseAccumuloStore.properties"));
+    private static final AccumuloProperties PROPERTIES = AccumuloProperties.loadStoreProperties(StreamUtil.openStream(FederatedStoreSchemaTest.class, "properties/singleUseAccumuloStore.properties"));
 
     @BeforeEach
     public void setUp() throws Exception {
@@ -138,16 +124,9 @@
         addGroupCollisionGraphs();
 
         // When
-<<<<<<< HEAD
-        final CloseableIterable<? extends Element> allElements = (CloseableIterable<? extends Element>) fStore.execute(new OperationChain.Builder()
+        final Iterable<? extends Element> allElements = fStore.execute(new OperationChain.Builder()
                 .first(getFederatedOperation(new GetAllElements.Builder()
-                        //No view so makes default view, should get only view compatible with graph "a"
-=======
-        final Iterable<? extends Element> allElements = fStore.execute(new OperationChain.Builder()
-                .first(new GetAllElements.Builder()
                         // No view so makes default view, should get only view compatible with graph "a"
-                        .option(FederatedStoreConstants.KEY_OPERATION_OPTIONS_GRAPH_IDS, "a")
->>>>>>> 4e897c33
                         .build())
                         .graphIdsCSV("a"))
                 .build(), testContext);
