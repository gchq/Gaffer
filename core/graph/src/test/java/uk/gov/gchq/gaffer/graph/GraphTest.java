/*
 * Copyright 2016 Crown Copyright
 *
 * Licensed under the Apache License, Version 2.0 (the "License");
 * you may not use this file except in compliance with the License.
 * You may obtain a copy of the License at
 *
 *     http://www.apache.org/licenses/LICENSE-2.0
 *
 * Unless required by applicable law or agreed to in writing, software
 * distributed under the License is distributed on an "AS IS" BASIS,
 * WITHOUT WARRANTIES OR CONDITIONS OF ANY KIND, either express or implied.
 * See the License for the specific language governing permissions and
 * limitations under the License.
 */

package uk.gov.gchq.gaffer.graph;

import com.google.common.io.Files;
import com.google.common.io.InputSupplier;
import org.apache.commons.io.FileUtils;
import org.junit.Test;
import org.junit.runner.RunWith;
import org.mockito.ArgumentCaptor;
import org.mockito.InOrder;
import org.mockito.Mockito;
import org.mockito.runners.MockitoJUnitRunner;
import uk.gov.gchq.gaffer.commonutil.JsonUtil;
import uk.gov.gchq.gaffer.commonutil.StreamUtil;
import uk.gov.gchq.gaffer.commonutil.TestGroups;
import uk.gov.gchq.gaffer.commonutil.TestPropertyNames;
import uk.gov.gchq.gaffer.commonutil.TestTypes;
import uk.gov.gchq.gaffer.commonutil.iterable.CloseableIterable;
import uk.gov.gchq.gaffer.data.element.Element;
import uk.gov.gchq.gaffer.data.elementdefinition.view.View;
import uk.gov.gchq.gaffer.data.elementdefinition.view.ViewElementDefinition;
import uk.gov.gchq.gaffer.graph.hook.GraphHook;
import uk.gov.gchq.gaffer.operation.Operation;
import uk.gov.gchq.gaffer.operation.OperationChain;
import uk.gov.gchq.gaffer.operation.OperationException;
import uk.gov.gchq.gaffer.operation.data.ElementSeed;
import uk.gov.gchq.gaffer.operation.data.EntitySeed;
import uk.gov.gchq.gaffer.operation.impl.add.AddElements;
import uk.gov.gchq.gaffer.operation.impl.get.GetAdjacentEntitySeeds;
import uk.gov.gchq.gaffer.operation.impl.get.GetAllElements;
import uk.gov.gchq.gaffer.operation.impl.get.GetElements;
import uk.gov.gchq.gaffer.store.Context;
import uk.gov.gchq.gaffer.store.Store;
import uk.gov.gchq.gaffer.store.StoreProperties;
import uk.gov.gchq.gaffer.store.StoreTrait;
import uk.gov.gchq.gaffer.store.operation.handler.OperationHandler;
import uk.gov.gchq.gaffer.store.schema.Schema;
import uk.gov.gchq.gaffer.store.schema.SchemaEdgeDefinition;
import uk.gov.gchq.gaffer.store.schema.SchemaEntityDefinition;
import uk.gov.gchq.gaffer.store.schema.TypeDefinition;
import uk.gov.gchq.gaffer.user.User;
import java.io.File;
import java.io.IOException;
import java.io.InputStream;
import java.nio.file.Paths;
import java.util.Arrays;
import java.util.Collection;
import java.util.Collections;
import java.util.HashSet;
import java.util.List;
import java.util.Set;

import static org.junit.Assert.assertArrayEquals;
import static org.junit.Assert.assertEquals;
import static org.junit.Assert.assertNotNull;
import static org.junit.Assert.assertNotSame;
import static org.junit.Assert.assertNull;
import static org.junit.Assert.assertSame;
import static org.junit.Assume.assumeTrue;
import static org.mockito.BDDMockito.given;
import static org.mockito.Mockito.inOrder;
import static org.mockito.Mockito.mock;
import static org.mockito.Mockito.verify;

@RunWith(MockitoJUnitRunner.class)
public class GraphTest {
    @Test
    public void shouldConstructGraphFromSchemaModules() {
        // Given
        final StoreProperties storeProperties = new StoreProperties(StoreImpl.class);
        final Schema schemaModule1 = new Schema.Builder()
                .type(TestTypes.PROP_STRING, new TypeDefinition.Builder()
                        .clazz(String.class)
                        .build())
                .edge(TestGroups.EDGE, new SchemaEdgeDefinition.Builder()
                        .property(TestPropertyNames.PROP_1, TestTypes.PROP_STRING)
                        .build())
                .build();

        final Schema schemaModule2 = new Schema.Builder()
                .type(TestTypes.PROP_INTEGER, new TypeDefinition.Builder()
                        .clazz(Integer.class)
                        .build())
                .edge(TestGroups.EDGE_2, new SchemaEdgeDefinition.Builder()
                        .property(TestPropertyNames.PROP_2, TestTypes.PROP_INTEGER)
                        .build())
                .build();

        final Schema schemaModule3 = new Schema.Builder()
                .entity(TestGroups.ENTITY, new SchemaEntityDefinition.Builder()
                        .property(TestPropertyNames.PROP_1, TestTypes.PROP_STRING)
                        .build())
                .build();

        final Schema schemaModule4 = new Schema.Builder()
                .entity(TestGroups.ENTITY_2, new SchemaEntityDefinition.Builder()
                        .property(TestPropertyNames.PROP_2, TestTypes.PROP_INTEGER)
                        .build())
                .build();


        // When
        final Graph graph = new Graph.Builder()
                .storeProperties(storeProperties)
                .addSchema(schemaModule1)
                .addSchema(schemaModule2)
                .addSchema(schemaModule3)
                .addSchema(schemaModule4)
                .build();

        // Then
        final Schema schema = graph.getSchema();
        schema.getEntity(TestGroups.ENTITY);
    }

    @Test
    public void shouldConstructGraphFromSchemaFolderPath() throws IOException {
        // Given
        final Schema expectedSchema = new Schema.Builder()
                .json(StreamUtil.dataSchema(getClass()), StreamUtil.dataTypes(getClass()))
                .build();

        Graph graph = null;
        File schemaDir = null;
        try {
            schemaDir = createSchemaDirectory();

            // When
            graph = new Graph.Builder()
                    .storeProperties(StreamUtil.storeProps(getClass()))
                    .addSchema(Paths.get(schemaDir.getPath()))
                    .build();
        } finally {
            if (null != schemaDir) {
                FileUtils.deleteDirectory(schemaDir);
            }
        }

        // Then
        JsonUtil.assertEquals(expectedSchema.toJson(true), graph.getSchema().toJson(true));
    }

    @Test
    public void shouldCallAllGraphHooksBeforeOperationExecuted() throws OperationException {
        // Given
        final Operation operation = mock(Operation.class);
        final OperationChain opChain = mock(OperationChain.class);
        given(opChain.getOperations()).willReturn(Collections.singletonList(operation));

        final User user = mock(User.class);
        final GraphHook hook1 = mock(GraphHook.class);
        final GraphHook hook2 = mock(GraphHook.class);
        final Graph graph = new Graph.Builder()
                .storeProperties(StreamUtil.storeProps(getClass()))
                .addSchema(new Schema.Builder().build())
                .addHook(hook1)
                .addHook(hook2)
                .build();

        // When
        graph.execute(opChain, user);

        // Then
        final ArgumentCaptor<OperationChain> captor1 = ArgumentCaptor.forClass(OperationChain.class);
        final ArgumentCaptor<OperationChain> captor2 = ArgumentCaptor.forClass(OperationChain.class);
        final InOrder inOrder = inOrder(hook1, hook2);
        inOrder.verify(hook1).preExecute(captor1.capture(), Mockito.eq(user));
        inOrder.verify(hook2).preExecute(captor2.capture(), Mockito.eq(user));
        assertSame(captor1.getValue(), captor2.getValue());
        final List<Operation> ops = captor1.getValue().getOperations();
        assertEquals(1, ops.size());
        assertSame(operation, ops.get(0));
    }

    @Test
    public void shouldCallAllGraphHooksBeforeOperationChainExecuted() throws OperationException {
        // Given
        final OperationChain opChain = mock(OperationChain.class);
        given(opChain.getOperations()).willReturn(Collections.singletonList(mock(Operation.class)));

        final User user = mock(User.class);
        final GraphHook hook1 = mock(GraphHook.class);
        final GraphHook hook2 = mock(GraphHook.class);
        final Graph graph = new Graph.Builder()
                .storeProperties(StreamUtil.storeProps(getClass()))
                .addSchema(new Schema.Builder().build())
                .addHook(hook1)
                .addHook(hook2)
                .build();

        // When
        graph.execute(opChain, user);

        // Then
        final InOrder inOrder = inOrder(hook1, hook2);
        inOrder.verify(hook1).preExecute(opChain, user);
        inOrder.verify(hook2).preExecute(opChain, user);
    }

    @Test
    public void shouldCallAllGraphHooksAfterOperationExecuted() throws OperationException {
        // Given
        final Operation operation = mock(Operation.class);
        final OperationChain opChain = mock(OperationChain.class);
        given(opChain.getOperations()).willReturn(Collections.singletonList(operation));

        final User user = mock(User.class);
        final GraphHook hook1 = mock(GraphHook.class);
        final GraphHook hook2 = mock(GraphHook.class);
        final Store store = mock(Store.class);
<<<<<<< HEAD
        final Schema schema = new Schema.Builder().build();
=======
        final Object result1 = mock(Object.class);
        final Object result2 = mock(Object.class);
        final Object result3 = mock(Object.class);
        final Schema schema = new Schema();

>>>>>>> 5f835251
        given(store.getSchema()).willReturn(schema);
        given(hook1.postExecute(result1, opChain, user)).willReturn(result2);
        given(hook2.postExecute(result2, opChain, user)).willReturn(result3);

        final Graph graph = new Graph.Builder()
                .storeProperties(StreamUtil.storeProps(getClass()))
                .store(store)
                .addSchema(schema)
                .addHook(hook1)
                .addHook(hook2)
                .build();

        final ArgumentCaptor<OperationChain> captor = ArgumentCaptor.forClass(OperationChain.class);
        given(store.execute(captor.capture(), Mockito.eq(user))).willReturn(result1);

        // When
        final Object actualResult = graph.execute(opChain, user);

        // Then
        final InOrder inOrder = inOrder(hook1, hook2);
        inOrder.verify(hook1).postExecute(result1, captor.getValue(), user);
        inOrder.verify(hook2).postExecute(result2, captor.getValue(), user);
        final List<Operation> ops = captor.getValue().getOperations();
        assertEquals(1, ops.size());
        assertSame(operation, ops.get(0));
        assertSame(actualResult, result3);
    }

    @Test
    public void shouldCallAllGraphHooksAfterOperationChainExecuted() throws OperationException {
        // Given
        final User user = mock(User.class);
        final GraphHook hook1 = mock(GraphHook.class);
        final GraphHook hook2 = mock(GraphHook.class);
        final Store store = mock(Store.class);
<<<<<<< HEAD
        final Schema schema = new Schema.Builder().build();
=======
        final Schema schema = new Schema();
        final Object result1 = mock(Object.class);
        final Object result2 = mock(Object.class);
        final Object result3 = mock(Object.class);
        final OperationChain opChain = mock(OperationChain.class);

>>>>>>> 5f835251
        given(store.getSchema()).willReturn(schema);
        given(hook1.postExecute(result1, opChain, user)).willReturn(result2);
        given(hook2.postExecute(result2, opChain, user)).willReturn(result3);

        final Graph graph = new Graph.Builder()
                .storeProperties(StreamUtil.storeProps(getClass()))
                .store(store)
                .addSchema(schema)
                .addHook(hook1)
                .addHook(hook2)
                .build();

        given(opChain.getOperations()).willReturn(Collections.singletonList(mock(Operation.class)));
        given(store.execute(opChain, user)).willReturn(result1);

        // When
        final Object actualResult = graph.execute(opChain, user);

        // Then
        final InOrder inOrder = inOrder(hook1, hook2);
        inOrder.verify(hook1).postExecute(result1, opChain, user);
        inOrder.verify(hook2).postExecute(result2, opChain, user);
        assertSame(actualResult, result3);
    }

    @Test
    public void shouldConstructGraphAndCreateViewWithGroups() {
        // Given
        final Store store = mock(Store.class);
        final Schema schema = mock(Schema.class);
        given(store.getSchema()).willReturn(schema);
        final Set<String> edgeGroups = new HashSet<>();
        edgeGroups.add("edge1");
        edgeGroups.add("edge2");
        edgeGroups.add("edge3");
        edgeGroups.add("edge4");
        given(schema.getEdgeGroups()).willReturn(edgeGroups);

        final Set<String> entityGroups = new HashSet<>();
        entityGroups.add("entity1");
        entityGroups.add("entity2");
        entityGroups.add("entity3");
        entityGroups.add("entity4");
        given(schema.getEntityGroups()).willReturn(entityGroups);

        // When
        final View resultView = new Graph.Builder()
                .store(store)
                .build()
                .getView();

        // Then
        assertNotSame(schema, resultView);
        assertArrayEquals(entityGroups.toArray(), resultView.getEntityGroups().toArray());
        assertArrayEquals(edgeGroups.toArray(), resultView.getEdgeGroups().toArray());

        for (final ViewElementDefinition resultElementDef : resultView.getEntities().values()) {
            assertNotNull(resultElementDef);
            assertEquals(0, resultElementDef.getTransientProperties().size());
            assertNull(resultElementDef.getTransformer());
        }
        for (final ViewElementDefinition resultElementDef : resultView.getEdges().values()) {
            assertNotNull(resultElementDef);
            assertEquals(0, resultElementDef.getTransientProperties().size());
            assertNull(resultElementDef.getTransformer());
        }
    }


    @Test
    public void shouldExposeGetTraitsMethod() throws OperationException {
        // Given
        final Store store = mock(Store.class);
        final View view = mock(View.class);
        final Graph graph = new Graph.Builder()
                .store(store)
                .view(view)
                .build();


        // When
        final Set<StoreTrait> storeTraits = new HashSet<>(Arrays.asList(StoreTrait.AGGREGATION, StoreTrait.TRANSFORMATION));
        given(store.getTraits()).willReturn(storeTraits);
        final Collection<StoreTrait> returnedTraits = graph.getStoreTraits();

        // Then
        assertEquals(returnedTraits, storeTraits);

    }

    @Test
    public void shouldSetGraphViewOnOperationAndDelegateDoOperationToStore
            () throws OperationException {
        // Given
        final Store store = mock(Store.class);
        final View view = mock(View.class);
        final Graph graph = new Graph.Builder()
                .store(store)
                .view(view)
                .build();
        final User user = new User();
        final int expectedResult = 5;
        final Operation<?, Integer> operation = mock(Operation.class);
        given(operation.getView()).willReturn(null);

        final OperationChain<Integer> opChain = mock(OperationChain.class);
        given(opChain.getOperations()).willReturn(Collections.<Operation>singletonList(operation));
        given(store.execute(opChain, user)).willReturn(expectedResult);

        // When
        int result = graph.execute(opChain, user);

        // Then
        assertEquals(expectedResult, result);
        verify(store).execute(opChain, user);
        verify(operation).setView(view);
    }

    @Test
    public void shouldNotSetGraphViewOnOperationWhenOperationViewIsNotNull
            () throws OperationException {
        // Given
        final Store store = mock(Store.class);
        final View opView = mock(View.class);
        final View view = mock(View.class);
        final Graph graph = new Graph.Builder()
                .store(store)
                .view(view)
                .build();
        final User user = new User();
        final int expectedResult = 5;
        final Operation<?, Integer> operation = mock(Operation.class);
        given(operation.getView()).willReturn(opView);

        final OperationChain<Integer> opChain = mock(OperationChain.class);
        given(opChain.getOperations()).willReturn(Collections.<Operation>singletonList(operation));
        given(store.execute(opChain, user)).willReturn(expectedResult);

        // When
        int result = graph.execute(opChain, user);

        // Then
        assertEquals(expectedResult, result);
        verify(store).execute(opChain, user);
        verify(operation, Mockito.never()).setView(view);
    }

    static class StoreImpl extends Store {

        @Override
        public Set<StoreTrait> getTraits() {
            return new HashSet<>(0);
        }

        @Override
        public boolean isValidationRequired() {
            return false;
        }

        @Override
        protected void addAdditionalOperationHandlers() {

        }

        @Override
        protected OperationHandler<GetElements<ElementSeed, Element>, CloseableIterable<Element>> getGetElementsHandler() {
            return null;
        }

        @Override
        protected OperationHandler<GetAllElements<Element>, CloseableIterable<Element>> getGetAllElementsHandler() {
            return null;
        }

        @Override
        protected OperationHandler<? extends GetAdjacentEntitySeeds, CloseableIterable<EntitySeed>> getAdjacentEntitySeedsHandler() {
            return null;
        }

        @Override
        protected OperationHandler<? extends AddElements, Void> getAddElementsHandler() {
            return null;
        }

        @Override
        protected <OUTPUT> OUTPUT doUnhandledOperation(final Operation<?, OUTPUT> operation, final Context context) {
            return null;
        }
    }

    private File createSchemaDirectory() throws IOException {
        final File tmpDir;
        tmpDir = new File("tmpSchemaDir");
        assumeTrue("Failed to create tmp directory, skipping as this test as it is a permissions issue.", tmpDir.mkdir());
        writeToFile("dataSchema.json", tmpDir);
        writeToFile("dataTypes.json", tmpDir);
        return tmpDir;
    }

    private void writeToFile(final String schemaFile, final File dir) throws IOException {
        Files.copy(new SchemaStreamSupplier(schemaFile), new File(dir + "/" + schemaFile));
    }

    private static final class SchemaStreamSupplier implements InputSupplier<InputStream> {
        private final String schemaFile;

        private SchemaStreamSupplier(final String schemaFile) {
            this.schemaFile = schemaFile;
        }

        @Override
        public InputStream getInput() throws IOException {
            return StreamUtil.openStream(getClass(), "/schema/" + schemaFile);
        }
    }
}<|MERGE_RESOLUTION|>--- conflicted
+++ resolved
@@ -223,15 +223,11 @@
         final GraphHook hook1 = mock(GraphHook.class);
         final GraphHook hook2 = mock(GraphHook.class);
         final Store store = mock(Store.class);
-<<<<<<< HEAD
-        final Schema schema = new Schema.Builder().build();
-=======
         final Object result1 = mock(Object.class);
         final Object result2 = mock(Object.class);
         final Object result3 = mock(Object.class);
         final Schema schema = new Schema();
 
->>>>>>> 5f835251
         given(store.getSchema()).willReturn(schema);
         given(hook1.postExecute(result1, opChain, user)).willReturn(result2);
         given(hook2.postExecute(result2, opChain, user)).willReturn(result3);
@@ -267,16 +263,12 @@
         final GraphHook hook1 = mock(GraphHook.class);
         final GraphHook hook2 = mock(GraphHook.class);
         final Store store = mock(Store.class);
-<<<<<<< HEAD
-        final Schema schema = new Schema.Builder().build();
-=======
         final Schema schema = new Schema();
         final Object result1 = mock(Object.class);
         final Object result2 = mock(Object.class);
         final Object result3 = mock(Object.class);
         final OperationChain opChain = mock(OperationChain.class);
 
->>>>>>> 5f835251
         given(store.getSchema()).willReturn(schema);
         given(hook1.postExecute(result1, opChain, user)).willReturn(result2);
         given(hook2.postExecute(result2, opChain, user)).willReturn(result3);
