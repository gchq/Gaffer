--- conflicted
+++ resolved
@@ -40,18 +40,9 @@
     public static final String CUSTOM_PROPERTIES_AUTHS = "gaffer.federatedstore.customPropertiesAuths";
     public static final String CUSTOM_PROPERTIES_AUTHS_DEFAULT = null;
 
-<<<<<<< HEAD
-    /**
-     * This is used....
-     * eg.gaffer.federatedstore.cache.service.class="uk.gov.gchq.gaffer.cache.impl.HashMapCacheService"
-     */
-    public static final String CACHE_SERVICE_CLASS = CacheProperties.CACHE_SERVICE_CLASS;
-    public static final String CACHE_SERVICE_CLASS_DEFAULT = null;
+    public static final String CACHE_SERVICE_CLASS_DEFAULT = HashMapCacheService.class.getCanonicalName();
     public static final String STORE_CONFIGURED_DEFAULT_MERGE_FUNCTIONS = "gaffer.federatedstore.storeConfiguredDefaultMergeFunctions";
     public static final String STORE_CONFIGURED_DEFAULT_GRAPHIDS = "gaffer.federatedstore.storeConfiguredDefaultGraphIds";
-=======
-    public static final String CACHE_SERVICE_CLASS_DEFAULT = HashMapCacheService.class.getCanonicalName();
->>>>>>> 14f39deb
 
     public FederatedStoreProperties() {
         super(FederatedStore.class);
