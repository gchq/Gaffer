/*
<<<<<<< HEAD
 * Copyright 2020-2021 Crown Copyright
=======
 * Copyright 2017-2021 Crown Copyright
>>>>>>> d598fcfe
 *
 * Licensed under the Apache License, Version 2.0 (the "License");
 * you may not use this file except in compliance with the License.
 * You may obtain a copy of the License at
 *
 *     http://www.apache.org/licenses/LICENSE-2.0
 *
 * Unless required by applicable law or agreed to in writing, software
 * distributed under the License is distributed on an "AS IS" BASIS,
 * WITHOUT WARRANTIES OR CONDITIONS OF ANY KIND, either express or implied.
 * See the License for the specific language governing permissions and
 * limitations under the License.
 */

package uk.gov.gchq.gaffer.federatedstore.operation;

import com.fasterxml.jackson.annotation.JsonInclude;
import com.fasterxml.jackson.annotation.JsonInclude.Include;
import com.fasterxml.jackson.annotation.JsonPropertyOrder;
import com.fasterxml.jackson.core.type.TypeReference;
import org.apache.commons.lang3.exception.CloneFailedException;

import uk.gov.gchq.gaffer.commonutil.Required;
import uk.gov.gchq.gaffer.operation.io.Output;
import uk.gov.gchq.gaffer.operation.serialisation.TypeReferenceImpl;
import uk.gov.gchq.koryphe.Since;
import uk.gov.gchq.koryphe.Summary;

import java.util.HashMap;
import java.util.Map;

<<<<<<< HEAD
=======
import static uk.gov.gchq.gaffer.federatedstore.FederatedStoreConstants.KEY_OPERATION_OPTIONS_GRAPH_IDS;

>>>>>>> d598fcfe
@JsonPropertyOrder(value = {"class", "graphId", "newGraphId"}, alphabetic = true)
@Since("1.12.0")
@Summary("Changes the Id of a graph")
@JsonInclude(Include.NON_DEFAULT)
public class ChangeGraphId implements Output<Boolean>, IFederationOperation {
    @Required
    private String graphId;
    private String newGraphId;
    private Map<String, String> options = new HashMap<>();
    private boolean userRequestingAdminUsage;

    public String getGraphId() {
        return graphId;
    }

    public String getNewGraphId() {
        return newGraphId;
    }

    public void setGraphId(final String graphId) {
        this.graphId = graphId;
    }

    public void setNewGraphId(final String newGraphId) {
        this.newGraphId = newGraphId;
    }

    @Override
    public ChangeGraphId shallowClone() throws CloneFailedException {

        return new Builder()
                .graphId(this.graphId)
                .newGraphId(this.newGraphId)
                .options(this.options)
                .userRequestingAdminUsage(this.userRequestingAdminUsage)
                .build();
    }

    @Override
    public Map<String, String> getOptions() {
        return options;
    }

    @Override
    public boolean isUserRequestingAdminUsage() {
        return userRequestingAdminUsage;
    }

    @Override
    public ChangeGraphId isUserRequestingAdminUsage(final boolean adminRequest) {
        userRequestingAdminUsage = adminRequest;
        return this;
    }

    @Override
    public void setOptions(final Map<String, String> options) {
        this.options = options;
    }

    @Override
    public TypeReference<Boolean> getOutputTypeReference() {
        return new TypeReferenceImpl.Boolean();
    }

    public static class Builder extends IFederationOperation.BaseBuilder<ChangeGraphId, ChangeGraphId.Builder> {

        public Builder() {
            this(new ChangeGraphId());
        }

        protected Builder(final ChangeGraphId addGraph) {
            super(addGraph);
        }

        public Builder graphId(final String graphId) {
            _getOp().setGraphId(graphId);
            return _self();
        }

        public Builder newGraphId(final String newGraphId) {
            _getOp().setNewGraphId(newGraphId);
            return _self();
        }
    }
}<|MERGE_RESOLUTION|>--- conflicted
+++ resolved
@@ -1,9 +1,5 @@
 /*
-<<<<<<< HEAD
- * Copyright 2020-2021 Crown Copyright
-=======
  * Copyright 2017-2021 Crown Copyright
->>>>>>> d598fcfe
  *
  * Licensed under the Apache License, Version 2.0 (the "License");
  * you may not use this file except in compliance with the License.
@@ -35,11 +31,6 @@
 import java.util.HashMap;
 import java.util.Map;
 
-<<<<<<< HEAD
-=======
-import static uk.gov.gchq.gaffer.federatedstore.FederatedStoreConstants.KEY_OPERATION_OPTIONS_GRAPH_IDS;
-
->>>>>>> d598fcfe
 @JsonPropertyOrder(value = {"class", "graphId", "newGraphId"}, alphabetic = true)
 @Since("1.12.0")
 @Summary("Changes the Id of a graph")
