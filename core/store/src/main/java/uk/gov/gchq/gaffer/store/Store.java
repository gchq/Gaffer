--- conflicted
+++ resolved
@@ -254,12 +254,7 @@
 
         final String storeClass = storeProperties.getStoreClass();
         if (isNull(storeClass)) {
-<<<<<<< HEAD
             throw new IllegalArgumentException(String.format("The Store class name was not found in the store properties for key: %s, GraphId: %s", StoreProperties.STORE_CLASS, graphId));
-=======
-            throw new IllegalArgumentException(String.format("The Store class name was not found in the store properties for key: %s, GraphId: %s",
-                    StoreProperties.STORE_CLASS, graphId));
->>>>>>> 24d25ba3
         }
 
         final Store newStore;
@@ -852,12 +847,7 @@
      * Get this Stores implementation of the handler for {@link uk.gov.gchq.gaffer.operation.impl.get.GetElements}. All Stores must
      * implement this.
      *
-<<<<<<< HEAD
      * @return the implementation of the handler for {@link uk.gov.gchq.gaffer.operation.impl.get.GetElements}
-=======
-     * @return the implementation of the handler for {@link
-     * uk.gov.gchq.gaffer.operation.impl.get.GetElements}
->>>>>>> 24d25ba3
      */
     protected abstract OutputOperationHandler<GetElements, Iterable<? extends Element>> getGetElementsHandler();
 
@@ -865,12 +855,7 @@
      * Get this Stores implementation of the handler for {@link uk.gov.gchq.gaffer.operation.impl.get.GetAllElements}. All Stores must
      * implement this.
      *
-<<<<<<< HEAD
      * @return the implementation of the handler for {@link uk.gov.gchq.gaffer.operation.impl.get.GetAllElements}
-=======
-     * @return the implementation of the handler for {@link
-     * uk.gov.gchq.gaffer.operation.impl.get.GetAllElements}
->>>>>>> 24d25ba3
      */
     protected abstract OutputOperationHandler<GetAllElements, Iterable<? extends Element>> getGetAllElementsHandler();
 
@@ -886,12 +871,7 @@
      * Get this Stores implementation of the handler for {@link uk.gov.gchq.gaffer.operation.impl.add.AddElements}.
      * All Stores must implement this.
      *
-<<<<<<< HEAD
      * @return the implementation of the handler for {@link uk.gov.gchq.gaffer.operation.impl.add.AddElements}
-=======
-     * @return the implementation of the handler for {@link
-     * uk.gov.gchq.gaffer.operation.impl.add.AddElements}
->>>>>>> 24d25ba3
      */
     protected abstract OperationHandler<? extends AddElements> getAddElementsHandler();
 
@@ -907,12 +887,7 @@
      * Get this Store's implementation of the handler for {@link uk.gov.gchq.gaffer.operation.OperationChain}.
      * All Stores must implement this.
      *
-<<<<<<< HEAD
      * @return the implementation of the handler for {@link uk.gov.gchq.gaffer.operation.OperationChain}
-=======
-     * @return the implementation of the handler for {@link
-     * uk.gov.gchq.gaffer.operation.OperationChain}
->>>>>>> 24d25ba3
      */
     protected OperationHandler<? extends OperationChain<?>> getOperationChainHandler() {
         return new OperationChainHandler<>(opChainValidator, opChainOptimisers);
