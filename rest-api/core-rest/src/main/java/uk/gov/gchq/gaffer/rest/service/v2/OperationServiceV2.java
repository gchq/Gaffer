/*
 * Copyright 2017-2018 Crown Copyright
 *
 * Licensed under the Apache License, Version 2.0 (the "License");
 * you may not use this file except in compliance with the License.
 * You may obtain a copy of the License at
 *
 *     http://www.apache.org/licenses/LICENSE-2.0
 *
 * Unless required by applicable law or agreed to in writing, software
 * distributed under the License is distributed on an "AS IS" BASIS,
 * WITHOUT WARRANTIES OR CONDITIONS OF ANY KIND, either express or implied.
 * See the License for the specific language governing permissions and
 * limitations under the License.
 */

package uk.gov.gchq.gaffer.rest.service.v2;

import com.fasterxml.jackson.databind.ObjectMapper;
import edu.umd.cs.findbugs.annotations.SuppressFBWarnings;
import org.apache.commons.lang3.builder.EqualsBuilder;
import org.apache.commons.lang3.builder.HashCodeBuilder;
import org.glassfish.jersey.server.ChunkedOutput;
import org.slf4j.Logger;
import org.slf4j.LoggerFactory;

import uk.gov.gchq.gaffer.commonutil.CloseableUtil;
import uk.gov.gchq.gaffer.commonutil.Required;
import uk.gov.gchq.gaffer.commonutil.ToStringBuilder;
import uk.gov.gchq.gaffer.commonutil.pair.Pair;
import uk.gov.gchq.gaffer.core.exception.Error;
import uk.gov.gchq.gaffer.core.exception.GafferRuntimeException;
import uk.gov.gchq.gaffer.core.exception.Status;
import uk.gov.gchq.gaffer.operation.Operation;
import uk.gov.gchq.gaffer.operation.OperationChain;
import uk.gov.gchq.gaffer.operation.OperationException;
import uk.gov.gchq.gaffer.rest.factory.GraphFactory;
import uk.gov.gchq.gaffer.rest.factory.UserFactory;
import uk.gov.gchq.gaffer.rest.service.v2.example.ExamplesFactory;
import uk.gov.gchq.gaffer.store.Context;
import uk.gov.gchq.koryphe.Summary;
import uk.gov.gchq.koryphe.serialisation.json.SimpleClassNameIdResolver;

import javax.inject.Inject;
import javax.ws.rs.core.Response;

import java.io.IOException;
import java.lang.reflect.Field;
import java.util.ArrayList;
import java.util.HashSet;
import java.util.List;
import java.util.Map;
import java.util.Set;
import java.util.stream.Collectors;
import java.util.stream.Stream;

import static javax.ws.rs.core.Response.Status.NOT_FOUND;
import static uk.gov.gchq.gaffer.jsonserialisation.JSONSerialiser.createDefaultMapper;
import static uk.gov.gchq.gaffer.rest.ServiceConstants.GAFFER_MEDIA_TYPE;
import static uk.gov.gchq.gaffer.rest.ServiceConstants.GAFFER_MEDIA_TYPE_HEADER;
import static uk.gov.gchq.gaffer.rest.ServiceConstants.JOB_ID_HEADER;
import static uk.gov.gchq.gaffer.serialisation.util.JsonSerialisationUtil.getSerialisedFieldClasses;

/**
 * An implementation of {@link IOperationServiceV2}. By default it will use a singleton
 * {@link uk.gov.gchq.gaffer.graph.Graph} generated using the {@link uk.gov.gchq.gaffer.rest.factory.GraphFactory}.
 * All operations are simple delegated to the graph.
 * Pre and post operation hooks are available by extending this class and implementing preOperationHook and/or
 * postOperationHook.
 */
public class OperationServiceV2 implements IOperationServiceV2 {
    private static final Logger LOGGER = LoggerFactory.getLogger(OperationServiceV2.class);

    @Inject
    private GraphFactory graphFactory;

    @Inject
    private UserFactory userFactory;

    @Inject
    private ExamplesFactory examplesFactory;

    public final ObjectMapper mapper = createDefaultMapper();

    @Override
    public Response getOperations() {
        return Response.ok(graphFactory.getGraph().getSupportedOperations())
                .header(GAFFER_MEDIA_TYPE_HEADER, GAFFER_MEDIA_TYPE)
                .build();
    }

    @Override
    public Response getOperationDetails() {
        Set<Class<? extends Operation>> supportedOperations = graphFactory.getGraph().getSupportedOperations();
        List<OperationDetail> supportedClassesAsOperationDetail = new ArrayList<>();

        for (final Class<? extends Operation> supportedOperation : supportedOperations) {
            supportedClassesAsOperationDetail.add(new OperationDetail(supportedOperation));
        }

        return Response.ok(supportedClassesAsOperationDetail)
                .header(GAFFER_MEDIA_TYPE_HEADER, GAFFER_MEDIA_TYPE)
                .build();
    }

    @Override
    public Response execute(final Operation operation) {
        final Pair<Object, String> resultAndJobId = _execute(operation);
        return Response.ok(resultAndJobId.getFirst())
                .header(GAFFER_MEDIA_TYPE_HEADER, GAFFER_MEDIA_TYPE)
                .header(JOB_ID_HEADER, resultAndJobId.getSecond())
                .build();
    }

    @Override
    public ChunkedOutput<String> executeChunked(final Operation operation) {
        return executeChunkedChain(OperationChain.wrap(operation));
    }

    @SuppressFBWarnings
    @Override
    public ChunkedOutput<String> executeChunkedChain(final OperationChain opChain) {
        // Create chunked output instance
        final ChunkedOutput<String> output = new ChunkedOutput<>(String.class, "\r\n");

        // write chunks to the chunked output object
        new Thread(() -> {
            try {
                final Object result = _execute(opChain).getFirst();
                chunkResult(result, output);
            } finally {
                CloseableUtil.close(output);
                CloseableUtil.close(opChain);
            }
        }).start();

        return output;
    }

    @Override
    public Response operationDetails(final String className) throws InstantiationException, IllegalAccessException {
        try {
            final Class<? extends Operation> operationClass = getOperationClass(className);

            if (graphFactory.getGraph().getSupportedOperations().contains(operationClass)) {
                return Response.ok(new OperationDetail(operationClass))
                        .header(GAFFER_MEDIA_TYPE_HEADER, GAFFER_MEDIA_TYPE)
                        .build();
            } else {
                LOGGER.info("Class: {} was found on the classpath, but is not supported by the current store.", className);
                return Response.status(NOT_FOUND)
                        .entity(new Error.ErrorBuilder()
                                .status(Status.NOT_FOUND)
                                .statusCode(404)
                                .simpleMessage("Class: " + className + " is not supported by the current store.")
                                .detailMessage("Class: " + className + " was found on the classpath," +
                                        "but is not supported by the current store.")
                                .build())
                        .header(GAFFER_MEDIA_TYPE_HEADER, GAFFER_MEDIA_TYPE)
                        .build();
            }
        } catch (final ClassNotFoundException e) {
            LOGGER.info("Class: {} was not found on the classpath.", className, e);
            return Response.status(NOT_FOUND)
                    .entity(new Error.ErrorBuilder()
                            .status(Status.NOT_FOUND)
                            .statusCode(404)
                            .simpleMessage("Class: " + className + " was not found on the classpath.")
                            .build())
                    .header(GAFFER_MEDIA_TYPE_HEADER, GAFFER_MEDIA_TYPE)
                    .build();
        }
    }

    @Override
    public Response operationExample(final String className) throws InstantiationException, IllegalAccessException {
        try {
            return Response.ok(generateExampleJson(getOperationClass(className)))
                    .header(GAFFER_MEDIA_TYPE_HEADER, GAFFER_MEDIA_TYPE)
                    .build();
        } catch (final ClassNotFoundException e) {
            LOGGER.info("Class: {} was not found on the classpath.", className, e);
            return Response.status(NOT_FOUND)
                    .header(GAFFER_MEDIA_TYPE_HEADER, GAFFER_MEDIA_TYPE)
                    .build();
        } catch (final IllegalAccessException | InstantiationException e) {
            LOGGER.info("Unable to create example JSON for class: {}.", className, e);
            throw e;
        }
    }

    @Override
    public Response nextOperations(final String operationClassName) {
        Class<? extends Operation> opClass;
        try {
            opClass = getOperationClass(operationClassName);
        } catch (final ClassNotFoundException e) {
            throw new IllegalArgumentException("Operation class was not found: " + operationClassName, e);
        } catch (final ClassCastException e) {
            throw new IllegalArgumentException(operationClassName + " does not extend Operation", e);
        }

        return Response.ok(getNextOperations(opClass))
                .header(GAFFER_MEDIA_TYPE_HEADER, GAFFER_MEDIA_TYPE)
                .build();
    }

    protected void preOperationHook(final OperationChain<?> opChain, final Context context) {
        // no action by default
    }

    protected void postOperationHook(final OperationChain<?> opChain, final Context context) {
        // no action by default
    }

    @SuppressWarnings("ThrowFromFinallyBlock")
    protected <O> Pair<O, String> _execute(final Operation operation) {

        OperationChain<O> opChain = (OperationChain<O>) OperationChain.wrap(operation);

        final Context context = userFactory.createContext();
        preOperationHook(opChain, context);

        O result;
        try {
            result = graphFactory.getGraph().execute(opChain, context);
        } catch (final OperationException e) {
            CloseableUtil.close(operation);
            if (null != e.getMessage()) {
                throw new RuntimeException("Error executing opChain: " + e.getMessage(), e);
            } else {
                throw new RuntimeException("Error executing opChain", e);
            }
        } finally {
            try {
                postOperationHook(opChain, context);
            } catch (final Exception e) {
                CloseableUtil.close(operation);
                throw e;
            }
        }

        return new Pair<>(result, context.getJobId());
    }

    protected void chunkResult(final Object result, final ChunkedOutput<String> output) {
        if (result instanceof Iterable) {
            final Iterable itr = (Iterable) result;
            try {
                for (final Object item : itr) {
                    output.write(mapper.writeValueAsString(item));
                }
            } catch (final IOException ioe) {
                LOGGER.warn("IOException (chunks)", ioe);
            } finally {
                CloseableUtil.close(itr);
            }
        } else {
            try {
                output.write(mapper.writeValueAsString(result));
            } catch (final IOException ioe) {
                LOGGER.warn("IOException (chunks)", ioe);
            }
        }
    }

    private Operation generateExampleJson(final Class<? extends Operation> opClass) throws IllegalAccessException, InstantiationException {
        return examplesFactory.generateExample(opClass);
    }

    private Set<Class<? extends Operation>> getNextOperations(final Class<? extends Operation> opClass) {
        return graphFactory.getGraph().getNextOperations(opClass);
    }

    private Class<? extends Operation> getOperationClass(final String className) throws ClassNotFoundException {
        return Class.forName(SimpleClassNameIdResolver.getClassName(className)).asSubclass(Operation.class);
    }

    private List<OperationField> getOperationFields(final Class<? extends Operation> opClass) {
        Map<String, String> fieldsToClassMap = getSerialisedFieldClasses(opClass.getName());
        List<OperationField> operationFields = new ArrayList<>();

        for (final String fieldString : fieldsToClassMap.keySet()) {
            boolean required = false;
            String summary = null;
            Field field = null;
            Set<String> enumOptions = null;

            try {
                field = opClass.getDeclaredField(fieldString);
            } catch (final NoSuchFieldException e) {
                // Ignore, we will just assume it isn't required
            }

            if (null != field) {
                required = null != field.getAnnotation(Required.class);
                summary = getSummaryValue(field.getType());

                if (field.getType().isEnum()) {
                    enumOptions = Stream
                            .of(field.getType().getEnumConstants())
                            .map(Object::toString)
                            .collect(Collectors.toSet());
                }
                if (field.getType().isEnum()) {
                    enumOptions = new HashSet<>();
                    Object[] enumOptionsList = field.getType().getEnumConstants();
                    for (final Object enumObject : enumOptionsList) {
                        enumOptions.add(enumObject.toString());
                    }
                }
            }
<<<<<<< HEAD
            operationFields.add(new OperationField(fieldString, summary, fieldsToClassMap.get(fieldString), enumOptions, required));
=======
            operationFields.add(new OperationField(fieldString, fieldsToClassMap.get(fieldString), enumOptions, required));
>>>>>>> 71f38865
        }

        return operationFields;
    }

    private static String getSummaryValue(final Class<?> opClass) {
        final Summary summary = opClass.getAnnotation(Summary.class);
        return null != summary && null != summary.value() ? summary.value() : null;
    }

    /**
     * POJO to store details for a single user defined field in an {@link uk.gov.gchq.gaffer.operation.Operation}.
     */
    private class OperationField {
        private final String name;
        private final String summary;
        private String className;
        private Set<String> options;
        private final boolean required;

<<<<<<< HEAD
        OperationField(final String name, final String summary, final String className, final Set<String> options, final boolean required) {
            this.name = name;
            this.summary = summary;
=======
        OperationField(final String name, final String className, final Set<String> options, final boolean required) {
            this.name = name;
>>>>>>> 71f38865
            this.className = className;
            this.options = options;
            this.required = required;
        }

        public String getName() {
            return name;
        }

<<<<<<< HEAD
        public String getSummary() {
            return summary;
        }

=======
>>>>>>> 71f38865
        public String getClassName() {
            return className;
        }

        public Set<String> getOptions() {
            return options;
        }

        public boolean isRequired() {
            return required;
        }
<<<<<<< HEAD

        @Override
        public boolean equals(final Object o) {
            if (this == o) {
                return true;
            }

            if (o == null || getClass() != o.getClass()) {
                return false;
            }

            final OperationField that = (OperationField) o;

            return new EqualsBuilder()
                    .append(required, that.required)
                    .append(name, that.name)
                    .append(summary, that.summary)
                    .append(className, that.className)
                    .append(options, that.options)
                    .isEquals();
        }

        @Override
        public int hashCode() {
            return new HashCodeBuilder(17, 37)
                    .append(name)
                    .append(summary)
                    .append(className)
                    .append(options)
                    .append(required)
                    .toHashCode();
        }

        @Override
        public String toString() {
            return new ToStringBuilder(this)
                    .append("name", name)
                    .append("summary", summary)
                    .append("className", className)
                    .append("options", options)
                    .append("required", required)
                    .toString();
        }
=======
>>>>>>> 71f38865
    }

    /**
     * POJO to store details for a user specified {@link uk.gov.gchq.gaffer.operation.Operation}
     * class.
     */
    protected class OperationDetail {
        private final String name;
        private final String summary;
        private final List<OperationField> fields;
        private final Set<Class<? extends Operation>> next;
        private final Operation exampleJson;

        OperationDetail(final Class<? extends Operation> opClass) {
            this.name = opClass.getName();
            this.summary = getSummaryValue(opClass);
            this.fields = getOperationFields(opClass);
            this.next = getNextOperations(opClass);
            try {
                this.exampleJson = generateExampleJson(opClass);
            } catch (final IllegalAccessException | InstantiationException e) {
                throw new GafferRuntimeException("Could not get operation details for class: " + name, e, Status.BAD_REQUEST);
            }
        }

        public String getName() {
            return name;
        }

        public String getSummary() {
            return summary;
        }

        public List<OperationField> getFields() {
            return fields;
        }

        public Set<Class<? extends Operation>> getNext() {
            return next;
        }

        public Operation getExampleJson() {
            return exampleJson;
        }

        @Override
        public boolean equals(final Object o) {
            if (this == o) {
                return true;
            }

            if (o == null || getClass() != o.getClass()) {
                return false;
            }

            final OperationDetail that = (OperationDetail) o;

            return new EqualsBuilder()
                    .append(name, that.name)
                    .append(summary, that.summary)
                    .append(fields, that.fields)
                    .append(next, that.next)
                    .append(exampleJson, that.exampleJson)
                    .isEquals();
        }

        @Override
        public int hashCode() {
            return new HashCodeBuilder(17, 37)
                    .append(name)
                    .append(summary)
                    .append(fields)
                    .append(next)
                    .append(exampleJson)
                    .toHashCode();
        }

        @Override
        public String toString() {
            return new ToStringBuilder(this)
                    .append("name", name)
                    .append("summary", summary)
                    .append("fields", fields)
                    .append("next", next)
                    .append("exampleJson", exampleJson)
                    .toString();
        }
    }
}<|MERGE_RESOLUTION|>--- conflicted
+++ resolved
@@ -310,11 +310,7 @@
                     }
                 }
             }
-<<<<<<< HEAD
             operationFields.add(new OperationField(fieldString, summary, fieldsToClassMap.get(fieldString), enumOptions, required));
-=======
-            operationFields.add(new OperationField(fieldString, fieldsToClassMap.get(fieldString), enumOptions, required));
->>>>>>> 71f38865
         }
 
         return operationFields;
@@ -335,14 +331,9 @@
         private Set<String> options;
         private final boolean required;
 
-<<<<<<< HEAD
         OperationField(final String name, final String summary, final String className, final Set<String> options, final boolean required) {
             this.name = name;
             this.summary = summary;
-=======
-        OperationField(final String name, final String className, final Set<String> options, final boolean required) {
-            this.name = name;
->>>>>>> 71f38865
             this.className = className;
             this.options = options;
             this.required = required;
@@ -352,13 +343,10 @@
             return name;
         }
 
-<<<<<<< HEAD
         public String getSummary() {
             return summary;
         }
 
-=======
->>>>>>> 71f38865
         public String getClassName() {
             return className;
         }
@@ -370,7 +358,6 @@
         public boolean isRequired() {
             return required;
         }
-<<<<<<< HEAD
 
         @Override
         public boolean equals(final Object o) {
@@ -414,8 +401,6 @@
                     .append("required", required)
                     .toString();
         }
-=======
->>>>>>> 71f38865
     }
 
     /**
