/*
 * Copyright 2016-2017 Crown Copyright
 *
 * Licensed under the Apache License, Version 2.0 (the "License");
 * you may not use this file except in compliance with the License.
 * You may obtain a copy of the License at
 *
 *     http://www.apache.org/licenses/LICENSE-2.0
 *
 * Unless required by applicable law or agreed to in writing, software
 * distributed under the License is distributed on an "AS IS" BASIS,
 * WITHOUT WARRANTIES OR CONDITIONS OF ANY KIND, either express or implied.
 * See the License for the specific language governing permissions and
 * limitations under the License.
 */

package uk.gov.gchq.gaffer.store;

import edu.umd.cs.findbugs.annotations.SuppressFBWarnings;
import org.slf4j.Logger;
import org.slf4j.LoggerFactory;

import uk.gov.gchq.gaffer.cache.CacheServiceLoader;
import uk.gov.gchq.gaffer.commonutil.CloseableUtil;
import uk.gov.gchq.gaffer.commonutil.iterable.CloseableIterable;
import uk.gov.gchq.gaffer.data.element.Element;
import uk.gov.gchq.gaffer.data.element.IdentifierType;
import uk.gov.gchq.gaffer.data.element.id.EntityId;
import uk.gov.gchq.gaffer.data.elementdefinition.exception.SchemaException;
import uk.gov.gchq.gaffer.jobtracker.JobDetail;
import uk.gov.gchq.gaffer.jobtracker.JobStatus;
import uk.gov.gchq.gaffer.jobtracker.JobTracker;
import uk.gov.gchq.gaffer.jsonserialisation.JSONSerialiser;
import uk.gov.gchq.gaffer.named.operation.AddNamedOperation;
import uk.gov.gchq.gaffer.named.operation.DeleteNamedOperation;
import uk.gov.gchq.gaffer.named.operation.GetAllNamedOperations;
import uk.gov.gchq.gaffer.named.operation.NamedOperation;
import uk.gov.gchq.gaffer.operation.Operation;
import uk.gov.gchq.gaffer.operation.OperationChain;
import uk.gov.gchq.gaffer.operation.OperationChainDAO;
import uk.gov.gchq.gaffer.operation.OperationException;
import uk.gov.gchq.gaffer.operation.impl.Count;
import uk.gov.gchq.gaffer.operation.impl.CountGroups;
import uk.gov.gchq.gaffer.operation.impl.DiscardOutput;
import uk.gov.gchq.gaffer.operation.impl.Limit;
import uk.gov.gchq.gaffer.operation.impl.Validate;
import uk.gov.gchq.gaffer.operation.impl.add.AddElements;
import uk.gov.gchq.gaffer.operation.impl.compare.Max;
import uk.gov.gchq.gaffer.operation.impl.compare.Min;
import uk.gov.gchq.gaffer.operation.impl.compare.Sort;
import uk.gov.gchq.gaffer.operation.impl.export.GetExports;
import uk.gov.gchq.gaffer.operation.impl.export.resultcache.ExportToGafferResultCache;
import uk.gov.gchq.gaffer.operation.impl.export.set.ExportToSet;
import uk.gov.gchq.gaffer.operation.impl.export.set.GetSetExport;
import uk.gov.gchq.gaffer.operation.impl.generate.GenerateElements;
import uk.gov.gchq.gaffer.operation.impl.generate.GenerateObjects;
import uk.gov.gchq.gaffer.operation.impl.get.GetAdjacentIds;
import uk.gov.gchq.gaffer.operation.impl.get.GetAllElements;
import uk.gov.gchq.gaffer.operation.impl.get.GetElements;
import uk.gov.gchq.gaffer.operation.impl.job.GetAllJobDetails;
import uk.gov.gchq.gaffer.operation.impl.job.GetJobDetails;
import uk.gov.gchq.gaffer.operation.impl.job.GetJobResults;
import uk.gov.gchq.gaffer.operation.impl.output.ToArray;
import uk.gov.gchq.gaffer.operation.impl.output.ToCsv;
import uk.gov.gchq.gaffer.operation.impl.output.ToEntitySeeds;
import uk.gov.gchq.gaffer.operation.impl.output.ToList;
import uk.gov.gchq.gaffer.operation.impl.output.ToMap;
import uk.gov.gchq.gaffer.operation.impl.output.ToSet;
import uk.gov.gchq.gaffer.operation.impl.output.ToStream;
import uk.gov.gchq.gaffer.operation.impl.output.ToVertices;
import uk.gov.gchq.gaffer.operation.io.Input;
import uk.gov.gchq.gaffer.operation.io.Output;
import uk.gov.gchq.gaffer.serialisation.Serialiser;
import uk.gov.gchq.gaffer.store.library.GraphLibrary;
import uk.gov.gchq.gaffer.store.operation.OperationChainValidator;
import uk.gov.gchq.gaffer.store.operation.OperationUtil;
import uk.gov.gchq.gaffer.store.operation.handler.CountGroupsHandler;
import uk.gov.gchq.gaffer.store.operation.handler.CountHandler;
import uk.gov.gchq.gaffer.store.operation.handler.DiscardOutputHandler;
import uk.gov.gchq.gaffer.store.operation.handler.LimitHandler;
import uk.gov.gchq.gaffer.store.operation.handler.OperationChainHandler;
import uk.gov.gchq.gaffer.store.operation.handler.OperationHandler;
import uk.gov.gchq.gaffer.store.operation.handler.OutputOperationHandler;
import uk.gov.gchq.gaffer.store.operation.handler.ValidateHandler;
import uk.gov.gchq.gaffer.store.operation.handler.compare.MaxHandler;
import uk.gov.gchq.gaffer.store.operation.handler.compare.MinHandler;
import uk.gov.gchq.gaffer.store.operation.handler.compare.SortHandler;
import uk.gov.gchq.gaffer.store.operation.handler.export.GetExportsHandler;
import uk.gov.gchq.gaffer.store.operation.handler.export.set.ExportToSetHandler;
import uk.gov.gchq.gaffer.store.operation.handler.export.set.GetSetExportHandler;
import uk.gov.gchq.gaffer.store.operation.handler.generate.GenerateElementsHandler;
import uk.gov.gchq.gaffer.store.operation.handler.generate.GenerateObjectsHandler;
import uk.gov.gchq.gaffer.store.operation.handler.job.GetAllJobDetailsHandler;
import uk.gov.gchq.gaffer.store.operation.handler.job.GetJobDetailsHandler;
import uk.gov.gchq.gaffer.store.operation.handler.job.GetJobResultsHandler;
import uk.gov.gchq.gaffer.store.operation.handler.named.AddNamedOperationHandler;
import uk.gov.gchq.gaffer.store.operation.handler.named.DeleteNamedOperationHandler;
import uk.gov.gchq.gaffer.store.operation.handler.named.GetAllNamedOperationsHandler;
import uk.gov.gchq.gaffer.store.operation.handler.named.NamedOperationHandler;
import uk.gov.gchq.gaffer.store.operation.handler.output.ToArrayHandler;
import uk.gov.gchq.gaffer.store.operation.handler.output.ToCsvHandler;
import uk.gov.gchq.gaffer.store.operation.handler.output.ToEntitySeedsHandler;
import uk.gov.gchq.gaffer.store.operation.handler.output.ToListHandler;
import uk.gov.gchq.gaffer.store.operation.handler.output.ToMapHandler;
import uk.gov.gchq.gaffer.store.operation.handler.output.ToSetHandler;
import uk.gov.gchq.gaffer.store.operation.handler.output.ToStreamHandler;
import uk.gov.gchq.gaffer.store.operation.handler.output.ToVerticesHandler;
import uk.gov.gchq.gaffer.store.operationdeclaration.OperationDeclaration;
import uk.gov.gchq.gaffer.store.operationdeclaration.OperationDeclarations;
import uk.gov.gchq.gaffer.store.optimiser.OperationChainOptimiser;
import uk.gov.gchq.gaffer.store.schema.Schema;
import uk.gov.gchq.gaffer.store.schema.SchemaElementDefinition;
import uk.gov.gchq.gaffer.store.schema.SchemaOptimiser;
import uk.gov.gchq.gaffer.store.schema.TypeDefinition;
import uk.gov.gchq.gaffer.store.schema.ViewValidator;
import uk.gov.gchq.gaffer.user.User;
import uk.gov.gchq.koryphe.ValidationResult;

import java.util.ArrayList;
import java.util.HashMap;
import java.util.LinkedHashMap;
import java.util.LinkedHashSet;
import java.util.List;
import java.util.Map;
import java.util.Properties;
import java.util.Set;
import java.util.concurrent.ExecutorService;
import java.util.concurrent.Executors;

/**
 * A <code>Store</code> backs a Graph and is responsible for storing the {@link uk.gov.gchq.gaffer.data.element.Element}s and
 * handling {@link Operation}s.
 * {@link Operation}s and their corresponding {@link OperationHandler}s are registered in a map and used to handle
 * provided operations - allowing different store implementations to handle the same operations in their own store specific way.
 * Optional functionality can be added to store implementations defined by the {@link uk.gov.gchq.gaffer.store.StoreTrait}s.
 */
public abstract class Store {
    private static final Logger LOGGER = LoggerFactory.getLogger(Store.class);
    private final Class<? extends Serialiser> requiredParentSerialiserClass;
    private final Map<Class<? extends Operation>, OperationHandler> operationHandlers = new LinkedHashMap<>();
    protected final List<OperationChainOptimiser> opChainOptimisers = new ArrayList<>();
    protected final OperationChainValidator opChainValidator;
    private final SchemaOptimiser schemaOptimiser;
    /**
     * The schema - contains the type of {@link uk.gov.gchq.gaffer.data.element.Element}s to be stored and how to aggregate the elements.
     */
    private Schema schema;
    /**
     * The store properties - contains specific configuration information for the store - such as database connection strings.
     */
    private StoreProperties properties;
    private GraphLibrary library;

    private JobTracker jobTracker;
    private ExecutorService executorService;
    private String graphId;

    public Store() {
        this.requiredParentSerialiserClass = getRequiredParentSerialiserClass();
        this.opChainValidator = createOperationChainValidator();
        this.schemaOptimiser = createSchemaOptimiser();
    }

    public static Store createStore(final String graphId, final byte[] schema, final Properties storeProperties) {
        return createStore(graphId, Schema.fromJson(schema), StoreProperties.loadStoreProperties(storeProperties));
    }

    public static Store createStore(final String graphId, final Schema schema, final StoreProperties storeProperties) {
        if (null == storeProperties) {
            throw new IllegalArgumentException("Store properties are required to create a store");
        }

        final String storeClass = storeProperties.getStoreClass();
        if (null == storeClass) {
            throw new IllegalArgumentException("The Store class name was not found in the store properties for key: " + StoreProperties.STORE_CLASS);
        }

        final Store newStore;
        try {
            newStore = Class.forName(storeClass)
                            .asSubclass(Store.class)
                            .newInstance();
        } catch (final InstantiationException | IllegalAccessException | ClassNotFoundException e) {
            throw new IllegalArgumentException("Could not create store of type: " + storeClass, e);
        }

        try {
            newStore.initialise(graphId, schema, storeProperties);
        } catch (final StoreException e) {
            throw new IllegalArgumentException("Could not initialise the store with provided arguments.", e);
        }
        return newStore;
    }

    public void initialise(final String graphId, final Schema schema, final StoreProperties properties) throws StoreException {
        LOGGER.debug("Initialising {}", getClass().getSimpleName());
        if (null == graphId) {
            throw new IllegalArgumentException("graphId is required");
        }
        this.graphId = graphId;
        this.schema = schema;
        this.properties = properties;

        JSONSerialiser.update(properties.getJsonSerialiserClass(), properties.getJsonSerialiserModules());

        startCacheServiceLoader(properties);
        this.jobTracker = createJobTracker(properties);

        optimiseSchema();
        validateSchemas();
        addOpHandlers();
        addExecutorService();
    }

    /**
     * Returns true if the Store can handle the provided trait and false if it cannot.
     *
     * @param storeTrait the Class of the Processor to be checked.
     * @return true if the Processor can be handled and false if it cannot.
     */
    public boolean hasTrait(final StoreTrait storeTrait) {
        final Set<StoreTrait> traits = getTraits();
        return null != traits && traits.contains(storeTrait);
    }

    /**
     * Returns the {@link uk.gov.gchq.gaffer.store.StoreTrait}s for this store. Most stores should support FILTERING.
     * <p>
     * If you use Operation.validateFilter(Element) in you handlers, it will deal with the filtering for you.
     * </p>
     *
     * @return the {@link uk.gov.gchq.gaffer.store.StoreTrait}s for this store.
     */
    public abstract Set<StoreTrait> getTraits();

    /**
     * Executes a given operation and returns the result.
     *
     * @param operation the operation to execute.
     * @param user      the user executing the operation
     * @throws OperationException thrown by the operation handler if the operation fails.
     */
    public void execute(final Operation operation, final User user) throws OperationException {
        execute(new OperationChain<>(operation), user);
    }

    /**
     * Executes a given operation and returns the result.
     *
     * @param operation the operation to execute.
     * @param context   the context associated with the operation
     * @throws OperationException thrown by the operation handler if the operation fails.
     */
    public void execute(final Operation operation, final Context context) throws OperationException {
        execute(new OperationChain<>(operation), context);
    }

    /**
     * Executes a given output operation and returns the result.
     *
     * @param operation the output operation to execute.
     * @param user      the user executing the operation
     * @param <O>       the output type of the operation.
     * @return the result from the operation
     * @throws OperationException thrown by the operation handler if the operation fails.
     */
    public <O> O execute(final Output<O> operation, final User user) throws OperationException {
        return execute(new OperationChain<>(operation), user);
    }

    /**
     * Executes a given operation chain and returns the result.
     *
     * @param operationChain the operation chain to execute.
     * @param user           the user executing the operation chain
     * @param <O>            the output type of the operation.
     * @return the result of executing the operation.
     * @throws OperationException thrown by an operation handler if an operation fails
     */
    public <O> O execute(final OperationChain<O> operationChain, final User user) throws OperationException {
        return execute(operationChain, createContext(user));
    }

    /**
     * Execute a given operation and returns the result.
     * @param operation     the operation to execute
     * @param context       the context associated with the operation
     * @param <O>           the output type of the operation
     * @return the result of executing the operation
     * @throws OperationException thrown by the operation handler if the operation fails.
     */
    public <O> O execute(final Output<O> operation, final Context context) throws OperationException {
        final OperationChain<O> operationChain = Operation.asOperationChain(operation);

        addOrUpdateJobDetail(operationChain, context, null, JobStatus.RUNNING);
        try {
            final O result = (O) handleOperation(operation, context);
            addOrUpdateJobDetail(operationChain, context, null, JobStatus.FINISHED);
            return result;
        } catch (final Throwable t) {
            addOrUpdateJobDetail(operationChain, context, t.getMessage(), JobStatus.FAILED);
            throw t;
        }
    }

    /**
     * Executes a given operation chain job and returns the job detail.
     *
     * @param operationChain the operation chain to execute.
     * @param user           the user executing the job
     * @return the job detail
     * @throws OperationException thrown if jobs are not configured.
     */
    public JobDetail executeJob(final OperationChain<?> operationChain, final User user) throws OperationException {
        if (null == jobTracker) {
            throw new OperationException("Running jobs has not configured.");
        }

        final Context context = createContext(user);

        if (isSupported(ExportToGafferResultCache.class)) {
            boolean hasExport = false;
            for (final Operation operation : operationChain.getOperations()) {
                if (operation instanceof ExportToGafferResultCache) {
                    hasExport = true;
                    break;
                }
            }
            if (!hasExport) {
                operationChain.getOperations()
                              .add(new ExportToGafferResultCache());
            }
        }

        final JobDetail initialJobDetail = addOrUpdateJobDetail(operationChain, context, null, JobStatus.RUNNING);

        final Runnable runnable = () -> {
            try {
                handleOperation(operationChain, context);
                addOrUpdateJobDetail(operationChain, context, null, JobStatus.FINISHED);
            } catch (final Error e) {
                addOrUpdateJobDetail(operationChain, context, e.getMessage(), JobStatus.FAILED);
                throw e;
            } catch (final Exception e) {
                LOGGER.warn("Operation chain job failed to execute", e);
                addOrUpdateJobDetail(operationChain, context, e.getMessage(), JobStatus.FAILED);
            }
        };

        executorService.execute(runnable);

        return initialJobDetail;
    }

    public void runAsync(final Runnable runnable) {
        executorService.execute(runnable);
    }

    public JobTracker getJobTracker() {
        return jobTracker;
    }

    /**
     * @param operationClass the operation class to check
     * @return true if the provided operation is supported.
     */
    public boolean isSupported(final Class<? extends Operation> operationClass) {
        final OperationHandler operationHandler = operationHandlers.get(operationClass);
        return operationHandler != null;
    }

    /**
     * @return a collection of all the supported {@link Operation}s.
     */
    public Set<Class<? extends Operation>> getSupportedOperations() {
        return operationHandlers.keySet();
    }

    public Set<Class<? extends Operation>> getNextOperations(final Class<? extends Operation> operation) {
        if (null == operation || !Output.class.isAssignableFrom(operation)) {
            return getSupportedOperations();
        }

        final Set<Class<? extends Operation>> ops = new LinkedHashSet<>();
        if (Output.class.isAssignableFrom(operation)) {
            final Class<?> outputType = OperationUtil.getOutputType((Class) operation);
            for (final Class<? extends Operation> nextOp : getSupportedOperations()) {
                if (Input.class.isAssignableFrom(nextOp)) {
                    final Class<?> inputType = OperationUtil.getInputType((Class) nextOp);
                    if (OperationUtil.isValid(outputType, inputType)
                                     .isValid()) {
                        ops.add(nextOp);
                    }
                }
            }
        }

        return ops;
    }

    /**
     * Ensures all identifier and property values are populated on an element by triggering getters on the element for
     * all identifier and properties in the {@link Schema} forcing a lazy element to load all of its values.
     *
     * @param lazyElement the lazy element
     * @return the fully populated unwrapped element
     */
    @SuppressFBWarnings(value = "RV_RETURN_VALUE_IGNORED_NO_SIDE_EFFECT",
            justification = "Getters are called to trigger the loading data")
    public Element populateElement(final Element lazyElement) {
        final SchemaElementDefinition elementDefinition = getSchema().getElement(
                lazyElement.getGroup());
        if (null != elementDefinition) {
            for (final IdentifierType identifierType : elementDefinition.getIdentifiers()) {
                lazyElement.getIdentifier(identifierType);
            }

            for (final String propertyName : elementDefinition.getProperties()) {
                lazyElement.getProperty(propertyName);
            }
        }

        return lazyElement.getElement();
    }

    public String getGraphId() {
        return graphId;
    }

    /**
     * Get this Store's {@link Schema}.
     *
     * @return the instance of {@link Schema} used for describing the type of
     * {@link uk.gov.gchq.gaffer.data.element.Element}s to be stored and how to aggregate the elements.
     */
    public Schema getSchema() {
        return schema;
    }

    /**
     * Get this Store's {@link uk.gov.gchq.gaffer.store.StoreProperties}.
     *
     * @return the instance of {@link uk.gov.gchq.gaffer.store.StoreProperties}, this may contain details such as database connection details.
     */
    public StoreProperties getProperties() {
        return properties;
    }

    public GraphLibrary getGraphLibrary() {
        return library;
    }

    public void setGraphLibrary(final GraphLibrary library) {
        this.library = library;
    }

    public void optimiseSchema() {
        schema = schemaOptimiser.optimise(schema, hasTrait(StoreTrait.ORDERED));
    }

    public void validateSchemas() {
        final ValidationResult validationResult = new ValidationResult();
        if (null == schema) {
            validationResult.addError("Schema is missing");
        } else {
            validationResult.add(schema.validate());

            getSchemaElements().entrySet()
                               .forEach(schemaElementDefinitionEntry -> schemaElementDefinitionEntry
                                       .getValue()
                                       .getProperties()
                                       .forEach(propertyName -> {
                                           final Class propertyClass = schemaElementDefinitionEntry
                                                   .getValue()
                                                   .getPropertyClass(propertyName);
                                           final Serialiser serialisation = schemaElementDefinitionEntry
                                                   .getValue()
                                                   .getPropertyTypeDef(propertyName)
                                                   .getSerialiser();

                                           if (null == serialisation) {
                                               validationResult.addError(
                                                       String.format("Could not find a serialiser for property '%s' in the group '%s'.", propertyName, schemaElementDefinitionEntry
                                                               .getKey()));
                                           } else if (!serialisation.canHandle(propertyClass)) {
                                               validationResult.addError(String.format("Schema serialiser (%s) for property '%s' in the group '%s' cannot handle property found in the schema", serialisation
                                                       .getClass()
                                                       .getName(), propertyName, schemaElementDefinitionEntry
                                                       .getKey()));
                                           }
                                       }));

            validateSchema(validationResult, getSchema().getVertexSerialiser());

            getSchema().getTypes()
                       .forEach((k, v) -> validateSchema(validationResult, v.getSerialiser()));
        }

        if (!validationResult.isValid()) {
            throw new SchemaException("Schema is not valid. "
                    + validationResult.getErrorString());
        }
    }

    protected void validateConsistentVertex() {
        if (null != getSchema().getVertexSerialiser() && !getSchema().getVertexSerialiser()
                .isConsistent()) {
            throw new SchemaException("Vertex serialiser is inconsistent. This store requires vertices to be serialised in a consistent way.");
        }
    }

    protected void validateConsistentGroupByProperties(final Map.Entry<String, SchemaElementDefinition> schemaElementDefinitionEntry, final ValidationResult validationResult) {
        for (final String property : schemaElementDefinitionEntry.getValue()
                .getGroupBy()) {
            final TypeDefinition propertyTypeDef = schemaElementDefinitionEntry.getValue()
                    .getPropertyTypeDef(property);
            if (null != propertyTypeDef) {
                final Serialiser serialiser = propertyTypeDef.getSerialiser();
                if (null != serialiser && !serialiser.isConsistent()) {
                    validationResult.addError("Serialiser for groupBy property: " + property
                                                      + " is inconsistent. This store requires all groupBy property serialisers to be consistent. Serialiser "
                                                      + serialiser.getClass().getName() + " is not consistent.");
                }
            }
        }
    }

    protected void validateSchemaElementDefinition(final Map.Entry<String, SchemaElementDefinition> schemaElementDefinitionEntry, final ValidationResult validationResult) {
        schemaElementDefinitionEntry.getValue()
                .getProperties()
                .forEach(propertyName -> {
                    final Class propertyClass = schemaElementDefinitionEntry.getValue().getPropertyClass(propertyName);
                    final Serialiser serialisation = schemaElementDefinitionEntry.getValue().getPropertyTypeDef(propertyName).getSerialiser();

                    if (null == serialisation) {
                        validationResult.addError(
                                String.format("Could not find a serialiser for property '%s' in the group '%s'.", propertyName, schemaElementDefinitionEntry.getKey()));
                    } else if (!serialisation.canHandle(propertyClass)) {
                        validationResult.addError(String.format("Schema serialiser (%s) for property '%s' in the group '%s' cannot handle property found in the schema",
                                                                serialisation.getClass().getName(), propertyName, schemaElementDefinitionEntry.getKey()));
                    }
                });
    }

    protected void validateSchema(final ValidationResult validationResult, final Serialiser serialiser) {
        if ((serialiser != null) && !requiredParentSerialiserClass.isInstance(serialiser)) {
            validationResult.addError(
                    String.format("Schema serialiser (%s) is not instance of %s",
                            serialiser.getClass().getSimpleName(),
                            requiredParentSerialiserClass.getSimpleName()));
        }
    }

    protected JobTracker createJobTracker(final StoreProperties properties) {
        if (properties.getJobTrackerEnabled()) {
            return new JobTracker();
        }
        return null;
    }

    protected SchemaOptimiser createSchemaOptimiser() {
        return new SchemaOptimiser();
    }

    protected OperationChainValidator createOperationChainValidator() {
        return new OperationChainValidator(new ViewValidator());
    }

    protected void addOperationChainOptimisers(final List<OperationChainOptimiser> newOpChainOptimisers) {
        opChainOptimisers.addAll(newOpChainOptimisers);
    }

    protected Context createContext(final User user) {
        return new Context(user);
    }

    /**
     * Any additional operations that a store can handle should be registered in this method by calling addOperationHandler(...)
     */
    protected abstract void addAdditionalOperationHandlers();

    /**
     * Get this Stores implementation of the handler for {@link uk.gov.gchq.gaffer.operation.impl.get.GetElements}. All Stores must implement this.
     *
     * @return the implementation of the handler for {@link uk.gov.gchq.gaffer.operation.impl.get.GetElements}
     */
    protected abstract OutputOperationHandler<GetElements, CloseableIterable<? extends Element>> getGetElementsHandler();

    /**
     * Get this Stores implementation of the handler for {@link uk.gov.gchq.gaffer.operation.impl.get.GetAllElements}. All Stores must implement this.
     *
     * @return the implementation of the handler for {@link uk.gov.gchq.gaffer.operation.impl.get.GetAllElements}
     */
    protected abstract OutputOperationHandler<GetAllElements, CloseableIterable<? extends Element>> getGetAllElementsHandler();

    /**
     * Get this Stores implementation of the handler for {@link GetAdjacentIds}.
     * All Stores must implement this.
     *
     * @return the implementation of the handler for {@link GetAdjacentIds}
     */
    protected abstract OutputOperationHandler<? extends GetAdjacentIds, CloseableIterable<? extends EntityId>> getAdjacentIdsHandler();

    /**
     * Get this Stores implementation of the handler for {@link uk.gov.gchq.gaffer.operation.impl.add.AddElements}.
     * All Stores must implement this.
     *
     * @return the implementation of the handler for {@link uk.gov.gchq.gaffer.operation.impl.add.AddElements}
     */
    protected abstract OperationHandler<? extends AddElements> getAddElementsHandler();

    /**
     * Get this Store's implementation of the handler for {@link uk.gov.gchq.gaffer.operation.OperationChain}.
     * All Stores must implement this.
     *
     * @return the implementation of the handler for {@link uk.gov.gchq.gaffer.operation.OperationChain}
     */
    protected OperationHandler<? extends OperationChain<?>> getOperationChainHandler() {
        return new OperationChainHandler<>(opChainValidator, opChainOptimisers);
    }

    protected HashMap<String, SchemaElementDefinition> getSchemaElements() {
        final HashMap<String, SchemaElementDefinition> schemaElements = new HashMap<>();
        schemaElements.putAll(getSchema().getEdges());
        schemaElements.putAll(getSchema().getEntities());
        return schemaElements;
    }

    protected abstract Class<? extends Serialiser> getRequiredParentSerialiserClass();

    /**
     * Should deal with any unhandled operations, simply throws an {@link UnsupportedOperationException}.
     *
     * @param operation the operation that does not have a registered handler.
     * @param context   operation execution context
     * @return the result of the operation.
     */
    protected Object doUnhandledOperation(final Operation operation, final Context context) {
        throw new UnsupportedOperationException("Operation " + operation.getClass() + " is not supported by the " + getClass()
                .getSimpleName() + '.');
    }

    protected final void addOperationHandler(final Class<? extends Operation> opClass, final OperationHandler handler) {
        if (null == handler) {
            operationHandlers.remove(opClass);
        } else {
            operationHandlers.put(opClass, handler);
        }
    }

    protected final <OP extends Output<O>, O> void addOperationHandler(final Class<? extends Output<O>> opClass, final OutputOperationHandler<OP, O> handler) {
        operationHandlers.put(opClass, handler);
    }

    protected final OperationHandler<Operation> getOperationHandler(final Class<? extends Operation> opClass) {
        return operationHandlers.get(opClass);
    }

    private JobDetail addOrUpdateJobDetail(final OperationChain<?> operationChain, final Context context, final String msg, final JobStatus jobStatus) {
        final JobDetail newJobDetail = new JobDetail(context.getJobId(), context
                .getUser()
                .getUserId(), operationChain, jobStatus, msg);
        if (null != jobTracker) {
            final JobDetail oldJobDetail = jobTracker.getJob(newJobDetail.getJobId(), context
                    .getUser());
            if (null == oldJobDetail) {
                jobTracker.addOrUpdateJob(newJobDetail, context.getUser());
            } else {
                jobTracker.addOrUpdateJob(new JobDetail(oldJobDetail, newJobDetail), context
                        .getUser());
            }
        }
        return newJobDetail;
    }

    public Object handleOperation(final Operation operation, final Context context) throws
            OperationException {
        final OperationHandler<Operation> handler = getOperationHandler(
                operation.getClass());
        Object result;
        try {
            if (null != handler) {
                result = handler.doOperation(operation, context, this);
            } else {
                result = doUnhandledOperation(operation, context);
            }
        } catch (final Exception e) {
            CloseableUtil.close(operation);
            throw e;
        }

        if (null == result) {
            CloseableUtil.close(operation);
        }

        return result;
    }

    private void addExecutorService() {
        final Integer jobExecutorThreadCount = getProperties().getJobExecutorThreadCount();
        LOGGER.debug("Initialising ExecutorService with " + jobExecutorThreadCount + " threads");
        this.executorService = Executors.newFixedThreadPool(jobExecutorThreadCount, runnable -> {
            final Thread thread = new Thread(runnable);
            thread.setDaemon(true);
            return thread;
        });
    }

    private void addOpHandlers() {
        addCoreOpHandlers();
        addAdditionalOperationHandlers();
        addConfiguredOperationHandlers();
    }

    private void addCoreOpHandlers() {
        // Add elements
        addOperationHandler(AddElements.class, getAddElementsHandler());

        // Get Elements
        addOperationHandler(GetElements.class, (OperationHandler) getGetElementsHandler());

        // Get Adjacent
        addOperationHandler(GetAdjacentIds.class, (OperationHandler) getAdjacentIdsHandler());

        // Get All Elements
        addOperationHandler(GetAllElements.class, (OperationHandler) getGetAllElementsHandler());

        // Export
        addOperationHandler(ExportToSet.class, new ExportToSetHandler());
        addOperationHandler(GetSetExport.class, new GetSetExportHandler());
        addOperationHandler(GetExports.class, new GetExportsHandler());

        // Jobs
        addOperationHandler(GetJobDetails.class, new GetJobDetailsHandler());
        addOperationHandler(GetAllJobDetails.class, new GetAllJobDetailsHandler());
        addOperationHandler(GetJobResults.class, new GetJobResultsHandler());

        // Output
        addOperationHandler(ToArray.class, new ToArrayHandler<>());
        addOperationHandler(ToEntitySeeds.class, new ToEntitySeedsHandler());
        addOperationHandler(ToList.class, new ToListHandler<>());
        addOperationHandler(ToMap.class, new ToMapHandler());
        addOperationHandler(ToCsv.class, new ToCsvHandler());
        addOperationHandler(ToSet.class, new ToSetHandler<>());
        addOperationHandler(ToStream.class, new ToStreamHandler<>());
        addOperationHandler(ToVertices.class, new ToVerticesHandler());

        // Named operation
        if (null != CacheServiceLoader.getService()) {
            addOperationHandler(NamedOperation.class, new NamedOperationHandler());
            addOperationHandler(AddNamedOperation.class, new AddNamedOperationHandler());
            addOperationHandler(GetAllNamedOperations.class, new GetAllNamedOperationsHandler());
            addOperationHandler(DeleteNamedOperation.class, new DeleteNamedOperationHandler());
        }

        // ElementComparison
        addOperationHandler(Max.class, new MaxHandler());
        addOperationHandler(Min.class, new MinHandler());
        addOperationHandler(Sort.class, new SortHandler());

        // OperationChain
        addOperationHandler(OperationChain.class, getOperationChainHandler());
<<<<<<< HEAD
=======
        addOperationHandler(OperationChainDAO.class, getOperationChainHandler());
>>>>>>> 69919e86

        // Other
        addOperationHandler(GenerateElements.class, new GenerateElementsHandler<>());
        addOperationHandler(GenerateObjects.class, new GenerateObjectsHandler<>());
        addOperationHandler(Validate.class, new ValidateHandler());
        addOperationHandler(Count.class, new CountHandler());
        addOperationHandler(CountGroups.class, new CountGroupsHandler());
        addOperationHandler(Limit.class, new LimitHandler());
        addOperationHandler(DiscardOutput.class, new DiscardOutputHandler());
    }

    private void addConfiguredOperationHandlers() {
        final OperationDeclarations declarations = getProperties().getOperationDeclarations();
        if (null != declarations) {
            for (final OperationDeclaration definition : declarations.getOperations()) {
                addOperationHandler(definition.getOperation(), definition.getHandler());
            }
        }
    }

    private void startCacheServiceLoader(final StoreProperties properties) {
        CacheServiceLoader.initialise(properties.getProperties());
    }

}<|MERGE_RESOLUTION|>--- conflicted
+++ resolved
@@ -760,10 +760,7 @@
 
         // OperationChain
         addOperationHandler(OperationChain.class, getOperationChainHandler());
-<<<<<<< HEAD
-=======
         addOperationHandler(OperationChainDAO.class, getOperationChainHandler());
->>>>>>> 69919e86
 
         // Other
         addOperationHandler(GenerateElements.class, new GenerateElementsHandler<>());
