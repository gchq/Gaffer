--- conflicted
+++ resolved
@@ -20,11 +20,7 @@
     <parent>
         <groupId>uk.gov.gchq.gaffer</groupId>
         <artifactId>library</artifactId>
-<<<<<<< HEAD
-        <version>1.22.1-SNAPSHOT</version>
-=======
         <version>2.0.0-alpha-1.3.1-SNAPSHOT</version>
->>>>>>> 2de6dbc5
     </parent>
 
     <artifactId>hdfs-library</artifactId>
@@ -55,102 +51,6 @@
         <dependency>
             <groupId>org.apache.hadoop</groupId>
             <artifactId>hadoop-mapreduce-client-core</artifactId>
-<<<<<<< HEAD
-            <version>${hadoop.version}</version>
-            <!-- exclude old versions of jersey -->
-            <exclusions>
-                <exclusion>
-                    <groupId>com.sun.jersey</groupId>
-                    <artifactId>jersey-grizzly2</artifactId>
-                </exclusion>
-                <exclusion>
-                    <groupId>com.sun.jersey</groupId>
-                    <artifactId>jersey-json</artifactId>
-                </exclusion>
-                <exclusion>
-                    <groupId>com.sun.jersey</groupId>
-                    <artifactId>jersey-server</artifactId>
-                </exclusion>
-                <exclusion>
-                    <groupId>com.sun.jersey</groupId>
-                    <artifactId>jersey-client</artifactId>
-                </exclusion>
-                <exclusion>
-                    <groupId>com.sun.jersey</groupId>
-                    <artifactId>jersey-core</artifactId>
-                </exclusion>
-                <exclusion>
-                    <groupId>javax.servlet</groupId>
-                    <artifactId>servlet-api</artifactId>
-                </exclusion>
-                <exclusion>
-                    <groupId>org.mortbay.jetty</groupId>
-                    <artifactId>jetty-util</artifactId>
-                </exclusion>
-                <exclusion>
-                    <groupId>org.mortbay.jetty</groupId>
-                    <artifactId>servlet-api</artifactId>
-                </exclusion>
-                <exclusion>
-                    <groupId>org.apache.avro</groupId>
-                    <artifactId>avro-ipc</artifactId>
-                </exclusion>
-                <exclusion>
-                    <groupId>io.netty</groupId>
-                    <artifactId>netty</artifactId>
-                </exclusion>
-            </exclusions>
-        </dependency>
-        <dependency>
-            <groupId>org.apache.hadoop</groupId>
-            <artifactId>hadoop-mapreduce-client-common</artifactId>
-            <version>${hadoop.version}</version>
-            <!-- exclude server-side parts that conflict with running in a webapp -->
-            <exclusions>
-                <exclusion>
-                    <groupId>com.sun.jersey</groupId>
-                    <artifactId>jersey-grizzly2</artifactId>
-                </exclusion>
-                <exclusion>
-                    <groupId>com.sun.jersey</groupId>
-                    <artifactId>jersey-json</artifactId>
-                </exclusion>
-                <exclusion>
-                    <groupId>com.sun.jersey</groupId>
-                    <artifactId>jersey-server</artifactId>
-                </exclusion>
-                <exclusion>
-                    <groupId>com.sun.jersey</groupId>
-                    <artifactId>jersey-client</artifactId>
-                </exclusion>
-                <exclusion>
-                    <groupId>com.sun.jersey</groupId>
-                    <artifactId>jersey-core</artifactId>
-                </exclusion>
-                <exclusion>
-                    <groupId>javax.servlet</groupId>
-                    <artifactId>servlet-api</artifactId>
-                </exclusion>
-                <exclusion>
-                    <groupId>org.mortbay.jetty</groupId>
-                    <artifactId>jetty-util</artifactId>
-                </exclusion>
-                <exclusion>
-                    <groupId>org.apache.avro</groupId>
-                    <artifactId>avro-ipc</artifactId>
-                </exclusion>
-                <!-- Conflicts with Reload4j -->
-                <exclusion>
-                    <groupId>org.slf4j</groupId>
-                    <artifactId>slf4j-log4j12</artifactId>
-                </exclusion>
-                <exclusion>
-                    <groupId>log4j</groupId>
-                    <artifactId>log4j</artifactId>
-                </exclusion>
-            </exclusions>
-=======
->>>>>>> 2de6dbc5
         </dependency>
 
         <!-- Test dependencies-->
