/*
 * Copyright 2017-2022 Crown Copyright
 *
 * Licensed under the Apache License, Version 2.0 (the "License");
 * you may not use this file except in compliance with the License.
 * You may obtain a copy of the License at
 *
 *     http://www.apache.org/licenses/LICENSE-2.0
 *
 * Unless required by applicable law or agreed to in writing, software
 * distributed under the License is distributed on an "AS IS" BASIS,
 * WITHOUT WARRANTIES OR CONDITIONS OF ANY KIND, either express or implied.
 * See the License for the specific language governing permissions and
 * limitations under the License.
 */

package uk.gov.gchq.gaffer.federatedstore.operation.handler.impl;

import org.junit.jupiter.api.AfterEach;
import org.junit.jupiter.api.BeforeEach;
import org.junit.jupiter.api.Test;

import uk.gov.gchq.gaffer.access.predicate.AccessPredicate;
import uk.gov.gchq.gaffer.accumulostore.AccumuloProperties;
import uk.gov.gchq.gaffer.accumulostore.operation.impl.GetElementsInRanges;
import uk.gov.gchq.gaffer.cache.CacheServiceLoader;
import uk.gov.gchq.gaffer.commonutil.StreamUtil;
import uk.gov.gchq.gaffer.commonutil.TestGroups;
import uk.gov.gchq.gaffer.data.element.Element;
import uk.gov.gchq.gaffer.federatedstore.FederatedStore;
import uk.gov.gchq.gaffer.federatedstore.FederatedStoreProperties;
import uk.gov.gchq.gaffer.federatedstore.operation.AddGraph;
import uk.gov.gchq.gaffer.graph.GraphSerialisable;
import uk.gov.gchq.gaffer.hdfs.operation.AddElementsFromHdfs;
import uk.gov.gchq.gaffer.operation.impl.get.GetAllElements;
import uk.gov.gchq.gaffer.store.Context;
import uk.gov.gchq.gaffer.store.library.GraphLibrary;
import uk.gov.gchq.gaffer.store.library.HashMapGraphLibrary;
import uk.gov.gchq.gaffer.store.schema.Schema;
import uk.gov.gchq.gaffer.store.schema.SchemaEntityDefinition;
import uk.gov.gchq.gaffer.user.User;
import uk.gov.gchq.koryphe.impl.function.CallMethod;
import uk.gov.gchq.koryphe.impl.predicate.IsEqual;
import uk.gov.gchq.koryphe.impl.predicate.Or;
import uk.gov.gchq.koryphe.predicate.AdaptedPredicate;

import java.util.Collection;
import java.util.HashSet;
import java.util.Iterator;

import static org.assertj.core.api.Assertions.assertThat;
import static org.assertj.core.api.Assertions.assertThatExceptionOfType;
import static uk.gov.gchq.gaffer.federatedstore.FederatedGraphStorage.USER_IS_ATTEMPTING_TO_OVERWRITE;
import static uk.gov.gchq.gaffer.federatedstore.util.FederatedStoreUtil.getCleanStrings;
import static uk.gov.gchq.gaffer.user.StoreUser.authUser;
import static uk.gov.gchq.gaffer.user.StoreUser.blankUser;
import static uk.gov.gchq.gaffer.user.StoreUser.testUser;

public class FederatedAddGraphHandlerTest {
    private static final String FEDERATEDSTORE_GRAPH_ID = "federatedStore";
    private static final String EXPECTED_GRAPH_ID = "testGraphID";
    private static final String EXPECTED_GRAPH_ID_2 = "testGraphID2";
    private static final String CACHE_SERVICE_CLASS_STRING = "uk.gov.gchq.gaffer.cache.impl.HashMapCacheService";
    private User testUser;
    private User authUser;
    private User blankUser;
    private FederatedStore store;
    private FederatedStoreProperties federatedStoreProperties;

    private static final AccumuloProperties PROPERTIES = AccumuloProperties.loadStoreProperties(StreamUtil.openStream(FederatedAddGraphHandlerTest.class, "properties/singleUseAccumuloStore.properties"));

    @BeforeEach
    public void setUp() throws Exception {
        CacheServiceLoader.shutdown();
        this.store = new FederatedStore();
        federatedStoreProperties = new FederatedStoreProperties();
        federatedStoreProperties.setCacheServiceClass(CACHE_SERVICE_CLASS_STRING);

        testUser = testUser();
        authUser = authUser();
        blankUser = blankUser();
    }

    @AfterEach
    void afterEach() {
        CacheServiceLoader.shutdown();
    }

    @Test
    public void shouldAddGraph() throws Exception {
        store.initialise(FEDERATEDSTORE_GRAPH_ID, null, federatedStoreProperties);
        final Schema expectedSchema = new Schema.Builder().build();

        assertThat(store.getGraphs(testUser, null, new AddGraph())).hasSize(0);

        final FederatedAddGraphHandler federatedAddGraphHandler = new FederatedAddGraphHandler();
        federatedAddGraphHandler.doOperation(
                new AddGraph.Builder()
                        .graphId(EXPECTED_GRAPH_ID)
                        .schema(expectedSchema)
                        .storeProperties(PROPERTIES)
                        .build(),
                new Context(testUser),
                store);

        Collection<GraphSerialisable> graphs = store.getGraphs(testUser, null, new AddGraph());

        assertThat(graphs).hasSize(1);
        final GraphSerialisable next = graphs.iterator().next();
        assertThat(next.getGraphId()).isEqualTo(EXPECTED_GRAPH_ID);
        assertThat(next.getSchema()).isEqualTo(expectedSchema);

        federatedAddGraphHandler.doOperation(
                new AddGraph.Builder()
                        .graphId(EXPECTED_GRAPH_ID_2)
                        .schema(expectedSchema)
                        .storeProperties(PROPERTIES)
                        .build(),
                new Context(testUser),
                store);

        graphs = store.getGraphs(testUser, null, new AddGraph());

        assertThat(graphs).hasSize(2);
<<<<<<< HEAD
        final Iterator<GraphSerialisable> iterator = graphs.iterator();
        final HashSet<String> set = Sets.newHashSet();
=======
        final Iterator<Graph> iterator = graphs.iterator();
        final HashSet<String> set = new HashSet<>();
>>>>>>> 2de6dbc5
        while (iterator.hasNext()) {
            set.add(iterator.next().getGraphId());
        }
        assertThat(set).contains(EXPECTED_GRAPH_ID, EXPECTED_GRAPH_ID_2);
    }

    @Test
    public void shouldAddDisabledByDefaultGraph() throws Exception {
        store.initialise(FEDERATEDSTORE_GRAPH_ID, null, federatedStoreProperties);
        final Schema expectedSchema = new Schema.Builder().build();

        assertThat(store.getGraphs(testUser, null, new AddGraph())).hasSize(0);

        new FederatedAddGraphHandler().doOperation(
                new AddGraph.Builder()
                        .graphId(EXPECTED_GRAPH_ID)
                        .schema(expectedSchema)
                        .storeProperties(PROPERTIES)
                        .disabledByDefault(true)
                        .build(),
                new Context(testUser),
                store);

        final Collection<GraphSerialisable> enabledGraphs = store.getGraphs(testUser, null, new AddGraph());
        assertThat(enabledGraphs).isEmpty();

<<<<<<< HEAD
       final Collection<GraphSerialisable> expectedGraphs = store.getGraphs(testUser, EXPECTED_GRAPH_ID, new AddGraph());
=======
        final Collection<Graph> expectedGraphs = store.getGraphs(testUser, getCleanStrings(EXPECTED_GRAPH_ID), new AddGraph());
>>>>>>> 2de6dbc5
        assertThat(expectedGraphs).hasSize(1);
        assertThat(expectedGraphs.iterator().next().getGraphId()).isEqualTo(EXPECTED_GRAPH_ID);
    }

    @Test
    public void shouldAddGraphUsingLibrary() throws Exception {
        store.initialise(FEDERATEDSTORE_GRAPH_ID, null, federatedStoreProperties);

        final Schema expectedSchema = new Schema.Builder().build();

        assertThat(store.getGraphs(testUser, null, new AddGraph())).hasSize(0);
        assertThat(store.getGraphs(testUser, null, new AddGraph())).hasSize(0);

        final FederatedAddGraphHandler federatedAddGraphHandler = new FederatedAddGraphHandler();
        federatedAddGraphHandler.doOperation(
                new AddGraph.Builder()
                        .graphId(EXPECTED_GRAPH_ID)
                        .schema(expectedSchema)
                        .storeProperties(PROPERTIES)
                        .build(),
                new Context(testUser),
                store);

        Collection<GraphSerialisable> graphs = store.getGraphs(testUser, null, new AddGraph());

        assertThat(graphs).hasSize(1);
        final GraphSerialisable next = graphs.iterator().next();
        assertThat(next.getGraphId()).isEqualTo(EXPECTED_GRAPH_ID);
        assertThat(next.getSchema()).isEqualTo(expectedSchema);

        final GraphLibrary library = new HashMapGraphLibrary();
        library.add(EXPECTED_GRAPH_ID_2, expectedSchema, PROPERTIES);
        store.setGraphLibrary(library);

        federatedAddGraphHandler.doOperation(
                new AddGraph.Builder()
                        .graphId(EXPECTED_GRAPH_ID_2)
                        .build(),
                new Context(testUser),
                store);

        graphs = store.getGraphs(testUser, null, new AddGraph());

        assertThat(graphs).hasSize(2);
<<<<<<< HEAD
        final Iterator<GraphSerialisable> iterator = graphs.iterator();
        final HashSet<String> set = Sets.newHashSet();
=======
        final Iterator<Graph> iterator = graphs.iterator();
        final HashSet<String> set = new HashSet<>();
>>>>>>> 2de6dbc5
        while (iterator.hasNext()) {
            set.add(iterator.next().getGraphId());
        }

        assertThat(set).contains(EXPECTED_GRAPH_ID, EXPECTED_GRAPH_ID_2);
    }

    @Test
    public void shouldThrowWhenOverwriteGraphIsDifferent() throws Exception {
        final Schema expectedSchema = new Schema.Builder()
                .entity(TestGroups.ENTITY, new SchemaEntityDefinition.Builder()
                        .vertex("string")
                        .build())
                .type("string", String.class)
                .build();

        store.initialise(FEDERATEDSTORE_GRAPH_ID, new Schema(), federatedStoreProperties);

        assertThat(store.getGraphs(testUser, null, new AddGraph())).hasSize(0);

        final FederatedAddGraphHandler federatedAddGraphHandler = new FederatedAddGraphHandler();

        federatedAddGraphHandler.doOperation(
                new AddGraph.Builder()
                        .graphId(EXPECTED_GRAPH_ID)
                        .schema(expectedSchema)
                        .storeProperties(PROPERTIES)
                        .build(),
                new Context(testUser),
                store);

        assertThatExceptionOfType(Exception.class)
                .isThrownBy(() -> federatedAddGraphHandler.doOperation(
                        new AddGraph.Builder()
                                .graphId(EXPECTED_GRAPH_ID)
                                .schema(expectedSchema)
                                .schema(new Schema.Builder()
                                        .type("unusual", String.class)
                                        .build())
                                .storeProperties(PROPERTIES)
                                .build(),
                        new Context(testUser), store))
                .withMessageContaining(String.format(USER_IS_ATTEMPTING_TO_OVERWRITE, EXPECTED_GRAPH_ID));
    }

    @Test
    public void shouldThrowWhenOverwriteGraphIsSameAndAccessIsDifferent() throws Exception {
        final Schema expectedSchema = new Schema.Builder().build();

        store.initialise(FEDERATEDSTORE_GRAPH_ID, new Schema(), federatedStoreProperties);

        assertThat(store.getGraphs(testUser, null, new AddGraph())).hasSize(0);

        final FederatedAddGraphHandler federatedAddGraphHandler = new FederatedAddGraphHandler();

        federatedAddGraphHandler.doOperation(
                new AddGraph.Builder()
                        .graphId(EXPECTED_GRAPH_ID)
                        .schema(expectedSchema)
                        .storeProperties(PROPERTIES)
                        .build(),
                new Context(testUser),
                store);

        assertThatExceptionOfType(Exception.class)
                .isThrownBy(() -> federatedAddGraphHandler.doOperation(
                        new AddGraph.Builder()
                                .graphId(EXPECTED_GRAPH_ID)
                                .schema(expectedSchema)
                                .graphAuths("X")
                                .storeProperties(PROPERTIES)
                                .build(),
                        new Context(testUser),
                        store))
                .withMessageContaining(String.format(USER_IS_ATTEMPTING_TO_OVERWRITE, EXPECTED_GRAPH_ID));
    }

    @Test
    public void shouldAddGraphIDOnlyWithAuths() throws Exception {

        federatedStoreProperties.setCustomPropertyAuths("auth1,auth2");
        store.initialise(FEDERATEDSTORE_GRAPH_ID, null, federatedStoreProperties);

        final Schema expectedSchema = new Schema.Builder().build();

        assertThat(store.getGraphs(testUser, null, new AddGraph())).hasSize(0);

        final FederatedAddGraphHandler federatedAddGraphHandler = new FederatedAddGraphHandler();

        assertThatExceptionOfType(Exception.class)
                .isThrownBy(() -> federatedAddGraphHandler.doOperation(
                        new AddGraph.Builder()
                                .graphId(EXPECTED_GRAPH_ID)
                                .schema(expectedSchema)
                                .storeProperties(PROPERTIES)
                                .build(),
                        new Context(testUser), store))
                .withMessageContaining(String.format(FederatedAddGraphHandler.USER_IS_LIMITED_TO_ONLY_USING_PARENT_PROPERTIES_ID_FROM_GRAPHLIBRARY_BUT_FOUND_STORE_PROPERTIES_S, ""));

        federatedAddGraphHandler.doOperation(
                new AddGraph.Builder()
                        .graphId(EXPECTED_GRAPH_ID)
                        .schema(expectedSchema)
                        .storeProperties(PROPERTIES)
                        .build(),
                new Context(authUser),
                store);

        final Collection<GraphSerialisable> graphs = store.getGraphs(authUser, null, new AddGraph());
        assertThat(graphs).hasSize(1);
        assertThat(store.getGraphs(testUser, null, new AddGraph())).hasSize(0);
        assertThat(graphs.iterator().next().getGraphId()).isEqualTo(EXPECTED_GRAPH_ID);
    }

    /**
     * Replicating a bug condition when setting auths the
     * FederatedAddGraphHandler didn't set the adding user.
     *
     * @throws Exception if Exception
     */
    @Test
    public void shouldAddGraphWithAuthsAndAddingUser() throws Exception {
        store.initialise(FEDERATEDSTORE_GRAPH_ID, null, federatedStoreProperties);

        final Schema expectedSchema = new Schema.Builder().build();

        assertThat(store.getGraphs(testUser, null, new AddGraph())).hasSize(0);

        new FederatedAddGraphHandler().doOperation(
                new AddGraph.Builder()
                        .graphId(EXPECTED_GRAPH_ID)
                        .schema(expectedSchema)
                        .storeProperties(PROPERTIES)
                        .graphAuths("testAuth")
                        .build(),
                new Context(testUser),
                store);

        final Iterable<? extends Element> elements = new FederatedOutputIterableHandler<GetAllElements, Element>().doOperation(
                new GetAllElements(),
                new Context(testUser),
                store);

        assertThat(elements).isNotNull();
    }

    @Test
    public void shouldAddGraphAndAddSupportedOperations() throws Exception {
        store.initialise(FEDERATEDSTORE_GRAPH_ID, null, federatedStoreProperties);
        final Schema expectedSchema = new Schema.Builder().build();

        assertThat(store.isSupported(GetElementsInRanges.class))
                .withFailMessage("Empty FederatedStore should NOT support GetElementsInRanges").isFalse();
        assertThat(store.isSupported(AddElementsFromHdfs.class))
                .withFailMessage("Empty FederatedStore should NOT support AddElementsFromHdfs").isFalse();

        final FederatedAddGraphHandler federatedAddGraphHandler = new FederatedAddGraphHandler();
        federatedAddGraphHandler.doOperation(
                new AddGraph.Builder()
                        .graphId(EXPECTED_GRAPH_ID)
                        .schema(expectedSchema)
                        .storeProperties(PROPERTIES)
                        .build(),
                new Context(testUser),
                store);

        assertThat(store.isSupported(GetElementsInRanges.class))
                .withFailMessage("FederatedStore with an added Accumulo store should support GetElementsInRanges").isTrue();
        assertThat(store.isSupported(AddElementsFromHdfs.class))
                .withFailMessage("FederatedStore with an added Accumulo store should support AddElementsFromHdfs").isTrue();
    }

    @Test
    public void shouldAddGraphWithCustomReadAccessPredicate() throws Exception {
        store.initialise(FEDERATEDSTORE_GRAPH_ID, null, federatedStoreProperties);

        final Schema expectedSchema = new Schema.Builder().build();

        assertThat(store.getGraphs(testUser, null, new AddGraph())).hasSize(0);

        final AccessPredicate allowBlankUserAndTestUserReadAccess = new AccessPredicate(new AdaptedPredicate(
                new CallMethod("getUserId"),
                new Or<>(new IsEqual(testUser.getUserId()), new IsEqual(blankUser.getUserId()))));

        new FederatedAddGraphHandler().doOperation(
                new AddGraph.Builder()
                        .graphId(EXPECTED_GRAPH_ID)
                        .schema(expectedSchema)
                        .storeProperties(PROPERTIES)
                        .readAccessPredicate(allowBlankUserAndTestUserReadAccess)
                        .build(),
                new Context(testUser),
                store);

        assertThat(store.getGraphs(blankUser, null, new AddGraph())).hasSize(1);
        assertThat(store.getGraphs(testUser, null, new AddGraph())).hasSize(1);
    }
}<|MERGE_RESOLUTION|>--- conflicted
+++ resolved
@@ -122,13 +122,8 @@
         graphs = store.getGraphs(testUser, null, new AddGraph());
 
         assertThat(graphs).hasSize(2);
-<<<<<<< HEAD
         final Iterator<GraphSerialisable> iterator = graphs.iterator();
-        final HashSet<String> set = Sets.newHashSet();
-=======
-        final Iterator<Graph> iterator = graphs.iterator();
         final HashSet<String> set = new HashSet<>();
->>>>>>> 2de6dbc5
         while (iterator.hasNext()) {
             set.add(iterator.next().getGraphId());
         }
@@ -155,11 +150,7 @@
         final Collection<GraphSerialisable> enabledGraphs = store.getGraphs(testUser, null, new AddGraph());
         assertThat(enabledGraphs).isEmpty();
 
-<<<<<<< HEAD
-       final Collection<GraphSerialisable> expectedGraphs = store.getGraphs(testUser, EXPECTED_GRAPH_ID, new AddGraph());
-=======
-        final Collection<Graph> expectedGraphs = store.getGraphs(testUser, getCleanStrings(EXPECTED_GRAPH_ID), new AddGraph());
->>>>>>> 2de6dbc5
+        final Collection<GraphSerialisable> expectedGraphs = store.getGraphs(testUser, getCleanStrings(EXPECTED_GRAPH_ID), new AddGraph());
         assertThat(expectedGraphs).hasSize(1);
         assertThat(expectedGraphs.iterator().next().getGraphId()).isEqualTo(EXPECTED_GRAPH_ID);
     }
@@ -204,13 +195,8 @@
         graphs = store.getGraphs(testUser, null, new AddGraph());
 
         assertThat(graphs).hasSize(2);
-<<<<<<< HEAD
         final Iterator<GraphSerialisable> iterator = graphs.iterator();
-        final HashSet<String> set = Sets.newHashSet();
-=======
-        final Iterator<Graph> iterator = graphs.iterator();
         final HashSet<String> set = new HashSet<>();
->>>>>>> 2de6dbc5
         while (iterator.hasNext()) {
             set.add(iterator.next().getGraphId());
         }
