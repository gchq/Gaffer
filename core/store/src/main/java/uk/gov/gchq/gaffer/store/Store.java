--- conflicted
+++ resolved
@@ -288,11 +288,7 @@
      * @throws OperationException thrown by the operation handler if the operation fails.
      */
     public <O> O execute(final Output<O> operation, final Context context) throws OperationException {
-<<<<<<< HEAD
-        final OperationChain<O> operationChain = asOperationChain(operation);
-=======
         final OperationChain<O> operationChain = Operation.asOperationChain(operation);
->>>>>>> cb51492b
 
         addOrUpdateJobDetail(operationChain, context, null, JobStatus.RUNNING);
         try {
@@ -494,14 +490,8 @@
 
             validateSchema(validationResult, getSchema().getVertexSerialiser());
 
-<<<<<<< HEAD
-            getSchema().getTypes().entrySet().forEach(entrySet ->
-                    validateSchema(validationResult, entrySet.getValue()
-                                                             .getSerialiser()));
-=======
             getSchema().getTypes()
                        .forEach((k, v) -> validateSchema(validationResult, v.getSerialiser()));
->>>>>>> cb51492b
         }
 
         if (!validationResult.isValid()) {
@@ -559,24 +549,6 @@
         }
     }
 
-<<<<<<< HEAD
-    protected <O> OperationChain<O> prepareOperationChain(final OperationChain<O> operationChain, final Context context) {
-        final ValidationResult validationResult = opChainValidator.validate(operationChain, context
-                .getUser(), this);
-        if (!validationResult.isValid()) {
-            throw new IllegalArgumentException("Operation chain is invalid. " + validationResult
-                    .getErrorString());
-        }
-
-        OperationChain<O> optimisedOperationChain = operationChain;
-        for (final OperationChainOptimiser opChainOptimiser : opChainOptimisers) {
-            optimisedOperationChain = opChainOptimiser.optimise(optimisedOperationChain);
-        }
-        return optimisedOperationChain;
-    }
-
-=======
->>>>>>> cb51492b
     protected JobTracker createJobTracker(final StoreProperties properties) {
         if (properties.getJobTrackerEnabled()) {
             return new JobTracker();
@@ -785,12 +757,8 @@
         addOperationHandler(Sort.class, new SortHandler());
 
         // OperationChain
-<<<<<<< HEAD
-        addOperationHandler(OperationChain.class, new OperationChainHandler<>(opChainValidator, opChainOptimisers));
-=======
         addOperationHandler(OperationChain.class, getOperationChainHandler());
         addOperationHandler(OperationChainDAO.class, getOperationChainHandler());
->>>>>>> cb51492b
 
         // Other
         addOperationHandler(GenerateElements.class, new GenerateElementsHandler<>());
@@ -815,15 +783,4 @@
         CacheServiceLoader.initialise(properties.getProperties());
     }
 
-<<<<<<< HEAD
-    private <O> OperationChain<O> asOperationChain(final Operation operation) {
-        if (operation instanceof OperationChain<?>) {
-            return (OperationChain<O>) operation;
-        } else {
-            return new OperationChain<>(operation);
-        }
-    }
-
-=======
->>>>>>> cb51492b
 }