--- conflicted
+++ resolved
@@ -879,10 +879,7 @@
         addOperationHandler(While.class, new WhileHandler());
         addOperationHandler(ForEach.class, new ForEachHandler());
         addOperationHandler(ToSingletonList.class, new ToSingletonListHandler());
-<<<<<<< HEAD
-=======
         addOperationHandler(Reduce.class, new ReduceHandler());
->>>>>>> 8b2cc7ec
 
         // Function
         addOperationHandler(Filter.class, new FilterHandler());
