--- conflicted
+++ resolved
@@ -20,19 +20,12 @@
 import org.apache.hadoop.util.bloom.Key;
 import org.apache.hadoop.util.hash.Hash;
 import org.hamcrest.core.IsCollectionContaining;
-<<<<<<< HEAD
+
 import org.junit.jupiter.api.AfterAll;
 import org.junit.jupiter.api.BeforeAll;
 import org.junit.jupiter.api.BeforeEach;
 import org.junit.jupiter.api.Test;
-=======
-import org.junit.AfterClass;
-import org.junit.Before;
-import org.junit.BeforeClass;
-import org.junit.ClassRule;
-import org.junit.Test;
-import org.junit.rules.TemporaryFolder;
->>>>>>> e8cede87
+import org.junit.jupiter.api.io.TempDir;
 
 import uk.gov.gchq.gaffer.accumulostore.AccumuloProperties;
 import uk.gov.gchq.gaffer.accumulostore.AccumuloStore;
@@ -42,7 +35,6 @@
 import uk.gov.gchq.gaffer.accumulostore.retriever.AccumuloRetriever;
 import uk.gov.gchq.gaffer.accumulostore.utils.AccumuloPropertyNames;
 import uk.gov.gchq.gaffer.accumulostore.utils.AccumuloTestData;
-import uk.gov.gchq.gaffer.commonutil.CommonTestConstants;
 import uk.gov.gchq.gaffer.commonutil.StreamUtil;
 import uk.gov.gchq.gaffer.commonutil.TestGroups;
 import uk.gov.gchq.gaffer.data.element.Edge;
@@ -60,6 +52,7 @@
 import uk.gov.gchq.gaffer.store.schema.Schema;
 import uk.gov.gchq.gaffer.user.User;
 
+import java.nio.file.Path;
 import java.util.HashSet;
 import java.util.Set;
 
@@ -69,34 +62,25 @@
 
 public class AccumuloIDBetweenSetsRetrieverTest {
 
+    private static final AccumuloStore BYTE_ENTITY_STORE = new SingleUseAccumuloStore();
+    private static final AccumuloStore GAFFER_1_KEY_STORE = new SingleUseAccumuloStore();
+    private static final Schema SCHEMA = Schema.fromJson(StreamUtil.schemas(AccumuloIDBetweenSetsRetrieverTest.class));
+    private static final AccumuloProperties PROPERTIES = AccumuloProperties.loadStoreProperties(StreamUtil.storeProps(AccumuloIDBetweenSetsRetrieverTest.class));
+    private static final AccumuloProperties CLASSIC_PROPERTIES = AccumuloProperties.loadStoreProperties(StreamUtil.openStream(AccumuloIDBetweenSetsRetrieverTest.class, "/accumuloStoreClassicKeys.properties"));
+
     private static View defaultView;
     private static View edgeOnlyView;
     private static View entityOnlyView;
-    private static AccumuloStore byteEntityStore;
-    private static AccumuloStore gaffer1KeyStore;
-    private static final Schema SCHEMA = Schema.fromJson(StreamUtil.schemas(AccumuloIDBetweenSetsRetrieverTest.class));
-    private static final AccumuloProperties PROPERTIES = AccumuloProperties.loadStoreProperties(StreamUtil.storeProps(AccumuloIDBetweenSetsRetrieverTest.class));
-    private static final AccumuloProperties CLASSIC_PROPERTIES = AccumuloProperties.loadStoreProperties(StreamUtil.openStream(AccumuloIDBetweenSetsRetrieverTest.class, "/accumuloStoreClassicKeys.properties"));
-
-<<<<<<< HEAD
-    @BeforeAll
-=======
     private static MiniAccumuloClusterManager miniAccumuloClusterManagerByteEntity;
     private static MiniAccumuloClusterManager miniAccumuloClusterManagerGaffer1Key;
 
-    @ClassRule
-    public static TemporaryFolder storeBaseFolder = new TemporaryFolder(CommonTestConstants.TMP_DIRECTORY);
-
-    @BeforeClass
->>>>>>> e8cede87
-    public static void setup() throws StoreException {
-        miniAccumuloClusterManagerByteEntity = new MiniAccumuloClusterManager(PROPERTIES, storeBaseFolder.getRoot().getAbsolutePath());
-        miniAccumuloClusterManagerGaffer1Key = new MiniAccumuloClusterManager(CLASSIC_PROPERTIES, storeBaseFolder.getRoot().getAbsolutePath());
-
-        byteEntityStore = new SingleUseAccumuloStore();
-        gaffer1KeyStore = new SingleUseAccumuloStore();
-        byteEntityStore.initialise("byteEntityGraph", SCHEMA, PROPERTIES);
-        gaffer1KeyStore.initialise("gaffer1Graph", SCHEMA, CLASSIC_PROPERTIES);
+    @BeforeAll
+    public static void setup(@TempDir Path tempDir) throws StoreException {
+        miniAccumuloClusterManagerByteEntity = new MiniAccumuloClusterManager(PROPERTIES, tempDir.toAbsolutePath().toString());
+        miniAccumuloClusterManagerGaffer1Key = new MiniAccumuloClusterManager(CLASSIC_PROPERTIES, tempDir.toAbsolutePath().toString());
+
+        BYTE_ENTITY_STORE.initialise("byteEntityGraph", SCHEMA, PROPERTIES);
+        GAFFER_1_KEY_STORE.initialise("gaffer1Graph", SCHEMA, CLASSIC_PROPERTIES);
         defaultView = new View.Builder().edge(TestGroups.EDGE).entity(TestGroups.ENTITY).build();
         edgeOnlyView = new View.Builder().edge(TestGroups.EDGE).build();
         entityOnlyView = new View.Builder().entity(TestGroups.ENTITY).build();
@@ -104,39 +88,36 @@
 
     @BeforeEach
     public void reInitialise() throws StoreException {
-        byteEntityStore.initialise("byteEntityGraph", SCHEMA, PROPERTIES);
-        gaffer1KeyStore.initialise("gaffer1Graph", SCHEMA, CLASSIC_PROPERTIES);
-        setupGraph(byteEntityStore);
-        setupGraph(gaffer1KeyStore);
+        BYTE_ENTITY_STORE.initialise("byteEntityGraph", SCHEMA, PROPERTIES);
+        GAFFER_1_KEY_STORE.initialise("gaffer1Graph", SCHEMA, CLASSIC_PROPERTIES);
+        setupGraph(BYTE_ENTITY_STORE);
+        setupGraph(GAFFER_1_KEY_STORE);
     }
 
     @AfterAll
     public static void tearDown() {
         miniAccumuloClusterManagerByteEntity.close();
         miniAccumuloClusterManagerGaffer1Key.close();
-        byteEntityStore = null;
-        gaffer1KeyStore = null;
-        defaultView = null;
     }
 
     @Test
     public void shouldGetCorrectEdgesInMemoryFromByteEntityStore() throws StoreException {
-        shouldGetCorrectEdges(true, byteEntityStore);
+        shouldGetCorrectEdges(true, BYTE_ENTITY_STORE);
     }
 
     @Test
     public void shouldGetCorrectEdgesInMemoryFromGaffer1Store() throws StoreException {
-        shouldGetCorrectEdges(true, gaffer1KeyStore);
+        shouldGetCorrectEdges(true, GAFFER_1_KEY_STORE);
     }
 
     @Test
     public void shouldGetCorrectEdgesFromByteEntityStore() throws StoreException {
-        shouldGetCorrectEdges(false, byteEntityStore);
+        shouldGetCorrectEdges(false, BYTE_ENTITY_STORE);
     }
 
     @Test
     public void shouldGetCorrectEdgesFromGaffer1Store() throws StoreException {
-        shouldGetCorrectEdges(false, gaffer1KeyStore);
+        shouldGetCorrectEdges(false, GAFFER_1_KEY_STORE);
     }
 
 
@@ -177,12 +158,12 @@
 
     @Test
     public void shouldDealWithOutgoingEdgesOnlyOptionGaffer1KeyStore() {
-        shouldDealWithOutgoingEdgesOnlyOption(gaffer1KeyStore);
+        shouldDealWithOutgoingEdgesOnlyOption(GAFFER_1_KEY_STORE);
     }
 
     @Test
     public void shouldDealWithOutgoingEdgesOnlyOptionByteEntityStore() {
-        shouldDealWithOutgoingEdgesOnlyOption(byteEntityStore);
+        shouldDealWithOutgoingEdgesOnlyOption(BYTE_ENTITY_STORE);
     }
 
     /**
@@ -236,22 +217,22 @@
      */
     @Test
     public void shouldDealWithDirectedEdgesOnlyInMemoryByteEntityStore() {
-        shouldDealWithDirectedEdgesOnlyOption(true, byteEntityStore);
+        shouldDealWithDirectedEdgesOnlyOption(true, BYTE_ENTITY_STORE);
     }
 
     @Test
     public void shouldDealWithDirectedEdgesOnlyInMemoryGaffer1Store() {
-        shouldDealWithDirectedEdgesOnlyOption(true, gaffer1KeyStore);
+        shouldDealWithDirectedEdgesOnlyOption(true, GAFFER_1_KEY_STORE);
     }
 
     @Test
     public void shouldDealWithDirectedEdgesOnlyByteEntityStore() {
-        shouldDealWithDirectedEdgesOnlyOption(false, byteEntityStore);
+        shouldDealWithDirectedEdgesOnlyOption(false, BYTE_ENTITY_STORE);
     }
 
     @Test
     public void shouldDealWithDirectedEdgesOnlyGaffer1Store() {
-        shouldDealWithDirectedEdgesOnlyOption(false, gaffer1KeyStore);
+        shouldDealWithDirectedEdgesOnlyOption(false, GAFFER_1_KEY_STORE);
     }
 
     private void shouldDealWithDirectedEdgesOnlyOption(final boolean loadIntoMemory, final AccumuloStore store) {
@@ -291,22 +272,22 @@
      */
     @Test
     public void shouldDealWithFalsePositivesInMemoryByteEntityStore() throws StoreException {
-        shouldDealWithFalsePositives(true, byteEntityStore);
+        shouldDealWithFalsePositives(true, BYTE_ENTITY_STORE);
     }
 
     @Test
     public void shouldDealWithFalsePositivesInMemoryGaffer1Store() throws StoreException {
-        shouldDealWithFalsePositives(true, gaffer1KeyStore);
+        shouldDealWithFalsePositives(true, GAFFER_1_KEY_STORE);
     }
 
     @Test
     public void shouldDealWithFalsePositivesByteEntityStore() throws StoreException {
-        shouldDealWithFalsePositives(false, byteEntityStore);
+        shouldDealWithFalsePositives(false, BYTE_ENTITY_STORE);
     }
 
     @Test
     public void shouldDealWithFalsePositivesGaffer1Store() throws StoreException {
-        shouldDealWithFalsePositives(false, gaffer1KeyStore);
+        shouldDealWithFalsePositives(false, GAFFER_1_KEY_STORE);
     }
 
     private void shouldDealWithFalsePositives(final boolean loadIntoMemory, final AccumuloStore store) throws StoreException {
@@ -385,22 +366,22 @@
      */
     @Test
     public void shouldOtherFilteringStillAppliedByteEntityStoreInMemoryEntities() throws StoreException {
-        shouldStillApplyOtherFilter(true, byteEntityStore);
+        shouldStillApplyOtherFilter(true, BYTE_ENTITY_STORE);
     }
 
     @Test
     public void shouldOtherFilteringStillAppliedGaffer1StoreInMemoryEntities() throws StoreException {
-        shouldStillApplyOtherFilter(true, gaffer1KeyStore);
+        shouldStillApplyOtherFilter(true, GAFFER_1_KEY_STORE);
     }
 
     @Test
     public void shouldOtherFilteringStillAppliedByteEntityStore() throws StoreException {
-        shouldStillApplyOtherFilter(false, byteEntityStore);
+        shouldStillApplyOtherFilter(false, BYTE_ENTITY_STORE);
     }
 
     @Test
     public void shouldOtherFilteringStillAppliedGaffer1Store() throws StoreException {
-        shouldStillApplyOtherFilter(false, gaffer1KeyStore);
+        shouldStillApplyOtherFilter(false, GAFFER_1_KEY_STORE);
     }
 
     private void shouldStillApplyOtherFilter(final boolean loadIntoMemory, final AccumuloStore store) throws StoreException {
@@ -435,22 +416,22 @@
 
     @Test
     public void shouldReturnMoreElementsThanFitInBatchScannerByteStoreInMemory() throws StoreException {
-        shouldLoadElementsWhenMoreElementsThanFitInBatchScanner(true, byteEntityStore);
+        shouldLoadElementsWhenMoreElementsThanFitInBatchScanner(true, BYTE_ENTITY_STORE);
     }
 
     @Test
     public void shouldReturnMoreElementsThanFitInBatchScannerGaffer1StoreInMemory() throws StoreException {
-        shouldLoadElementsWhenMoreElementsThanFitInBatchScanner(true, gaffer1KeyStore);
+        shouldLoadElementsWhenMoreElementsThanFitInBatchScanner(true, GAFFER_1_KEY_STORE);
     }
 
     @Test
     public void shouldReturnMoreElementsThanFitInBatchScannerByteStore() throws StoreException {
-        shouldLoadElementsWhenMoreElementsThanFitInBatchScanner(true, byteEntityStore);
+        shouldLoadElementsWhenMoreElementsThanFitInBatchScanner(true, BYTE_ENTITY_STORE);
     }
 
     @Test
     public void shouldReturnMoreElementsThanFitInBatchScannerGaffer1Store() throws StoreException {
-        shouldLoadElementsWhenMoreElementsThanFitInBatchScanner(true, gaffer1KeyStore);
+        shouldLoadElementsWhenMoreElementsThanFitInBatchScanner(true, GAFFER_1_KEY_STORE);
     }
 
     private void shouldLoadElementsWhenMoreElementsThanFitInBatchScanner(final boolean loadIntoMemory, final AccumuloStore store) throws StoreException {
@@ -480,22 +461,22 @@
 
     @Test
     public void testEdgesWithinSetAAreNotReturnedByteStoreInMemory() throws StoreException {
-        testEdgesWithinSetAAreNotReturned(true, byteEntityStore);
+        testEdgesWithinSetAAreNotReturned(true, BYTE_ENTITY_STORE);
     }
 
     @Test
     public void testEdgesWithinSetAAreNotReturnedByteStoreGaffer1StoreInMemory() throws StoreException {
-        testEdgesWithinSetAAreNotReturned(true, gaffer1KeyStore);
+        testEdgesWithinSetAAreNotReturned(true, GAFFER_1_KEY_STORE);
     }
 
     @Test
     public void testEdgesWithinSetAAreNotReturnedByteStore() throws StoreException {
-        testEdgesWithinSetAAreNotReturned(false, byteEntityStore);
+        testEdgesWithinSetAAreNotReturned(false, BYTE_ENTITY_STORE);
     }
 
     @Test
     public void testEdgesWithinSetAAreNotReturnedByteStoreGaffer1Store() throws StoreException {
-        testEdgesWithinSetAAreNotReturned(false, gaffer1KeyStore);
+        testEdgesWithinSetAAreNotReturned(false, GAFFER_1_KEY_STORE);
     }
 
     private void testEdgesWithinSetAAreNotReturned(final boolean loadIntoMemory, final AccumuloStore store) throws StoreException {
@@ -508,13 +489,19 @@
 
     private Set<Element> returnElementsFromOperation(final AccumuloStore store, final GetElementsBetweenSets operation, final User user, final boolean loadIntoMemory) throws StoreException {
 
-        final AccumuloRetriever<?, Element> retriever = new AccumuloIDBetweenSetsRetriever(store, operation, user, loadIntoMemory, store.getKeyPackage().getIteratorFactory().getEdgeEntityDirectionFilterIteratorSetting(operation));
+        AccumuloRetriever<?, Element> retriever = null;
         final Set<Element> results = new HashSet<>();
-
-        for (final Element elm : retriever) {
-            results.add(elm);
-        }
-        retriever.close();
+        try {
+            retriever = new AccumuloIDBetweenSetsRetriever(store, operation, user, loadIntoMemory,
+                    store.getKeyPackage().getIteratorFactory().getEdgeEntityDirectionFilterIteratorSetting(operation));
+            for (final Element elm : retriever) {
+                results.add(elm);
+            }
+        } finally {
+            if (retriever != null) {
+                retriever.close();
+            }
+        }
 
         return results;
     }
