/*
 * Copyright 2016-2020 Crown Copyright
 *
 * Licensed under the Apache License, Version 2.0 (the "License");
 * you may not use this file except in compliance with the License.
 * You may obtain a copy of the License at
 *
 *     http://www.apache.org/licenses/LICENSE-2.0
 *
 * Unless required by applicable law or agreed to in writing, software
 * distributed under the License is distributed on an "AS IS" BASIS,
 * WITHOUT WARRANTIES OR CONDITIONS OF ANY KIND, either express or implied.
 * See the License for the specific language governing permissions and
 * limitations under the License.
 */
package uk.gov.gchq.gaffer.integration.graph;

import com.google.common.collect.Sets;
<<<<<<< HEAD
import org.junit.jupiter.api.AfterEach;
import org.junit.jupiter.api.BeforeEach;
import org.junit.jupiter.api.Test;
=======

import org.junit.After;
import org.junit.Before;
import org.junit.Test;
>>>>>>> 6c60d867

import uk.gov.gchq.gaffer.commonutil.StreamUtil;
import uk.gov.gchq.gaffer.commonutil.TestGroups;
import uk.gov.gchq.gaffer.commonutil.TestPropertyNames;
import uk.gov.gchq.gaffer.commonutil.iterable.CloseableIterable;
import uk.gov.gchq.gaffer.data.element.Edge;
import uk.gov.gchq.gaffer.data.element.Element;
import uk.gov.gchq.gaffer.data.util.ElementUtil;
import uk.gov.gchq.gaffer.graph.Graph;
import uk.gov.gchq.gaffer.graph.Graph.Builder;
import uk.gov.gchq.gaffer.operation.OperationException;
import uk.gov.gchq.gaffer.operation.data.EdgeSeed;
import uk.gov.gchq.gaffer.operation.data.EntitySeed;
import uk.gov.gchq.gaffer.operation.impl.add.AddElements;
import uk.gov.gchq.gaffer.operation.impl.get.GetAllElements;
import uk.gov.gchq.gaffer.operation.impl.get.GetElements;
import uk.gov.gchq.gaffer.operation.io.Output;
import uk.gov.gchq.gaffer.serialisation.implementation.StringSerialiser;
import uk.gov.gchq.gaffer.store.Store;
import uk.gov.gchq.gaffer.store.StoreProperties;
import uk.gov.gchq.gaffer.store.TestTypes;
import uk.gov.gchq.gaffer.store.schema.Schema;
import uk.gov.gchq.gaffer.store.schema.SchemaEdgeDefinition;
import uk.gov.gchq.gaffer.store.schema.TypeDefinition;
import uk.gov.gchq.gaffer.user.User;
import uk.gov.gchq.koryphe.impl.binaryoperator.Max;
import uk.gov.gchq.koryphe.impl.binaryoperator.StringConcat;
import uk.gov.gchq.koryphe.impl.binaryoperator.StringDeduplicateConcat;
import uk.gov.gchq.koryphe.impl.binaryoperator.Sum;
import uk.gov.gchq.koryphe.impl.predicate.IsTrue;

import java.util.Arrays;
import java.util.List;

/**
 * Integration tests to check that an store can be configured with a schema
 * containing groups 1 and 2. Then a new Graph can be constructed with a limited
 * schema, perhaps just containing group 1. The graph should then just
 * completely hide group 2 and never read any group 2 data from the store.
 */
public abstract class SchemaHidingIT {

    private static final User USER = new User.Builder()
            .dataAuth("public")
            .build();

    protected final String storePropertiesPath;
    protected final StoreProperties storeProperties;

    public SchemaHidingIT(final String storePropertiesPath) {
        this.storePropertiesPath = storePropertiesPath;
        this.storeProperties = StoreProperties.loadStoreProperties(StreamUtil.openStream(getClass(), storePropertiesPath));
    }

    public SchemaHidingIT(final StoreProperties storeProperties) {
        this.storePropertiesPath = "";
        this.storeProperties = storeProperties;
    }

    @BeforeEach
    public void before() {
        cleanUp();
    }

    @AfterEach
    public void after() {
        cleanUp();
    }

    protected abstract void cleanUp();

    protected Store createStore(final Schema schema) {
        return Store.createStore("graphId", schema, StoreProperties.loadStoreProperties(StreamUtil.openStream(getClass(), storePropertiesPath)));
    }

    @Test
    public void shouldCreateStoreWithFullSchemaAndThenBeAbleUseASubsetOfTheSchema() throws Exception {
        // Add some data to the full graph
        final Store fullStore = createStore(createFullSchema());
        final Graph fullGraph = new Builder()
                .store(fullStore)
                .build();

        final Edge edge1a = makeEdge("source1a", "dest1a", TestGroups.EDGE, "1a");
        final Edge edge1b = makeEdge("source1b", "dest1b", TestGroups.EDGE, "1b");
        final Edge edge2 = makeEdge("source2", "dest2", TestGroups.EDGE_2, "2");

        fullGraph.execute(new AddElements.Builder()
                        .input(edge1a, edge1b, edge2)
                        .build(),
                USER);

        // Create a graph with a hidden group backed by the same store
        final Store filteredStore = createStore(createFilteredSchema());
        final Graph filteredGraph = new Builder()
                .store(filteredStore)
                .build();

        final List<Edge> fullExpectedResults = Arrays.asList(edge1a, edge1b, edge2);
        final List<Edge> filteredExpectedResults = Arrays.asList(edge1a, edge1b);

        // Run operations and check the hidden group is hidden when the operation is run on the filtered graph
        testOperations(fullGraph, filteredGraph, fullExpectedResults, filteredExpectedResults);
    }

    protected void testOperations(final Graph fullGraph,
                                  final Graph filteredGraph,
                                  final List<Edge> fullExpectedResults,
                                  final List<Edge> filteredExpectedResults)
            throws OperationException {
        testOperation(fullGraph, filteredGraph, new GetAllElements(), fullExpectedResults, filteredExpectedResults);

        final GetElements getElements = new GetElements.Builder()
                .input(new EntitySeed("source1a"),
                        new EntitySeed("source1b"),
                        new EntitySeed("source2"),
                        new EdgeSeed("source2", "dest2", true))
                .build();
        testOperation(fullGraph, filteredGraph, getElements, fullExpectedResults, filteredExpectedResults);
    }

    protected void testOperation(final Graph fullGraph,
                                 final Graph filteredGraph,
                                 final Output<CloseableIterable<? extends Element>> operation,
                                 final List<Edge> fullExpectedResults,
                                 final List<Edge> filteredExpectedResults)
            throws OperationException {

        // When
        final Iterable<? extends Element> fullResults = fullGraph.execute(operation, USER);
        final Iterable<? extends Element> filteredResults = filteredGraph.execute(operation, USER);

        // Then
        ElementUtil.assertElementEquals(fullExpectedResults, Sets.newHashSet(fullResults));
        ElementUtil.assertElementEquals(filteredExpectedResults, Sets.newHashSet(filteredResults));
    }

    protected Schema createFullSchema() {
        return new Schema.Builder()
                .merge(createFilteredSchema())
                .edge(TestGroups.EDGE_2, new SchemaEdgeDefinition.Builder()
                        .source(TestTypes.ID_STRING)
                        .destination(TestTypes.ID_STRING)
                        .directed(TestTypes.DIRECTED_TRUE)
                        .property(TestPropertyNames.VISIBILITY, "visibility")
                        .property(TestPropertyNames.COUNT, TestTypes.PROP_COUNT)
                        .property(TestPropertyNames.PROP_1, TestTypes.PROP_STRING)
                        .property(TestPropertyNames.TIMESTAMP, TestTypes.TIMESTAMP)
                        .groupBy(TestPropertyNames.PROP_1)
                        .build())
                .build();
    }

    protected Schema createFilteredSchema() {
        return new Schema.Builder()
                .type(TestTypes.ID_STRING, new TypeDefinition.Builder()
                        .clazz(String.class)
                        .build())
                .type(TestTypes.DIRECTED_TRUE, new TypeDefinition.Builder()
                        .clazz(Boolean.class)
                        .validateFunctions(new IsTrue())
                        .build())
                .type(TestTypes.PROP_COUNT, new TypeDefinition.Builder()
                        .clazz(Integer.class)
                        .aggregateFunction(new Sum())
                        .build())
                .type(TestTypes.PROP_STRING, new TypeDefinition.Builder()
                        .clazz(String.class)
                        .aggregateFunction(new StringDeduplicateConcat())
                        .build())
                .type(TestTypes.VISIBILITY, new TypeDefinition.Builder()
                        .clazz(String.class)
                        .aggregateFunction(new StringConcat())
                        .serialiser(new StringSerialiser())
                        .build())
                .type(TestTypes.TIMESTAMP, new TypeDefinition.Builder()
                        .clazz(Long.class)
                        .aggregateFunction(new Max())
                        .build())
                .edge(TestGroups.EDGE, new SchemaEdgeDefinition.Builder()
                        .source(TestTypes.ID_STRING)
                        .destination(TestTypes.ID_STRING)
                        .directed(TestTypes.DIRECTED_TRUE)
                        .property(TestPropertyNames.VISIBILITY, "visibility")
                        .property(TestPropertyNames.COUNT, TestTypes.PROP_COUNT)
                        .property(TestPropertyNames.PROP_1, TestTypes.PROP_STRING)
                        .property(TestPropertyNames.TIMESTAMP, TestTypes.TIMESTAMP)
                        .groupBy(TestPropertyNames.PROP_1)
                        .build())
                .visibilityProperty(TestPropertyNames.VISIBILITY)
                .build();
    }

    private Edge makeEdge(final String source, final String destination, final String group, final String property1Value) {
        return new Edge.Builder()
                .source(source)
                .dest(destination)
                .directed(true)
                .group(group)
                .property(TestPropertyNames.PROP_1, property1Value)
                .property(TestPropertyNames.COUNT, 1)
                .property(TestPropertyNames.VISIBILITY, "public")
                .property(TestPropertyNames.TIMESTAMP, 1L)
                .build();
    }
}<|MERGE_RESOLUTION|>--- conflicted
+++ resolved
@@ -16,16 +16,10 @@
 package uk.gov.gchq.gaffer.integration.graph;
 
 import com.google.common.collect.Sets;
-<<<<<<< HEAD
-import org.junit.jupiter.api.AfterEach;
-import org.junit.jupiter.api.BeforeEach;
-import org.junit.jupiter.api.Test;
-=======
 
 import org.junit.After;
 import org.junit.Before;
 import org.junit.Test;
->>>>>>> 6c60d867
 
 import uk.gov.gchq.gaffer.commonutil.StreamUtil;
 import uk.gov.gchq.gaffer.commonutil.TestGroups;
@@ -57,6 +51,7 @@
 import uk.gov.gchq.koryphe.impl.binaryoperator.Sum;
 import uk.gov.gchq.koryphe.impl.predicate.IsTrue;
 
+import java.io.IOException;
 import java.util.Arrays;
 import java.util.List;
 
@@ -67,7 +62,6 @@
  * completely hide group 2 and never read any group 2 data from the store.
  */
 public abstract class SchemaHidingIT {
-
     private static final User USER = new User.Builder()
             .dataAuth("public")
             .build();
@@ -85,22 +79,23 @@
         this.storeProperties = storeProperties;
     }
 
-    @BeforeEach
+    @Before
     public void before() {
         cleanUp();
     }
 
-    @AfterEach
+    @After
     public void after() {
         cleanUp();
     }
 
     protected abstract void cleanUp();
 
-    protected Store createStore(final Schema schema) {
-        return Store.createStore("graphId", schema, StoreProperties.loadStoreProperties(StreamUtil.openStream(getClass(), storePropertiesPath)));
-    }
-
+    protected Store createStore(final Schema schema) throws IOException {
+        return Store.createStore("graphId", schema, storeProperties);
+    }
+
+    @SuppressWarnings("unchecked")
     @Test
     public void shouldCreateStoreWithFullSchemaAndThenBeAbleUseASubsetOfTheSchema() throws Exception {
         // Add some data to the full graph
@@ -109,9 +104,36 @@
                 .store(fullStore)
                 .build();
 
-        final Edge edge1a = makeEdge("source1a", "dest1a", TestGroups.EDGE, "1a");
-        final Edge edge1b = makeEdge("source1b", "dest1b", TestGroups.EDGE, "1b");
-        final Edge edge2 = makeEdge("source2", "dest2", TestGroups.EDGE_2, "2");
+        final Edge edge1a = new Edge.Builder()
+                .source("source1a")
+                .dest("dest1a")
+                .directed(true)
+                .group(TestGroups.EDGE)
+                .property(TestPropertyNames.COUNT, 1)
+                .property(TestPropertyNames.PROP_1, "1a")
+                .property(TestPropertyNames.VISIBILITY, "public")
+                .property(TestPropertyNames.TIMESTAMP, 1L)
+                .build();
+        final Edge edge1b = new Edge.Builder()
+                .source("source1b")
+                .dest("dest1b")
+                .directed(true)
+                .group(TestGroups.EDGE)
+                .property(TestPropertyNames.COUNT, 1)
+                .property(TestPropertyNames.PROP_1, "1b")
+                .property(TestPropertyNames.VISIBILITY, "public")
+                .property(TestPropertyNames.TIMESTAMP, 1L)
+                .build();
+        final Edge edge2 = new Edge.Builder()
+                .source("source2")
+                .dest("dest2")
+                .directed(true)
+                .group(TestGroups.EDGE_2)
+                .property(TestPropertyNames.COUNT, 1)
+                .property(TestPropertyNames.PROP_1, "2")
+                .property(TestPropertyNames.VISIBILITY, "public")
+                .property(TestPropertyNames.TIMESTAMP, 1L)
+                .build();
 
         fullGraph.execute(new AddElements.Builder()
                         .input(edge1a, edge1b, edge2)
@@ -218,17 +240,4 @@
                 .visibilityProperty(TestPropertyNames.VISIBILITY)
                 .build();
     }
-
-    private Edge makeEdge(final String source, final String destination, final String group, final String property1Value) {
-        return new Edge.Builder()
-                .source(source)
-                .dest(destination)
-                .directed(true)
-                .group(group)
-                .property(TestPropertyNames.PROP_1, property1Value)
-                .property(TestPropertyNames.COUNT, 1)
-                .property(TestPropertyNames.VISIBILITY, "public")
-                .property(TestPropertyNames.TIMESTAMP, 1L)
-                .build();
-    }
 }